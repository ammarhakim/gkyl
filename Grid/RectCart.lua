--- conflicted
+++ resolved
@@ -18,11 +18,7 @@
 local Mpi   = require "Comm.Mpi"
 local Proto = require "Lib.Proto"
 local Range = require "Lib.Range"
-<<<<<<< HEAD
-local lume  = require "Lib.lume" 
-=======
 local lume  = require "Lib.lume"
->>>>>>> 1cd87376
 
 local cuda = nil
 if GKYL_HAVE_CUDA then
