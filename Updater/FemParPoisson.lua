-- Gkyl ------------------------------------------------------------------------
--
-- Updater to solve Poisson equation in parallel direction with FEM scheme
-- Parallel direction assumed to be last configuration-space direction (z)
--
--    _______     ___
-- + 6 @ |||| # P ||| +
--------------------------------------------------------------------------------

-- Gkyl libraries.
local Alloc          = require "Lib.Alloc"
local UpdaterBase    = require "Updater.Base"
local Lin            = require "Lib.Linalg"
local lume           = require "Lib.lume"
local Proto          = require "Lib.Proto"
local Range          = require "Lib.Range"
local ffi            = require "ffi"
local ffiC           = ffi.C
local xsys           = require "xsys"
local ProjectOnBasis = require "Updater.ProjectOnBasis"
<<<<<<< HEAD
local DataStruct     = require "DataStruct"
local CartFieldIntegratedQuantCalc = require "Updater.CartFieldIntegratedQuantCalc"
=======
local DataStruct = require "DataStruct"
local Time = require "Lib.Time"
local Logger = require "Lib.Logger"
>>>>>>> 82231b06
local Mpi
if GKYL_HAVE_MPI then Mpi = require "Comm.Mpi" end

ffi.cdef[[
/** Structure to store BC data. */
      typedef struct 
      {
/** Flag to indicate if Bc was set */
          bool isSet;
/** Boundary condition type: one of 0 (for Dirichlet), 1 (for Neumann) */
          unsigned type;
/** Value to apply */
          double value;
          int istart; 
          int iend;
      } bcdataPar_t;
  typedef struct FemParPoisson FemParPoisson;
  FemParPoisson* new_FemParPoisson(int nz, int ndim, int polyOrder, double dz, bool periodicFlg, bcdataPar_t bc[2], bool writeMatrix);
  void delete_FemParPoisson(FemParPoisson* f);
  void makeParGlobalStiff(FemParPoisson* f, double *laplacianWeight, double *modifierWeight, int idz);
  void finishParGlobalStiff(FemParPoisson* f);
  void createParGlobalSrc(FemParPoisson* f, double* localSrcPtr, int idz, double intSrcVol);
  void allreduceParGlobalSrc(FemParPoisson* f, MPI_Comm comm);
  void allgatherParGlobalStiff(FemParPoisson* f, MPI_Comm comm);
  void zeroParGlobalSrc(FemParPoisson* f);
  void solvePar(FemParPoisson* f);
  void getSolutionPar(FemParPoisson* f, double* ptr, int idz);
  void getNodalSolutionPar(FemParPoisson* f, double* ptr, int idz);
]]
local DIRICHLET = 0
local NEUMANN   = 1
local DIRICHLET_VARIABLE = 2

-- FEM Poisson solver updater object.
local FemParPoisson = Proto(UpdaterBase)

function FemParPoisson:init(tbl)
   FemParPoisson.super.init(self, tbl)

   -- Read data from input file.
   self._grid  = assert(tbl.onGrid, "Updater.FemParPoisson: Must provide grid object using 'onGrid'")
   self._basis = assert(tbl.basis, "Updater.FemParPoisson: Must specify basis functions to use using 'basis'")

   self._ndim = self._grid:ndim()

   assert(self._basis:id()=="serendipity", "Updater.FemParPoisson: only implemented for modal serendipity basis")
   assert(self._basis:polyOrder()==1 or self._basis:polyOrder()==2, "Updater.FemParPoisson: only implemented for polyOrder = 1 or 2")
   assert(self._ndim == self._basis:ndim(), "Updater.FemParPoisson: Dimensions of basis and grid must match")
   assert(self._ndim==1 or self._ndim==3, "Updater.FemParPoisson: only implemented for 1D or 3D (with a solve only in last dimension)")

   -- Solve direction is parallel (z) direction, which is always assumed to be last config space direction.
   self._zdir = self._ndim

   self._writeMatrix = xsys.pickBool(tbl.writeStiffnessMatrix, false)

   -- Set up constant dummy field.
   self.unitWeight = DataStruct.Field {
      onGrid        = self._grid,
      numComponents = self._basis:numBasis(),
      ghost         = {1, 1},
   }
   local initUnit = ProjectOnBasis {
      onGrid   = self._grid,
      basis    = self._basis,
      evaluate = function (t,xn) return 1.0 end,
      projectOnGhosts = true,
   }
   initUnit:advance(0.,{},{self.unitWeight})

   -- Set up fields for non-uniform and/or time-dependent laplacian and modifier weights
   self.laplacianWeight = DataStruct.Field {
      onGrid        = self._grid,
      numComponents = self._basis:numBasis(),
      ghost         = {1, 1},
   }
   self.modifierWeight = DataStruct.Field {
      onGrid        = self._grid,
      numComponents = self._basis:numBasis(),
      ghost         = {1, 1},
   }
   -- Initialize these fields to zero.
   self.laplacianWeight:clear(0.0)
   self.modifierWeight:clear(0.0)

   -- When neither laplacianWeight nor modifierWeight are set,
   -- this option effectively sets laplacian = 0 and modifier = 1.
   self._smooth = xsys.pickBool(tbl.smooth, false)
  
   local function getBcData(tbl)
      local bc = ffi.new("bcdataPar_t")
      if tbl.T == "D" then bc.type = DIRICHLET
      elseif tbl.T == "N" then bc.type = NEUMANN
      elseif tbl.T == "D_VAR" then bc.type = DIRICHLET_VARIABLE
      else assert(false, "Updater.FemParPoisson: boundary condition type must be specified by one of 'D', 'N', or 'D_VAR'")
      end
      bc.value = tbl.V
      bc.isSet = true
      return bc
   end

   -- Read in boundary conditions. 
   self._bc = ffi.new("bcdataPar_t[2]")
   self._periodic = false
   if tbl.bcLower and tbl.bcUpper then
      assert(#tbl.bcLower==1 and #tbl.bcUpper==1, "Updater.FemPerpPoisson: number of entries in bcLower/bcUpper must equal 1.")
      if tbl.bcLower[1].T=="P" and tbl.bcUpper[1].T=="P" then  
         self._periodic = true
      else
         assert(tbl.bcLower[1].T~="P" and tbl.bcUpper[1].T~="P", "Updater.FemParPoisson: both or neither 'bcLower.T' and 'bcUpper.T' have to be 'P' (periodic).")
         self._bc[0] = getBcData(tbl.bcLower[1])
         self._bc[1] = getBcData(tbl.bcUpper[1])
      end
   else
      assert(false, "Updater.FemParPoisson: must specify 'bcLower' and 'bcUpper'.")
   end

   self._hasLaplacian = false
   self._hasModifier  = false

   self._adjustSource = false

   self._nz = self._grid:numCells(self._zdir)
   self._p  = self._basis:polyOrder()
   self._dz = self._grid:dx(self._zdir)

   self._poisson   = {}
   self._first     = true
   self._makeStiff = true


   if GKYL_HAVE_MPI then
      -- Split communicators in x-y.
      local commSet   = self._grid:commSet()
      local worldComm = commSet.comm
      local nodeComm  = commSet.nodeComm
      local nodeRank  = Mpi.Comm_rank(nodeComm)
      local xyrank = 0
      if self._ndim>1 then xyrank = nodeRank%(self._grid:cuts(1)*self._grid:cuts(2)) end
      self._xycomm = Mpi.Comm_split(worldComm, xyrank, nodeRank)
   end

   self.dynVec = DataStruct.DynVector { numComponents = 1 }

   -- Timers.
   self.timers = {srcInt      = 0., stiffReduce = 0.,
                  objCreate   = 0., stiffFinish = 0.,
                  srcCreate   = 0., solve       = 0.,
                  stiffCreate = 0., getSol      = 0.,
                  srcReduce   = 0., advanceTot  = 0.,}

   return self
end

-- For testing.
function FemParPoisson:bcType(side) return self._bc[side].type end
function FemParPoisson:bcValue(side) return self._bc[side].value end

-- Advance method.
function FemParPoisson:_advance(tCurr, inFld, outFld) 
<<<<<<< HEAD
   local grid  = self._grid
=======
   local tmAdStart = Time.clock()
   local grid = self._grid
>>>>>>> 82231b06
   local basis = self._basis

   local src = assert(inFld[1], "FemParPoisson.advance: must specify an input field")
   local sol = assert(outFld[1], "FemParPoisson.advance: must specify an output field")

   local ndim = self._ndim

<<<<<<< HEAD
   -- Create region that is effectively 1d and global in z directions.
   local parRange       = src:globalRange()
   local localRange     = src:localRange()
   local local_xy_lower = {1, 1}
   local local_xy_upper = {1, 1}
   for d = 1, self._ndim-1 do
      parRange:shorten(d)
      local_xy_lower[d] = localRange:lower(d)
      local_xy_upper[d] = localRange:upper(d)
   end

   -- Create indexers and pointers for src and sol.
   if self._first then 
      self.srcIndexer             = src:indexer() 
      self.srcPtr                 = src:get(1)
      self.solIndexer             = sol:indexer() 
      self.solPtr                 = sol:get(1)
=======
   local localRange = src:localRange()

   if self._first then 

      -- Create region that is effectively 1d and global in z directions.
      self.local_xy_lower = {1, 1}
      self.local_xy_upper = {1, 1}
      for d = 1, self._ndim-1 do
         self.local_xy_lower[d] = localRange:lower(d)
         self.local_xy_upper[d] = localRange:upper(d)
      end

      -- Create indexers and pointers for src and sol.
      self.srcIndexer = src:indexer() 
      self.srcPtr = src:get(1)
      self.solIndexer = sol:indexer() 
      self.solPtr = sol:get(1)
>>>>>>> 82231b06
      self.laplacianWeightIndexer = self.laplacianWeight:indexer() 
      self.laplacianWeightPtr     = self.laplacianWeight:get(1)
      self.modifierWeightIndexer  = self.modifierWeight:indexer() 
      self.modifierWeightPtr      = self.modifierWeight:get(1)
      if self._hasModifier == false and self._hasLaplacian == false then 
         if self._smooth then 
           self.modifierWeight:copy(self.unitWeight) 
           self._hasModifier = true
         else 
           self.laplacianWeight:copy(self.unitWeight)
           self._hasLaplacian = true
         end
      end
      if self._periodic and self._hasModifier == false then self._adjustSource = true end
   end

   local intSrcVol = {0.0}
   -- If all directions periodic need to adjust source so that integral is 0.
   if self._adjustSource then
<<<<<<< HEAD
      -- Integrate source.
      if self._first then
         self.calcInt = CartFieldIntegratedQuantCalc {
            onGrid        = grid,
            basis         = basis,
            numComponents = 1,
            quantity      = "V",
         }
      end
      self.calcInt:advance(0.0, {src}, {self.dynVec})
      _, intSrcVol = self.dynVec:lastData()
   end

   -- Loop over local x-y cells.
   for idx=local_xy_lower[1], local_xy_upper[1] do
      if self._first then
         self._poisson[idx] = {}
      end
      for idy=local_xy_lower[2], local_xy_upper[2] do
         if self._first then
            -- If first time, create poisson C object for each z cell.
            self._poisson[idx][idy] = ffiC.new_FemParPoisson(self._nz, self._ndim, self._p, 
                                                             self._dz, self._periodic, 
                                                             self._bc, self._writeMatrix)
         end

         -- Zero global source.
         ffiC.zeroParGlobalSrc(self._poisson[idx][idy])

         -- Create global source.
         -- globalSrc is an Eigen vector managed in C
         -- each proc allocates a full globalSrc vector
         -- loop over z cells locally to get local contributions to globalSrc
         for idz = localRange:lower(self._zdir), localRange:upper(self._zdir) do
=======
     local tmStart = Time.clock()
     -- integrate source
     if self._first then
     self.calcInt = CartFieldIntegratedQuantCalc {
       onGrid = grid,
       basis = basis,
       numComponents = 1,
       quantity = "V",
     }
     end
     self.calcInt:advance(0.0, {src}, {self.dynVec})
     _, intSrcVol = self.dynVec:lastData()
     self.timers.srcInt = self.timers.srcInt + Time.clock() - tmStart 
   end

   -- loop over local x-y cells
   for idx=self.local_xy_lower[1], self.local_xy_upper[1] do
     if self._first then
       self._poisson[idx] = {}
     end
     for idy=self.local_xy_lower[2], self.local_xy_upper[2] do
       if self._first then
         -- if first time, create poisson C object for each z cell
         local tmStart = Time.clock()
         self._poisson[idx][idy] = ffiC.new_FemParPoisson(self._nz, self._ndim, self._p, 
                                            self._dz, self._periodic, 
                                            self._bc, self._writeMatrix)
         self.timers.objCreate = self.timers.objCreate + Time.clock() - tmStart 
       end

       -- zero global source
       ffiC.zeroParGlobalSrc(self._poisson[idx][idy])

       -- create global source 
       -- globalSrc is an Eigen vector managed in C
       -- each proc allocates a full globalSrc vector
       -- loop over z cells locally to get local contributions to globalSrc
       for idz = localRange:lower(self._zdir), localRange:upper(self._zdir) do
         local tmStart = Time.clock()
         if ndim==1 then 
           src:fill(self.srcIndexer(idz), self.srcPtr)
         elseif ndim==3 then
           src:fill(self.srcIndexer(idx, idy, idz), self.srcPtr)
         end
         ffiC.createParGlobalSrc(self._poisson[idx][idy], self.srcPtr:data(), idz-1, intSrcVol[1]/grid:gridVolume()*math.sqrt(2)^ndim)
         self.timers.srcCreate = self.timers.srcCreate + Time.clock() - tmStart 

         if self._makeStiff then
            local tmStiffStart = Time.clock()
>>>>>>> 82231b06
            if ndim==1 then 
               src:fill(self.srcIndexer(idz), self.srcPtr)
            elseif ndim==3 then
               src:fill(self.srcIndexer(idx, idy, idz), self.srcPtr)
            end
<<<<<<< HEAD
            ffiC.createParGlobalSrc(self._poisson[idx][idy], self.srcPtr:data(), idz-1, intSrcVol[1]/grid:gridVolume()*math.sqrt(2)^ndim)

            if self._makeStiff then
               if ndim==1 then 
                  self.laplacianWeight:fill(self.laplacianWeightIndexer(idz), self.laplacianWeightPtr) 
                  self.modifierWeight:fill(self.modifierWeightIndexer(idz), self.modifierWeightPtr) 
               elseif ndim==3 then
                  self.laplacianWeight:fill(self.laplacianWeightIndexer(idx, idy, idz), self.laplacianWeightPtr) 
                  self.modifierWeight:fill(self.modifierWeightIndexer(idx, idy, idz), self.modifierWeightPtr) 
               end
               ffiC.makeParGlobalStiff(self._poisson[idx][idy], self.laplacianWeightPtr:data(), self.modifierWeightPtr:data(), idz-1)
            end 
         end

         if GKYL_HAVE_MPI and Mpi.Comm_size(self._xycomm)>1 then
            -- Sum each proc's globalSrc to get final globalSrc (on each proc via allreduce).
            ffiC.allreduceParGlobalSrc(self._poisson[idx][idy], Mpi.getComm(self._xycomm))
            if self._makeStiff then
               ffiC.allgatherParGlobalStiff(self._poisson[idx][idy], Mpi.getComm(self._xycomm))
            end
=======
            ffiC.makeParGlobalStiff(self._poisson[idx][idy], self.laplacianWeightPtr:data(), self.modifierWeightPtr:data(), idz-1)
            self.timers.stiffCreate = self.timers.stiffCreate + Time.clock() - tmStiffStart 
         end 
       end

       if GKYL_HAVE_MPI and Mpi.Comm_size(self._xycomm)>1 then
         local tmStart = Time.clock()
         -- sum each proc's globalSrc to get final globalSrc (on each proc via allreduce)
         ffiC.allreduceParGlobalSrc(self._poisson[idx][idy], Mpi.getComm(self._xycomm))
         self.timers.srcReduce = self.timers.srcReduce + Time.clock() - tmStart 
         if self._makeStiff then
           local tmStiffStart = Time.clock()
           ffiC.allgatherParGlobalStiff(self._poisson[idx][idy], Mpi.getComm(self._xycomm))
           self.timers.stiffReduce = self.timers.stiffReduce + Time.clock() - tmStiffStart 
>>>>>>> 82231b06
         end

<<<<<<< HEAD
         if self._makeStiff then
            ffiC.finishParGlobalStiff(self._poisson[idx][idy])
         end
         -- Solve.
         ffiC.solvePar(self._poisson[idx][idy])
  
         -- Remap global nodal solution to local modal solution.
         -- Only need to loop over local proc region.
         for idz = localRange:lower(self._zdir), localRange:upper(self._zdir) do
            if ndim==1 then 
               sol:fill(self.solIndexer(idz), self.solPtr)
            elseif ndim==3 then
               sol:fill(self.solIndexer(idx, idy, idz), self.solPtr)
            end
            ffiC.getSolutionPar(self._poisson[idx][idy], self.solPtr:data(), idz-1)
         end
      end
=======
       if self._makeStiff then
          local tmStiffStart = Time.clock()
          ffiC.finishParGlobalStiff(self._poisson[idx][idy])
          self.timers.stiffFinish = self.timers.stiffFinish + Time.clock() - tmStiffStart 
       end
       -- solve 
       local tmSolStart = Time.clock()
       ffiC.solvePar(self._poisson[idx][idy])
       self.timers.solve = self.timers.solve + Time.clock() - tmSolStart 
  
       -- remap global nodal solution to local modal solution 
       -- only need to loop over local proc region
       local tmGetStart = Time.clock()
       for idz = localRange:lower(self._zdir), localRange:upper(self._zdir) do
         if ndim==1 then 
           sol:fill(self.solIndexer(idz), self.solPtr)
         elseif ndim==3 then
           sol:fill(self.solIndexer(idx, idy, idz), self.solPtr)
         end
         ffiC.getSolutionPar(self._poisson[idx][idy], self.solPtr:data(), idz-1)
       end
       self.timers.getSol = self.timers.getSol + Time.clock() - tmGetStart 
     end
>>>>>>> 82231b06
   end

   self._first = false
   -- Reset makeStiff flag to false, until stiffness matrix changes again.
   self._makeStiff = false
   self.timers.advanceTot = self.timers.advanceTot + Time.clock() - tmAdStart 
end

function FemParPoisson:setLaplacianWeight(weight)
   self._hasLaplacian = true
   self.laplacianWeight:copy(weight)
   -- Need to remake stiffness matrix since laplacianWeight has changed.
   self._makeStiff = true
end
function FemParPoisson:setModifierWeight(weight)
   self._hasModifier = true
   self.modifierWeight:copy(weight)
   -- Need to remake stiffness matrix since modifierWeight has changed.
   self._makeStiff = true
end

function FemParPoisson:getLaplacianWeight()
   return self.laplacianWeight
end
function FemParPoisson:getModifierWeight()
   return self.modifierWeight
end

function FemParPoisson:delete()
  for idx=self.local_xy_lower[1], self.local_xy_upper[1] do
     for idy=self.local_xy_lower[2], self.local_xy_upper[2] do
        ffiC.delete_FemParPoisson(self._poisson[idx][idy])
     end
  end
end

function FemParPoisson:printDevDiagnostics()
  -- Print performance/numerical diagnostics.
  local log = Logger{logToFile = true}
  log("\n")
  for nm, v in pairs(self.timers) do
     log(string.format(
        "FemParPoisson's "..nm.." took			%9.5f sec   (%6.3f%%)\n", v, 100*v/self.timers.advanceTot))
  end
  log(string.format(
     "FemParPoisson's advanceTot took			%9.5f sec   (%6.3f%%)\n",
     self.timers.advanceTot, 100*self.timers.advanceTot/self.timers.advanceTot))
end

return FemParPoisson<|MERGE_RESOLUTION|>--- conflicted
+++ resolved
@@ -18,14 +18,10 @@
 local ffiC           = ffi.C
 local xsys           = require "xsys"
 local ProjectOnBasis = require "Updater.ProjectOnBasis"
-<<<<<<< HEAD
 local DataStruct     = require "DataStruct"
+local Time           = require "Lib.Time"
+local Logger         = require "Lib.Logger"
 local CartFieldIntegratedQuantCalc = require "Updater.CartFieldIntegratedQuantCalc"
-=======
-local DataStruct = require "DataStruct"
-local Time = require "Lib.Time"
-local Logger = require "Lib.Logger"
->>>>>>> 82231b06
 local Mpi
 if GKYL_HAVE_MPI then Mpi = require "Comm.Mpi" end
 
@@ -185,12 +181,9 @@
 
 -- Advance method.
 function FemParPoisson:_advance(tCurr, inFld, outFld) 
-<<<<<<< HEAD
+   local tmAdStart = Time.clock()
+
    local grid  = self._grid
-=======
-   local tmAdStart = Time.clock()
-   local grid = self._grid
->>>>>>> 82231b06
    local basis = self._basis
 
    local src = assert(inFld[1], "FemParPoisson.advance: must specify an input field")
@@ -198,25 +191,6 @@
 
    local ndim = self._ndim
 
-<<<<<<< HEAD
-   -- Create region that is effectively 1d and global in z directions.
-   local parRange       = src:globalRange()
-   local localRange     = src:localRange()
-   local local_xy_lower = {1, 1}
-   local local_xy_upper = {1, 1}
-   for d = 1, self._ndim-1 do
-      parRange:shorten(d)
-      local_xy_lower[d] = localRange:lower(d)
-      local_xy_upper[d] = localRange:upper(d)
-   end
-
-   -- Create indexers and pointers for src and sol.
-   if self._first then 
-      self.srcIndexer             = src:indexer() 
-      self.srcPtr                 = src:get(1)
-      self.solIndexer             = sol:indexer() 
-      self.solPtr                 = sol:get(1)
-=======
    local localRange = src:localRange()
 
    if self._first then 
@@ -231,21 +205,20 @@
 
       -- Create indexers and pointers for src and sol.
       self.srcIndexer = src:indexer() 
-      self.srcPtr = src:get(1)
+      self.srcPtr     = src:get(1)
       self.solIndexer = sol:indexer() 
-      self.solPtr = sol:get(1)
->>>>>>> 82231b06
+      self.solPtr     = sol:get(1)
       self.laplacianWeightIndexer = self.laplacianWeight:indexer() 
       self.laplacianWeightPtr     = self.laplacianWeight:get(1)
       self.modifierWeightIndexer  = self.modifierWeight:indexer() 
       self.modifierWeightPtr      = self.modifierWeight:get(1)
       if self._hasModifier == false and self._hasLaplacian == false then 
          if self._smooth then 
-           self.modifierWeight:copy(self.unitWeight) 
-           self._hasModifier = true
+            self.modifierWeight:copy(self.unitWeight) 
+            self._hasModifier = true
          else 
-           self.laplacianWeight:copy(self.unitWeight)
-           self._hasLaplacian = true
+            self.laplacianWeight:copy(self.unitWeight)
+            self._hasLaplacian = true
          end
       end
       if self._periodic and self._hasModifier == false then self._adjustSource = true end
@@ -254,7 +227,7 @@
    local intSrcVol = {0.0}
    -- If all directions periodic need to adjust source so that integral is 0.
    if self._adjustSource then
-<<<<<<< HEAD
+      local tmStart = Time.clock()
       -- Integrate source.
       if self._first then
          self.calcInt = CartFieldIntegratedQuantCalc {
@@ -266,89 +239,41 @@
       end
       self.calcInt:advance(0.0, {src}, {self.dynVec})
       _, intSrcVol = self.dynVec:lastData()
+      self.timers.srcInt = self.timers.srcInt + Time.clock() - tmStart 
    end
 
    -- Loop over local x-y cells.
-   for idx=local_xy_lower[1], local_xy_upper[1] do
-      if self._first then
-         self._poisson[idx] = {}
-      end
-      for idy=local_xy_lower[2], local_xy_upper[2] do
+   for idx=self.local_xy_lower[1], self.local_xy_upper[1] do
+      if self._first then self._poisson[idx] = {} end
+      for idy=self.local_xy_lower[2], self.local_xy_upper[2] do
          if self._first then
             -- If first time, create poisson C object for each z cell.
+            local tmStart = Time.clock()
             self._poisson[idx][idy] = ffiC.new_FemParPoisson(self._nz, self._ndim, self._p, 
                                                              self._dz, self._periodic, 
                                                              self._bc, self._writeMatrix)
+            self.timers.objCreate = self.timers.objCreate + Time.clock() - tmStart 
          end
 
          -- Zero global source.
          ffiC.zeroParGlobalSrc(self._poisson[idx][idy])
 
          -- Create global source.
-         -- globalSrc is an Eigen vector managed in C
-         -- each proc allocates a full globalSrc vector
-         -- loop over z cells locally to get local contributions to globalSrc
+         -- globalSrc is an Eigen vector managed in C.
+         -- Each proc allocates a full globalSrc vector.
+         -- Loop over z cells locally to get local contributions to globalSrc.
          for idz = localRange:lower(self._zdir), localRange:upper(self._zdir) do
-=======
-     local tmStart = Time.clock()
-     -- integrate source
-     if self._first then
-     self.calcInt = CartFieldIntegratedQuantCalc {
-       onGrid = grid,
-       basis = basis,
-       numComponents = 1,
-       quantity = "V",
-     }
-     end
-     self.calcInt:advance(0.0, {src}, {self.dynVec})
-     _, intSrcVol = self.dynVec:lastData()
-     self.timers.srcInt = self.timers.srcInt + Time.clock() - tmStart 
-   end
-
-   -- loop over local x-y cells
-   for idx=self.local_xy_lower[1], self.local_xy_upper[1] do
-     if self._first then
-       self._poisson[idx] = {}
-     end
-     for idy=self.local_xy_lower[2], self.local_xy_upper[2] do
-       if self._first then
-         -- if first time, create poisson C object for each z cell
-         local tmStart = Time.clock()
-         self._poisson[idx][idy] = ffiC.new_FemParPoisson(self._nz, self._ndim, self._p, 
-                                            self._dz, self._periodic, 
-                                            self._bc, self._writeMatrix)
-         self.timers.objCreate = self.timers.objCreate + Time.clock() - tmStart 
-       end
-
-       -- zero global source
-       ffiC.zeroParGlobalSrc(self._poisson[idx][idy])
-
-       -- create global source 
-       -- globalSrc is an Eigen vector managed in C
-       -- each proc allocates a full globalSrc vector
-       -- loop over z cells locally to get local contributions to globalSrc
-       for idz = localRange:lower(self._zdir), localRange:upper(self._zdir) do
-         local tmStart = Time.clock()
-         if ndim==1 then 
-           src:fill(self.srcIndexer(idz), self.srcPtr)
-         elseif ndim==3 then
-           src:fill(self.srcIndexer(idx, idy, idz), self.srcPtr)
-         end
-         ffiC.createParGlobalSrc(self._poisson[idx][idy], self.srcPtr:data(), idz-1, intSrcVol[1]/grid:gridVolume()*math.sqrt(2)^ndim)
-         self.timers.srcCreate = self.timers.srcCreate + Time.clock() - tmStart 
-
-         if self._makeStiff then
-            local tmStiffStart = Time.clock()
->>>>>>> 82231b06
+            local tmStart = Time.clock()
             if ndim==1 then 
                src:fill(self.srcIndexer(idz), self.srcPtr)
             elseif ndim==3 then
                src:fill(self.srcIndexer(idx, idy, idz), self.srcPtr)
             end
-<<<<<<< HEAD
             ffiC.createParGlobalSrc(self._poisson[idx][idy], self.srcPtr:data(), idz-1, intSrcVol[1]/grid:gridVolume()*math.sqrt(2)^ndim)
+            self.timers.srcCreate = self.timers.srcCreate + Time.clock() - tmStart 
 
             if self._makeStiff then
+               local tmStiffStart = Time.clock()
                if ndim==1 then 
                   self.laplacianWeight:fill(self.laplacianWeightIndexer(idz), self.laplacianWeightPtr) 
                   self.modifierWeight:fill(self.modifierWeightIndexer(idz), self.modifierWeightPtr) 
@@ -357,42 +282,35 @@
                   self.modifierWeight:fill(self.modifierWeightIndexer(idx, idy, idz), self.modifierWeightPtr) 
                end
                ffiC.makeParGlobalStiff(self._poisson[idx][idy], self.laplacianWeightPtr:data(), self.modifierWeightPtr:data(), idz-1)
+               self.timers.stiffCreate = self.timers.stiffCreate + Time.clock() - tmStiffStart 
             end 
          end
 
          if GKYL_HAVE_MPI and Mpi.Comm_size(self._xycomm)>1 then
+            local tmStart = Time.clock()
             -- Sum each proc's globalSrc to get final globalSrc (on each proc via allreduce).
             ffiC.allreduceParGlobalSrc(self._poisson[idx][idy], Mpi.getComm(self._xycomm))
+            self.timers.srcReduce = self.timers.srcReduce + Time.clock() - tmStart 
             if self._makeStiff then
+               local tmStiffStart = Time.clock()
                ffiC.allgatherParGlobalStiff(self._poisson[idx][idy], Mpi.getComm(self._xycomm))
+               self.timers.stiffReduce = self.timers.stiffReduce + Time.clock() - tmStiffStart 
             end
-=======
-            ffiC.makeParGlobalStiff(self._poisson[idx][idy], self.laplacianWeightPtr:data(), self.modifierWeightPtr:data(), idz-1)
-            self.timers.stiffCreate = self.timers.stiffCreate + Time.clock() - tmStiffStart 
-         end 
-       end
-
-       if GKYL_HAVE_MPI and Mpi.Comm_size(self._xycomm)>1 then
-         local tmStart = Time.clock()
-         -- sum each proc's globalSrc to get final globalSrc (on each proc via allreduce)
-         ffiC.allreduceParGlobalSrc(self._poisson[idx][idy], Mpi.getComm(self._xycomm))
-         self.timers.srcReduce = self.timers.srcReduce + Time.clock() - tmStart 
+         end
+
          if self._makeStiff then
-           local tmStiffStart = Time.clock()
-           ffiC.allgatherParGlobalStiff(self._poisson[idx][idy], Mpi.getComm(self._xycomm))
-           self.timers.stiffReduce = self.timers.stiffReduce + Time.clock() - tmStiffStart 
->>>>>>> 82231b06
-         end
-
-<<<<<<< HEAD
-         if self._makeStiff then
+            local tmStiffStart = Time.clock()
             ffiC.finishParGlobalStiff(self._poisson[idx][idy])
+            self.timers.stiffFinish = self.timers.stiffFinish + Time.clock() - tmStiffStart 
          end
          -- Solve.
+         local tmSolStart = Time.clock()
          ffiC.solvePar(self._poisson[idx][idy])
+         self.timers.solve = self.timers.solve + Time.clock() - tmSolStart 
   
          -- Remap global nodal solution to local modal solution.
          -- Only need to loop over local proc region.
+         local tmGetStart = Time.clock()
          for idz = localRange:lower(self._zdir), localRange:upper(self._zdir) do
             if ndim==1 then 
                sol:fill(self.solIndexer(idz), self.solPtr)
@@ -401,32 +319,8 @@
             end
             ffiC.getSolutionPar(self._poisson[idx][idy], self.solPtr:data(), idz-1)
          end
-      end
-=======
-       if self._makeStiff then
-          local tmStiffStart = Time.clock()
-          ffiC.finishParGlobalStiff(self._poisson[idx][idy])
-          self.timers.stiffFinish = self.timers.stiffFinish + Time.clock() - tmStiffStart 
-       end
-       -- solve 
-       local tmSolStart = Time.clock()
-       ffiC.solvePar(self._poisson[idx][idy])
-       self.timers.solve = self.timers.solve + Time.clock() - tmSolStart 
-  
-       -- remap global nodal solution to local modal solution 
-       -- only need to loop over local proc region
-       local tmGetStart = Time.clock()
-       for idz = localRange:lower(self._zdir), localRange:upper(self._zdir) do
-         if ndim==1 then 
-           sol:fill(self.solIndexer(idz), self.solPtr)
-         elseif ndim==3 then
-           sol:fill(self.solIndexer(idx, idy, idz), self.solPtr)
-         end
-         ffiC.getSolutionPar(self._poisson[idx][idy], self.solPtr:data(), idz-1)
-       end
-       self.timers.getSol = self.timers.getSol + Time.clock() - tmGetStart 
-     end
->>>>>>> 82231b06
+         self.timers.getSol = self.timers.getSol + Time.clock() - tmGetStart 
+      end
    end
 
    self._first = false
