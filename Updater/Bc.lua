--- conflicted
+++ resolved
@@ -122,13 +122,8 @@
    -- moments at the boundary can be set up.
    self._evaluateFn = tbl.evaluate
    if self._evaluateFn then
-<<<<<<< HEAD
       self._basis    = assert(tbl.basis, "Bc.init: Evaluate is currently implemented only for DG; 'basis' must be specified.")
-      self._evolveFn = xsys.pickBool(tbl.evolveFn, true)
-=======
-      self._basis = assert(tbl.basis, "Bc.init: Evaluate is currently implemented only for DG; 'basis' must be specified.")
       self._evolveFn = xsys.pickBool(tbl.evolveFn, false)
->>>>>>> d072472e
       self._feedback = xsys.pickBool(tbl.feedback, false)
       if self._feedback then
          assert(tbl.cdim == 1, "Bc.init: Feedback boundary condition is implemented only for 1X simulations.")
