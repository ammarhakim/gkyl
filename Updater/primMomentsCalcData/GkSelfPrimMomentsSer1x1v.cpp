#include <PrimMomentsModDecl.h> 
 
using namespace Eigen; 
 
void GkSelfPrimMoments1x1vSer_P1(binOpData_t *data, const double *m0, const double *m1, const double *m2, const double *cM, const double *cE, double *u, double *vtSq) 
{ 
  // m0,m1,m2: moments of the distribution function. 
  // cM, cE:   vtSq*cM and vtSq*cE are corrections to u and vtSq, respectively. 
  // u:        velocity. 
  // vtSq:     squared thermal speed, sqrt(T/m). 
 
  // If a corner value is below zero, use cell average m0.
  bool cellAvg = false;
  if (-0.5*(2.449489742783178*m0[1]-1.414213562373095*m0[0]) < 0) cellAvg = true; 
  if (0.5*(2.449489742783178*m0[1]+1.414213562373095*m0[0]) < 0) cellAvg = true; 
 
  double m0r[2]; 
  double m1r[2]; 
<<<<<<< HEAD
  double m2r[2]; 
=======
  double cMr[2]; 
  double cEr[2]; 
  double m0Sr[2]; 
  double m1Sr[2]; 
  double m2Sr[2]; 
>>>>>>> 1f64a87a
  if (cellAvg) { 
    m0r[0] = m0[0]; 
    m0r[1] = 0.0; 
    m1r[0] = m1[0]; 
    m1r[1] = 0.0; 
<<<<<<< HEAD
    m2r[0] = m2[0]; 
    m2r[1] = 0.0; 
=======
    cMr[0] = cM[0]; 
    cMr[1] = 0.0; 
    cEr[0] = cE[0]; 
    cEr[1] = 0.0; 
    m0Sr[0] = m0S[0]; 
    m0Sr[1] = 0.0; 
    m1Sr[0] = m1S[0]; 
    m1Sr[1] = 0.0; 
    m2Sr[0] = m2S[0]; 
    m2Sr[1] = 0.0; 
>>>>>>> 1f64a87a
  } else { 
    m0r[0] = m0[0]; 
    m0r[1] = m0[1]; 
    m1r[0] = m1[0]; 
    m1r[1] = m1[1]; 
<<<<<<< HEAD
    m2r[0] = m2[0]; 
    m2r[1] = m2[1]; 
=======
    cMr[0] = cM[0]; 
    cMr[1] = cM[1]; 
    cEr[0] = cE[0]; 
    cEr[1] = cE[1]; 
    m0Sr[0] = m0S[0]; 
    m0Sr[1] = m0S[1]; 
    m1Sr[0] = m1S[0]; 
    m1Sr[1] = m1S[1]; 
    m2Sr[0] = m2S[0]; 
    m2Sr[1] = m2S[1]; 
>>>>>>> 1f64a87a
  } 
 
  // Declare Eigen matrix and vectors for weak division. 
  data->AEM_S = Eigen::MatrixXd::Zero(4,4); 
 
  // ....... Block from weak multiply of uX and m0  .......... // 
  data->AEM_S(0,0) = 0.7071067811865475*m0r[0]; 
  data->AEM_S(0,1) = 0.7071067811865475*m0r[1]; 
  data->AEM_S(1,0) = 0.7071067811865475*m0r[1]; 
  data->AEM_S(1,1) = 0.7071067811865475*m0r[0]; 
 
  // ....... Block from correction to uX .......... // 
  data->AEM_S(0,2) = -0.7071067811865475*cMr[0]; 
  data->AEM_S(0,3) = -0.7071067811865475*cMr[1]; 
  data->AEM_S(1,2) = -0.7071067811865475*cMr[1]; 
  data->AEM_S(1,3) = -0.7071067811865475*cMr[0]; 
 
  // ....... Block from weak multiply of uX and m1X  .......... // 
  data->AEM_S(2,0) = 0.7071067811865475*m1r[0]; 
  data->AEM_S(2,1) = 0.7071067811865475*m1r[1]; 
  data->AEM_S(3,0) = 0.7071067811865475*m1r[1]; 
  data->AEM_S(3,1) = 0.7071067811865475*m1r[0]; 
 
  // ....... Block from correction to vtSq .......... // 
<<<<<<< HEAD
  data->AEM_S(2,2) = 0.7071067811865475*m0r[0]-0.7071067811865475*cE[0]; 
  data->AEM_S(2,3) = 0.7071067811865475*m0r[1]-0.7071067811865475*cE[1]; 
  data->AEM_S(3,2) = 0.7071067811865475*m0r[1]-0.7071067811865475*cE[1]; 
  data->AEM_S(3,3) = 0.7071067811865475*m0r[0]-0.7071067811865475*cE[0]; 
=======
  data->AEM_S(2,2) = 0.7071067811865475*m0Sr[0]-0.7071067811865475*cEr[0]; 
  data->AEM_S(2,3) = 0.7071067811865475*m0Sr[1]-0.7071067811865475*cEr[1]; 
  data->AEM_S(3,2) = 0.7071067811865475*m0Sr[1]-0.7071067811865475*cEr[1]; 
  data->AEM_S(3,3) = 0.7071067811865475*m0Sr[0]-0.7071067811865475*cEr[0]; 
>>>>>>> 1f64a87a
 
  // ....... RHS vector is composed of m1 and m2 .......... // 
  data->BEV_S << m1r[0],m1r[1],m2r[0],m2r[1]; 
 
  data->u_S = data->AEM_S.colPivHouseholderQr().solve(data->BEV_S); 
 
  Eigen::Map<VectorXd>(u,2,1) = data->u_S.segment<2>(0); 
 
  Eigen::Map<VectorXd>(vtSq,2,1) = data->u_S.segment<2>(2); 
 
} 
 
void GkSelfPrimMoments1x1vSer_P2(binOpData_t *data, const double *m0, const double *m1, const double *m2, const double *cM, const double *cE, double *u, double *vtSq) 
{ 
  // m0,m1,m2: moments of the distribution function. 
  // cM, cE:   vtSq*cM and vtSq*cE are corrections to u and vtSq, respectively. 
  // u:        velocity. 
  // vtSq:     squared thermal speed, sqrt(T/m). 
 
  // If a corner value is below zero, use cell average m0.
  bool cellAvg = false;
  if (0.7071067811865475*(2.23606797749979*m0[2]-1.732050807568877*m0[1]+m0[0]) < 0) cellAvg = true; 
  if (0.7071067811865475*(2.23606797749979*m0[2]+1.732050807568877*m0[1]+m0[0]) < 0) cellAvg = true; 
 
  double m0r[3]; 
  double m1r[3]; 
  double cMr[3]; 
  double cEr[3]; 
  double m2r[3]; 
  if (cellAvg) { 
    m0r[0] = m0[0]; 
    m0r[1] = 0.0; 
    m0r[2] = 0.0; 
    m1r[0] = m1[0]; 
    m1r[1] = 0.0; 
    m1r[2] = 0.0; 
    cMr[0] = cM[0]; 
    cMr[1] = 0.0; 
    cMr[2] = 0.0; 
    cEr[0] = cE[0]; 
    cEr[1] = 0.0; 
    cEr[2] = 0.0; 
    m2r[0] = m2[0]; 
    m2r[1] = 0.0; 
    m2r[2] = 0.0; 
  } else { 
    m0r[0] = m0[0]; 
    m0r[1] = m0[1]; 
    m0r[2] = m0[2]; 
    m1r[0] = m1[0]; 
    m1r[1] = m1[1]; 
    m1r[2] = m1[2]; 
    cMr[0] = cM[0]; 
    cMr[1] = cM[1]; 
    cMr[2] = cM[2]; 
    cEr[0] = cE[0]; 
    cEr[1] = cE[1]; 
    cEr[2] = cE[2]; 
    m2r[0] = m2[0]; 
    m2r[1] = m2[1]; 
    m2r[2] = m2[2]; 
  } 
 
  // Declare Eigen matrix and vectors for weak division. 
  data->AEM_S = Eigen::MatrixXd::Zero(6,6); 
 
  // ....... Block from weak multiply of uX and m0  .......... // 
  data->AEM_S(0,0) = 0.7071067811865475*m0r[0]; 
  data->AEM_S(0,1) = 0.7071067811865475*m0r[1]; 
  data->AEM_S(0,2) = 0.7071067811865475*m0r[2]; 
  data->AEM_S(1,0) = 0.7071067811865475*m0r[1]; 
  data->AEM_S(1,1) = 0.6324555320336759*m0r[2]+0.7071067811865475*m0r[0]; 
  data->AEM_S(1,2) = 0.6324555320336759*m0r[1]; 
  data->AEM_S(2,0) = 0.7071067811865475*m0r[2]; 
  data->AEM_S(2,1) = 0.6324555320336759*m0r[1]; 
  data->AEM_S(2,2) = 0.4517539514526256*m0r[2]+0.7071067811865475*m0r[0]; 
 
  // ....... Block from correction to uX .......... // 
  data->AEM_S(0,3) = -0.7071067811865475*cMr[0]; 
  data->AEM_S(0,4) = -0.7071067811865475*cMr[1]; 
  data->AEM_S(0,5) = -0.7071067811865475*cMr[2]; 
  data->AEM_S(1,3) = -0.7071067811865475*cMr[1]; 
  data->AEM_S(1,4) = (-0.6324555320336759*cMr[2])-0.7071067811865475*cMr[0]; 
  data->AEM_S(1,5) = -0.6324555320336759*cMr[1]; 
  data->AEM_S(2,3) = -0.7071067811865475*cMr[2]; 
  data->AEM_S(2,4) = -0.6324555320336759*cMr[1]; 
  data->AEM_S(2,5) = (-0.4517539514526256*cMr[2])-0.7071067811865475*cMr[0]; 
 
  // ....... Block from weak multiply of uX and m1X  .......... // 
  data->AEM_S(3,0) = 0.7071067811865475*m1r[0]; 
  data->AEM_S(3,1) = 0.7071067811865475*m1r[1]; 
  data->AEM_S(3,2) = 0.7071067811865475*m1r[2]; 
  data->AEM_S(4,0) = 0.7071067811865475*m1r[1]; 
  data->AEM_S(4,1) = 0.6324555320336759*m1r[2]+0.7071067811865475*m1r[0]; 
  data->AEM_S(4,2) = 0.6324555320336759*m1r[1]; 
  data->AEM_S(5,0) = 0.7071067811865475*m1r[2]; 
  data->AEM_S(5,1) = 0.6324555320336759*m1r[1]; 
  data->AEM_S(5,2) = 0.4517539514526256*m1r[2]+0.7071067811865475*m1r[0]; 
 
  // ....... Block from correction to vtSq .......... // 
  data->AEM_S(3,3) = 0.7071067811865475*m0r[0]-0.7071067811865475*cEr[0]; 
  data->AEM_S(3,4) = 0.7071067811865475*m0r[1]-0.7071067811865475*cEr[1]; 
  data->AEM_S(3,5) = 0.7071067811865475*m0r[2]-0.7071067811865475*cEr[2]; 
  data->AEM_S(4,3) = 0.7071067811865475*m0r[1]-0.7071067811865475*cEr[1]; 
  data->AEM_S(4,4) = 0.6324555320336759*m0r[2]-0.6324555320336759*cEr[2]+0.7071067811865475*m0r[0]-0.7071067811865475*cEr[0]; 
  data->AEM_S(4,5) = 0.6324555320336759*m0r[1]-0.6324555320336759*cEr[1]; 
  data->AEM_S(5,3) = 0.7071067811865475*m0r[2]-0.7071067811865475*cEr[2]; 
  data->AEM_S(5,4) = 0.6324555320336759*m0r[1]-0.6324555320336759*cEr[1]; 
  data->AEM_S(5,5) = 0.4517539514526256*m0r[2]-0.4517539514526256*cEr[2]+0.7071067811865475*m0r[0]-0.7071067811865475*cEr[0]; 
 
  // ....... RHS vector is composed of m1 and m2 .......... // 
  data->BEV_S << m1r[0],m1r[1],m1r[2],m2r[0],m2r[1],m2r[2]; 
 
  data->u_S = data->AEM_S.colPivHouseholderQr().solve(data->BEV_S); 
 
  Eigen::Map<VectorXd>(u,3,1) = data->u_S.segment<3>(0); 
 
  Eigen::Map<VectorXd>(vtSq,3,1) = data->u_S.segment<3>(3); 
 
} 
<<<<<<< HEAD
=======
 
void GkSelfPrimMoments1x1vSer_P3(binOpData_t *data, const double *m0, const double *m1, const double *m2, const double *cM, const double *cE, double *u, double *vtSq) 
{ 
  // m0,m1,m2: moments of the distribution function. 
  // cM, cE:   vtSq*cM and vtSq*cE are corrections to u and vtSq, respectively. 
  // u:        velocity. 
  // vtSq:     squared thermal speed, sqrt(T/m). 
 
  // If a corner value is below zero, use cell average m0.
  bool cellAvg = false;
  if (-0.5*(3.741657386773942*m0[3]-3.16227766016838*m0[2]+2.449489742783178*m0[1]-1.414213562373095*m0[0]) < 0) cellAvg = true; 
  if (0.5*(3.741657386773942*m0[3]+3.16227766016838*m0[2]+2.449489742783178*m0[1]+1.414213562373095*m0[0]) < 0) cellAvg = true; 
 
  double m0r[4]; 
  double m1r[4]; 
  double cMr[4]; 
  double cEr[4]; 
  double m2r[4]; 
  if (cellAvg) { 
    m0r[0] = m0[0]; 
    m0r[1] = 0.0; 
    m0r[2] = 0.0; 
    m0r[3] = 0.0; 
    m1r[0] = m1[0]; 
    m1r[1] = 0.0; 
    m1r[2] = 0.0; 
    m1r[3] = 0.0; 
    cMr[0] = cM[0]; 
    cMr[1] = 0.0; 
    cMr[2] = 0.0; 
    cMr[3] = 0.0; 
    cEr[0] = cE[0]; 
    cEr[1] = 0.0; 
    cEr[2] = 0.0; 
    cEr[3] = 0.0; 
    m2r[0] = m2[0]; 
    m2r[1] = 0.0; 
    m2r[2] = 0.0; 
    m2r[3] = 0.0; 
  } else { 
    m0r[0] = m0[0]; 
    m0r[1] = m0[1]; 
    m0r[2] = m0[2]; 
    m0r[3] = m0[3]; 
    m1r[0] = m1[0]; 
    m1r[1] = m1[1]; 
    m1r[2] = m1[2]; 
    m1r[3] = m1[3]; 
    cMr[0] = cM[0]; 
    cMr[1] = cM[1]; 
    cMr[2] = cM[2]; 
    cMr[3] = cM[3]; 
    cEr[0] = cE[0]; 
    cEr[1] = cE[1]; 
    cEr[2] = cE[2]; 
    cEr[3] = cE[3]; 
    m2r[0] = m2[0]; 
    m2r[1] = m2[1]; 
    m2r[2] = m2[2]; 
    m2r[3] = m2[3]; 
  } 
 
  // Declare Eigen matrix and vectors for weak division. 
  data->AEM_S = Eigen::MatrixXd::Zero(8,8); 
 
  // ....... Block from weak multiply of uX and m0  .......... // 
  data->AEM_S(0,0) = 0.7071067811865475*m0r[0]; 
  data->AEM_S(0,1) = 0.7071067811865475*m0r[1]; 
  data->AEM_S(0,2) = 0.7071067811865475*m0r[2]; 
  data->AEM_S(0,3) = 0.7071067811865475*m0r[3]; 
  data->AEM_S(1,0) = 0.7071067811865475*m0r[1]; 
  data->AEM_S(1,1) = 0.6324555320336759*m0r[2]+0.7071067811865475*m0r[0]; 
  data->AEM_S(1,2) = 0.6210590034081186*m0r[3]+0.6324555320336759*m0r[1]; 
  data->AEM_S(1,3) = 0.6210590034081186*m0r[2]; 
  data->AEM_S(2,0) = 0.7071067811865475*m0r[2]; 
  data->AEM_S(2,1) = 0.6210590034081186*m0r[3]+0.6324555320336759*m0r[1]; 
  data->AEM_S(2,2) = 0.4517539514526256*m0r[2]+0.7071067811865475*m0r[0]; 
  data->AEM_S(2,3) = 0.421637021355784*m0r[3]+0.6210590034081186*m0r[1]; 
  data->AEM_S(3,0) = 0.7071067811865475*m0r[3]; 
  data->AEM_S(3,1) = 0.6210590034081186*m0r[2]; 
  data->AEM_S(3,2) = 0.421637021355784*m0r[3]+0.6210590034081186*m0r[1]; 
  data->AEM_S(3,3) = 0.421637021355784*m0r[2]+0.7071067811865475*m0r[0]; 
 
  // ....... Block from correction to uX .......... // 
  data->AEM_S(0,4) = -0.7071067811865475*cMr[0]; 
  data->AEM_S(0,5) = -0.7071067811865475*cMr[1]; 
  data->AEM_S(0,6) = -0.7071067811865475*cMr[2]; 
  data->AEM_S(0,7) = -0.7071067811865475*cMr[3]; 
  data->AEM_S(1,4) = -0.7071067811865475*cMr[1]; 
  data->AEM_S(1,5) = (-0.6324555320336759*cMr[2])-0.7071067811865475*cMr[0]; 
  data->AEM_S(1,6) = (-0.6210590034081186*cMr[3])-0.6324555320336759*cMr[1]; 
  data->AEM_S(1,7) = -0.6210590034081186*cMr[2]; 
  data->AEM_S(2,4) = -0.7071067811865475*cMr[2]; 
  data->AEM_S(2,5) = (-0.6210590034081186*cMr[3])-0.6324555320336759*cMr[1]; 
  data->AEM_S(2,6) = (-0.4517539514526256*cMr[2])-0.7071067811865475*cMr[0]; 
  data->AEM_S(2,7) = (-0.421637021355784*cMr[3])-0.6210590034081186*cMr[1]; 
  data->AEM_S(3,4) = -0.7071067811865475*cMr[3]; 
  data->AEM_S(3,5) = -0.6210590034081186*cMr[2]; 
  data->AEM_S(3,6) = (-0.421637021355784*cMr[3])-0.6210590034081186*cMr[1]; 
  data->AEM_S(3,7) = (-0.421637021355784*cMr[2])-0.7071067811865475*cMr[0]; 
 
  // ....... Block from weak multiply of uX and m1X  .......... // 
  data->AEM_S(4,0) = 0.7071067811865475*m1r[0]; 
  data->AEM_S(4,1) = 0.7071067811865475*m1r[1]; 
  data->AEM_S(4,2) = 0.7071067811865475*m1r[2]; 
  data->AEM_S(4,3) = 0.7071067811865475*m1r[3]; 
  data->AEM_S(5,0) = 0.7071067811865475*m1r[1]; 
  data->AEM_S(5,1) = 0.6324555320336759*m1r[2]+0.7071067811865475*m1r[0]; 
  data->AEM_S(5,2) = 0.6210590034081186*m1r[3]+0.6324555320336759*m1r[1]; 
  data->AEM_S(5,3) = 0.6210590034081186*m1r[2]; 
  data->AEM_S(6,0) = 0.7071067811865475*m1r[2]; 
  data->AEM_S(6,1) = 0.6210590034081186*m1r[3]+0.6324555320336759*m1r[1]; 
  data->AEM_S(6,2) = 0.4517539514526256*m1r[2]+0.7071067811865475*m1r[0]; 
  data->AEM_S(6,3) = 0.421637021355784*m1r[3]+0.6210590034081186*m1r[1]; 
  data->AEM_S(7,0) = 0.7071067811865475*m1r[3]; 
  data->AEM_S(7,1) = 0.6210590034081186*m1r[2]; 
  data->AEM_S(7,2) = 0.421637021355784*m1r[3]+0.6210590034081186*m1r[1]; 
  data->AEM_S(7,3) = 0.421637021355784*m1r[2]+0.7071067811865475*m1r[0]; 
 
  // ....... Block from correction to vtSq .......... // 
  data->AEM_S(4,4) = 0.7071067811865475*m0r[0]-0.7071067811865475*cEr[0]; 
  data->AEM_S(4,5) = 0.7071067811865475*m0r[1]-0.7071067811865475*cEr[1]; 
  data->AEM_S(4,6) = 0.7071067811865475*m0r[2]-0.7071067811865475*cEr[2]; 
  data->AEM_S(4,7) = 0.7071067811865475*m0r[3]-0.7071067811865475*cEr[3]; 
  data->AEM_S(5,4) = 0.7071067811865475*m0r[1]-0.7071067811865475*cEr[1]; 
  data->AEM_S(5,5) = 0.6324555320336759*m0r[2]-0.6324555320336759*cEr[2]+0.7071067811865475*m0r[0]-0.7071067811865475*cEr[0]; 
  data->AEM_S(5,6) = 0.6210590034081186*m0r[3]-0.6210590034081186*cEr[3]+0.6324555320336759*m0r[1]-0.6324555320336759*cEr[1]; 
  data->AEM_S(5,7) = 0.6210590034081186*m0r[2]-0.6210590034081186*cEr[2]; 
  data->AEM_S(6,4) = 0.7071067811865475*m0r[2]-0.7071067811865475*cEr[2]; 
  data->AEM_S(6,5) = 0.6210590034081186*m0r[3]-0.6210590034081186*cEr[3]+0.6324555320336759*m0r[1]-0.6324555320336759*cEr[1]; 
  data->AEM_S(6,6) = 0.4517539514526256*m0r[2]-0.4517539514526256*cEr[2]+0.7071067811865475*m0r[0]-0.7071067811865475*cEr[0]; 
  data->AEM_S(6,7) = 0.421637021355784*m0r[3]-0.421637021355784*cEr[3]+0.6210590034081186*m0r[1]-0.6210590034081186*cEr[1]; 
  data->AEM_S(7,4) = 0.7071067811865475*m0r[3]-0.7071067811865475*cEr[3]; 
  data->AEM_S(7,5) = 0.6210590034081186*m0r[2]-0.6210590034081186*cEr[2]; 
  data->AEM_S(7,6) = 0.421637021355784*m0r[3]-0.421637021355784*cEr[3]+0.6210590034081186*m0r[1]-0.6210590034081186*cEr[1]; 
  data->AEM_S(7,7) = 0.421637021355784*m0r[2]-0.421637021355784*cEr[2]+0.7071067811865475*m0r[0]-0.7071067811865475*cEr[0]; 
 
  // ....... RHS vector is composed of m1 and m2 .......... // 
  data->BEV_S << m1r[0],m1r[1],m1r[2],m1r[3],m2r[0],m2r[1],m2r[2],m2r[3]; 
 
  data->u_S = data->AEM_S.colPivHouseholderQr().solve(data->BEV_S); 
 
  Eigen::Map<VectorXd>(u,4,1) = data->u_S.segment<4>(0); 
 
  Eigen::Map<VectorXd>(vtSq,4,1) = data->u_S.segment<4>(4); 
 
} 
>>>>>>> 1f64a87a
 <|MERGE_RESOLUTION|>--- conflicted
+++ resolved
@@ -16,55 +16,31 @@
  
   double m0r[2]; 
   double m1r[2]; 
-<<<<<<< HEAD
-  double m2r[2]; 
-=======
   double cMr[2]; 
   double cEr[2]; 
-  double m0Sr[2]; 
-  double m1Sr[2]; 
-  double m2Sr[2]; 
->>>>>>> 1f64a87a
+  double m2r[2]; 
   if (cellAvg) { 
     m0r[0] = m0[0]; 
     m0r[1] = 0.0; 
     m1r[0] = m1[0]; 
     m1r[1] = 0.0; 
-<<<<<<< HEAD
+    cMr[0] = cM[0]; 
+    cMr[1] = 0.0; 
+    cEr[0] = cE[0]; 
+    cEr[1] = 0.0; 
     m2r[0] = m2[0]; 
     m2r[1] = 0.0; 
-=======
-    cMr[0] = cM[0]; 
-    cMr[1] = 0.0; 
-    cEr[0] = cE[0]; 
-    cEr[1] = 0.0; 
-    m0Sr[0] = m0S[0]; 
-    m0Sr[1] = 0.0; 
-    m1Sr[0] = m1S[0]; 
-    m1Sr[1] = 0.0; 
-    m2Sr[0] = m2S[0]; 
-    m2Sr[1] = 0.0; 
->>>>>>> 1f64a87a
   } else { 
     m0r[0] = m0[0]; 
     m0r[1] = m0[1]; 
     m1r[0] = m1[0]; 
     m1r[1] = m1[1]; 
-<<<<<<< HEAD
+    cMr[0] = cM[0]; 
+    cMr[1] = cM[1]; 
+    cEr[0] = cE[0]; 
+    cEr[1] = cE[1]; 
     m2r[0] = m2[0]; 
     m2r[1] = m2[1]; 
-=======
-    cMr[0] = cM[0]; 
-    cMr[1] = cM[1]; 
-    cEr[0] = cE[0]; 
-    cEr[1] = cE[1]; 
-    m0Sr[0] = m0S[0]; 
-    m0Sr[1] = m0S[1]; 
-    m1Sr[0] = m1S[0]; 
-    m1Sr[1] = m1S[1]; 
-    m2Sr[0] = m2S[0]; 
-    m2Sr[1] = m2S[1]; 
->>>>>>> 1f64a87a
   } 
  
   // Declare Eigen matrix and vectors for weak division. 
@@ -89,17 +65,10 @@
   data->AEM_S(3,1) = 0.7071067811865475*m1r[0]; 
  
   // ....... Block from correction to vtSq .......... // 
-<<<<<<< HEAD
-  data->AEM_S(2,2) = 0.7071067811865475*m0r[0]-0.7071067811865475*cE[0]; 
-  data->AEM_S(2,3) = 0.7071067811865475*m0r[1]-0.7071067811865475*cE[1]; 
-  data->AEM_S(3,2) = 0.7071067811865475*m0r[1]-0.7071067811865475*cE[1]; 
-  data->AEM_S(3,3) = 0.7071067811865475*m0r[0]-0.7071067811865475*cE[0]; 
-=======
-  data->AEM_S(2,2) = 0.7071067811865475*m0Sr[0]-0.7071067811865475*cEr[0]; 
-  data->AEM_S(2,3) = 0.7071067811865475*m0Sr[1]-0.7071067811865475*cEr[1]; 
-  data->AEM_S(3,2) = 0.7071067811865475*m0Sr[1]-0.7071067811865475*cEr[1]; 
-  data->AEM_S(3,3) = 0.7071067811865475*m0Sr[0]-0.7071067811865475*cEr[0]; 
->>>>>>> 1f64a87a
+  data->AEM_S(2,2) = 0.7071067811865475*m0r[0]-0.7071067811865475*cEr[0]; 
+  data->AEM_S(2,3) = 0.7071067811865475*m0r[1]-0.7071067811865475*cEr[1]; 
+  data->AEM_S(3,2) = 0.7071067811865475*m0r[1]-0.7071067811865475*cEr[1]; 
+  data->AEM_S(3,3) = 0.7071067811865475*m0r[0]-0.7071067811865475*cEr[0]; 
  
   // ....... RHS vector is composed of m1 and m2 .......... // 
   data->BEV_S << m1r[0],m1r[1],m2r[0],m2r[1]; 
@@ -220,8 +189,6 @@
   Eigen::Map<VectorXd>(vtSq,3,1) = data->u_S.segment<3>(3); 
  
 } 
-<<<<<<< HEAD
-=======
  
 void GkSelfPrimMoments1x1vSer_P3(binOpData_t *data, const double *m0, const double *m1, const double *m2, const double *cM, const double *cE, double *u, double *vtSq) 
 { 
@@ -369,5 +336,4 @@
   Eigen::Map<VectorXd>(vtSq,4,1) = data->u_S.segment<4>(4); 
  
 } 
->>>>>>> 1f64a87a
  