
#include <PrimMomentsModDecl.h> 
 
using namespace Eigen; 
 
void GkBoundaryIntegral2x2vSer_F_VX_P1(const bool atLower, const double intFac, const double vBoundary, const double *dxv, const double *fIn, double *out) 
{ 
  // atLower:   =true(false) if in cell at lower(upper) velocity boundary. 
  // intFac:    =2pi/m or 4pi/m for GkLBO (not used for Vlasov). 
  // vBoundary: velocity at the boundary of the velocity grid. 
  // dxv[4]:    cell length in each direciton. 
  // fIn[17]:    distribution function at velocity boundaries. 
  // out:       int dS of f|^(vmax)_(vmin) or vf^(vmax)_(vmin). 
 
  const double dS = 0.5*dxv[3]*intFac; 
 
  if (atLower) {
 
    out[0] += ((-2.23606797749979*fIn[16])+1.732050807568877*fIn[3]-1.0*fIn[0])*dS; 
    out[1] += (1.732050807568877*fIn[6]-1.0*fIn[1])*dS; 
    out[2] += (1.732050807568877*fIn[7]-1.0*fIn[2])*dS; 
    out[3] += (1.732050807568877*fIn[11]-1.0*fIn[5])*dS; 
 
  } else {
 
    out[0] += (2.23606797749979*fIn[16]+1.732050807568877*fIn[3]+fIn[0])*dS; 
    out[1] += (1.732050807568877*fIn[6]+fIn[1])*dS; 
    out[2] += (1.732050807568877*fIn[7]+fIn[2])*dS; 
    out[3] += (1.732050807568877*fIn[11]+fIn[5])*dS; 
 
  }
 
} 
 
void GkBoundaryIntegral2x2vSer_F_VX_P2(const bool atLower, const double intFac, const double vBoundary, const double *dxv, const double *fIn, double *out) 
{ 
  // atLower:   =true(false) if in cell at lower(upper) velocity boundary. 
  // intFac:    =2pi/m or 4pi/m for GkLBO (not used for Vlasov). 
  // vBoundary: velocity at the boundary of the velocity grid. 
  // dxv[4]:    cell length in each direciton. 
  // fIn[48]:    distribution function at velocity boundaries. 
  // out:       int dS of f|^(vmax)_(vmin) or vf^(vmax)_(vmin). 
 
  const double dS = 0.5*dxv[3]*intFac; 
 
  if (atLower) {
 
    out[0] += ((-2.23606797749979*fIn[13])+1.732050807568877*fIn[3]-1.0*fIn[0])*dS; 
    out[1] += ((-2.23606797749979*fIn[23])+1.732050807568877*fIn[6]-1.0*fIn[1])*dS; 
    out[2] += ((-2.23606797749979*fIn[24])+1.732050807568877*fIn[7]-1.0*fIn[2])*dS; 
    out[3] += ((-2.23606797749979*fIn[34])+1.732050807568877*fIn[15]-1.0*fIn[5])*dS; 
    out[4] += (1.732050807568877*fIn[21]-1.0*fIn[11])*dS; 
    out[5] += (1.732050807568877*fIn[22]-1.0*fIn[12])*dS; 
    out[6] += (1.732050807568877*fIn[32]-1.0*fIn[19])*dS; 
    out[7] += (1.732050807568877*fIn[33]-1.0*fIn[20])*dS; 
 
  } else {
 
    out[0] += (2.23606797749979*fIn[13]+1.732050807568877*fIn[3]+fIn[0])*dS; 
    out[1] += (2.23606797749979*fIn[23]+1.732050807568877*fIn[6]+fIn[1])*dS; 
    out[2] += (2.23606797749979*fIn[24]+1.732050807568877*fIn[7]+fIn[2])*dS; 
    out[3] += (2.23606797749979*fIn[34]+1.732050807568877*fIn[15]+fIn[5])*dS; 
    out[4] += (1.732050807568877*fIn[21]+fIn[11])*dS; 
    out[5] += (1.732050807568877*fIn[22]+fIn[12])*dS; 
    out[6] += (1.732050807568877*fIn[32]+fIn[19])*dS; 
    out[7] += (1.732050807568877*fIn[33]+fIn[20])*dS; 
 
  }
 
} 
 
void GkBoundaryIntegral2x2vSer_vF_VX_P1(const bool atLower, const double intFac, const double vBoundary, const double *dxv, const double *fIn, double *out) 
{ 
  // atLower:   =true(false) if in cell at lower(upper) velocity boundary. 
  // intFac:    =2pi/m or 4pi/m for GkLBO (not used for Vlasov). 
  // vBoundary: velocity at the boundary of the velocity grid. 
  // dxv[4]:    cell length in each direciton. 
  // fIn[17]:    distribution function at velocity boundaries. 
  // out:       int dS of f|^(vmax)_(vmin) or vf^(vmax)_(vmin). 
 
  const double dS = 0.5*dxv[3]*intFac; 
 
  if (atLower) {
 
    out[0] += ((-2.23606797749979*fIn[16])+1.732050807568877*fIn[3]-1.0*fIn[0])*dS*vBoundary; 
    out[1] += (1.732050807568877*fIn[6]-1.0*fIn[1])*dS*vBoundary; 
    out[2] += (1.732050807568877*fIn[7]-1.0*fIn[2])*dS*vBoundary; 
    out[3] += (1.732050807568877*fIn[11]-1.0*fIn[5])*dS*vBoundary; 
 
  } else {
 
    out[0] += (2.23606797749979*fIn[16]+1.732050807568877*fIn[3]+fIn[0])*dS*vBoundary; 
    out[1] += (1.732050807568877*fIn[6]+fIn[1])*dS*vBoundary; 
    out[2] += (1.732050807568877*fIn[7]+fIn[2])*dS*vBoundary; 
    out[3] += (1.732050807568877*fIn[11]+fIn[5])*dS*vBoundary; 
 
  }
 
} 
 
void GkBoundaryIntegral2x2vSer_vF_VX_P2(const bool atLower, const double intFac, const double vBoundary, const double *dxv, const double *fIn, double *out) 
{ 
  // atLower:   =true(false) if in cell at lower(upper) velocity boundary. 
  // intFac:    =2pi/m or 4pi/m for GkLBO (not used for Vlasov). 
  // vBoundary: velocity at the boundary of the velocity grid. 
  // dxv[4]:    cell length in each direciton. 
  // fIn[48]:    distribution function at velocity boundaries. 
  // out:       int dS of f|^(vmax)_(vmin) or vf^(vmax)_(vmin). 
 
  const double dS = 0.5*dxv[3]*intFac; 
 
  if (atLower) {
 
    out[0] += ((-2.23606797749979*fIn[13])+1.732050807568877*fIn[3]-1.0*fIn[0])*dS*vBoundary; 
    out[1] += ((-2.23606797749979*fIn[23])+1.732050807568877*fIn[6]-1.0*fIn[1])*dS*vBoundary; 
    out[2] += ((-2.23606797749979*fIn[24])+1.732050807568877*fIn[7]-1.0*fIn[2])*dS*vBoundary; 
    out[3] += ((-2.23606797749979*fIn[34])+1.732050807568877*fIn[15]-1.0*fIn[5])*dS*vBoundary; 
    out[4] += (1.732050807568877*fIn[21]-1.0*fIn[11])*dS*vBoundary; 
    out[5] += (1.732050807568877*fIn[22]-1.0*fIn[12])*dS*vBoundary; 
    out[6] += (1.732050807568877*fIn[32]-1.0*fIn[19])*dS*vBoundary; 
    out[7] += (1.732050807568877*fIn[33]-1.0*fIn[20])*dS*vBoundary; 
 
  } else {
 
    out[0] += (2.23606797749979*fIn[13]+1.732050807568877*fIn[3]+fIn[0])*dS*vBoundary; 
    out[1] += (2.23606797749979*fIn[23]+1.732050807568877*fIn[6]+fIn[1])*dS*vBoundary; 
    out[2] += (2.23606797749979*fIn[24]+1.732050807568877*fIn[7]+fIn[2])*dS*vBoundary; 
    out[3] += (2.23606797749979*fIn[34]+1.732050807568877*fIn[15]+fIn[5])*dS*vBoundary; 
    out[4] += (1.732050807568877*fIn[21]+fIn[11])*dS*vBoundary; 
    out[5] += (1.732050807568877*fIn[22]+fIn[12])*dS*vBoundary; 
    out[6] += (1.732050807568877*fIn[32]+fIn[19])*dS*vBoundary; 
    out[7] += (1.732050807568877*fIn[33]+fIn[20])*dS*vBoundary; 
 
  }
 
} 
 
void GkBoundaryIntegral2x2vSer_vF_VY_P1(const bool atLower, const double intFac, const double vBoundary, const double *dxv, const double *fIn, double *out) 
{ 
  // atLower:   =true(false) if in cell at lower(upper) velocity boundary. 
  // intFac:    =2pi/m or 4pi/m for GkLBO (not used for Vlasov). 
  // vBoundary: velocity at the boundary of the velocity grid. 
  // dxv[4]:    cell length in each direciton. 
  // fIn[17]:    distribution function at velocity boundaries. 
  // out:       int dS of f|^(vmax)_(vmin) or vf^(vmax)_(vmin). 
 
  const double dS = 0.5*dxv[2]*intFac; 
 
  if (atLower) {
 
    out[0] += (1.732050807568877*fIn[4]-1.0*fIn[0])*dS*vBoundary; 
    out[1] += (1.732050807568877*fIn[8]-1.0*fIn[1])*dS*vBoundary; 
    out[2] += (1.732050807568877*fIn[9]-1.0*fIn[2])*dS*vBoundary; 
    out[3] += (1.732050807568877*fIn[12]-1.0*fIn[5])*dS*vBoundary; 
 
  } else {
 
    out[0] += (1.732050807568877*fIn[4]+fIn[0])*dS*vBoundary; 
    out[1] += (1.732050807568877*fIn[8]+fIn[1])*dS*vBoundary; 
    out[2] += (1.732050807568877*fIn[9]+fIn[2])*dS*vBoundary; 
    out[3] += (1.732050807568877*fIn[12]+fIn[5])*dS*vBoundary; 
 
  }
 
} 
 
void GkBoundaryIntegral2x2vSer_vF_VY_P2(const bool atLower, const double intFac, const double vBoundary, const double *dxv, const double *fIn, double *out) 
{ 
  // atLower:   =true(false) if in cell at lower(upper) velocity boundary. 
  // intFac:    =2pi/m or 4pi/m for GkLBO (not used for Vlasov). 
  // vBoundary: velocity at the boundary of the velocity grid. 
  // dxv[4]:    cell length in each direciton. 
  // fIn[48]:    distribution function at velocity boundaries. 
  // out:       int dS of f|^(vmax)_(vmin) or vf^(vmax)_(vmin). 
 
  const double dS = 0.5*dxv[2]*intFac; 
 
  if (atLower) {
 
    out[0] += ((-2.23606797749979*fIn[14])+1.732050807568877*fIn[4]-1.0*fIn[0])*dS*vBoundary; 
    out[1] += ((-2.23606797749979*fIn[28])+1.732050807568877*fIn[8]-1.0*fIn[1])*dS*vBoundary; 
    out[2] += ((-2.23606797749979*fIn[29])+1.732050807568877*fIn[9]-1.0*fIn[2])*dS*vBoundary; 
    out[3] += ((-2.23606797749979*fIn[41])+1.732050807568877*fIn[16]-1.0*fIn[5])*dS*vBoundary; 
    out[4] += (1.732050807568877*fIn[25]-1.0*fIn[11])*dS*vBoundary; 
    out[5] += (1.732050807568877*fIn[26]-1.0*fIn[12])*dS*vBoundary; 
    out[6] += (1.732050807568877*fIn[35]-1.0*fIn[19])*dS*vBoundary; 
    out[7] += (1.732050807568877*fIn[36]-1.0*fIn[20])*dS*vBoundary; 
 
  } else {
 
    out[0] += (2.23606797749979*fIn[14]+1.732050807568877*fIn[4]+fIn[0])*dS*vBoundary; 
    out[1] += (2.23606797749979*fIn[28]+1.732050807568877*fIn[8]+fIn[1])*dS*vBoundary; 
    out[2] += (2.23606797749979*fIn[29]+1.732050807568877*fIn[9]+fIn[2])*dS*vBoundary; 
    out[3] += (2.23606797749979*fIn[41]+1.732050807568877*fIn[16]+fIn[5])*dS*vBoundary; 
    out[4] += (1.732050807568877*fIn[25]+fIn[11])*dS*vBoundary; 
    out[5] += (1.732050807568877*fIn[26]+fIn[12])*dS*vBoundary; 
    out[6] += (1.732050807568877*fIn[35]+fIn[19])*dS*vBoundary; 
    out[7] += (1.732050807568877*fIn[36]+fIn[20])*dS*vBoundary; 
 
  }
 
} 
 
<<<<<<< HEAD
void GkSelfPrimMoments2x2vSer_P1(const double *m0, const double *m1, const double *m2, const double *cM, const double *cE, double *u, double *vtSq) 
=======
void GkSelfPrimMoments2x2vSer_P1(binOpData_t* data, const double *m0, const double *m1, const double *m0S, const double *m1S, const double *m2S, const double *cM, const double *cE, double *u, double *vtSq) 
>>>>>>> 536a7422
{ 
  // m0,m1,m2: moments of the distribution function. 
  // cM, cE:   vtSq*cM and vtSq*cE are corrections to u and vtSq, respectively. 
  // u:        velocity. 
  // vtSq:     squared thermal speed, sqrt(T/m). 
 
  // If a corner value is below zero, use cell average m0.
  bool cellAvg = false;
  if (1.5*m0[3]-0.8660254037844386*m0[2]-0.8660254037844386*m0[1]+0.5*m0[0] < 0) { 
    cellAvg = true;
  }
  if (1.5*m0[3]-0.8660254037844386*m0[2]-0.8660254037844386*m0[1]+0.5*m0[0] < 0) { 
    cellAvg = true;
  }
  if ((-1.5*m0[3])-0.8660254037844386*m0[2]+0.8660254037844386*m0[1]+0.5*m0[0] < 0) { 
    cellAvg = true;
  }
  if ((-1.5*m0[3])-0.8660254037844386*m0[2]+0.8660254037844386*m0[1]+0.5*m0[0] < 0) { 
    cellAvg = true;
  }
 
  double m0r[4]; 
  double m1r[4]; 
  double m2r[4]; 
  if (cellAvg) { 
    m0r[0] = m0[0]; 
    m0r[1] = 0.0; 
    m0r[2] = 0.0; 
    m0r[3] = 0.0; 
    m1r[0] = m1[0]; 
    m1r[1] = 0.0; 
    m1r[2] = 0.0; 
    m1r[3] = 0.0; 
    m2r[0] = m2[0]; 
    m2r[1] = 0.0; 
    m2r[2] = 0.0; 
    m2r[3] = 0.0; 
  } else { 
    m0r[0] = m0[0]; 
    m0r[1] = m0[1]; 
    m0r[2] = m0[2]; 
    m0r[3] = m0[3]; 
    m1r[0] = m1[0]; 
    m1r[1] = m1[1]; 
    m1r[2] = m1[2]; 
    m1r[3] = m1[3]; 
    m2r[0] = m2[0]; 
    m2r[1] = m2[1]; 
    m2r[2] = m2[2]; 
    m2r[3] = m2[3]; 
  } 
 
  // Declare Eigen matrix and vectors for weak division. 
  data->AEM_S = Eigen::MatrixXd::Zero(8,8); 
  
  
 
  // ....... Block from weak multiply of uX and m0  .......... // 
  data->AEM_S(0,0) = 0.5*m0r[0]; 
  data->AEM_S(0,1) = 0.5*m0r[1]; 
  data->AEM_S(0,2) = 0.5*m0r[2]; 
  data->AEM_S(0,3) = 0.5*m0r[3]; 
  data->AEM_S(1,0) = 0.5*m0r[1]; 
  data->AEM_S(1,1) = 0.5*m0r[0]; 
  data->AEM_S(1,2) = 0.5*m0r[3]; 
  data->AEM_S(1,3) = 0.5*m0r[2]; 
  data->AEM_S(2,0) = 0.5*m0r[2]; 
  data->AEM_S(2,1) = 0.5*m0r[3]; 
  data->AEM_S(2,2) = 0.5*m0r[0]; 
  data->AEM_S(2,3) = 0.5*m0r[1]; 
  data->AEM_S(3,0) = 0.5*m0r[3]; 
  data->AEM_S(3,1) = 0.5*m0r[2]; 
  data->AEM_S(3,2) = 0.5*m0r[1]; 
  data->AEM_S(3,3) = 0.5*m0r[0]; 
 
  // ....... Block from correction to uX .......... // 
  data->AEM_S(0,4) = -0.5*cM[0]; 
  data->AEM_S(0,5) = -0.5*cM[1]; 
  data->AEM_S(0,6) = -0.5*cM[2]; 
  data->AEM_S(0,7) = -0.5*cM[3]; 
  data->AEM_S(1,4) = -0.5*cM[1]; 
  data->AEM_S(1,5) = -0.5*cM[0]; 
  data->AEM_S(1,6) = -0.5*cM[3]; 
  data->AEM_S(1,7) = -0.5*cM[2]; 
  data->AEM_S(2,4) = -0.5*cM[2]; 
  data->AEM_S(2,5) = -0.5*cM[3]; 
  data->AEM_S(2,6) = -0.5*cM[0]; 
  data->AEM_S(2,7) = -0.5*cM[1]; 
  data->AEM_S(3,4) = -0.5*cM[3]; 
  data->AEM_S(3,5) = -0.5*cM[2]; 
  data->AEM_S(3,6) = -0.5*cM[1]; 
  data->AEM_S(3,7) = -0.5*cM[0]; 
 
  // ....... Block from weak multiply of uX and m1X  .......... // 
<<<<<<< HEAD
  BigAEM(4,0) = 0.5*m1r[0]; 
  BigAEM(4,1) = 0.5*m1r[1]; 
  BigAEM(4,2) = 0.5*m1r[2]; 
  BigAEM(4,3) = 0.5*m1r[3]; 
  BigAEM(5,0) = 0.5*m1r[1]; 
  BigAEM(5,1) = 0.5*m1r[0]; 
  BigAEM(5,2) = 0.5*m1r[3]; 
  BigAEM(5,3) = 0.5*m1r[2]; 
  BigAEM(6,0) = 0.5*m1r[2]; 
  BigAEM(6,1) = 0.5*m1r[3]; 
  BigAEM(6,2) = 0.5*m1r[0]; 
  BigAEM(6,3) = 0.5*m1r[1]; 
  BigAEM(7,0) = 0.5*m1r[3]; 
  BigAEM(7,1) = 0.5*m1r[2]; 
  BigAEM(7,2) = 0.5*m1r[1]; 
  BigAEM(7,3) = 0.5*m1r[0]; 
 
  // ....... Block from correction to vtSq .......... // 
  BigAEM(4,4) = 1.5*m0r[0]-0.5*cE[0]; 
  BigAEM(4,5) = 1.5*m0r[1]-0.5*cE[1]; 
  BigAEM(4,6) = 1.5*m0r[2]-0.5*cE[2]; 
  BigAEM(4,7) = 1.5*m0r[3]-0.5*cE[3]; 
  BigAEM(5,4) = 1.5*m0r[1]-0.5*cE[1]; 
  BigAEM(5,5) = 1.5*m0r[0]-0.5*cE[0]; 
  BigAEM(5,6) = 1.5*m0r[3]-0.5*cE[3]; 
  BigAEM(5,7) = 1.5*m0r[2]-0.5*cE[2]; 
  BigAEM(6,4) = 1.5*m0r[2]-0.5*cE[2]; 
  BigAEM(6,5) = 1.5*m0r[3]-0.5*cE[3]; 
  BigAEM(6,6) = 1.5*m0r[0]-0.5*cE[0]; 
  BigAEM(6,7) = 1.5*m0r[1]-0.5*cE[1]; 
  BigAEM(7,4) = 1.5*m0r[3]-0.5*cE[3]; 
  BigAEM(7,5) = 1.5*m0r[2]-0.5*cE[2]; 
  BigAEM(7,6) = 1.5*m0r[1]-0.5*cE[1]; 
  BigAEM(7,7) = 1.5*m0r[0]-0.5*cE[0]; 
 
  // ....... RHS vector is composed of m1 and m2 .......... // 
  bEV << m1r[0],m1r[1],m1r[2],m1r[3],m2r[0],m2r[1],m2r[2],m2r[3]; 
=======
  data->AEM_S(4,0) = 0.5*m1Sr[0]; 
  data->AEM_S(4,1) = 0.5*m1Sr[1]; 
  data->AEM_S(4,2) = 0.5*m1Sr[2]; 
  data->AEM_S(4,3) = 0.5*m1Sr[3]; 
  data->AEM_S(5,0) = 0.5*m1Sr[1]; 
  data->AEM_S(5,1) = 0.5*m1Sr[0]; 
  data->AEM_S(5,2) = 0.5*m1Sr[3]; 
  data->AEM_S(5,3) = 0.5*m1Sr[2]; 
  data->AEM_S(6,0) = 0.5*m1Sr[2]; 
  data->AEM_S(6,1) = 0.5*m1Sr[3]; 
  data->AEM_S(6,2) = 0.5*m1Sr[0]; 
  data->AEM_S(6,3) = 0.5*m1Sr[1]; 
  data->AEM_S(7,0) = 0.5*m1Sr[3]; 
  data->AEM_S(7,1) = 0.5*m1Sr[2]; 
  data->AEM_S(7,2) = 0.5*m1Sr[1]; 
  data->AEM_S(7,3) = 0.5*m1Sr[0]; 
 
  // ....... Block from correction to vtSq .......... // 
  data->AEM_S(4,4) = m0r[0]+0.5*m0Sr[0]-0.5*cE[0]; 
  data->AEM_S(4,5) = m0r[1]+0.5*m0Sr[1]-0.5*cE[1]; 
  data->AEM_S(4,6) = m0r[2]+0.5*m0Sr[2]-0.5*cE[2]; 
  data->AEM_S(4,7) = m0r[3]+0.5*m0Sr[3]-0.5*cE[3]; 
  data->AEM_S(5,4) = m0r[1]+0.5*m0Sr[1]-0.5*cE[1]; 
  data->AEM_S(5,5) = m0r[0]+0.5*m0Sr[0]-0.5*cE[0]; 
  data->AEM_S(5,6) = m0r[3]+0.5*m0Sr[3]-0.5*cE[3]; 
  data->AEM_S(5,7) = m0r[2]+0.5*m0Sr[2]-0.5*cE[2]; 
  data->AEM_S(6,4) = m0r[2]+0.5*m0Sr[2]-0.5*cE[2]; 
  data->AEM_S(6,5) = m0r[3]+0.5*m0Sr[3]-0.5*cE[3]; 
  data->AEM_S(6,6) = m0r[0]+0.5*m0Sr[0]-0.5*cE[0]; 
  data->AEM_S(6,7) = m0r[1]+0.5*m0Sr[1]-0.5*cE[1]; 
  data->AEM_S(7,4) = m0r[3]+0.5*m0Sr[3]-0.5*cE[3]; 
  data->AEM_S(7,5) = m0r[2]+0.5*m0Sr[2]-0.5*cE[2]; 
  data->AEM_S(7,6) = m0r[1]+0.5*m0Sr[1]-0.5*cE[1]; 
  data->AEM_S(7,7) = m0r[0]+0.5*m0Sr[0]-0.5*cE[0]; 
 
  // ....... RHS vector is composed of m1 and m2 .......... // 
  data->BEV_S << m1r[0],m1r[1],m1r[2],m1r[3],m2Sr[0],m2Sr[1],m2Sr[2],m2Sr[3]; 
>>>>>>> 536a7422
 
  data->u_S = data->AEM_S.colPivHouseholderQr().solve(data->BEV_S); 
 
  Eigen::Map<VectorXd>(u,4,1) = data->u_S.segment<4>(0); 
 
  Eigen::Map<VectorXd>(vtSq,4,1) = data->u_S.segment<4>(4); 
 
} 
 
void GkSelfPrimMoments2x2vSer_P2(binOpData_t* data, const double *m0, const double *m1, const double *m2, const double *cM, const double *cE, double *u, double *vtSq) 
{ 
  // m0,m1,m2: moments of the distribution function. 
  // cM, cE:   vtSq*cM and vtSq*cE are corrections to u and vtSq, respectively. 
  // u:        velocity. 
  // vtSq:     squared thermal speed, sqrt(T/m). 
 
  // If a corner value is below zero, use cell average m0.
  bool cellAvg = false;
  if ((-1.936491673103709*m0[7])-1.936491673103709*m0[6]+1.118033988749895*m0[5]+1.118033988749895*m0[4]+1.5*m0[3]-0.8660254037844386*m0[2]-0.8660254037844386*m0[1]+0.5*m0[0] < 0) { 
    cellAvg = true;
  }
  if ((-1.936491673103709*m0[7])-1.936491673103709*m0[6]+1.118033988749895*m0[5]+1.118033988749895*m0[4]+1.5*m0[3]-0.8660254037844386*m0[2]-0.8660254037844386*m0[1]+0.5*m0[0] < 0) { 
    cellAvg = true;
  }
  if (1.936491673103709*m0[7]-1.936491673103709*m0[6]+1.118033988749895*m0[5]+1.118033988749895*m0[4]-1.5*m0[3]-0.8660254037844386*m0[2]+0.8660254037844386*m0[1]+0.5*m0[0] < 0) { 
    cellAvg = true;
  }
  if (1.936491673103709*m0[7]-1.936491673103709*m0[6]+1.118033988749895*m0[5]+1.118033988749895*m0[4]-1.5*m0[3]-0.8660254037844386*m0[2]+0.8660254037844386*m0[1]+0.5*m0[0] < 0) { 
    cellAvg = true;
  }
 
  double m0r[8]; 
  double m1r[8]; 
  double m2r[8]; 
  if (cellAvg) { 
    m0r[0] = m0[0]; 
    m0r[1] = 0.0; 
    m0r[2] = 0.0; 
    m0r[3] = 0.0; 
    m0r[4] = 0.0; 
    m0r[5] = 0.0; 
    m0r[6] = 0.0; 
    m0r[7] = 0.0; 
    m1r[0] = m1[0]; 
    m1r[1] = 0.0; 
    m1r[2] = 0.0; 
    m1r[3] = 0.0; 
    m1r[4] = 0.0; 
    m1r[5] = 0.0; 
    m1r[6] = 0.0; 
    m1r[7] = 0.0; 
    m2r[0] = m2[0]; 
    m2r[1] = 0.0; 
    m2r[2] = 0.0; 
    m2r[3] = 0.0; 
    m2r[4] = 0.0; 
    m2r[5] = 0.0; 
    m2r[6] = 0.0; 
    m2r[7] = 0.0; 
  } else { 
    m0r[0] = m0[0]; 
    m0r[1] = m0[1]; 
    m0r[2] = m0[2]; 
    m0r[3] = m0[3]; 
    m0r[4] = m0[4]; 
    m0r[5] = m0[5]; 
    m0r[6] = m0[6]; 
    m0r[7] = m0[7]; 
    m1r[0] = m1[0]; 
    m1r[1] = m1[1]; 
    m1r[2] = m1[2]; 
    m1r[3] = m1[3]; 
    m1r[4] = m1[4]; 
    m1r[5] = m1[5]; 
    m1r[6] = m1[6]; 
    m1r[7] = m1[7]; 
    m2r[0] = m2[0]; 
    m2r[1] = m2[1]; 
    m2r[2] = m2[2]; 
    m2r[3] = m2[3]; 
    m2r[4] = m2[4]; 
    m2r[5] = m2[5]; 
    m2r[6] = m2[6]; 
    m2r[7] = m2[7]; 
  } 
 
  // Declare Eigen matrix and vectors for weak division. 
  data->AEM_S = Eigen::MatrixXd::Zero(16,16); 
  
  
 
  // ....... Block from weak multiply of uX and m0  .......... // 
  data->AEM_S(0,0) = 0.5*m0r[0]; 
  data->AEM_S(0,1) = 0.5*m0r[1]; 
  data->AEM_S(0,2) = 0.5*m0r[2]; 
  data->AEM_S(0,3) = 0.5*m0r[3]; 
  data->AEM_S(0,4) = 0.5*m0r[4]; 
  data->AEM_S(0,5) = 0.5*m0r[5]; 
  data->AEM_S(0,6) = 0.5*m0r[6]; 
  data->AEM_S(0,7) = 0.5*m0r[7]; 
  data->AEM_S(1,0) = 0.5*m0r[1]; 
  data->AEM_S(1,1) = 0.4472135954999579*m0r[4]+0.5*m0r[0]; 
  data->AEM_S(1,2) = 0.5*m0r[3]; 
  data->AEM_S(1,3) = 0.447213595499958*m0r[6]+0.5*m0r[2]; 
  data->AEM_S(1,4) = 0.4472135954999579*m0r[1]; 
  data->AEM_S(1,5) = 0.5000000000000001*m0r[7]; 
  data->AEM_S(1,6) = 0.447213595499958*m0r[3]; 
  data->AEM_S(1,7) = 0.5000000000000001*m0r[5]; 
  data->AEM_S(2,0) = 0.5*m0r[2]; 
  data->AEM_S(2,1) = 0.5*m0r[3]; 
  data->AEM_S(2,2) = 0.4472135954999579*m0r[5]+0.5*m0r[0]; 
  data->AEM_S(2,3) = 0.447213595499958*m0r[7]+0.5*m0r[1]; 
  data->AEM_S(2,4) = 0.5000000000000001*m0r[6]; 
  data->AEM_S(2,5) = 0.4472135954999579*m0r[2]; 
  data->AEM_S(2,6) = 0.5000000000000001*m0r[4]; 
  data->AEM_S(2,7) = 0.447213595499958*m0r[3]; 
  data->AEM_S(3,0) = 0.5*m0r[3]; 
  data->AEM_S(3,1) = 0.447213595499958*m0r[6]+0.5*m0r[2]; 
  data->AEM_S(3,2) = 0.447213595499958*m0r[7]+0.5*m0r[1]; 
  data->AEM_S(3,3) = 0.4472135954999579*m0r[5]+0.4472135954999579*m0r[4]+0.5*m0r[0]; 
  data->AEM_S(3,4) = 0.4472135954999579*m0r[3]; 
  data->AEM_S(3,5) = 0.4472135954999579*m0r[3]; 
  data->AEM_S(3,6) = 0.4*m0r[7]+0.447213595499958*m0r[1]; 
  data->AEM_S(3,7) = 0.4*m0r[6]+0.447213595499958*m0r[2]; 
  data->AEM_S(4,0) = 0.5*m0r[4]; 
  data->AEM_S(4,1) = 0.4472135954999579*m0r[1]; 
  data->AEM_S(4,2) = 0.5000000000000001*m0r[6]; 
  data->AEM_S(4,3) = 0.4472135954999579*m0r[3]; 
  data->AEM_S(4,4) = 0.31943828249997*m0r[4]+0.5*m0r[0]; 
  data->AEM_S(4,6) = 0.31943828249997*m0r[6]+0.5000000000000001*m0r[2]; 
  data->AEM_S(4,7) = 0.4472135954999579*m0r[7]; 
  data->AEM_S(5,0) = 0.5*m0r[5]; 
  data->AEM_S(5,1) = 0.5000000000000001*m0r[7]; 
  data->AEM_S(5,2) = 0.4472135954999579*m0r[2]; 
  data->AEM_S(5,3) = 0.4472135954999579*m0r[3]; 
  data->AEM_S(5,5) = 0.31943828249997*m0r[5]+0.5*m0r[0]; 
  data->AEM_S(5,6) = 0.4472135954999579*m0r[6]; 
  data->AEM_S(5,7) = 0.31943828249997*m0r[7]+0.5000000000000001*m0r[1]; 
  data->AEM_S(6,0) = 0.5*m0r[6]; 
  data->AEM_S(6,1) = 0.447213595499958*m0r[3]; 
  data->AEM_S(6,2) = 0.5000000000000001*m0r[4]; 
  data->AEM_S(6,3) = 0.4*m0r[7]+0.447213595499958*m0r[1]; 
  data->AEM_S(6,4) = 0.31943828249997*m0r[6]+0.5000000000000001*m0r[2]; 
  data->AEM_S(6,5) = 0.4472135954999579*m0r[6]; 
  data->AEM_S(6,6) = 0.4472135954999579*m0r[5]+0.31943828249997*m0r[4]+0.5*m0r[0]; 
  data->AEM_S(6,7) = 0.4*m0r[3]; 
  data->AEM_S(7,0) = 0.5*m0r[7]; 
  data->AEM_S(7,1) = 0.5000000000000001*m0r[5]; 
  data->AEM_S(7,2) = 0.447213595499958*m0r[3]; 
  data->AEM_S(7,3) = 0.4*m0r[6]+0.447213595499958*m0r[2]; 
  data->AEM_S(7,4) = 0.4472135954999579*m0r[7]; 
  data->AEM_S(7,5) = 0.31943828249997*m0r[7]+0.5000000000000001*m0r[1]; 
  data->AEM_S(7,6) = 0.4*m0r[3]; 
  data->AEM_S(7,7) = 0.31943828249997*m0r[5]+0.4472135954999579*m0r[4]+0.5*m0r[0]; 
 
  // ....... Block from correction to uX .......... // 
  data->AEM_S(0,8) = -0.5*cM[0]; 
  data->AEM_S(0,9) = -0.5*cM[1]; 
  data->AEM_S(0,10) = -0.5*cM[2]; 
  data->AEM_S(0,11) = -0.5*cM[3]; 
  data->AEM_S(0,12) = -0.5*cM[4]; 
  data->AEM_S(0,13) = -0.5*cM[5]; 
  data->AEM_S(0,14) = -0.5*cM[6]; 
  data->AEM_S(0,15) = -0.5*cM[7]; 
  data->AEM_S(1,8) = -0.5*cM[1]; 
  data->AEM_S(1,9) = (-0.4472135954999579*cM[4])-0.5*cM[0]; 
  data->AEM_S(1,10) = -0.5*cM[3]; 
  data->AEM_S(1,11) = (-0.447213595499958*cM[6])-0.5*cM[2]; 
  data->AEM_S(1,12) = -0.4472135954999579*cM[1]; 
  data->AEM_S(1,13) = -0.5000000000000001*cM[7]; 
  data->AEM_S(1,14) = -0.447213595499958*cM[3]; 
  data->AEM_S(1,15) = -0.5000000000000001*cM[5]; 
  data->AEM_S(2,8) = -0.5*cM[2]; 
  data->AEM_S(2,9) = -0.5*cM[3]; 
  data->AEM_S(2,10) = (-0.4472135954999579*cM[5])-0.5*cM[0]; 
  data->AEM_S(2,11) = (-0.447213595499958*cM[7])-0.5*cM[1]; 
  data->AEM_S(2,12) = -0.5000000000000001*cM[6]; 
  data->AEM_S(2,13) = -0.4472135954999579*cM[2]; 
  data->AEM_S(2,14) = -0.5000000000000001*cM[4]; 
  data->AEM_S(2,15) = -0.447213595499958*cM[3]; 
  data->AEM_S(3,8) = -0.5*cM[3]; 
  data->AEM_S(3,9) = (-0.447213595499958*cM[6])-0.5*cM[2]; 
  data->AEM_S(3,10) = (-0.447213595499958*cM[7])-0.5*cM[1]; 
  data->AEM_S(3,11) = (-0.4472135954999579*cM[5])-0.4472135954999579*cM[4]-0.5*cM[0]; 
  data->AEM_S(3,12) = -0.4472135954999579*cM[3]; 
  data->AEM_S(3,13) = -0.4472135954999579*cM[3]; 
  data->AEM_S(3,14) = (-0.4*cM[7])-0.447213595499958*cM[1]; 
  data->AEM_S(3,15) = (-0.4*cM[6])-0.447213595499958*cM[2]; 
  data->AEM_S(4,8) = -0.5*cM[4]; 
  data->AEM_S(4,9) = -0.4472135954999579*cM[1]; 
  data->AEM_S(4,10) = -0.5000000000000001*cM[6]; 
  data->AEM_S(4,11) = -0.4472135954999579*cM[3]; 
  data->AEM_S(4,12) = (-0.31943828249997*cM[4])-0.5*cM[0]; 
  data->AEM_S(4,14) = (-0.31943828249997*cM[6])-0.5000000000000001*cM[2]; 
  data->AEM_S(4,15) = -0.4472135954999579*cM[7]; 
  data->AEM_S(5,8) = -0.5*cM[5]; 
  data->AEM_S(5,9) = -0.5000000000000001*cM[7]; 
  data->AEM_S(5,10) = -0.4472135954999579*cM[2]; 
  data->AEM_S(5,11) = -0.4472135954999579*cM[3]; 
  data->AEM_S(5,13) = (-0.31943828249997*cM[5])-0.5*cM[0]; 
  data->AEM_S(5,14) = -0.4472135954999579*cM[6]; 
  data->AEM_S(5,15) = (-0.31943828249997*cM[7])-0.5000000000000001*cM[1]; 
  data->AEM_S(6,8) = -0.5*cM[6]; 
  data->AEM_S(6,9) = -0.447213595499958*cM[3]; 
  data->AEM_S(6,10) = -0.5000000000000001*cM[4]; 
  data->AEM_S(6,11) = (-0.4*cM[7])-0.447213595499958*cM[1]; 
  data->AEM_S(6,12) = (-0.31943828249997*cM[6])-0.5000000000000001*cM[2]; 
  data->AEM_S(6,13) = -0.4472135954999579*cM[6]; 
  data->AEM_S(6,14) = (-0.4472135954999579*cM[5])-0.31943828249997*cM[4]-0.5*cM[0]; 
  data->AEM_S(6,15) = -0.4*cM[3]; 
  data->AEM_S(7,8) = -0.5*cM[7]; 
  data->AEM_S(7,9) = -0.5000000000000001*cM[5]; 
  data->AEM_S(7,10) = -0.447213595499958*cM[3]; 
  data->AEM_S(7,11) = (-0.4*cM[6])-0.447213595499958*cM[2]; 
  data->AEM_S(7,12) = -0.4472135954999579*cM[7]; 
  data->AEM_S(7,13) = (-0.31943828249997*cM[7])-0.5000000000000001*cM[1]; 
  data->AEM_S(7,14) = -0.4*cM[3]; 
  data->AEM_S(7,15) = (-0.31943828249997*cM[5])-0.4472135954999579*cM[4]-0.5*cM[0]; 
 
  // ....... Block from weak multiply of uX and m1X  .......... // 
  data->AEM_S(8,0) = 0.5*m1r[0]; 
  data->AEM_S(8,1) = 0.5*m1r[1]; 
  data->AEM_S(8,2) = 0.5*m1r[2]; 
  data->AEM_S(8,3) = 0.5*m1r[3]; 
  data->AEM_S(8,4) = 0.5*m1r[4]; 
  data->AEM_S(8,5) = 0.5*m1r[5]; 
  data->AEM_S(8,6) = 0.5*m1r[6]; 
  data->AEM_S(8,7) = 0.5*m1r[7]; 
  data->AEM_S(9,0) = 0.5*m1r[1]; 
  data->AEM_S(9,1) = 0.4472135954999579*m1r[4]+0.5*m1r[0]; 
  data->AEM_S(9,2) = 0.5*m1r[3]; 
  data->AEM_S(9,3) = 0.447213595499958*m1r[6]+0.5*m1r[2]; 
  data->AEM_S(9,4) = 0.4472135954999579*m1r[1]; 
  data->AEM_S(9,5) = 0.5000000000000001*m1r[7]; 
  data->AEM_S(9,6) = 0.447213595499958*m1r[3]; 
  data->AEM_S(9,7) = 0.5000000000000001*m1r[5]; 
  data->AEM_S(10,0) = 0.5*m1r[2]; 
  data->AEM_S(10,1) = 0.5*m1r[3]; 
  data->AEM_S(10,2) = 0.4472135954999579*m1r[5]+0.5*m1r[0]; 
  data->AEM_S(10,3) = 0.447213595499958*m1r[7]+0.5*m1r[1]; 
  data->AEM_S(10,4) = 0.5000000000000001*m1r[6]; 
  data->AEM_S(10,5) = 0.4472135954999579*m1r[2]; 
  data->AEM_S(10,6) = 0.5000000000000001*m1r[4]; 
  data->AEM_S(10,7) = 0.447213595499958*m1r[3]; 
  data->AEM_S(11,0) = 0.5*m1r[3]; 
  data->AEM_S(11,1) = 0.447213595499958*m1r[6]+0.5*m1r[2]; 
  data->AEM_S(11,2) = 0.447213595499958*m1r[7]+0.5*m1r[1]; 
  data->AEM_S(11,3) = 0.4472135954999579*m1r[5]+0.4472135954999579*m1r[4]+0.5*m1r[0]; 
  data->AEM_S(11,4) = 0.4472135954999579*m1r[3]; 
  data->AEM_S(11,5) = 0.4472135954999579*m1r[3]; 
  data->AEM_S(11,6) = 0.4*m1r[7]+0.447213595499958*m1r[1]; 
  data->AEM_S(11,7) = 0.4*m1r[6]+0.447213595499958*m1r[2]; 
  data->AEM_S(12,0) = 0.5*m1r[4]; 
  data->AEM_S(12,1) = 0.4472135954999579*m1r[1]; 
  data->AEM_S(12,2) = 0.5000000000000001*m1r[6]; 
  data->AEM_S(12,3) = 0.4472135954999579*m1r[3]; 
  data->AEM_S(12,4) = 0.31943828249997*m1r[4]+0.5*m1r[0]; 
  data->AEM_S(12,6) = 0.31943828249997*m1r[6]+0.5000000000000001*m1r[2]; 
  data->AEM_S(12,7) = 0.4472135954999579*m1r[7]; 
  data->AEM_S(13,0) = 0.5*m1r[5]; 
  data->AEM_S(13,1) = 0.5000000000000001*m1r[7]; 
  data->AEM_S(13,2) = 0.4472135954999579*m1r[2]; 
  data->AEM_S(13,3) = 0.4472135954999579*m1r[3]; 
  data->AEM_S(13,5) = 0.31943828249997*m1r[5]+0.5*m1r[0]; 
  data->AEM_S(13,6) = 0.4472135954999579*m1r[6]; 
  data->AEM_S(13,7) = 0.31943828249997*m1r[7]+0.5000000000000001*m1r[1]; 
  data->AEM_S(14,0) = 0.5*m1r[6]; 
  data->AEM_S(14,1) = 0.447213595499958*m1r[3]; 
  data->AEM_S(14,2) = 0.5000000000000001*m1r[4]; 
  data->AEM_S(14,3) = 0.4*m1r[7]+0.447213595499958*m1r[1]; 
  data->AEM_S(14,4) = 0.31943828249997*m1r[6]+0.5000000000000001*m1r[2]; 
  data->AEM_S(14,5) = 0.4472135954999579*m1r[6]; 
  data->AEM_S(14,6) = 0.4472135954999579*m1r[5]+0.31943828249997*m1r[4]+0.5*m1r[0]; 
  data->AEM_S(14,7) = 0.4*m1r[3]; 
  data->AEM_S(15,0) = 0.5*m1r[7]; 
  data->AEM_S(15,1) = 0.5000000000000001*m1r[5]; 
  data->AEM_S(15,2) = 0.447213595499958*m1r[3]; 
  data->AEM_S(15,3) = 0.4*m1r[6]+0.447213595499958*m1r[2]; 
  data->AEM_S(15,4) = 0.4472135954999579*m1r[7]; 
  data->AEM_S(15,5) = 0.31943828249997*m1r[7]+0.5000000000000001*m1r[1]; 
  data->AEM_S(15,6) = 0.4*m1r[3]; 
  data->AEM_S(15,7) = 0.31943828249997*m1r[5]+0.4472135954999579*m1r[4]+0.5*m1r[0]; 
 
  // ....... Block from correction to vtSq .......... // 
  data->AEM_S(8,8) = 1.5*m0r[0]-0.5*cE[0]; 
  data->AEM_S(8,9) = 1.5*m0r[1]-0.5*cE[1]; 
  data->AEM_S(8,10) = 1.5*m0r[2]-0.5*cE[2]; 
  data->AEM_S(8,11) = 1.5*m0r[3]-0.5*cE[3]; 
  data->AEM_S(8,12) = 1.5*m0r[4]-0.5*cE[4]; 
  data->AEM_S(8,13) = 1.5*m0r[5]-0.5*cE[5]; 
  data->AEM_S(8,14) = 1.5*m0r[6]-0.5*cE[6]; 
  data->AEM_S(8,15) = 1.5*m0r[7]-0.5*cE[7]; 
  data->AEM_S(9,8) = 1.5*m0r[1]-0.5*cE[1]; 
  data->AEM_S(9,9) = 1.341640786499874*m0r[4]-0.4472135954999579*cE[4]+1.5*m0r[0]-0.5*cE[0]; 
  data->AEM_S(9,10) = 1.5*m0r[3]-0.5*cE[3]; 
  data->AEM_S(9,11) = 1.341640786499874*m0r[6]-0.447213595499958*cE[6]+1.5*m0r[2]-0.5*cE[2]; 
  data->AEM_S(9,12) = 1.341640786499874*m0r[1]-0.4472135954999579*cE[1]; 
  data->AEM_S(9,13) = 1.5*m0r[7]-0.5000000000000001*cE[7]; 
  data->AEM_S(9,14) = 1.341640786499874*m0r[3]-0.447213595499958*cE[3]; 
  data->AEM_S(9,15) = 1.5*m0r[5]-0.5000000000000001*cE[5]; 
  data->AEM_S(10,8) = 1.5*m0r[2]-0.5*cE[2]; 
  data->AEM_S(10,9) = 1.5*m0r[3]-0.5*cE[3]; 
  data->AEM_S(10,10) = 1.341640786499874*m0r[5]-0.4472135954999579*cE[5]+1.5*m0r[0]-0.5*cE[0]; 
  data->AEM_S(10,11) = 1.341640786499874*m0r[7]-0.447213595499958*cE[7]+1.5*m0r[1]-0.5*cE[1]; 
  data->AEM_S(10,12) = 1.5*m0r[6]-0.5000000000000001*cE[6]; 
  data->AEM_S(10,13) = 1.341640786499874*m0r[2]-0.4472135954999579*cE[2]; 
  data->AEM_S(10,14) = 1.5*m0r[4]-0.5000000000000001*cE[4]; 
  data->AEM_S(10,15) = 1.341640786499874*m0r[3]-0.447213595499958*cE[3]; 
  data->AEM_S(11,8) = 1.5*m0r[3]-0.5*cE[3]; 
  data->AEM_S(11,9) = 1.341640786499874*m0r[6]-0.447213595499958*cE[6]+1.5*m0r[2]-0.5*cE[2]; 
  data->AEM_S(11,10) = 1.341640786499874*m0r[7]-0.447213595499958*cE[7]+1.5*m0r[1]-0.5*cE[1]; 
  data->AEM_S(11,11) = 1.341640786499874*m0r[5]-0.4472135954999579*cE[5]+1.341640786499874*m0r[4]-0.4472135954999579*cE[4]+1.5*m0r[0]-0.5*cE[0]; 
  data->AEM_S(11,12) = 1.341640786499874*m0r[3]-0.4472135954999579*cE[3]; 
  data->AEM_S(11,13) = 1.341640786499874*m0r[3]-0.4472135954999579*cE[3]; 
  data->AEM_S(11,14) = 1.2*m0r[7]-0.4*cE[7]+1.341640786499874*m0r[1]-0.447213595499958*cE[1]; 
  data->AEM_S(11,15) = 1.2*m0r[6]-0.4*cE[6]+1.341640786499874*m0r[2]-0.447213595499958*cE[2]; 
  data->AEM_S(12,8) = 1.5*m0r[4]-0.5*cE[4]; 
  data->AEM_S(12,9) = 1.341640786499874*m0r[1]-0.4472135954999579*cE[1]; 
  data->AEM_S(12,10) = 1.5*m0r[6]-0.5000000000000001*cE[6]; 
  data->AEM_S(12,11) = 1.341640786499874*m0r[3]-0.4472135954999579*cE[3]; 
  data->AEM_S(12,12) = 0.9583148474999099*m0r[4]-0.31943828249997*cE[4]+1.5*m0r[0]-0.5*cE[0]; 
  data->AEM_S(12,14) = 0.9583148474999099*m0r[6]-0.31943828249997*cE[6]+1.5*m0r[2]-0.5000000000000001*cE[2]; 
  data->AEM_S(12,15) = 1.341640786499874*m0r[7]-0.4472135954999579*cE[7]; 
  data->AEM_S(13,8) = 1.5*m0r[5]-0.5*cE[5]; 
  data->AEM_S(13,9) = 1.5*m0r[7]-0.5000000000000001*cE[7]; 
  data->AEM_S(13,10) = 1.341640786499874*m0r[2]-0.4472135954999579*cE[2]; 
  data->AEM_S(13,11) = 1.341640786499874*m0r[3]-0.4472135954999579*cE[3]; 
  data->AEM_S(13,13) = 0.9583148474999099*m0r[5]-0.31943828249997*cE[5]+1.5*m0r[0]-0.5*cE[0]; 
  data->AEM_S(13,14) = 1.341640786499874*m0r[6]-0.4472135954999579*cE[6]; 
  data->AEM_S(13,15) = 0.9583148474999099*m0r[7]-0.31943828249997*cE[7]+1.5*m0r[1]-0.5000000000000001*cE[1]; 
  data->AEM_S(14,8) = 1.5*m0r[6]-0.5*cE[6]; 
  data->AEM_S(14,9) = 1.341640786499874*m0r[3]-0.447213595499958*cE[3]; 
  data->AEM_S(14,10) = 1.5*m0r[4]-0.5000000000000001*cE[4]; 
  data->AEM_S(14,11) = 1.2*m0r[7]-0.4*cE[7]+1.341640786499874*m0r[1]-0.447213595499958*cE[1]; 
  data->AEM_S(14,12) = 0.9583148474999099*m0r[6]-0.31943828249997*cE[6]+1.5*m0r[2]-0.5000000000000001*cE[2]; 
  data->AEM_S(14,13) = 1.341640786499874*m0r[6]-0.4472135954999579*cE[6]; 
  data->AEM_S(14,14) = 1.341640786499874*m0r[5]-0.4472135954999579*cE[5]+0.9583148474999099*m0r[4]-0.31943828249997*cE[4]+1.5*m0r[0]-0.5*cE[0]; 
  data->AEM_S(14,15) = 1.2*m0r[3]-0.4*cE[3]; 
  data->AEM_S(15,8) = 1.5*m0r[7]-0.5*cE[7]; 
  data->AEM_S(15,9) = 1.5*m0r[5]-0.5000000000000001*cE[5]; 
  data->AEM_S(15,10) = 1.341640786499874*m0r[3]-0.447213595499958*cE[3]; 
  data->AEM_S(15,11) = 1.2*m0r[6]-0.4*cE[6]+1.341640786499874*m0r[2]-0.447213595499958*cE[2]; 
  data->AEM_S(15,12) = 1.341640786499874*m0r[7]-0.4472135954999579*cE[7]; 
  data->AEM_S(15,13) = 0.9583148474999099*m0r[7]-0.31943828249997*cE[7]+1.5*m0r[1]-0.5000000000000001*cE[1]; 
  data->AEM_S(15,14) = 1.2*m0r[3]-0.4*cE[3]; 
  data->AEM_S(15,15) = 0.9583148474999099*m0r[5]-0.31943828249997*cE[5]+1.341640786499874*m0r[4]-0.4472135954999579*cE[4]+1.5*m0r[0]-0.5*cE[0]; 
 
  // ....... RHS vector is composed of m1 and m2 .......... // 
  data->BEV_S << m1r[0],m1r[1],m1r[2],m1r[3],m1r[4],m1r[5],m1r[6],m1r[7],m2r[0],m2r[1],m2r[2],m2r[3],m2r[4],m2r[5],m2r[6],m2r[7]; 
 
  data->u_S = data->AEM_S.colPivHouseholderQr().solve(data->BEV_S); 
 
  Eigen::Map<VectorXd>(u,8,1) = data->u_S.segment<8>(0); 
 
  Eigen::Map<VectorXd>(vtSq,8,1) = data->u_S.segment<8>(8); 
 
} 
 <|MERGE_RESOLUTION|>--- conflicted
+++ resolved
@@ -1,4 +1,3 @@
-
 #include <PrimMomentsModDecl.h> 
  
 using namespace Eigen; 
@@ -201,11 +200,7 @@
  
 } 
  
-<<<<<<< HEAD
-void GkSelfPrimMoments2x2vSer_P1(const double *m0, const double *m1, const double *m2, const double *cM, const double *cE, double *u, double *vtSq) 
-=======
-void GkSelfPrimMoments2x2vSer_P1(binOpData_t* data, const double *m0, const double *m1, const double *m0S, const double *m1S, const double *m2S, const double *cM, const double *cE, double *u, double *vtSq) 
->>>>>>> 536a7422
+void GkSelfPrimMoments2x2vSer_P1(binOpData_t *data, const double *m0, const double *m1, const double *m2, const double *cM, const double *cE, double *u, double *vtSq) 
 { 
   // m0,m1,m2: moments of the distribution function. 
   // cM, cE:   vtSq*cM and vtSq*cE are corrections to u and vtSq, respectively. 
@@ -260,8 +255,6 @@
  
   // Declare Eigen matrix and vectors for weak division. 
   data->AEM_S = Eigen::MatrixXd::Zero(8,8); 
-  
-  
  
   // ....... Block from weak multiply of uX and m0  .......... // 
   data->AEM_S(0,0) = 0.5*m0r[0]; 
@@ -300,83 +293,43 @@
   data->AEM_S(3,7) = -0.5*cM[0]; 
  
   // ....... Block from weak multiply of uX and m1X  .......... // 
-<<<<<<< HEAD
-  BigAEM(4,0) = 0.5*m1r[0]; 
-  BigAEM(4,1) = 0.5*m1r[1]; 
-  BigAEM(4,2) = 0.5*m1r[2]; 
-  BigAEM(4,3) = 0.5*m1r[3]; 
-  BigAEM(5,0) = 0.5*m1r[1]; 
-  BigAEM(5,1) = 0.5*m1r[0]; 
-  BigAEM(5,2) = 0.5*m1r[3]; 
-  BigAEM(5,3) = 0.5*m1r[2]; 
-  BigAEM(6,0) = 0.5*m1r[2]; 
-  BigAEM(6,1) = 0.5*m1r[3]; 
-  BigAEM(6,2) = 0.5*m1r[0]; 
-  BigAEM(6,3) = 0.5*m1r[1]; 
-  BigAEM(7,0) = 0.5*m1r[3]; 
-  BigAEM(7,1) = 0.5*m1r[2]; 
-  BigAEM(7,2) = 0.5*m1r[1]; 
-  BigAEM(7,3) = 0.5*m1r[0]; 
+  data->AEM_S(4,0) = 0.5*m1r[0]; 
+  data->AEM_S(4,1) = 0.5*m1r[1]; 
+  data->AEM_S(4,2) = 0.5*m1r[2]; 
+  data->AEM_S(4,3) = 0.5*m1r[3]; 
+  data->AEM_S(5,0) = 0.5*m1r[1]; 
+  data->AEM_S(5,1) = 0.5*m1r[0]; 
+  data->AEM_S(5,2) = 0.5*m1r[3]; 
+  data->AEM_S(5,3) = 0.5*m1r[2]; 
+  data->AEM_S(6,0) = 0.5*m1r[2]; 
+  data->AEM_S(6,1) = 0.5*m1r[3]; 
+  data->AEM_S(6,2) = 0.5*m1r[0]; 
+  data->AEM_S(6,3) = 0.5*m1r[1]; 
+  data->AEM_S(7,0) = 0.5*m1r[3]; 
+  data->AEM_S(7,1) = 0.5*m1r[2]; 
+  data->AEM_S(7,2) = 0.5*m1r[1]; 
+  data->AEM_S(7,3) = 0.5*m1r[0]; 
  
   // ....... Block from correction to vtSq .......... // 
-  BigAEM(4,4) = 1.5*m0r[0]-0.5*cE[0]; 
-  BigAEM(4,5) = 1.5*m0r[1]-0.5*cE[1]; 
-  BigAEM(4,6) = 1.5*m0r[2]-0.5*cE[2]; 
-  BigAEM(4,7) = 1.5*m0r[3]-0.5*cE[3]; 
-  BigAEM(5,4) = 1.5*m0r[1]-0.5*cE[1]; 
-  BigAEM(5,5) = 1.5*m0r[0]-0.5*cE[0]; 
-  BigAEM(5,6) = 1.5*m0r[3]-0.5*cE[3]; 
-  BigAEM(5,7) = 1.5*m0r[2]-0.5*cE[2]; 
-  BigAEM(6,4) = 1.5*m0r[2]-0.5*cE[2]; 
-  BigAEM(6,5) = 1.5*m0r[3]-0.5*cE[3]; 
-  BigAEM(6,6) = 1.5*m0r[0]-0.5*cE[0]; 
-  BigAEM(6,7) = 1.5*m0r[1]-0.5*cE[1]; 
-  BigAEM(7,4) = 1.5*m0r[3]-0.5*cE[3]; 
-  BigAEM(7,5) = 1.5*m0r[2]-0.5*cE[2]; 
-  BigAEM(7,6) = 1.5*m0r[1]-0.5*cE[1]; 
-  BigAEM(7,7) = 1.5*m0r[0]-0.5*cE[0]; 
+  data->AEM_S(4,4) = 1.5*m0r[0]-0.5*cE[0]; 
+  data->AEM_S(4,5) = 1.5*m0r[1]-0.5*cE[1]; 
+  data->AEM_S(4,6) = 1.5*m0r[2]-0.5*cE[2]; 
+  data->AEM_S(4,7) = 1.5*m0r[3]-0.5*cE[3]; 
+  data->AEM_S(5,4) = 1.5*m0r[1]-0.5*cE[1]; 
+  data->AEM_S(5,5) = 1.5*m0r[0]-0.5*cE[0]; 
+  data->AEM_S(5,6) = 1.5*m0r[3]-0.5*cE[3]; 
+  data->AEM_S(5,7) = 1.5*m0r[2]-0.5*cE[2]; 
+  data->AEM_S(6,4) = 1.5*m0r[2]-0.5*cE[2]; 
+  data->AEM_S(6,5) = 1.5*m0r[3]-0.5*cE[3]; 
+  data->AEM_S(6,6) = 1.5*m0r[0]-0.5*cE[0]; 
+  data->AEM_S(6,7) = 1.5*m0r[1]-0.5*cE[1]; 
+  data->AEM_S(7,4) = 1.5*m0r[3]-0.5*cE[3]; 
+  data->AEM_S(7,5) = 1.5*m0r[2]-0.5*cE[2]; 
+  data->AEM_S(7,6) = 1.5*m0r[1]-0.5*cE[1]; 
+  data->AEM_S(7,7) = 1.5*m0r[0]-0.5*cE[0]; 
  
   // ....... RHS vector is composed of m1 and m2 .......... // 
-  bEV << m1r[0],m1r[1],m1r[2],m1r[3],m2r[0],m2r[1],m2r[2],m2r[3]; 
-=======
-  data->AEM_S(4,0) = 0.5*m1Sr[0]; 
-  data->AEM_S(4,1) = 0.5*m1Sr[1]; 
-  data->AEM_S(4,2) = 0.5*m1Sr[2]; 
-  data->AEM_S(4,3) = 0.5*m1Sr[3]; 
-  data->AEM_S(5,0) = 0.5*m1Sr[1]; 
-  data->AEM_S(5,1) = 0.5*m1Sr[0]; 
-  data->AEM_S(5,2) = 0.5*m1Sr[3]; 
-  data->AEM_S(5,3) = 0.5*m1Sr[2]; 
-  data->AEM_S(6,0) = 0.5*m1Sr[2]; 
-  data->AEM_S(6,1) = 0.5*m1Sr[3]; 
-  data->AEM_S(6,2) = 0.5*m1Sr[0]; 
-  data->AEM_S(6,3) = 0.5*m1Sr[1]; 
-  data->AEM_S(7,0) = 0.5*m1Sr[3]; 
-  data->AEM_S(7,1) = 0.5*m1Sr[2]; 
-  data->AEM_S(7,2) = 0.5*m1Sr[1]; 
-  data->AEM_S(7,3) = 0.5*m1Sr[0]; 
- 
-  // ....... Block from correction to vtSq .......... // 
-  data->AEM_S(4,4) = m0r[0]+0.5*m0Sr[0]-0.5*cE[0]; 
-  data->AEM_S(4,5) = m0r[1]+0.5*m0Sr[1]-0.5*cE[1]; 
-  data->AEM_S(4,6) = m0r[2]+0.5*m0Sr[2]-0.5*cE[2]; 
-  data->AEM_S(4,7) = m0r[3]+0.5*m0Sr[3]-0.5*cE[3]; 
-  data->AEM_S(5,4) = m0r[1]+0.5*m0Sr[1]-0.5*cE[1]; 
-  data->AEM_S(5,5) = m0r[0]+0.5*m0Sr[0]-0.5*cE[0]; 
-  data->AEM_S(5,6) = m0r[3]+0.5*m0Sr[3]-0.5*cE[3]; 
-  data->AEM_S(5,7) = m0r[2]+0.5*m0Sr[2]-0.5*cE[2]; 
-  data->AEM_S(6,4) = m0r[2]+0.5*m0Sr[2]-0.5*cE[2]; 
-  data->AEM_S(6,5) = m0r[3]+0.5*m0Sr[3]-0.5*cE[3]; 
-  data->AEM_S(6,6) = m0r[0]+0.5*m0Sr[0]-0.5*cE[0]; 
-  data->AEM_S(6,7) = m0r[1]+0.5*m0Sr[1]-0.5*cE[1]; 
-  data->AEM_S(7,4) = m0r[3]+0.5*m0Sr[3]-0.5*cE[3]; 
-  data->AEM_S(7,5) = m0r[2]+0.5*m0Sr[2]-0.5*cE[2]; 
-  data->AEM_S(7,6) = m0r[1]+0.5*m0Sr[1]-0.5*cE[1]; 
-  data->AEM_S(7,7) = m0r[0]+0.5*m0Sr[0]-0.5*cE[0]; 
- 
-  // ....... RHS vector is composed of m1 and m2 .......... // 
-  data->BEV_S << m1r[0],m1r[1],m1r[2],m1r[3],m2Sr[0],m2Sr[1],m2Sr[2],m2Sr[3]; 
->>>>>>> 536a7422
+  data->BEV_S << m1r[0],m1r[1],m1r[2],m1r[3],m2r[0],m2r[1],m2r[2],m2r[3]; 
  
   data->u_S = data->AEM_S.colPivHouseholderQr().solve(data->BEV_S); 
  
@@ -386,7 +339,7 @@
  
 } 
  
-void GkSelfPrimMoments2x2vSer_P2(binOpData_t* data, const double *m0, const double *m1, const double *m2, const double *cM, const double *cE, double *u, double *vtSq) 
+void GkSelfPrimMoments2x2vSer_P2(binOpData_t *data, const double *m0, const double *m1, const double *m2, const double *cM, const double *cE, double *u, double *vtSq) 
 { 
   // m0,m1,m2: moments of the distribution function. 
   // cM, cE:   vtSq*cM and vtSq*cE are corrections to u and vtSq, respectively. 
@@ -465,8 +418,6 @@
  
   // Declare Eigen matrix and vectors for weak division. 
   data->AEM_S = Eigen::MatrixXd::Zero(16,16); 
-  
-  
  
   // ....... Block from weak multiply of uX and m0  .......... // 
   data->AEM_S(0,0) = 0.5*m0r[0]; 
