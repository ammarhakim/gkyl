--
-- This updater wraps g0's dg_updater_vlasov to advance the Vlasov
-- equations with Discontinuous Galerkin scheme.
--
--    _______     ___
-- + 6 @ |||| # P ||| +
--------------------------------------------------------------------------------

-- Gkyl libraries
local Alloc       = require "Lib.Alloc"
local Basis       = require "Basis.BasisCdef"
local DataStruct  = require "DataStruct"
local EqBase      = require "Eq.EqBase"
local Grid        = require "Grid.RectCart"
local CartField   = require "DataStruct.CartField"
local Lin         = require "Lib.Linalg"
local Mpi         = require "Comm.Mpi"
local Proto       = require "Lib.Proto"
local Range       = require "Lib.Range"
local UpdaterBase = require "Updater.Base"
local ffi         = require "ffi"
local xsys        = require "xsys"

local ffiC = ffi.C
local new, sizeof, typeof, metatype = xsys.from(ffi,
     "new, sizeof, typeof, metatype")

ffi.cdef [[ 
<<<<<<< HEAD
=======
// Identifiers for specific field object types
enum gkyl_field_id {
  GKYL_FIELD_E_B = 0, // Maxwell (E, B). This is default
  GKYL_FIELD_PHI = 1, // Poisson (only phi)
  GKYL_FIELD_PHI_A = 2, // Poisson with static B = curl(A) (phi, A)
  GKYL_FIELD_NULL = 3, // no field is present
};

// Identifiers for subsidary models
// These are used to distinguish things like special relativistic from non-relativistic
// or the parallel-kinetic-perpendicular-moment model
enum gkyl_model_id {
  GKYL_MODEL_DEFAULT = 0, // No subsidiary model specified.
  GKYL_MODEL_SR = 1,
  GKYL_MODEL_GEN_GEO = 2,
  GKYL_MODEL_PKPM = 3,
  GKYL_MODEL_SR_PKPM = 4,
};

>>>>>>> 0307dd74
typedef struct gkyl_dg_updater_vlasov gkyl_dg_updater_vlasov;

/**
 * Create new updater to update Vlasov equations using hyper dg.
 * Supports Vlasov-Maxwell, Vlasov-Poisson (with and without vector potential A)
 * and special relativistic Vlasov-Maxwell
 *
 * @param grid Grid object
 * @param cbasis Configuration space basis functions
 * @param pbasis Phase-space basis function
 * @param conf_range Config space range
 * @param vel_range Velocity space range
 * @param phase_range Phase space range
 * @param model_id Enum identifier for model type (e.g., SR, General Geometry, see gkyl_eqn_type.h)
 * @param field_id Enum identifier for field type (e.g., Maxwell's, Poisson, see gkyl_eqn_type.h)
 * @param use_gpu Boolean to determine whether struct objects are on host or device
 * 
 * @return New vlasov updater object
 */
gkyl_dg_updater_vlasov* gkyl_dg_updater_vlasov_new(const struct gkyl_rect_grid *grid, 
  const struct gkyl_basis *cbasis, const struct gkyl_basis *pbasis, 
  const struct gkyl_range *conf_range, const struct gkyl_range *vel_range, const struct gkyl_range *phase_range,
  enum gkyl_model_id model_id, enum gkyl_field_id field_id, bool use_gpu);

/**
 * Compute RHS of DG update. The update_rng MUST be a sub-range of the
 * range on which the array is defined. That is, it must be either the
 * same range as the array range, or one created using the
 * gkyl_sub_range_init method.
 *
 * @param vlasov vlasov updater object
 * @param update_rng Range on which to compute.
 * @param aux1 Auxiliary field 1 EM field, (either Maxwell's, q/m*EM, or Poisson, q/m*phi)
 * @param aux2 Auxiliary field 2 p/gamma (relativistic velocity) or velocity coordinate on mapped velocity grid
 * @param aux3 Auxiliary field 3 external EM field (external vector potential A in Vlasov-Poisson)
 * @param aux4 Auxiliary field 4 cotangent vector (for general geometry in configuration space)
 * @param aux5 Auxiliary field 5 alpha_geo (phase space flux modified for general geometry in configuration space)
 * @param fIn Input to updater
 * @param cflrate CFL scalar rate (frequency) array (units of 1/[T])
 * @param rhs RHS output
 */
void gkyl_dg_updater_vlasov_advance(gkyl_dg_updater_vlasov *vlasov,
  const struct gkyl_range *update_rng,
  const struct gkyl_array *aux1, const struct gkyl_array *aux2,
  const struct gkyl_array *aux3, const struct gkyl_array *aux4,
  const struct gkyl_array *aux5,
  const struct gkyl_array* fIn,
  struct gkyl_array* cflrate, struct gkyl_array* rhs);

void gkyl_dg_updater_vlasov_advance_cu(gkyl_dg_updater_vlasov *vlasov,
  const struct gkyl_range *update_rng,
  const struct gkyl_array *aux1, const struct gkyl_array *aux2,
  const struct gkyl_array *aux3, const struct gkyl_array *aux4,
  const struct gkyl_array *aux5,
  const struct gkyl_array* fIn,
  struct gkyl_array* cflrate, struct gkyl_array* rhs);

void gkyl_dg_updater_vlasov_release(gkyl_dg_updater_vlasov *vlasov);

]]

-- Vlasov DG solver updater object
local VlasovDG = Proto(UpdaterBase)

function VlasovDG:init(tbl)
   VlasovDG.super.init(self, tbl)

   -- Read data from input file.
   self._onGrid = assert(tbl.onGrid, "Updater.VlasovDG: Must provide grid object using 'onGrid'")
   self._phaseBasis = assert(
     tbl.phaseBasis, "Updater.VlasovDG: Must specify phase-space basis functions to use using 'phaseBasis'")
   self._confBasis = assert(
     tbl.confBasis, "Updater.VlasovDG: Must specify conf-space basis functions to use using 'confBasis'")

   self._confRange = assert(
     tbl.confRange, "Updater.VlasovDG: Must specify conf-space range using 'confRange'")
   assert(self._confRange:isSubRange()==1, "Updater.VlasovDG: confRange must be a sub-range") 

   self._velRange = assert(
     tbl.velRange, "Updater.VlasovDG: Must specify velocity-space range using 'velRange'")
   assert(self._velRange:isSubRange()==1, "Updater.VlasovDG: velRange must be a sub-range") 

   self._phaseRange = assert(
     tbl.phaseRange, "Updater.VlasovDG: Must specify phase-space range using 'phaseRange'")
   assert(self._phaseRange:isSubRange()==1, "Updater.VlasovDG: phaseRange must be a sub-range") 

   self._useGPU = xsys.pickBool(tbl.useDevice, GKYL_USE_GPU or false)

   self._modelId = assert(tbl.model_id, "Updater.VlasovDG: Must provide model ID using 'modelId'")
   self._fieldId = assert(tbl.field_id, "Updater.VlasovDG: Must provide field ID using 'fieldId'")

   local model_id
   if self._modelId == "GKYL_MODEL_DEFAULT" then model_id = 0
   elseif self._modelId == "GKYL_MODEL_SR"  then model_id = 1
   elseif self._modelId == "GKYL_MODEL_GEN_GEO"  then model_id = 2 
   elseif self._modelId == "GKYL_MODEL_PKPM"  then model_id = 3
   elseif self._modelId == "GKYL_MODEL_SR_PKPM"  then model_id = 4
   end   

   local field_id
   if self._fieldId == "GKYL_FIELD_E_B" then field_id = 0
   elseif self._fieldId == "GKYL_FIELD_PHI"  then field_id = 1
   elseif self._fieldId == "GKYL_FIELD_PHI_A"  then field_id = 2
   elseif self._fieldId == "GKYL_FIELD_NULL"  then field_id = 3
   end   
  
   self._zero = ffi.gc(
      ffiC.gkyl_dg_updater_vlasov_new(self._onGrid._zero, 
        self._confBasis._zero, self._phaseBasis._zero, 
        self._confRange, self._velRange, self._phaseRange,
        model_id, field_id, self._useGPU),
      ffiC.gkyl_dg_updater_vlasov_release
   )

   return self
end

-- advance method
function VlasovDG:_advance(tCurr, inFld, outFld)

   local qIn = assert(inFld[1], "VlasovDG.advance: Must specify an input field")

   -- Auxiliary fields for Vlasov update. 
   -- Not all auxiliary fields are used by a given Vlasov equation object
   -- *but this choice will be handled at the App level soon*
   -- Typical auxiliary field ordering:
   -- aux1 = EM field (either Maxwell's, q/m*EM, or Poisson, q/m*phi)
   -- aux2 = p/gamma (relativistic velocity) or velocity coordinate on mapped velocity grid
   -- aux3 = external EM field (external vector potential A in Vlasov-Poisson)
   -- aux4 = cotangent vector (for general geometry in configuration space)
   -- aux5 = alpha_geo (phase space flux modified for general geometry in configuration space)
   local aux1, aux2, aux3, aux4, aux5 = nil, nil, nil, nil, nil
   if self._modelId == "GKYL_MODEL_SR" then
      aux1 = inFld[2]._zero
      aux2 = inFld[3]._zero
   elseif self._modelId == "GKYL_MODEL_PKPM" then
      aux1 = inFld[2]._zero
      aux2 = inFld[3]._zero
      aux3 = inFld[4]._zero
      aux4 = inFld[5]._zero
      aux5 = inFld[6]._zero
   else
      aux1 = inFld[2]._zero
   end
   
   local qRhsOut = assert(outFld[1], "VlasovDG.advance: Must specify an output field")
   local cflRateByCell = assert(outFld[2],
     "VlasovDG.advance: Must pass cflRate field in output table")

   local localRange = qRhsOut:localRange()
   ffiC.gkyl_dg_updater_vlasov_advance(self._zero, localRange,
     aux1, aux2, aux3, aux4, aux5,
     qIn._zero, cflRateByCell._zero, qRhsOut._zero)

end

function VlasovDG:_advanceOnDevice(tCurr, inFld, outFld)

   local qIn = assert(inFld[1], "VlasovDG.advance: Must specify an input field")

   -- Auxiliary fields for Vlasov update. 
   -- Not all auxiliary fields are used by a given Vlasov equation object
   -- *but this choice will be handled at the App level soon*
   -- Typical auxiliary field ordering:
   -- aux1 = EM field (either Maxwell's, q/m*EM, or Poisson, q/m*phi)
   -- aux2 = p/gamma (relativistic velocity) or velocity coordinate on mapped velocity grid
   -- aux3 = external EM field (external vector potential A in Vlasov-Poisson)
   -- aux4 = cotangent vector (for general geometry in configuration space)
   -- aux5 = alpha_geo (phase space flux modified for general geometry in configuration space)
   local aux1, aux2, aux3, aux4, aux5 = nil, nil, nil, nil, nil
   if self._modelId == "GKYL_MODEL_SR" then
      aux1 = inFld[2]._zeroDevice
      aux2 = inFld[3]._zeroDevice
   elseif self._modelId == "GKYL_MODEL_PKPM" then
      aux1 = inFld[2]._zeroDevice
      aux2 = inFld[3]._zeroDevice
      aux3 = inFld[4]._zeroDevice
      aux4 = inFld[5]._zeroDevice
      aux5 = inFld[6]._zeroDevice
   else
      aux1 = inFld[2]._zeroDevice
   end
   
   local qRhsOut = assert(outFld[1], "VlasovDG.advance: Must specify an output field")
   local cflRateByCell = assert(outFld[2],
     "VlasovDG.advance: Must pass cflRate field in output table")

   local localRange = qRhsOut:localRange()
   ffiC.gkyl_dg_updater_vlasov_advance_cu(self._zero, localRange,
     aux1, aux2, aux3, aux4, aux5,
     qIn._zeroDevice, cflRateByCell._zeroDevice, qRhsOut._zeroDevice)

end

-- Fetch equation updater.
function VlasovDG:getEquation() return self._zero end

-- set up pointers to dt and cflRateByCell
function VlasovDG:setDtAndCflRate(dt, cflRateByCell)
   VlasovDG.super.setDtAndCflRate(self, dt, cflRateByCell)

   if self._onDevice then
      ffiC.setDtAndCflRate(self._onDevice, dt, cflRateByCell._onDevice)
   end
end

return VlasovDG<|MERGE_RESOLUTION|>--- conflicted
+++ resolved
@@ -26,8 +26,6 @@
      "new, sizeof, typeof, metatype")
 
 ffi.cdef [[ 
-<<<<<<< HEAD
-=======
 // Identifiers for specific field object types
 enum gkyl_field_id {
   GKYL_FIELD_E_B = 0, // Maxwell (E, B). This is default
@@ -47,7 +45,21 @@
   GKYL_MODEL_SR_PKPM = 4,
 };
 
->>>>>>> 0307dd74
+// Struct containing the pointers to auxiliary fields.
+struct gkyl_dg_vlasov_auxfields { 
+  const struct gkyl_array *field; // q/m*(E,B) for Maxwell's, q/m*phi for Poisson's (gradient calculated in kernel)
+  const struct gkyl_array *ext_field; // constant q/m*A for Poisson's (curl calculated in kernel)
+  const struct gkyl_array *cot_vec; // cotangent vectors (e^i) used in volume term if general geometry enabled
+  const struct gkyl_array *alpha_geo; // alpha^i (e^i . alpha) used in surface term if general geometry enabled
+};
+
+// Struct containing the pointers to auxiliary fields.
+struct gkyl_dg_vlasov_sr_auxfields { 
+  const struct gkyl_array *qmem; // q/m * EM
+  const struct gkyl_array *p_over_gamma; // p/gamma (velocity)
+};
+
+// Object type
 typedef struct gkyl_dg_updater_vlasov gkyl_dg_updater_vlasov;
 
 /**
@@ -63,6 +75,7 @@
  * @param phase_range Phase space range
  * @param model_id Enum identifier for model type (e.g., SR, General Geometry, see gkyl_eqn_type.h)
  * @param field_id Enum identifier for field type (e.g., Maxwell's, Poisson, see gkyl_eqn_type.h)
+ * @param aux_inp Void pointer to auxiliary fields. Void to be flexible to different auxfields structs
  * @param use_gpu Boolean to determine whether struct objects are on host or device
  * 
  * @return New vlasov updater object
@@ -70,7 +83,7 @@
 gkyl_dg_updater_vlasov* gkyl_dg_updater_vlasov_new(const struct gkyl_rect_grid *grid, 
   const struct gkyl_basis *cbasis, const struct gkyl_basis *pbasis, 
   const struct gkyl_range *conf_range, const struct gkyl_range *vel_range, const struct gkyl_range *phase_range,
-  enum gkyl_model_id model_id, enum gkyl_field_id field_id, bool use_gpu);
+  enum gkyl_model_id model_id, enum gkyl_field_id field_id, void *aux_inp, bool use_gpu);
 
 /**
  * Compute RHS of DG update. The update_rng MUST be a sub-range of the
@@ -80,32 +93,20 @@
  *
  * @param vlasov vlasov updater object
  * @param update_rng Range on which to compute.
- * @param aux1 Auxiliary field 1 EM field, (either Maxwell's, q/m*EM, or Poisson, q/m*phi)
- * @param aux2 Auxiliary field 2 p/gamma (relativistic velocity) or velocity coordinate on mapped velocity grid
- * @param aux3 Auxiliary field 3 external EM field (external vector potential A in Vlasov-Poisson)
- * @param aux4 Auxiliary field 4 cotangent vector (for general geometry in configuration space)
- * @param aux5 Auxiliary field 5 alpha_geo (phase space flux modified for general geometry in configuration space)
  * @param fIn Input to updater
  * @param cflrate CFL scalar rate (frequency) array (units of 1/[T])
  * @param rhs RHS output
  */
 void gkyl_dg_updater_vlasov_advance(gkyl_dg_updater_vlasov *vlasov,
-  const struct gkyl_range *update_rng,
-  const struct gkyl_array *aux1, const struct gkyl_array *aux2,
-  const struct gkyl_array *aux3, const struct gkyl_array *aux4,
-  const struct gkyl_array *aux5,
-  const struct gkyl_array* fIn,
+  const struct gkyl_range *update_rng, const struct gkyl_array* fIn,
   struct gkyl_array* cflrate, struct gkyl_array* rhs);
 
-void gkyl_dg_updater_vlasov_advance_cu(gkyl_dg_updater_vlasov *vlasov,
-  const struct gkyl_range *update_rng,
-  const struct gkyl_array *aux1, const struct gkyl_array *aux2,
-  const struct gkyl_array *aux3, const struct gkyl_array *aux4,
-  const struct gkyl_array *aux5,
-  const struct gkyl_array* fIn,
-  struct gkyl_array* cflrate, struct gkyl_array* rhs);
-
-void gkyl_dg_updater_vlasov_release(gkyl_dg_updater_vlasov *vlasov);
+/**
+ * Delete updater.
+ *
+ * @param vlasov Updater to delete.
+ */
+void gkyl_dg_updater_vlasov_release(gkyl_dg_updater_vlasov* vlasov);
 
 ]]
 
@@ -136,8 +137,8 @@
 
    self._useGPU = xsys.pickBool(tbl.useDevice, GKYL_USE_GPU or false)
 
-   self._modelId = assert(tbl.model_id, "Updater.VlasovDG: Must provide model ID using 'modelId'")
-   self._fieldId = assert(tbl.field_id, "Updater.VlasovDG: Must provide field ID using 'fieldId'")
+   self._modelId = assert(tbl.model_id, "Updater.VlasovDG: Must provide model ID using 'model_id'")
+   self._fieldId = assert(tbl.field_id, "Updater.VlasovDG: Must provide field ID using 'field_id'")
 
    local model_id
    if self._modelId == "GKYL_MODEL_DEFAULT" then model_id = 0
@@ -152,13 +153,33 @@
    elseif self._fieldId == "GKYL_FIELD_PHI"  then field_id = 1
    elseif self._fieldId == "GKYL_FIELD_PHI_A"  then field_id = 2
    elseif self._fieldId == "GKYL_FIELD_NULL"  then field_id = 3
-   end   
-  
+   end 
+
+   -- Create aux fields struct for Vlasov and set pointers based on input fields
+   -- Only supports Vlasov-Maxwell, Vlasov-Poisson (no external B), and SR Vlasov for now
+   if model_id == 1 then 
+      self._auxfields = ffi.new("struct gkyl_dg_vlasov_sr_auxfields")
+      if self._useGPU then
+         self._auxfields.field = tbl.fldPtrs[1]._zeroDevice
+         self._auxfields.p_over_gamma = tbl.fldPtrs[2]._zeroDevice
+      else
+         self._auxfields.field = tbl.fldPtrs[1]._zero
+         self._auxfields.p_over_gamma = tbl.fldPtrs[2]._zero
+      end
+   else
+      self._auxfields = ffi.new("struct gkyl_dg_vlasov_auxfields")
+      if self._useGPU then
+         self._auxfields.field = tbl.fldPtrs[1]._zeroDevice
+      else
+         self._auxfields.field = tbl.fldPtrs[1]._zero
+      end
+   end
+
    self._zero = ffi.gc(
       ffiC.gkyl_dg_updater_vlasov_new(self._onGrid._zero, 
         self._confBasis._zero, self._phaseBasis._zero, 
         self._confRange, self._velRange, self._phaseRange,
-        model_id, field_id, self._useGPU),
+        model_id, field_id, self._auxfields, self._useGPU),
       ffiC.gkyl_dg_updater_vlasov_release
    )
 
@@ -169,29 +190,6 @@
 function VlasovDG:_advance(tCurr, inFld, outFld)
 
    local qIn = assert(inFld[1], "VlasovDG.advance: Must specify an input field")
-
-   -- Auxiliary fields for Vlasov update. 
-   -- Not all auxiliary fields are used by a given Vlasov equation object
-   -- *but this choice will be handled at the App level soon*
-   -- Typical auxiliary field ordering:
-   -- aux1 = EM field (either Maxwell's, q/m*EM, or Poisson, q/m*phi)
-   -- aux2 = p/gamma (relativistic velocity) or velocity coordinate on mapped velocity grid
-   -- aux3 = external EM field (external vector potential A in Vlasov-Poisson)
-   -- aux4 = cotangent vector (for general geometry in configuration space)
-   -- aux5 = alpha_geo (phase space flux modified for general geometry in configuration space)
-   local aux1, aux2, aux3, aux4, aux5 = nil, nil, nil, nil, nil
-   if self._modelId == "GKYL_MODEL_SR" then
-      aux1 = inFld[2]._zero
-      aux2 = inFld[3]._zero
-   elseif self._modelId == "GKYL_MODEL_PKPM" then
-      aux1 = inFld[2]._zero
-      aux2 = inFld[3]._zero
-      aux3 = inFld[4]._zero
-      aux4 = inFld[5]._zero
-      aux5 = inFld[6]._zero
-   else
-      aux1 = inFld[2]._zero
-   end
    
    local qRhsOut = assert(outFld[1], "VlasovDG.advance: Must specify an output field")
    local cflRateByCell = assert(outFld[2],
@@ -199,7 +197,6 @@
 
    local localRange = qRhsOut:localRange()
    ffiC.gkyl_dg_updater_vlasov_advance(self._zero, localRange,
-     aux1, aux2, aux3, aux4, aux5,
      qIn._zero, cflRateByCell._zero, qRhsOut._zero)
 
 end
@@ -207,37 +204,13 @@
 function VlasovDG:_advanceOnDevice(tCurr, inFld, outFld)
 
    local qIn = assert(inFld[1], "VlasovDG.advance: Must specify an input field")
-
-   -- Auxiliary fields for Vlasov update. 
-   -- Not all auxiliary fields are used by a given Vlasov equation object
-   -- *but this choice will be handled at the App level soon*
-   -- Typical auxiliary field ordering:
-   -- aux1 = EM field (either Maxwell's, q/m*EM, or Poisson, q/m*phi)
-   -- aux2 = p/gamma (relativistic velocity) or velocity coordinate on mapped velocity grid
-   -- aux3 = external EM field (external vector potential A in Vlasov-Poisson)
-   -- aux4 = cotangent vector (for general geometry in configuration space)
-   -- aux5 = alpha_geo (phase space flux modified for general geometry in configuration space)
-   local aux1, aux2, aux3, aux4, aux5 = nil, nil, nil, nil, nil
-   if self._modelId == "GKYL_MODEL_SR" then
-      aux1 = inFld[2]._zeroDevice
-      aux2 = inFld[3]._zeroDevice
-   elseif self._modelId == "GKYL_MODEL_PKPM" then
-      aux1 = inFld[2]._zeroDevice
-      aux2 = inFld[3]._zeroDevice
-      aux3 = inFld[4]._zeroDevice
-      aux4 = inFld[5]._zeroDevice
-      aux5 = inFld[6]._zeroDevice
-   else
-      aux1 = inFld[2]._zeroDevice
-   end
    
    local qRhsOut = assert(outFld[1], "VlasovDG.advance: Must specify an output field")
    local cflRateByCell = assert(outFld[2],
      "VlasovDG.advance: Must pass cflRate field in output table")
 
    local localRange = qRhsOut:localRange()
-   ffiC.gkyl_dg_updater_vlasov_advance_cu(self._zero, localRange,
-     aux1, aux2, aux3, aux4, aux5,
+   ffiC.gkyl_dg_updater_vlasov_advance(self._zero, localRange,
      qIn._zeroDevice, cflRateByCell._zeroDevice, qRhsOut._zeroDevice)
 
 end
