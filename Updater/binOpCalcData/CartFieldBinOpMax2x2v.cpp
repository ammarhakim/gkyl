--- conflicted
+++ resolved
@@ -128,12 +128,8 @@
     Bs[4] = B[4]; 
   } 
  
-<<<<<<< HEAD
-  // Fill AEM matrix. 
-=======
   // Fill AEM_D matrix. 
   data->AEM_D = Eigen::MatrixXd::Zero(5,5);
->>>>>>> 44594e14
   data->AEM_D(0,0) = 0.5*As[0]; 
   data->AEM_D(0,1) = 0.5*As[1]; 
   data->AEM_D(0,2) = 0.5*As[2]; 
@@ -224,12 +220,8 @@
     Bs[14] = B[14]; 
   } 
  
-<<<<<<< HEAD
-  // Fill AEM matrix. 
-=======
   // Fill AEM_D matrix. 
   data->AEM_D = Eigen::MatrixXd::Zero(15,15);
->>>>>>> 44594e14
   data->AEM_D(0,0) = 0.5*As[0]; 
   data->AEM_D(0,1) = 0.5*As[1]; 
   data->AEM_D(0,2) = 0.5*As[2]; 
