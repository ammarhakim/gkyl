#include <math.h> 
#include <CartFieldBinOpModDecl.h> 
 
using namespace Eigen; 
 
void CartFieldBinOpMultiply2xTensor_P1(binOpData_t* data, const double *A, const double *B, const short int Ncomp, const short int eqNcomp, double *out) 
{ 
  // A:       scalar/vector field. 
  // B:       scalar/vector field (must be vector if A is vector). 
  // Ncomp:   number of components of B (could be 1D, 2D, 3D, vector). 
  // eqNcomp: =1 if A:numComponents=B:numComponents, =0 else. 
  // out:     output field A*B (same number of components as B). 
 
  double tmp[4]; 
 
  for (unsigned short int vd=0; vd<Ncomp; vd++) 
  { 
    unsigned short int b0 = 4*vd; 
    unsigned short int a0 = b0*eqNcomp; 
    // Component-wise (of the vectors) multiplication. 
    tmp[0] = 0.5*A[a0+3]*B[b0+3]+0.5*A[a0+2]*B[b0+2]+0.5*A[a0+1]*B[b0+1]+0.5*A[a0]*B[b0]; 
    tmp[1] = 0.5*A[a0+2]*B[b0+3]+0.5*A[a0+3]*B[b0+2]+0.5*A[a0]*B[b0+1]+0.5*A[a0+1]*B[b0]; 
    tmp[2] = 0.5*A[a0+1]*B[b0+3]+0.5*A[a0]*B[b0+2]+0.5*A[a0+3]*B[b0+1]+0.5*A[a0+2]*B[b0]; 
    tmp[3] = 0.5*A[a0]*B[b0+3]+0.5*A[a0+1]*B[b0+2]+0.5*A[a0+2]*B[b0+1]+0.5*A[a0+3]*B[b0]; 
 
    // This tmp allows for in-place multiplication. 
    for (unsigned short int i=0; i<4; i++) 
    { 
      out[b0+i] = tmp[i]; 
    } 
  } 
 
} 
 
void CartFieldBinOpMultiply2xTensor_P2(binOpData_t* data, const double *A, const double *B, const short int Ncomp, const short int eqNcomp, double *out) 
{ 
  // A:       scalar/vector field. 
  // B:       scalar/vector field (must be vector if A is vector). 
  // Ncomp:   number of components of B (could be 1D, 2D, 3D, vector). 
  // eqNcomp: =1 if A:numComponents=B:numComponents, =0 else. 
  // out:     output field A*B (same number of components as B). 
 
  double tmp[9]; 
 
  for (unsigned short int vd=0; vd<Ncomp; vd++) 
  { 
    unsigned short int b0 = 9*vd; 
    unsigned short int a0 = b0*eqNcomp; 
    // Component-wise (of the vectors) multiplication. 
    tmp[0] = 0.5*A[a0+8]*B[b0+8]+0.5*A[a0+7]*B[b0+7]+0.5*A[a0+6]*B[b0+6]+0.5*A[a0+5]*B[b0+5]+0.5*A[a0+4]*B[b0+4]+0.5*A[a0+3]*B[b0+3]+0.5*A[a0+2]*B[b0+2]+0.5*A[a0+1]*B[b0+1]+0.5*A[a0]*B[b0]; 
    tmp[1] = 0.447213595499958*A[a0+7]*B[b0+8]+0.447213595499958*A[a0+8]*B[b0+7]+0.5000000000000001*A[a0+5]*B[b0+7]+0.447213595499958*A[a0+3]*B[b0+6]+0.5000000000000001*A[a0+7]*B[b0+5]+0.4472135954999579*A[a0+1]*B[b0+4]+0.447213595499958*A[a0+6]*B[b0+3]+0.5*A[a0+2]*B[b0+3]+0.5*A[a0+3]*B[b0+2]+0.4472135954999579*A[a0+4]*B[b0+1]+0.5*A[a0]*B[b0+1]+0.5*A[a0+1]*B[b0]; 
    tmp[2] = 0.447213595499958*A[a0+6]*B[b0+8]+0.447213595499958*A[a0+3]*B[b0+7]+0.447213595499958*A[a0+8]*B[b0+6]+0.5000000000000001*A[a0+4]*B[b0+6]+0.4472135954999579*A[a0+2]*B[b0+5]+0.5000000000000001*A[a0+6]*B[b0+4]+0.447213595499958*A[a0+7]*B[b0+3]+0.5*A[a0+1]*B[b0+3]+0.4472135954999579*A[a0+5]*B[b0+2]+0.5*A[a0]*B[b0+2]+0.5*A[a0+3]*B[b0+1]+0.5*A[a0+2]*B[b0]; 
    tmp[3] = 0.4*A[a0+3]*B[b0+8]+0.4*A[a0+6]*B[b0+7]+0.447213595499958*A[a0+2]*B[b0+7]+0.4*A[a0+7]*B[b0+6]+0.447213595499958*A[a0+1]*B[b0+6]+0.4472135954999579*A[a0+3]*B[b0+5]+0.4472135954999579*A[a0+3]*B[b0+4]+0.4*A[a0+8]*B[b0+3]+0.4472135954999579*A[a0+5]*B[b0+3]+0.4472135954999579*A[a0+4]*B[b0+3]+0.5*A[a0]*B[b0+3]+0.447213595499958*A[a0+7]*B[b0+2]+0.5*A[a0+1]*B[b0+2]+0.447213595499958*A[a0+6]*B[b0+1]+0.5*A[a0+2]*B[b0+1]+0.5*A[a0+3]*B[b0]; 
    tmp[4] = 0.31943828249997*A[a0+8]*B[b0+8]+0.5*A[a0+5]*B[b0+8]+0.4472135954999579*A[a0+7]*B[b0+7]+0.31943828249997*A[a0+6]*B[b0+6]+0.5000000000000001*A[a0+2]*B[b0+6]+0.5*A[a0+8]*B[b0+5]+0.31943828249997*A[a0+4]*B[b0+4]+0.5*A[a0]*B[b0+4]+0.4472135954999579*A[a0+3]*B[b0+3]+0.5000000000000001*A[a0+6]*B[b0+2]+0.4472135954999579*A[a0+1]*B[b0+1]+0.5*A[a0+4]*B[b0]; 
    tmp[5] = 0.31943828249997*A[a0+8]*B[b0+8]+0.5*A[a0+4]*B[b0+8]+0.31943828249997*A[a0+7]*B[b0+7]+0.5000000000000001*A[a0+1]*B[b0+7]+0.4472135954999579*A[a0+6]*B[b0+6]+0.31943828249997*A[a0+5]*B[b0+5]+0.5*A[a0]*B[b0+5]+0.5*A[a0+8]*B[b0+4]+0.4472135954999579*A[a0+3]*B[b0+3]+0.4472135954999579*A[a0+2]*B[b0+2]+0.5000000000000001*A[a0+7]*B[b0+1]+0.5*A[a0+5]*B[b0]; 
    tmp[6] = 0.2857142857142857*A[a0+6]*B[b0+8]+0.447213595499958*A[a0+2]*B[b0+8]+0.4*A[a0+3]*B[b0+7]+0.2857142857142857*A[a0+8]*B[b0+6]+0.4472135954999579*A[a0+5]*B[b0+6]+0.31943828249997*A[a0+4]*B[b0+6]+0.5*A[a0]*B[b0+6]+0.4472135954999579*A[a0+6]*B[b0+5]+0.31943828249997*A[a0+6]*B[b0+4]+0.5000000000000001*A[a0+2]*B[b0+4]+0.4*A[a0+7]*B[b0+3]+0.447213595499958*A[a0+1]*B[b0+3]+0.447213595499958*A[a0+8]*B[b0+2]+0.5000000000000001*A[a0+4]*B[b0+2]+0.447213595499958*A[a0+3]*B[b0+1]+0.5*A[a0+6]*B[b0]; 
    tmp[7] = 0.2857142857142857*A[a0+7]*B[b0+8]+0.447213595499958*A[a0+1]*B[b0+8]+0.2857142857142857*A[a0+8]*B[b0+7]+0.31943828249997*A[a0+5]*B[b0+7]+0.4472135954999579*A[a0+4]*B[b0+7]+0.5*A[a0]*B[b0+7]+0.4*A[a0+3]*B[b0+6]+0.31943828249997*A[a0+7]*B[b0+5]+0.5000000000000001*A[a0+1]*B[b0+5]+0.4472135954999579*A[a0+7]*B[b0+4]+0.4*A[a0+6]*B[b0+3]+0.447213595499958*A[a0+2]*B[b0+3]+0.447213595499958*A[a0+3]*B[b0+2]+0.447213595499958*A[a0+8]*B[b0+1]+0.5000000000000001*A[a0+5]*B[b0+1]+0.5*A[a0+7]*B[b0]; 
    tmp[8] = 0.2040816326530612*A[a0+8]*B[b0+8]+0.31943828249997*A[a0+5]*B[b0+8]+0.31943828249997*A[a0+4]*B[b0+8]+0.5*A[a0]*B[b0+8]+0.2857142857142857*A[a0+7]*B[b0+7]+0.447213595499958*A[a0+1]*B[b0+7]+0.2857142857142857*A[a0+6]*B[b0+6]+0.447213595499958*A[a0+2]*B[b0+6]+0.31943828249997*A[a0+8]*B[b0+5]+0.5*A[a0+4]*B[b0+5]+0.31943828249997*A[a0+8]*B[b0+4]+0.5*A[a0+5]*B[b0+4]+0.4*A[a0+3]*B[b0+3]+0.447213595499958*A[a0+6]*B[b0+2]+0.447213595499958*A[a0+7]*B[b0+1]+0.5*A[a0+8]*B[b0]; 
 
    // This tmp allows for in-place multiplication. 
    for (unsigned short int i=0; i<9; i++) 
    { 
      out[b0+i] = tmp[i]; 
    } 
  } 
 
} 
 
void CartFieldBinOpDivide2xTensor_P1(binOpData_t* data, const double *A, const double *B, const short int Ncomp, const short int eqNcomp, double *out) 
{ 
  // A:       denominator field (must be a scalar field). 
  // B:       numerator field (can be scalar or vector). 
  // Ncomp:   number of components of B (could be 1D, 2D, 3D, vector). 
  // eqNcomp: =1 if A:numComponents=B:numComponents, =0 else. 
  // out:     output field (same number of components as B). 
 
  // If a corner value is below zero, use cell average A.
  bool avgA = false;
  if (1.5*A[3]-0.8660254037844386*A[2]-0.8660254037844386*A[1]+0.5*A[0] < 0) { 
    avgA = true;
  }
  if (1.5*A[3]-0.8660254037844386*A[2]-0.8660254037844386*A[1]+0.5*A[0] < 0) { 
    avgA = true;
  }
  if ((-1.5*A[3])-0.8660254037844386*A[2]+0.8660254037844386*A[1]+0.5*A[0] < 0) { 
    avgA = true;
  }
  if ((-1.5*A[3])-0.8660254037844386*A[2]+0.8660254037844386*A[1]+0.5*A[0] < 0) { 
    avgA = true;
  }
 
  unsigned short int b0; 
  double As[4]; 
  double Bs[4*Ncomp]; 
  if (avgA) { 
    As[0] = A[0]; 
    As[1] = 0.0; 
    As[2] = 0.0; 
    As[3] = 0.0; 
    for(unsigned short int vd=0; vd<Ncomp; vd++) 
    { 
      b0 = 4*vd; 
      Bs[b0] = B[b0]; 
      Bs[b0+1] = 0.0; 
      Bs[b0+2] = 0.0; 
      Bs[b0+3] = 0.0; 
    } 
  } else { 
    As[0] = A[0]; 
    As[1] = A[1]; 
    As[2] = A[2]; 
    As[3] = A[3]; 
    for(unsigned short int vd=0; vd<Ncomp; vd++) 
    { 
      b0 = 4*vd; 
      Bs[b0] = B[b0]; 
      Bs[b0+1] = B[b0+1]; 
      Bs[b0+2] = B[b0+2]; 
      Bs[b0+3] = B[b0+3]; 
    } 
  } 
 
<<<<<<< HEAD
  // Fill AEM matrix. 
=======
  // Fill AEM_S matrix. 
  data->AEM_S = Eigen::MatrixXd::Zero(4,4);
>>>>>>> 536a7422
  data->AEM_S(0,0) = 0.5*As[0]; 
  data->AEM_S(0,1) = 0.5*As[1]; 
  data->AEM_S(0,2) = 0.5*As[2]; 
  data->AEM_S(0,3) = 0.5*As[3]; 
  data->AEM_S(1,0) = 0.5*As[1]; 
  data->AEM_S(1,1) = 0.5*As[0]; 
  data->AEM_S(1,2) = 0.5*As[3]; 
  data->AEM_S(1,3) = 0.5*As[2]; 
  data->AEM_S(2,0) = 0.5*As[2]; 
  data->AEM_S(2,1) = 0.5*As[3]; 
  data->AEM_S(2,2) = 0.5*As[0]; 
  data->AEM_S(2,3) = 0.5*As[1]; 
  data->AEM_S(3,0) = 0.5*As[3]; 
  data->AEM_S(3,1) = 0.5*As[2]; 
  data->AEM_S(3,2) = 0.5*As[1]; 
  data->AEM_S(3,3) = 0.5*As[0]; 
 
  for(unsigned short int vd=0; vd<Ncomp; vd++) 
  { 
    b0 = 4*vd; 
    // Fill BEV. 
    data->BEV_S << Bs[b0],Bs[b0+1],Bs[b0+2],Bs[b0+3]; 
 
    // Solve the system of equations. 
    data->u_S = data->AEM_S.colPivHouseholderQr().solve(data->BEV_S); 
 
    // Copy data from Eigen vector. 
    Eigen::Map<VectorXd>(out+vd*4,4,1) = data->u_S; 
  } 
} 
 
void CartFieldBinOpDivide2xTensor_P2(binOpData_t* data, const double *A, const double *B, const short int Ncomp, const short int eqNcomp, double *out) 
{ 
  // A:       denominator field (must be a scalar field). 
  // B:       numerator field (can be scalar or vector). 
  // Ncomp:   number of components of B (could be 1D, 2D, 3D, vector). 
  // eqNcomp: =1 if A:numComponents=B:numComponents, =0 else. 
  // out:     output field (same number of components as B). 
 
  // If a corner value is below zero, use cell average A.
  bool avgA = false;
  if (2.5*A[8]-1.936491673103709*A[7]-1.936491673103709*A[6]+1.118033988749895*A[5]+1.118033988749895*A[4]+1.5*A[3]-0.8660254037844386*A[2]-0.8660254037844386*A[1]+0.5*A[0] < 0) { 
    avgA = true;
  }
  if (2.5*A[8]-1.936491673103709*A[7]-1.936491673103709*A[6]+1.118033988749895*A[5]+1.118033988749895*A[4]+1.5*A[3]-0.8660254037844386*A[2]-0.8660254037844386*A[1]+0.5*A[0] < 0) { 
    avgA = true;
  }
  if (2.5*A[8]+1.936491673103709*A[7]-1.936491673103709*A[6]+1.118033988749895*A[5]+1.118033988749895*A[4]-1.5*A[3]-0.8660254037844386*A[2]+0.8660254037844386*A[1]+0.5*A[0] < 0) { 
    avgA = true;
  }
  if (2.5*A[8]+1.936491673103709*A[7]-1.936491673103709*A[6]+1.118033988749895*A[5]+1.118033988749895*A[4]-1.5*A[3]-0.8660254037844386*A[2]+0.8660254037844386*A[1]+0.5*A[0] < 0) { 
    avgA = true;
  }
 
  unsigned short int b0; 
  double As[9]; 
  double Bs[9*Ncomp]; 
  if (avgA) { 
    As[0] = A[0]; 
    As[1] = 0.0; 
    As[2] = 0.0; 
    As[3] = 0.0; 
    As[4] = 0.0; 
    As[5] = 0.0; 
    As[6] = 0.0; 
    As[7] = 0.0; 
    As[8] = 0.0; 
    for(unsigned short int vd=0; vd<Ncomp; vd++) 
    { 
      b0 = 9*vd; 
      Bs[b0] = B[b0]; 
      Bs[b0+1] = 0.0; 
      Bs[b0+2] = 0.0; 
      Bs[b0+3] = 0.0; 
      Bs[b0+4] = 0.0; 
      Bs[b0+5] = 0.0; 
      Bs[b0+6] = 0.0; 
      Bs[b0+7] = 0.0; 
      Bs[b0+8] = 0.0; 
    } 
  } else { 
    As[0] = A[0]; 
    As[1] = A[1]; 
    As[2] = A[2]; 
    As[3] = A[3]; 
    As[4] = A[4]; 
    As[5] = A[5]; 
    As[6] = A[6]; 
    As[7] = A[7]; 
    As[8] = A[8]; 
    for(unsigned short int vd=0; vd<Ncomp; vd++) 
    { 
      b0 = 9*vd; 
      Bs[b0] = B[b0]; 
      Bs[b0+1] = B[b0+1]; 
      Bs[b0+2] = B[b0+2]; 
      Bs[b0+3] = B[b0+3]; 
      Bs[b0+4] = B[b0+4]; 
      Bs[b0+5] = B[b0+5]; 
      Bs[b0+6] = B[b0+6]; 
      Bs[b0+7] = B[b0+7]; 
      Bs[b0+8] = B[b0+8]; 
    } 
  } 
 
<<<<<<< HEAD
  // Fill AEM matrix. 
=======
  // Fill AEM_S matrix. 
  data->AEM_S = Eigen::MatrixXd::Zero(9,9);
>>>>>>> 536a7422
  data->AEM_S(0,0) = 0.5*As[0]; 
  data->AEM_S(0,1) = 0.5*As[1]; 
  data->AEM_S(0,2) = 0.5*As[2]; 
  data->AEM_S(0,3) = 0.5*As[3]; 
  data->AEM_S(0,4) = 0.5*As[4]; 
  data->AEM_S(0,5) = 0.5*As[5]; 
  data->AEM_S(0,6) = 0.5*As[6]; 
  data->AEM_S(0,7) = 0.5*As[7]; 
  data->AEM_S(0,8) = 0.5*As[8]; 
  data->AEM_S(1,0) = 0.5*As[1]; 
  data->AEM_S(1,1) = 0.4472135954999579*As[4]+0.5*As[0]; 
  data->AEM_S(1,2) = 0.5*As[3]; 
  data->AEM_S(1,3) = 0.447213595499958*As[6]+0.5*As[2]; 
  data->AEM_S(1,4) = 0.4472135954999579*As[1]; 
  data->AEM_S(1,5) = 0.5000000000000001*As[7]; 
  data->AEM_S(1,6) = 0.447213595499958*As[3]; 
  data->AEM_S(1,7) = 0.447213595499958*As[8]+0.5000000000000001*As[5]; 
  data->AEM_S(1,8) = 0.447213595499958*As[7]; 
  data->AEM_S(2,0) = 0.5*As[2]; 
  data->AEM_S(2,1) = 0.5*As[3]; 
  data->AEM_S(2,2) = 0.4472135954999579*As[5]+0.5*As[0]; 
  data->AEM_S(2,3) = 0.447213595499958*As[7]+0.5*As[1]; 
  data->AEM_S(2,4) = 0.5000000000000001*As[6]; 
  data->AEM_S(2,5) = 0.4472135954999579*As[2]; 
  data->AEM_S(2,6) = 0.447213595499958*As[8]+0.5000000000000001*As[4]; 
  data->AEM_S(2,7) = 0.447213595499958*As[3]; 
  data->AEM_S(2,8) = 0.447213595499958*As[6]; 
  data->AEM_S(3,0) = 0.5*As[3]; 
  data->AEM_S(3,1) = 0.447213595499958*As[6]+0.5*As[2]; 
  data->AEM_S(3,2) = 0.447213595499958*As[7]+0.5*As[1]; 
  data->AEM_S(3,3) = 0.4*As[8]+0.4472135954999579*As[5]+0.4472135954999579*As[4]+0.5*As[0]; 
  data->AEM_S(3,4) = 0.4472135954999579*As[3]; 
  data->AEM_S(3,5) = 0.4472135954999579*As[3]; 
  data->AEM_S(3,6) = 0.4*As[7]+0.447213595499958*As[1]; 
  data->AEM_S(3,7) = 0.4*As[6]+0.447213595499958*As[2]; 
  data->AEM_S(3,8) = 0.4*As[3]; 
  data->AEM_S(4,0) = 0.5*As[4]; 
  data->AEM_S(4,1) = 0.4472135954999579*As[1]; 
  data->AEM_S(4,2) = 0.5000000000000001*As[6]; 
  data->AEM_S(4,3) = 0.4472135954999579*As[3]; 
  data->AEM_S(4,4) = 0.31943828249997*As[4]+0.5*As[0]; 
  data->AEM_S(4,5) = 0.5*As[8]; 
  data->AEM_S(4,6) = 0.31943828249997*As[6]+0.5000000000000001*As[2]; 
  data->AEM_S(4,7) = 0.4472135954999579*As[7]; 
  data->AEM_S(4,8) = 0.31943828249997*As[8]+0.5*As[5]; 
  data->AEM_S(5,0) = 0.5*As[5]; 
  data->AEM_S(5,1) = 0.5000000000000001*As[7]; 
  data->AEM_S(5,2) = 0.4472135954999579*As[2]; 
  data->AEM_S(5,3) = 0.4472135954999579*As[3]; 
  data->AEM_S(5,4) = 0.5*As[8]; 
  data->AEM_S(5,5) = 0.31943828249997*As[5]+0.5*As[0]; 
  data->AEM_S(5,6) = 0.4472135954999579*As[6]; 
  data->AEM_S(5,7) = 0.31943828249997*As[7]+0.5000000000000001*As[1]; 
  data->AEM_S(5,8) = 0.31943828249997*As[8]+0.5*As[4]; 
  data->AEM_S(6,0) = 0.5*As[6]; 
  data->AEM_S(6,1) = 0.447213595499958*As[3]; 
  data->AEM_S(6,2) = 0.447213595499958*As[8]+0.5000000000000001*As[4]; 
  data->AEM_S(6,3) = 0.4*As[7]+0.447213595499958*As[1]; 
  data->AEM_S(6,4) = 0.31943828249997*As[6]+0.5000000000000001*As[2]; 
  data->AEM_S(6,5) = 0.4472135954999579*As[6]; 
  data->AEM_S(6,6) = 0.2857142857142857*As[8]+0.4472135954999579*As[5]+0.31943828249997*As[4]+0.5*As[0]; 
  data->AEM_S(6,7) = 0.4*As[3]; 
  data->AEM_S(6,8) = 0.2857142857142857*As[6]+0.447213595499958*As[2]; 
  data->AEM_S(7,0) = 0.5*As[7]; 
  data->AEM_S(7,1) = 0.447213595499958*As[8]+0.5000000000000001*As[5]; 
  data->AEM_S(7,2) = 0.447213595499958*As[3]; 
  data->AEM_S(7,3) = 0.4*As[6]+0.447213595499958*As[2]; 
  data->AEM_S(7,4) = 0.4472135954999579*As[7]; 
  data->AEM_S(7,5) = 0.31943828249997*As[7]+0.5000000000000001*As[1]; 
  data->AEM_S(7,6) = 0.4*As[3]; 
  data->AEM_S(7,7) = 0.2857142857142857*As[8]+0.31943828249997*As[5]+0.4472135954999579*As[4]+0.5*As[0]; 
  data->AEM_S(7,8) = 0.2857142857142857*As[7]+0.447213595499958*As[1]; 
  data->AEM_S(8,0) = 0.5*As[8]; 
  data->AEM_S(8,1) = 0.447213595499958*As[7]; 
  data->AEM_S(8,2) = 0.447213595499958*As[6]; 
  data->AEM_S(8,3) = 0.4*As[3]; 
  data->AEM_S(8,4) = 0.31943828249997*As[8]+0.5*As[5]; 
  data->AEM_S(8,5) = 0.31943828249997*As[8]+0.5*As[4]; 
  data->AEM_S(8,6) = 0.2857142857142857*As[6]+0.447213595499958*As[2]; 
  data->AEM_S(8,7) = 0.2857142857142857*As[7]+0.447213595499958*As[1]; 
  data->AEM_S(8,8) = 0.2040816326530612*As[8]+0.31943828249997*As[5]+0.31943828249997*As[4]+0.5*As[0]; 
 
  for(unsigned short int vd=0; vd<Ncomp; vd++) 
  { 
    b0 = 9*vd; 
    // Fill BEV. 
    data->BEV_S << Bs[b0],Bs[b0+1],Bs[b0+2],Bs[b0+3],Bs[b0+4],Bs[b0+5],Bs[b0+6],Bs[b0+7],Bs[b0+8]; 
 
    // Solve the system of equations. 
    data->u_S = data->AEM_S.colPivHouseholderQr().solve(data->BEV_S); 
 
    // Copy data from Eigen vector. 
    Eigen::Map<VectorXd>(out+vd*9,9,1) = data->u_S; 
  } 
} 
 
void CartFieldBinOpDotProduct2xTensor_P1(binOpData_t* data, const double *A, const double *B, const short int Ncomp, const short int eqNcomp, double *out) 
{ 
  // A:       scalar/vector field. 
  // B:       scalar/vector field (must be vector if A is vector). 
  // Ncomp:   number of components of B (could be 1D, 2D, 3D, vector). 
  // eqNcomp: =1 if A:numComponents=B:numComponents, =0 else (should be 1 here). 
  // out:     output field A.B (out only has one component). 
 
  // zero out. This is ok in this operator because there is no in-place dot-product. 
  for (unsigned short int vd=0; vd<4; vd++) 
  { 
    out[vd] = 0.0; 
  } 
 
  for (unsigned short int vd=0; vd<Ncomp; vd++) 
  { 
    unsigned short int a0 = 4*vd; 
    // Contribution to dot-product from weak multiplication of vd component. 
    out[0] += 0.5*A[a0+3]*B[a0+3]+0.5*A[a0+2]*B[a0+2]+0.5*A[a0+1]*B[a0+1]+0.5*A[a0]*B[a0]; 
    out[1] += 0.5*A[a0+2]*B[a0+3]+0.5*B[a0+2]*A[a0+3]+0.5*A[a0]*B[a0+1]+0.5*B[a0]*A[a0+1]; 
    out[2] += 0.5*A[a0+1]*B[a0+3]+0.5*B[a0+1]*A[a0+3]+0.5*A[a0]*B[a0+2]+0.5*B[a0]*A[a0+2]; 
    out[3] += 0.5*A[a0]*B[a0+3]+0.5*B[a0]*A[a0+3]+0.5*A[a0+1]*B[a0+2]+0.5*B[a0+1]*A[a0+2]; 
  } 
 
} 
 
void CartFieldBinOpDotProduct2xTensor_P2(binOpData_t* data, const double *A, const double *B, const short int Ncomp, const short int eqNcomp, double *out) 
{ 
  // A:       scalar/vector field. 
  // B:       scalar/vector field (must be vector if A is vector). 
  // Ncomp:   number of components of B (could be 1D, 2D, 3D, vector). 
  // eqNcomp: =1 if A:numComponents=B:numComponents, =0 else (should be 1 here). 
  // out:     output field A.B (out only has one component). 
 
  // zero out. This is ok in this operator because there is no in-place dot-product. 
  for (unsigned short int vd=0; vd<9; vd++) 
  { 
    out[vd] = 0.0; 
  } 
 
  for (unsigned short int vd=0; vd<Ncomp; vd++) 
  { 
    unsigned short int a0 = 9*vd; 
    // Contribution to dot-product from weak multiplication of vd component. 
    out[0] += 0.5*A[a0+8]*B[a0+8]+0.5*A[a0+7]*B[a0+7]+0.5*A[a0+6]*B[a0+6]+0.5*A[a0+5]*B[a0+5]+0.5*A[a0+4]*B[a0+4]+0.5*A[a0+3]*B[a0+3]+0.5*A[a0+2]*B[a0+2]+0.5*A[a0+1]*B[a0+1]+0.5*A[a0]*B[a0]; 
    out[1] += 0.447213595499958*A[a0+7]*B[a0+8]+0.447213595499958*B[a0+7]*A[a0+8]+0.5000000000000001*A[a0+5]*B[a0+7]+0.5000000000000001*B[a0+5]*A[a0+7]+0.447213595499958*A[a0+3]*B[a0+6]+0.447213595499958*B[a0+3]*A[a0+6]+0.4472135954999579*A[a0+1]*B[a0+4]+0.4472135954999579*B[a0+1]*A[a0+4]+0.5*A[a0+2]*B[a0+3]+0.5*B[a0+2]*A[a0+3]+0.5*A[a0]*B[a0+1]+0.5*B[a0]*A[a0+1]; 
    out[2] += 0.447213595499958*A[a0+6]*B[a0+8]+0.447213595499958*B[a0+6]*A[a0+8]+0.447213595499958*A[a0+3]*B[a0+7]+0.447213595499958*B[a0+3]*A[a0+7]+0.5000000000000001*A[a0+4]*B[a0+6]+0.5000000000000001*B[a0+4]*A[a0+6]+0.4472135954999579*A[a0+2]*B[a0+5]+0.4472135954999579*B[a0+2]*A[a0+5]+0.5*A[a0+1]*B[a0+3]+0.5*B[a0+1]*A[a0+3]+0.5*A[a0]*B[a0+2]+0.5*B[a0]*A[a0+2]; 
    out[3] += 0.4*A[a0+3]*B[a0+8]+0.4*B[a0+3]*A[a0+8]+0.4*A[a0+6]*B[a0+7]+0.447213595499958*A[a0+2]*B[a0+7]+0.4*B[a0+6]*A[a0+7]+0.447213595499958*B[a0+2]*A[a0+7]+0.447213595499958*A[a0+1]*B[a0+6]+0.447213595499958*B[a0+1]*A[a0+6]+0.4472135954999579*A[a0+3]*B[a0+5]+0.4472135954999579*B[a0+3]*A[a0+5]+0.4472135954999579*A[a0+3]*B[a0+4]+0.4472135954999579*B[a0+3]*A[a0+4]+0.5*A[a0]*B[a0+3]+0.5*B[a0]*A[a0+3]+0.5*A[a0+1]*B[a0+2]+0.5*B[a0+1]*A[a0+2]; 
    out[4] += 0.31943828249997*A[a0+8]*B[a0+8]+0.5*A[a0+5]*B[a0+8]+0.5*B[a0+5]*A[a0+8]+0.4472135954999579*A[a0+7]*B[a0+7]+0.31943828249997*A[a0+6]*B[a0+6]+0.5000000000000001*A[a0+2]*B[a0+6]+0.5000000000000001*B[a0+2]*A[a0+6]+0.31943828249997*A[a0+4]*B[a0+4]+0.5*A[a0]*B[a0+4]+0.5*B[a0]*A[a0+4]+0.4472135954999579*A[a0+3]*B[a0+3]+0.4472135954999579*A[a0+1]*B[a0+1]; 
    out[5] += 0.31943828249997*A[a0+8]*B[a0+8]+0.5*A[a0+4]*B[a0+8]+0.5*B[a0+4]*A[a0+8]+0.31943828249997*A[a0+7]*B[a0+7]+0.5000000000000001*A[a0+1]*B[a0+7]+0.5000000000000001*B[a0+1]*A[a0+7]+0.4472135954999579*A[a0+6]*B[a0+6]+0.31943828249997*A[a0+5]*B[a0+5]+0.5*A[a0]*B[a0+5]+0.5*B[a0]*A[a0+5]+0.4472135954999579*A[a0+3]*B[a0+3]+0.4472135954999579*A[a0+2]*B[a0+2]; 
    out[6] += 0.2857142857142857*A[a0+6]*B[a0+8]+0.447213595499958*A[a0+2]*B[a0+8]+0.2857142857142857*B[a0+6]*A[a0+8]+0.447213595499958*B[a0+2]*A[a0+8]+0.4*A[a0+3]*B[a0+7]+0.4*B[a0+3]*A[a0+7]+0.4472135954999579*A[a0+5]*B[a0+6]+0.31943828249997*A[a0+4]*B[a0+6]+0.5*A[a0]*B[a0+6]+0.4472135954999579*B[a0+5]*A[a0+6]+0.31943828249997*B[a0+4]*A[a0+6]+0.5*B[a0]*A[a0+6]+0.5000000000000001*A[a0+2]*B[a0+4]+0.5000000000000001*B[a0+2]*A[a0+4]+0.447213595499958*A[a0+1]*B[a0+3]+0.447213595499958*B[a0+1]*A[a0+3]; 
    out[7] += 0.2857142857142857*A[a0+7]*B[a0+8]+0.447213595499958*A[a0+1]*B[a0+8]+0.2857142857142857*B[a0+7]*A[a0+8]+0.447213595499958*B[a0+1]*A[a0+8]+0.31943828249997*A[a0+5]*B[a0+7]+0.4472135954999579*A[a0+4]*B[a0+7]+0.5*A[a0]*B[a0+7]+0.31943828249997*B[a0+5]*A[a0+7]+0.4472135954999579*B[a0+4]*A[a0+7]+0.5*B[a0]*A[a0+7]+0.4*A[a0+3]*B[a0+6]+0.4*B[a0+3]*A[a0+6]+0.5000000000000001*A[a0+1]*B[a0+5]+0.5000000000000001*B[a0+1]*A[a0+5]+0.447213595499958*A[a0+2]*B[a0+3]+0.447213595499958*B[a0+2]*A[a0+3]; 
    out[8] += 0.2040816326530612*A[a0+8]*B[a0+8]+0.31943828249997*A[a0+5]*B[a0+8]+0.31943828249997*A[a0+4]*B[a0+8]+0.5*A[a0]*B[a0+8]+0.31943828249997*B[a0+5]*A[a0+8]+0.31943828249997*B[a0+4]*A[a0+8]+0.5*B[a0]*A[a0+8]+0.2857142857142857*A[a0+7]*B[a0+7]+0.447213595499958*A[a0+1]*B[a0+7]+0.447213595499958*B[a0+1]*A[a0+7]+0.2857142857142857*A[a0+6]*B[a0+6]+0.447213595499958*A[a0+2]*B[a0+6]+0.447213595499958*B[a0+2]*A[a0+6]+0.5*A[a0+4]*B[a0+5]+0.5*B[a0+4]*A[a0+5]+0.4*A[a0+3]*B[a0+3]; 
  } 
 
} 
 <|MERGE_RESOLUTION|>--- conflicted
+++ resolved
@@ -120,12 +120,8 @@
     } 
   } 
  
-<<<<<<< HEAD
-  // Fill AEM matrix. 
-=======
   // Fill AEM_S matrix. 
   data->AEM_S = Eigen::MatrixXd::Zero(4,4);
->>>>>>> 536a7422
   data->AEM_S(0,0) = 0.5*As[0]; 
   data->AEM_S(0,1) = 0.5*As[1]; 
   data->AEM_S(0,2) = 0.5*As[2]; 
@@ -231,12 +227,8 @@
     } 
   } 
  
-<<<<<<< HEAD
-  // Fill AEM matrix. 
-=======
   // Fill AEM_S matrix. 
   data->AEM_S = Eigen::MatrixXd::Zero(9,9);
->>>>>>> 536a7422
   data->AEM_S(0,0) = 0.5*As[0]; 
   data->AEM_S(0,1) = 0.5*As[1]; 
   data->AEM_S(0,2) = 0.5*As[2]; 
