#include <math.h> 
#include <CartFieldBinOpModDecl.h> 
 
using namespace Eigen; 
 
void CartFieldBinOpMultiply1x1vMax_P1(binOpData_t* data, const double *A, const double *B, const short int Ncomp, const short int eqNcomp, double *out) 
{ 
  // A:       scalar/vector field in configuration space. 
  // B:       scalar field in phase space. 
  // Ncomp:   number of components of B (should =1 here). 
  // eqNcomp: =1 if A:numComponents=B:numComponents, =0 else (should=1 here). 
  // out:     output field A*B (same number of components as B). 
 
  double tmp[3]; 
  tmp[0] = 0.7071067811865475*A[1]*B[1]+0.7071067811865475*A[0]*B[0]; 
  tmp[1] = 0.7071067811865475*A[0]*B[1]+0.7071067811865475*B[0]*A[1]; 
  tmp[2] = 0.7071067811865475*A[0]*B[2]; 
 
  // This tmp allows for in-place multiplication. 
  for (unsigned short int i=0; i<3; i++) 
  { 
    out[i] = tmp[i]; 
  } 
 
} 
 
void CartFieldBinOpMultiply1x1vMax_P2(binOpData_t* data, const double *A, const double *B, const short int Ncomp, const short int eqNcomp, double *out) 
{ 
  // A:       scalar/vector field in configuration space. 
  // B:       scalar field in phase space. 
  // Ncomp:   number of components of B (should =1 here). 
  // eqNcomp: =1 if A:numComponents=B:numComponents, =0 else (should=1 here). 
  // out:     output field A*B (same number of components as B). 
 
  double tmp[6]; 
  tmp[0] = 0.7071067811865475*A[2]*B[4]+0.7071067811865475*A[1]*B[1]+0.7071067811865475*A[0]*B[0]; 
  tmp[1] = 0.6324555320336759*A[1]*B[4]+0.6324555320336759*B[1]*A[2]+0.7071067811865475*A[0]*B[1]+0.7071067811865475*B[0]*A[1]; 
  tmp[2] = 0.7071067811865475*A[1]*B[3]+0.7071067811865475*A[0]*B[2]; 
  tmp[3] = 0.6324555320336759*A[2]*B[3]+0.7071067811865475*A[0]*B[3]+0.7071067811865475*A[1]*B[2]; 
  tmp[4] = 0.4517539514526256*A[2]*B[4]+0.7071067811865475*A[0]*B[4]+0.7071067811865475*B[0]*A[2]+0.6324555320336759*A[1]*B[1]; 
  tmp[5] = 0.7071067811865475*A[0]*B[5]; 
 
  // This tmp allows for in-place multiplication. 
  for (unsigned short int i=0; i<6; i++) 
  { 
    out[i] = tmp[i]; 
  } 
 
} 
 
void CartFieldBinOpMultiply1x1vMaxInclVx2_P1(binOpData_t* data, const double *A, const double *B, const short int Ncomp, const short int eqNcomp, double *out) 
{ 
  // A:       scalar/vector field in configuration space. 
  // B:       scalar field in phase space. 
  // Ncomp:   number of components of B (should =1 here). 
  // eqNcomp: =1 if A:numComponents=B:numComponents, =0 else (should=1 here). 
  // out:     output field A*B (same number of components as B). 
 
  double tmp[4]; 
  tmp[0] = 0.7071067811865475*A[1]*B[1]+0.7071067811865475*A[0]*B[0]; 
  tmp[1] = 0.7071067811865475*A[0]*B[1]+0.7071067811865475*B[0]*A[1]; 
  tmp[2] = 0.7071067811865475*A[0]*B[2]; 
  tmp[3] = 0.7071067811865475*A[0]*B[3]; 
 
  // This tmp allows for in-place multiplication. 
  for (unsigned short int i=0; i<4; i++) 
  { 
    out[i] = tmp[i]; 
  } 
 
} 
 
void CartFieldBinOpDivide1x1vMax_P1(binOpData_t* data, const double *A, const double *B, const short int Ncomp, const short int eqNcomp, double *out) 
{ 
  // A:       configuration space denominator field (must be a scalar field). 
  // B:       phase space numerator field (must be a scalar field). 
  // Ncomp:   number of components of B (=1 here). 
  // eqNcomp: =1 if A:numComponents=B:numComponents, =0 else (=1 here). 
  // out:     output field (same number of components as B). 
 
  // If a corner value is below zero, use cell average A.
  bool avgA = false;
  if (0.7071067811865475*A[0]-1.224744871391589*A[1] < 0) { 
    avgA = true;
  }
  if (1.224744871391589*A[1]+0.7071067811865475*A[0] < 0) { 
    avgA = true;
  }
 
  double As[2]; 
  double Bs[3]; 
  if (avgA) { 
    As[0] = A[0]; 
    As[1] = 0.0; 
    Bs[0] = B[0]; 
    Bs[1] = 0.0; 
    Bs[2] = B[2]; 
  } else { 
    As[0] = A[0]; 
    As[1] = A[1]; 
    Bs[0] = B[0]; 
    Bs[1] = B[1]; 
    Bs[2] = B[2]; 
  } 
 
<<<<<<< HEAD
  // Fill AEM matrix. 
=======
  // Fill AEM_D matrix. 
  data->AEM_D = Eigen::MatrixXd::Zero(3,3);
>>>>>>> 536a7422
  data->AEM_D(0,0) = 0.7071067811865475*As[0]; 
  data->AEM_D(0,1) = 0.7071067811865475*As[1]; 
  data->AEM_D(0,2) = 0.7071067811865475*As[1]; 
  data->AEM_D(1,0) = 0.7071067811865475*As[0]; 
 
  // Fill BEV. 
  data->BEV_D << Bs[0],Bs[1],Bs[2]; 
 
  // Solve the system of equations. 
  data->u_D = data->AEM_D.colPivHouseholderQr().solve(data->BEV_D); 
 
  // Copy data from Eigen vector. 
  Eigen::Map<VectorXd>(out,3,1) = data->u_D; 
 
} 
 
void CartFieldBinOpDivide1x1vMax_P2(binOpData_t* data, const double *A, const double *B, const short int Ncomp, const short int eqNcomp, double *out) 
{ 
  // A:       configuration space denominator field (must be a scalar field). 
  // B:       phase space numerator field (must be a scalar field). 
  // Ncomp:   number of components of B (=1 here). 
  // eqNcomp: =1 if A:numComponents=B:numComponents, =0 else (=1 here). 
  // out:     output field (same number of components as B). 
 
  // If a corner value is below zero, use cell average A.
  bool avgA = false;
  if (1.58113883008419*A[2]-1.224744871391589*A[1]+0.7071067811865475*A[0] < 0) { 
    avgA = true;
  }
  if (1.58113883008419*A[2]+1.224744871391589*A[1]+0.7071067811865475*A[0] < 0) { 
    avgA = true;
  }
 
  double As[3]; 
  double Bs[6]; 
  if (avgA) { 
    As[0] = A[0]; 
    As[1] = 0.0; 
    As[2] = 0.0; 
    Bs[0] = B[0]; 
    Bs[1] = 0.0; 
    Bs[2] = B[2]; 
    Bs[3] = 0.0; 
    Bs[4] = 0.0; 
    Bs[5] = B[5]; 
  } else { 
    As[0] = A[0]; 
    As[1] = A[1]; 
    As[2] = A[2]; 
    Bs[0] = B[0]; 
    Bs[1] = B[1]; 
    Bs[2] = B[2]; 
    Bs[3] = B[3]; 
    Bs[4] = B[4]; 
    Bs[5] = B[5]; 
  } 
 
<<<<<<< HEAD
  // Fill AEM matrix. 
=======
  // Fill AEM_D matrix. 
  data->AEM_D = Eigen::MatrixXd::Zero(6,6);
>>>>>>> 536a7422
  data->AEM_D(0,0) = 0.7071067811865475*As[0]; 
  data->AEM_D(0,1) = 0.7071067811865475*As[1]; 
  data->AEM_D(0,3) = 0.7071067811865475*As[1]; 
  data->AEM_D(0,4) = 0.6324555320336759*As[2]+0.7071067811865475*As[0]; 
  data->AEM_D(1,2) = 0.7071067811865475*As[0]; 
  data->AEM_D(1,5) = 0.7071067811865475*As[1]; 
  data->AEM_D(2,0) = 0.7071067811865475*As[2]; 
  data->AEM_D(2,1) = 0.6324555320336759*As[1]; 
 
  // Fill BEV. 
  data->BEV_D << Bs[0],Bs[1],Bs[2],Bs[3],Bs[4],Bs[5]; 
 
  // Solve the system of equations. 
  data->u_D = data->AEM_D.colPivHouseholderQr().solve(data->BEV_D); 
 
  // Copy data from Eigen vector. 
  Eigen::Map<VectorXd>(out,6,1) = data->u_D; 
 
} 
 
void CartFieldBinOpDivide1x1vMaxInclVx2_P1(binOpData_t* data, const double *A, const double *B, const short int Ncomp, const short int eqNcomp, double *out) 
{ 
  // A:       configuration space denominator field (must be a scalar field). 
  // B:       phase space numerator field (must be a scalar field). 
  // Ncomp:   number of components of B (=1 here). 
  // eqNcomp: =1 if A:numComponents=B:numComponents, =0 else (=1 here). 
  // out:     output field (same number of components as B). 
 
  // If a corner value is below zero, use cell average A.
  bool avgA = false;
  if (0.7071067811865475*A[0]-1.224744871391589*A[1] < 0) { 
    avgA = true;
  }
  if (1.224744871391589*A[1]+0.7071067811865475*A[0] < 0) { 
    avgA = true;
  }
 
  double As[2]; 
  double Bs[4]; 
  if (avgA) { 
    As[0] = A[0]; 
    As[1] = 0.0; 
    Bs[0] = B[0]; 
    Bs[1] = 0.0; 
    Bs[2] = B[2]; 
    Bs[3] = B[3]; 
  } else { 
    As[0] = A[0]; 
    As[1] = A[1]; 
    Bs[0] = B[0]; 
    Bs[1] = B[1]; 
    Bs[2] = B[2]; 
    Bs[3] = B[3]; 
  } 
 
  // Fill AEM matrix. 
  data->AEM_D(0,0) = 0.7071067811865475*As[0]; 
  data->AEM_D(0,1) = 0.7071067811865475*As[1]; 
  data->AEM_D(0,2) = 0.7071067811865475*As[1]; 
  data->AEM_D(0,3) = 0.7071067811865475*As[0]; 
 
  // Fill BEV. 
  data->BEV_D << Bs[0],Bs[1],Bs[2],Bs[3]; 
 
  // Solve the system of equations. 
  data->u_D = data->AEM_D.colPivHouseholderQr().solve(data->BEV_D); 
 
  // Copy data from Eigen vector. 
  Eigen::Map<VectorXd>(out,4,1) = data->u_D; 
 
} 
 <|MERGE_RESOLUTION|>--- conflicted
+++ resolved
@@ -103,12 +103,8 @@
     Bs[2] = B[2]; 
   } 
  
-<<<<<<< HEAD
-  // Fill AEM matrix. 
-=======
   // Fill AEM_D matrix. 
   data->AEM_D = Eigen::MatrixXd::Zero(3,3);
->>>>>>> 536a7422
   data->AEM_D(0,0) = 0.7071067811865475*As[0]; 
   data->AEM_D(0,1) = 0.7071067811865475*As[1]; 
   data->AEM_D(0,2) = 0.7071067811865475*As[1]; 
@@ -166,12 +162,8 @@
     Bs[5] = B[5]; 
   } 
  
-<<<<<<< HEAD
-  // Fill AEM matrix. 
-=======
   // Fill AEM_D matrix. 
   data->AEM_D = Eigen::MatrixXd::Zero(6,6);
->>>>>>> 536a7422
   data->AEM_D(0,0) = 0.7071067811865475*As[0]; 
   data->AEM_D(0,1) = 0.7071067811865475*As[1]; 
   data->AEM_D(0,3) = 0.7071067811865475*As[1]; 
