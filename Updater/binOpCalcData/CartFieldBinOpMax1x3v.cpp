#include <math.h> 
#include <CartFieldBinOpModDecl.h> 
 
using namespace Eigen; 
 
void CartFieldBinOpMultiply1x3vMax_P1(binOpData_t* data, const double *A, const double *B, const short int Ncomp, const short int eqNcomp, double *out) 
{ 
  // A:       scalar/vector field in configuration space. 
  // B:       scalar field in phase space. 
  // Ncomp:   number of components of B (should =1 here). 
  // eqNcomp: =1 if A:numComponents=B:numComponents, =0 else (should=1 here). 
  // out:     output field A*B (same number of components as B). 
 
  double tmp[5]; 
  tmp[0] = 0.7071067811865475*A[1]*B[1]+0.7071067811865475*A[0]*B[0]; 
  tmp[1] = 0.7071067811865475*A[0]*B[1]+0.7071067811865475*B[0]*A[1]; 
  tmp[2] = 0.7071067811865475*A[0]*B[2]; 
  tmp[3] = 0.7071067811865475*A[0]*B[3]; 
  tmp[4] = 0.7071067811865475*A[0]*B[4]; 
 
  // This tmp allows for in-place multiplication. 
  for (unsigned short int i=0; i<5; i++) 
  { 
    out[i] = tmp[i]; 
  } 
 
} 
 
void CartFieldBinOpMultiply1x3vMax_P2(binOpData_t* data, const double *A, const double *B, const short int Ncomp, const short int eqNcomp, double *out) 
{ 
  // A:       scalar/vector field in configuration space. 
  // B:       scalar field in phase space. 
  // Ncomp:   number of components of B (should =1 here). 
  // eqNcomp: =1 if A:numComponents=B:numComponents, =0 else (should=1 here). 
  // out:     output field A*B (same number of components as B). 
 
  double tmp[15]; 
  tmp[0] = 0.7071067811865475*A[2]*B[11]+0.7071067811865475*A[1]*B[1]+0.7071067811865475*A[0]*B[0]; 
  tmp[1] = 0.6324555320336759*A[1]*B[11]+0.6324555320336759*B[1]*A[2]+0.7071067811865475*A[0]*B[1]+0.7071067811865475*B[0]*A[1]; 
  tmp[2] = 0.7071067811865475*A[1]*B[5]+0.7071067811865475*A[0]*B[2]; 
  tmp[3] = 0.7071067811865475*A[1]*B[6]+0.7071067811865475*A[0]*B[3]; 
  tmp[4] = 0.7071067811865475*A[1]*B[8]+0.7071067811865475*A[0]*B[4]; 
  tmp[5] = 0.6324555320336759*A[2]*B[5]+0.7071067811865475*A[0]*B[5]+0.7071067811865475*A[1]*B[2]; 
  tmp[6] = 0.6324555320336759*A[2]*B[6]+0.7071067811865475*A[0]*B[6]+0.7071067811865475*A[1]*B[3]; 
  tmp[7] = 0.7071067811865475*A[0]*B[7]; 
  tmp[8] = 0.6324555320336759*A[2]*B[8]+0.7071067811865475*A[0]*B[8]+0.7071067811865475*A[1]*B[4]; 
  tmp[9] = 0.7071067811865475*A[0]*B[9]; 
  tmp[10] = 0.7071067811865475*A[0]*B[10]; 
  tmp[11] = 0.4517539514526256*A[2]*B[11]+0.7071067811865475*A[0]*B[11]+0.7071067811865475*B[0]*A[2]+0.6324555320336759*A[1]*B[1]; 
  tmp[12] = 0.7071067811865475*A[0]*B[12]; 
  tmp[13] = 0.7071067811865475*A[0]*B[13]; 
  tmp[14] = 0.7071067811865475*A[0]*B[14]; 
 
  // This tmp allows for in-place multiplication. 
  for (unsigned short int i=0; i<15; i++) 
  { 
    out[i] = tmp[i]; 
  } 
 
} 
 
void CartFieldBinOpMultiply1x3vMaxInclVx2_P1(binOpData_t* data, const double *A, const double *B, const short int Ncomp, const short int eqNcomp, double *out) 
{ 
  // A:       scalar/vector field in configuration space. 
  // B:       scalar field in phase space. 
  // Ncomp:   number of components of B (should =1 here). 
  // eqNcomp: =1 if A:numComponents=B:numComponents, =0 else (should=1 here). 
  // out:     output field A*B (same number of components as B). 
 
  double tmp[6]; 
  tmp[0] = 0.7071067811865475*A[1]*B[1]+0.7071067811865475*A[0]*B[0]; 
  tmp[1] = 0.7071067811865475*A[0]*B[1]+0.7071067811865475*B[0]*A[1]; 
  tmp[2] = 0.7071067811865475*A[0]*B[2]; 
  tmp[3] = 0.7071067811865475*A[0]*B[3]; 
  tmp[4] = 0.7071067811865475*A[0]*B[4]; 
  tmp[5] = 0.7071067811865475*A[0]*B[5]; 
 
  // This tmp allows for in-place multiplication. 
  for (unsigned short int i=0; i<6; i++) 
  { 
    out[i] = tmp[i]; 
  } 
 
} 
 
void CartFieldBinOpDivide1x3vMax_P1(binOpData_t* data, const double *A, const double *B, const short int Ncomp, const short int eqNcomp, double *out) 
{ 
  // A:       configuration space denominator field (must be a scalar field). 
  // B:       phase space numerator field (must be a scalar field). 
  // Ncomp:   number of components of B (=1 here). 
  // eqNcomp: =1 if A:numComponents=B:numComponents, =0 else (=1 here). 
  // out:     output field (same number of components as B). 
 
  // If a corner value is below zero, use cell average A.
  bool avgA = false;
  if (0.7071067811865475*A[0]-1.224744871391589*A[1] < 0) { 
    avgA = true;
  }
  if (1.224744871391589*A[1]+0.7071067811865475*A[0] < 0) { 
    avgA = true;
  }
 
  double As[2]; 
  double Bs[5]; 
  if (avgA) { 
    As[0] = A[0]; 
    As[1] = 0.0; 
    Bs[0] = B[0]; 
    Bs[1] = 0.0; 
    Bs[2] = B[2]; 
    Bs[3] = B[3]; 
    Bs[4] = B[4]; 
  } else { 
    As[0] = A[0]; 
    As[1] = A[1]; 
    Bs[0] = B[0]; 
    Bs[1] = B[1]; 
    Bs[2] = B[2]; 
    Bs[3] = B[3]; 
    Bs[4] = B[4]; 
  } 
 
<<<<<<< HEAD
  // Fill AEM matrix. 
=======
  // Fill AEM_D matrix. 
  data->AEM_D = Eigen::MatrixXd::Zero(5,5);
>>>>>>> 536a7422
  data->AEM_D(0,0) = 0.7071067811865475*As[0]; 
  data->AEM_D(0,1) = 0.7071067811865475*As[1]; 
  data->AEM_D(0,2) = 0.7071067811865475*As[1]; 
  data->AEM_D(0,3) = 0.7071067811865475*As[0]; 
 
  // Fill BEV. 
  data->BEV_D << Bs[0],Bs[1],Bs[2],Bs[3],Bs[4]; 
 
  // Solve the system of equations. 
  data->u_D = data->AEM_D.colPivHouseholderQr().solve(data->BEV_D); 
 
  // Copy data from Eigen vector. 
  Eigen::Map<VectorXd>(out,5,1) = data->u_D; 
 
} 
 
void CartFieldBinOpDivide1x3vMax_P2(binOpData_t* data, const double *A, const double *B, const short int Ncomp, const short int eqNcomp, double *out) 
{ 
  // A:       configuration space denominator field (must be a scalar field). 
  // B:       phase space numerator field (must be a scalar field). 
  // Ncomp:   number of components of B (=1 here). 
  // eqNcomp: =1 if A:numComponents=B:numComponents, =0 else (=1 here). 
  // out:     output field (same number of components as B). 
 
  // If a corner value is below zero, use cell average A.
  bool avgA = false;
  if (1.58113883008419*A[2]-1.224744871391589*A[1]+0.7071067811865475*A[0] < 0) { 
    avgA = true;
  }
  if (1.58113883008419*A[2]+1.224744871391589*A[1]+0.7071067811865475*A[0] < 0) { 
    avgA = true;
  }
 
  double As[3]; 
  double Bs[15]; 
  if (avgA) { 
    As[0] = A[0]; 
    As[1] = 0.0; 
    As[2] = 0.0; 
    Bs[0] = B[0]; 
    Bs[1] = 0.0; 
    Bs[2] = B[2]; 
    Bs[3] = B[3]; 
    Bs[4] = B[4]; 
    Bs[5] = 0.0; 
    Bs[6] = 0.0; 
    Bs[7] = B[7]; 
    Bs[8] = 0.0; 
    Bs[9] = B[9]; 
    Bs[10] = B[10]; 
    Bs[11] = 0.0; 
    Bs[12] = B[12]; 
    Bs[13] = B[13]; 
    Bs[14] = B[14]; 
  } else { 
    As[0] = A[0]; 
    As[1] = A[1]; 
    As[2] = A[2]; 
    Bs[0] = B[0]; 
    Bs[1] = B[1]; 
    Bs[2] = B[2]; 
    Bs[3] = B[3]; 
    Bs[4] = B[4]; 
    Bs[5] = B[5]; 
    Bs[6] = B[6]; 
    Bs[7] = B[7]; 
    Bs[8] = B[8]; 
    Bs[9] = B[9]; 
    Bs[10] = B[10]; 
    Bs[11] = B[11]; 
    Bs[12] = B[12]; 
    Bs[13] = B[13]; 
    Bs[14] = B[14]; 
  } 
 
<<<<<<< HEAD
  // Fill AEM matrix. 
=======
  // Fill AEM_D matrix. 
  data->AEM_D = Eigen::MatrixXd::Zero(15,15);
>>>>>>> 536a7422
  data->AEM_D(0,0) = 0.7071067811865475*As[0]; 
  data->AEM_D(0,1) = 0.7071067811865475*As[1]; 
  data->AEM_D(0,3) = 0.7071067811865475*As[1]; 
  data->AEM_D(0,4) = 0.6324555320336759*As[2]+0.7071067811865475*As[0]; 
  data->AEM_D(0,8) = 0.7071067811865475*As[0]; 
  data->AEM_D(1,2) = 0.7071067811865475*As[1]; 
  data->AEM_D(2,3) = 0.7071067811865475*As[2]; 
  data->AEM_D(2,4) = 0.6324555320336759*As[1]; 
 
  // Fill BEV. 
  data->BEV_D << Bs[0],Bs[1],Bs[2],Bs[3],Bs[4],Bs[5],Bs[6],Bs[7],Bs[8],Bs[9],Bs[10],Bs[11],Bs[12],Bs[13],Bs[14]; 
 
  // Solve the system of equations. 
  data->u_D = data->AEM_D.colPivHouseholderQr().solve(data->BEV_D); 
 
  // Copy data from Eigen vector. 
  Eigen::Map<VectorXd>(out,15,1) = data->u_D; 
 
} 
 
void CartFieldBinOpDivide1x3vMaxInclVx2_P1(binOpData_t* data, const double *A, const double *B, const short int Ncomp, const short int eqNcomp, double *out) 
{ 
  // A:       configuration space denominator field (must be a scalar field). 
  // B:       phase space numerator field (must be a scalar field). 
  // Ncomp:   number of components of B (=1 here). 
  // eqNcomp: =1 if A:numComponents=B:numComponents, =0 else (=1 here). 
  // out:     output field (same number of components as B). 
 
  // If a corner value is below zero, use cell average A.
  bool avgA = false;
  if (0.7071067811865475*A[0]-1.224744871391589*A[1] < 0) { 
    avgA = true;
  }
  if (1.224744871391589*A[1]+0.7071067811865475*A[0] < 0) { 
    avgA = true;
  }
 
  double As[2]; 
  double Bs[6]; 
  if (avgA) { 
    As[0] = A[0]; 
    As[1] = 0.0; 
    Bs[0] = B[0]; 
    Bs[1] = 0.0; 
    Bs[2] = B[2]; 
    Bs[3] = B[3]; 
    Bs[4] = B[4]; 
    Bs[5] = B[5]; 
  } else { 
    As[0] = A[0]; 
    As[1] = A[1]; 
    Bs[0] = B[0]; 
    Bs[1] = B[1]; 
    Bs[2] = B[2]; 
    Bs[3] = B[3]; 
    Bs[4] = B[4]; 
    Bs[5] = B[5]; 
  } 
 
  // Fill AEM matrix. 
  data->AEM_D(0,0) = 0.7071067811865475*As[0]; 
  data->AEM_D(0,1) = 0.7071067811865475*As[1]; 
  data->AEM_D(0,2) = 0.7071067811865475*As[1]; 
  data->AEM_D(0,3) = 0.7071067811865475*As[0]; 
 
  // Fill BEV. 
  data->BEV_D << Bs[0],Bs[1],Bs[2],Bs[3],Bs[4],Bs[5]; 
 
  // Solve the system of equations. 
  data->u_D = data->AEM_D.colPivHouseholderQr().solve(data->BEV_D); 
 
  // Copy data from Eigen vector. 
  Eigen::Map<VectorXd>(out,6,1) = data->u_D; 
 
} 
 <|MERGE_RESOLUTION|>--- conflicted
+++ resolved
@@ -120,12 +120,8 @@
     Bs[4] = B[4]; 
   } 
  
-<<<<<<< HEAD
-  // Fill AEM matrix. 
-=======
   // Fill AEM_D matrix. 
   data->AEM_D = Eigen::MatrixXd::Zero(5,5);
->>>>>>> 536a7422
   data->AEM_D(0,0) = 0.7071067811865475*As[0]; 
   data->AEM_D(0,1) = 0.7071067811865475*As[1]; 
   data->AEM_D(0,2) = 0.7071067811865475*As[1]; 
@@ -201,12 +197,8 @@
     Bs[14] = B[14]; 
   } 
  
-<<<<<<< HEAD
-  // Fill AEM matrix. 
-=======
   // Fill AEM_D matrix. 
   data->AEM_D = Eigen::MatrixXd::Zero(15,15);
->>>>>>> 536a7422
   data->AEM_D(0,0) = 0.7071067811865475*As[0]; 
   data->AEM_D(0,1) = 0.7071067811865475*As[1]; 
   data->AEM_D(0,3) = 0.7071067811865475*As[1]; 
