-- Gkyl ------------------------------------------------------------------------
--
-- Updater to (directly) solve generalized Poisson equation
--
--      nabla_i D^ij nabla_j phi  = - rho
--
-- in 2D with RDG discretization.
--
--    _______     ___
-- + 6 @ |||| # P ||| +
--------------------------------------------------------------------------------

-- Gkyl libraries.
local Lin = require "Lib.Linalg"
local Proto = require "Lib.Proto"
local Range = require "Lib.Range"
local UpdaterBase = require "Updater.Base"
local ffi = require "ffi"
local ffiC = ffi.C
local xsys = require "xsys"

ffi.cdef[[
  typedef struct DiscontPoisson DiscontPoisson;
  DiscontPoisson* new_DiscontPoisson(int ncells[3], int ndim, int nbasis, int nnonzero, int polyOrder, bool writeMatrix);
  void delete_DiscontPoisson(DiscontPoisson* f);

  void discontPoisson_pushTriplet(DiscontPoisson* f, int idxK, int idxL, double val);
  void discontPoisson_constructStiffMatrix(DiscontPoisson* f);
  void discontPoisson_pushSource(DiscontPoisson* f, int idx, double* src, double* srcMod);
  void discontPoisson_solve(DiscontPoisson* f);
  void discontPoisson_getSolution(DiscontPoisson* f, int idx, double* sol);
]]

-- DG Poisson solver updater object.
local DiscontGenPoisson = Proto(UpdaterBase)

function DiscontGenPoisson:init(tbl)
   DiscontGenPoisson.super.init(self, tbl)

   self.grid = assert(tbl.onGrid, "Updater.DiscontGenPoisson: Must provide grid object using 'onGrid'")
   self.basis = assert(tbl.basis, "Updater.DiscontGenPoisson: Must specify basis functions to use using 'basis'")

   assert(self.grid:ndim() == self.basis:ndim(),
          "Dimensions of basis and grid must match")

   self.ndim = self.grid:ndim()
   self.nbasis = self.basis:numBasis()
   local polyOrder = self.basis:polyOrder()

   self.ncell = ffi.new("int[3]")
   self.dx = Lin.Vec(3)    -- Limited to uniform grids for now.
   for d = 1,self.ndim do
      self.ncell[d-1] = self.grid:numCells(d)
      self.dx[d] = self.grid:dx(d)
   end

   local writeMatrix = xsys.pickBool(tbl.writeMatrix, false)

   -- Read the boundary conditions in.
   assert(#tbl.bcLower == self.ndim, "Updater.DiscontGenPoisson: Must provide lower boundary conditions for all the dimesions using 'bcLower'")
   assert(#tbl.bcUpper == self.ndim, "Updater.DiscontGenPoisson: Must provide upper boundary conditions for all the dimesions using 'bcUpper'")
   self.bcLower = tbl.bcLower
   self.bcUpper = tbl.bcUpper

   local basisNm = ''
   if self.ndim > 1 and polyOrder > 1 then
      if self.basis:id() == 'serendipity' then
         basisNm = 'Ser'
      elseif self.basis:id() == 'tensor' then
         basisNm = 'Tensor'
      end
   end

   self.Dxx = tbl.Dxx
   self.Dyy = tbl.Dyy
   self.Dxy = tbl.Dxy

   self._matrixFn = require(string.format("Updater.discontGenPoissonData.discontGenPoisson%sStencil%dD_%dp", basisNm, self.ndim, polyOrder))
   self._matrixFn_T = require(string.format("Updater.discontGenPoissonData.discontGenPoisson%sStencil%dD_T_%dp", basisNm, self.ndim, polyOrder))
   self._matrixFn_B = require(string.format("Updater.discontGenPoissonData.discontGenPoisson%sStencil%dD_B_%dp", basisNm, self.ndim, polyOrder))
   self._matrixFn_L = require(string.format("Updater.discontGenPoissonData.discontGenPoisson%sStencil%dD_L_%dp", basisNm, self.ndim, polyOrder))
   self._matrixFn_R = require(string.format("Updater.discontGenPoissonData.discontGenPoisson%sStencil%dD_R_%dp", basisNm, self.ndim, polyOrder))
   self._matrixFn_TL = require(string.format("Updater.discontGenPoissonData.discontGenPoisson%sStencil%dD_T_L_%dp", basisNm, self.ndim, polyOrder))
   self._matrixFn_TR = require(string.format("Updater.discontGenPoissonData.discontGenPoisson%sStencil%dD_T_R_%dp", basisNm, self.ndim, polyOrder))
   self._matrixFn_BL = require(string.format("Updater.discontGenPoissonData.discontGenPoisson%sStencil%dD_B_L_%dp", basisNm, self.ndim, polyOrder))
   self._matrixFn_BR = require(string.format("Updater.discontGenPoissonData.discontGenPoisson%sStencil%dD_B_R_%dp", basisNm, self.ndim, polyOrder))

   self.nnonzero = self.nbasis^2
   self.poisson = ffiC.new_DiscontPoisson(self.ncell, self.ndim, self.nbasis,
                                          self.nnonzero, polyOrder, writeMatrix)

   self:buildStiffMatrix()

   return self
end

function DiscontGenPoisson:getBlock(idxs)
   local indexer = self.Dxx:genIndexer()
   local localRange = self.Dxx:localRange()
   
   local idxsT = {}
   local idxsB = {}
   local idxsL = {}
   local idxsR = {}

   idxsT[1], idxsT[2] = idxs[1], idxs[2]+1
   idxsB[1], idxsB[2] = idxs[1], idxs[2]-1
   idxsL[1], idxsL[2] = idxs[1]-1, idxs[2]
   idxsR[1], idxsR[2] = idxs[1]+1, idxs[2]

   local DxxCPtr = self.Dxx:get(indexer(idxs))
   local DyyCPtr = self.Dyy:get(indexer(idxs))
   local DxyCPtr = self.Dxy:get(indexer(idxs))

   local DxxTPtr = self.Dxx:get(indexer(idxsT))
   local DyyTPtr = self.Dyy:get(indexer(idxsT))
   local DxyTPtr = self.Dxy:get(indexer(idxsT))

   local DxxBPtr = self.Dxx:get(indexer(idxsB))
   local DyyBPtr = self.Dyy:get(indexer(idxsB))
   local DxyBPtr = self.Dxy:get(indexer(idxsB))

   local DxxLPtr = self.Dxx:get(indexer(idxsL))
   local DyyLPtr = self.Dyy:get(indexer(idxsL))
   local DxyLPtr = self.Dxy:get(indexer(idxsL))

   local DxxRPtr = self.Dxx:get(indexer(idxsR))
   local DyyRPtr = self.Dyy:get(indexer(idxsR))
   local DxyRPtr = self.Dxy:get(indexer(idxsR))

   local SM = {}
   if idxs[1] == localRange:lower(1) and idxs[2] == localRange:lower(2) then
      SM = self._matrixFn_BL(self.dx,
                             DxxCPtr, DyyCPtr, DxyCPtr,
                             DxxLPtr, DyyLPtr, DxyLPtr,
                             DxxRPtr, DyyRPtr, DxyRPtr,
                             DxxBPtr, DyyBPtr, DxyBPtr,
                             DxxTPtr, DyyTPtr, DxyTPtr,
                             self.bcLower[1].D,
                             self.bcLower[1].N,
                             self.bcLower[1].val,
                             self.bcLower[2].D,
                             self.bcLower[2].N,
                             self.bcLower[2].val)
   elseif idxs[1] == localRange:lower(1) and idxs[2] == localRange:upper(2) then
      SM = self._matrixFn_TL(self.dx,
                             DxxCPtr, DyyCPtr, DxyCPtr,
                             DxxLPtr, DyyLPtr, DxyLPtr,
                             DxxRPtr, DyyRPtr, DxyRPtr,
                             DxxBPtr, DyyBPtr, DxyBPtr,
                             DxxTPtr, DyyTPtr, DxyTPtr,
                             self.bcLower[1].D,
                             self.bcLower[1].N,
                             self.bcLower[1].val,
                             self.bcUpper[2].D,
                             self.bcUpper[2].N,
                             self.bcUpper[2].val)
   elseif idxs[1] == localRange:upper(1) and idxs[2] == localRange:lower(2) then
      SM = self._matrixFn_BR(self.dx,
                             DxxCPtr, DyyCPtr, DxyCPtr,
                             DxxLPtr, DyyLPtr, DxyLPtr,
                             DxxRPtr, DyyRPtr, DxyRPtr,
                             DxxBPtr, DyyBPtr, DxyBPtr,
                             DxxTPtr, DyyTPtr, DxyTPtr,
                             self.bcUpper[1].D,
                             self.bcUpper[1].N,
                             self.bcUpper[1].val,
                             self.bcLower[2].D,
                             self.bcLower[2].N,
                             self.bcLower[2].val)
   elseif idxs[1] == localRange:upper(1) and idxs[2] == localRange:upper(2) then
      SM = self._matrixFn_TR(self.dx,
                             DxxCPtr, DyyCPtr, DxyCPtr,
                             DxxLPtr, DyyLPtr, DxyLPtr,
                             DxxRPtr, DyyRPtr, DxyRPtr,
                             DxxBPtr, DyyBPtr, DxyBPtr,
                             DxxTPtr, DyyTPtr, DxyTPtr,
                             self.bcUpper[1].D,
                             self.bcUpper[1].N,
                             self.bcUpper[1].val,
                             self.bcUpper[2].D,
                             self.bcUpper[2].N,
                             self.bcUpper[2].val)
   elseif idxs[1] == localRange:lower(1) then
      SM = self._matrixFn_L(self.dx,
                            DxxCPtr, DyyCPtr, DxyCPtr,
                            DxxLPtr, DyyLPtr, DxyLPtr,
                            DxxRPtr, DyyRPtr, DxyRPtr,
                            DxxBPtr, DyyBPtr, DxyBPtr,
                            DxxTPtr, DyyTPtr, DxyTPtr,
                            self.bcLower[1].D,
                            self.bcLower[1].N,
                            self.bcLower[1].val,
                            0, 0, 0)
   elseif idxs[1] == localRange:upper(1) then
      SM = self._matrixFn_R(self.dx,
                            DxxCPtr, DyyCPtr, DxyCPtr,
                            DxxLPtr, DyyLPtr, DxyLPtr,
                            DxxRPtr, DyyRPtr, DxyRPtr,
                            DxxBPtr, DyyBPtr, DxyBPtr,
                            DxxTPtr, DyyTPtr, DxyTPtr,
                            self.bcUpper[1].D,
                            self.bcUpper[1].N,
                            self.bcUpper[1].val,
                            0, 0, 0)
   elseif idxs[2] == localRange:lower(2)then
      SM = self._matrixFn_B(self.dx,
                            DxxCPtr, DyyCPtr, DxyCPtr,
                            DxxLPtr, DyyLPtr, DxyLPtr,
                            DxxRPtr, DyyRPtr, DxyRPtr,
                            DxxBPtr, DyyBPtr, DxyBPtr,
                            DxxTPtr, DyyTPtr, DxyTPtr,
                            0, 0, 0,
                            self.bcLower[2].D,
                            self.bcLower[2].N,
                            self.bcLower[2].val)
   elseif idxs[2] == localRange:upper(2) then
      SM = self._matrixFn_T(self.dx,
                            DxxCPtr, DyyCPtr, DxyCPtr,
                            DxxLPtr, DyyLPtr, DxyLPtr,
                            DxxRPtr, DyyRPtr, DxyRPtr,
                            DxxBPtr, DyyBPtr, DxyBPtr,
                            DxxTPtr, DyyTPtr, DxyTPtr,
                            0, 0, 0,
                            self.bcUpper[2].D,
                            self.bcUpper[2].N,
                            self.bcUpper[2].val)
   else
      SM = self._matrixFn(self.dx,
                          DxxCPtr, DyyCPtr, DxyCPtr,
                          DxxLPtr, DyyLPtr, DxyLPtr,
                          DxxRPtr, DyyRPtr, DxyRPtr,
                          DxxBPtr, DyyBPtr, DxyBPtr,
                          DxxTPtr, DyyTPtr, DxyTPtr,
                          0, 0, 0, 0, 0, 0)
   end
   return SM
end

function DiscontGenPoisson:buildStiffMatrix()
   local ndim = self.ndim

   local localRange = self.Dxx:localRange()

   local lower, upper = {}, {}
   for d = 1,ndim do
      lower[d] = localRange:lower(d)
      upper[d] = localRange:upper(d)
   end
   lower[ndim+1] = 1
   upper[ndim+1] = self.nbasis
   local stiffMatrixRange = Range.Range(lower, upper)
   local stiffMatrixIndexer = Range.makeRowMajorGenIndexer(stiffMatrixRange)

   lower, upper = {}, {}
   for d = 1,ndim do
      lower[d] = -1
      upper[d] = 1
   end
   local stencilRange = Range.Range(lower, upper)
   local stencilIndexer = Range.makeRowMajorGenIndexer(stencilRange)

   local idxsExtRow, idxsExtCol = Lin.Vec(ndim+1), Lin.Vec(ndim+1)
   local val = 0.0
   local idxRow, idxCol = 0, 0

   -- for idxs in localRange:colMajorIter() do
   --    local SM = self:getBlock(idxs)
   --    for d = 1,ndim do
   --       idxsExtK[d] = idxs[d]
   --    end
   --    for k = 1,self.nbasis do
   --       idxsExtK[ndim+1] = k
   --       idxK = stiffMatrixIndexer(idxsExtK)
   --       for l = 1,self.basis:numBasis() do
   --          for stencilIdx in stencilRange:rowMajorIter() do
   --             for d = 1,ndim do
   --                idxsExtL[d] = idxs[d] + stencilIdx[d]
   --             end
   --             idxsExtL[ndim+1] = l
   --             idxL = stiffMatrixIndexer(idxsExtL)
   --             val = SM[stencilIndexer(stencilIdx)][k][l]
   --             if math.abs(val) > 0.0 then -- 1e-14
   --                ffiC.discontPoisson_pushTriplet(self.poisson,
   --                                                idxK-1, idxL-1, val)
   --             end
   --          end
   --       end
   --    end
   -- end

   for idxs in localRange:colMajorIter() do
      local SM = self:getBlock(idxs)
<<<<<<< HEAD
      for stencilIdx in stencilRange:rowMajorIter() do
         for d = 1,ndim do
            idxsExtRow[d] = idxs[d]
            idxsExtCol[d] = idxs[d] + stencilIdx[d]
         end

         local SMij = SM[stencilIndexer(stencilIdx)]

         for k = 1,self.nbasis do
            idxsExtRow[ndim+1] = k
            idxRow = stiffMatrixIndexer(idxsExtRow)
            for l = 1,self.basis:numBasis() do
               idxsExtCol[ndim+1] = l
               idxCol = stiffMatrixIndexer(idxsExtCol)
               val = SMij[k][l]
               if math.abs(val) > 0.0 then -- 1e-14
=======
      for d = 1,ndim do
         idxsExtK[d] = idxs[d]
      end
      for k = 1,self.nbasis do
         idxsExtK[ndim+1] = k
         idxK = stiffMatrixIndexer(idxsExtK)
         for l = 1,self.basis:numBasis() do
            for stencilIdx in stencilRange:colMajorIter() do
               for d = 1,ndim do
                  idxsExtL[d] = idxs[d] + stencilIdx[d]
               end
               idxsExtL[ndim+1] = l
               idxL = stiffMatrixIndexer(idxsExtL)
               val = SM[stencilIndexer(stencilIdx)][k][l]
               if math.abs(val) > 1.e-14 then -- 1e-14
>>>>>>> 5df69014
                  ffiC.discontPoisson_pushTriplet(self.poisson,
                                                  idxRow-1, idxCol-1, val)
               end
            end
         end
      end
   end
   
   ffiC.discontPoisson_constructStiffMatrix(self.poisson);
end

-- Advance method.
function DiscontGenPoisson:_advance(tCurr, inFld, outFld)
   local ndim = self.ndim

   local src = assert(inFld[1], "DiscontGenPoisson.advance: Must specify an input field")
   local sol = assert(outFld[1], "DiscontGenPoisson.advance: Must specify an output field")

   local localRange = src:localRange()
   local lower, upper = {}, {}
   for d = 1,ndim do
      lower[d] = localRange:lower(d)
      upper[d] = localRange:upper(d)
   end
   lower[ndim+1] = 1
   upper[ndim+1] = self.nbasis
   local stiffMatrixRange = Range.Range(lower, upper)
   local stiffMatrixIndexer = Range.makeRowMajorGenIndexer(stiffMatrixRange)

   local srcIndexer = src:genIndexer()
   local solIndexer = sol:genIndexer()

   -- Pushing source to the Eigen matrix.
   local idxsExt = Lin.Vec(ndim+1)
   local srcMod = Lin.Vec(self.nbasis)
   for idxs in localRange:colMajorIter() do
      local SM = self:getBlock(idxs)
      for k = 1,self.nbasis do
         srcMod[k] = -SM[10][k]
      end

      local srcPtr = src:get(srcIndexer(idxs))
      for d = 1,ndim do idxsExt[d] = idxs[d] end
      idxsExt[ndim+1] = 1
      local idx = stiffMatrixIndexer(idxsExt)
      ffiC.discontPoisson_pushSource(self.poisson, idx-1, srcPtr:data(), srcMod:data())
   end

   ffiC.discontPoisson_solve(self.poisson)

   for idxs in localRange:colMajorIter() do
      local solPtr = sol:get(solIndexer(idxs))
      for d = 1,ndim do idxsExt[d] = idxs[d] end
      idxsExt[ndim+1] = 1
      local idx = stiffMatrixIndexer(idxsExt)
      ffiC.discontPoisson_getSolution(self.poisson, idx-1, solPtr:data())
   end

   self._first = false
end

function DiscontGenPoisson:delete()
   ffiC.delete_DiscontPoisson(self.poisson)
end

return DiscontGenPoisson<|MERGE_RESOLUTION|>--- conflicted
+++ resolved
@@ -291,7 +291,6 @@
 
    for idxs in localRange:colMajorIter() do
       local SM = self:getBlock(idxs)
-<<<<<<< HEAD
       for stencilIdx in stencilRange:rowMajorIter() do
          for d = 1,ndim do
             idxsExtRow[d] = idxs[d]
@@ -307,24 +306,7 @@
                idxsExtCol[ndim+1] = l
                idxCol = stiffMatrixIndexer(idxsExtCol)
                val = SMij[k][l]
-               if math.abs(val) > 0.0 then -- 1e-14
-=======
-      for d = 1,ndim do
-         idxsExtK[d] = idxs[d]
-      end
-      for k = 1,self.nbasis do
-         idxsExtK[ndim+1] = k
-         idxK = stiffMatrixIndexer(idxsExtK)
-         for l = 1,self.basis:numBasis() do
-            for stencilIdx in stencilRange:colMajorIter() do
-               for d = 1,ndim do
-                  idxsExtL[d] = idxs[d] + stencilIdx[d]
-               end
-               idxsExtL[ndim+1] = l
-               idxL = stiffMatrixIndexer(idxsExtL)
-               val = SM[stencilIndexer(stencilIdx)][k][l]
-               if math.abs(val) > 1.e-14 then -- 1e-14
->>>>>>> 5df69014
+               if math.abs(val) > 1.e-14 then 
                   ffiC.discontPoisson_pushTriplet(self.poisson,
                                                   idxRow-1, idxCol-1, val)
                end
