--- conflicted
+++ resolved
@@ -7,17 +7,10 @@
 -- + 6 @ |||| # P ||| +
 --------------------------------------------------------------------------------
 
-<<<<<<< HEAD
 -- Gkyl libraries.
 local Alloc        = require "Lib.Alloc"
 local DataStruct   = require "DataStruct"
 local Lin          = require "Lib.Linalg"
-=======
--- Gkyl libraries
-local Alloc = require "Lib.Alloc"
-local DataStruct = require "DataStruct"
-local Lin = require "Lib.Linalg"
->>>>>>> 651bd3a2
 local LinearDecomp = require "Lib.LinearDecomp"
 local Mpi          = require "Comm.Mpi"
 local Proto        = require "Lib.Proto"
@@ -102,9 +95,8 @@
 
 -- Advance method.
 function HyperDisCont:_advance(tCurr, inFld, outFld)
-<<<<<<< HEAD
    local grid          = self._onGrid
-   local dtApprox      = self._dt
+   local dtApprox      = self._dt   -- This is approximate because it is the dt from previous step.
    local cflRateByCell = self._cflRateByCell
 
    local qIn             = assert(inFld[1], "HyperDisCont.advance: Must specify an input field")
@@ -113,18 +105,6 @@
    local separateVolTerm = false
    if outFld[2] then 
       qVolOut         = outFld[2]
-=======
-   local grid = self._onGrid
-   local dtApprox = self._dt -- this is approximate because it is the dt from previous step
-   local cflRateByCell = self._cflRateByCell
-
-   local qIn = assert(inFld[1], "HyperDisCont.advance: Must specify an input field")
-   local qRhsOut = assert(outFld[1], "HyperDisCont.advance: Must specify an output field")
-   -- separate surface and volume terms if there are two outFlds
-   local separateVolTerm = false
-   if outFld[2] then 
-      qVolOut = outFld[2]
->>>>>>> 651bd3a2
       separateVolTerm = true
    end
 
@@ -181,7 +161,6 @@
       end
    end
 
-<<<<<<< HEAD
    -- Accumulate contributions from volume and surface integrals.
    local cflRate
    -- Iterate through updateDirs backwards so that a zero flux dir is first in kinetics.
@@ -189,23 +168,6 @@
       local dir = self._updateDirs[d] or 1
       -- Lower/upper bounds in direction 'dir': these are edge indices (one more edge than cell).
       local dirLoIdx, dirUpIdx         = localRange:lower(dir), localRange:upper(dir)+1
-=======
-   -- clear output field before computing vol/surf increments
-   if self._clearOut then 
-      qRhsOut:clear(0.0) 
-      if separateVolTerm then
-         qVolOut:clear(0.0)
-      end
-   end
-
-   -- accumulate contributions from volume and surface integrals
-   local cflRate
-   -- iterate through updateDirs backwards so that a zero flux dir is first in kinetics
-   for d = 0, #self._updateDirs do 
-      local dir = self._updateDirs[d] or 1
-      -- lower/upper bounds in direction 'dir': these are edge indices (one more edge than cell)
-      local dirLoIdx, dirUpIdx = localRange:lower(dir), localRange:upper(dir)+1
->>>>>>> 651bd3a2
       local dirLoSurfIdx, dirUpSurfIdx = dirLoIdx, dirUpIdx
       
       -- Compute loop bounds for zero flux direction.
@@ -260,16 +222,6 @@
             cflRateByCell:fill(cflRateByCellIdxr(idxp), cflRateByCellP)
 
 	    if firstDir and i<=dirUpIdx-1 and self._updateVolumeTerm then
-<<<<<<< HEAD
-	       cflRate = self._equation:volTerm(xcp, dxp, idxp, qInP, qVolOutP)
-               cflRateByCellP:data()[0] = cflRateByCellP:data()[0] + cflRate
-	    end
-	    if d>0 and i >= dirLoSurfIdx and i <= dirUpSurfIdx then
-	       local maxs = self._equation:surfTerm(
-		  dir, dtApprox*1.25, xcm, xcp, dxm, dxp, self._maxsOld[dir], idxm, idxp, qInM, qInP, qRhsOutM, qRhsOutP)
-	       self._maxsLocal[dir] = math.max(self._maxsLocal[dir], maxs)
-            elseif d>0 then
-=======
 	       cflRate = self.volTerm(self._equation, xcp, dxp, idxp, qInP, qVolOutP)
                cflRateByCellP:data()[0] = cflRateByCellP:data()[0] + cflRate
 	    end
@@ -278,7 +230,6 @@
 		  dir, dtApprox*1.25, xcm, xcp, dxm, dxp, self._maxsOld[dir], idxm, idxp, qInM, qInP, qRhsOutM, qRhsOutP)
 	       self._maxsLocal[dir] = math.max(self._maxsLocal[dir], maxs)
             elseif d>0 and self._updateSurfaceTerm then
->>>>>>> 651bd3a2
 	       if self._zeroFluxFlags[dir] then
 	          -- Give equations a chance to apply partial surface updates 
 	          -- even when the zeroFlux BCs have been applied.
