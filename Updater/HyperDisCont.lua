-- Gkyl ------------------------------------------------------------------------
--
-- Updater to compute RHS or forward Euler update for hyperbolic
-- equations with Discontinuous Galerkin scheme.
--
--    _______     ___
-- + 6 @ |||| # P ||| +
--------------------------------------------------------------------------------

-- Gkyl libraries
local Alloc = require "Lib.Alloc"
local Lin = require "Lib.Linalg"
local Mpi = require "Comm.Mpi"
local Proto = require "Lib.Proto"
local Range = require "Lib.Range"
local UpdaterBase = require "Updater.Base"
local ffi = require "ffi"
local xsys = require "xsys"

-- Hyperbolic DG solver updater object
local HyperDisCont = Proto(UpdaterBase)

function HyperDisCont:init(tbl)
   HyperDisCont.super.init(self, tbl)

   -- read data from input file
   self._onGrid = assert(tbl.onGrid, "Updater.HyperDisCont: Must provide grid object using 'onGrid'")
   self._basis = assert(tbl.basis, "Updater.HyperDisCont: Must specify basis functions to use using 'basis'")

   -- by default, compute forward Euler: if onlyIncrement is true,
   -- then only increments are computed. NOTE: The increments are NOT
   -- multiplied by dt.
   self._onlyIncrement = xsys.pickBool(tbl.onlyIncrement, false)

   assert(self._onGrid:ndim() == self._basis:ndim(), "Dimensions of basis and grid must match")
   self._ndim = self._onGrid:ndim()

   -- equation to solve
   self._equation = assert(tbl.equation, "Updater.HyperDisCont: Must provide equation object using 'equation'")

   -- by default, update all directions
   self._updateDirs = {}
   for d = 1, self._ndim do
      self._updateDirs[d] = d
   end
   -- read in which directions we are to update
   if tbl.updateDirections then
      self._updateDirs = tbl.updateDirections
   end

   -- set zero flux direction flags
   self._zeroFluxFlags = {}
   for d = 1, self._ndim do
      self._zeroFluxFlags[d] = false
   end
   if tbl.zeroFluxDirections then
      for i, d in ipairs(tbl.zeroFluxDirections) do
         self._zeroFluxFlags[d] = true
      end
   end

   -- CFL number
   self._cfl = assert(tbl.cfl, "Updater.HyperDisCont: Must specify CFL number using 'cfl'")
   self._cflm = tbl.cflm and tbl.cflm or 1.1*self._cfl -- no larger than this

   -- store range objects needed in update
   self._perpRange = {}

   -- maximum characteristic velocities for use in pentalty based
   -- fluxes
   self._maxs, self._maxsOld, self._maxsLocal = Lin.Vec(self._ndim), Lin.Vec(self._ndim), Lin.Vec(self._ndim)
   for d = 1, self._ndim do
      -- very first step the penalty term will be zero. However, in
      -- subsequent steps the maximum speed from the previous step
      -- will be used
      self._maxs[d] = 0.0
   end

   self._isFirst = true
   self._auxFields = {} -- auxilliary fields passed to eqn object
   self._perpRange = {} -- perp ranges in each direction      
   
   return self
end

-- advance method
function HyperDisCont:_advance(tCurr, dt, inFld, outFld)
   local grid = self._onGrid

   local qIn = assert(inFld[1], "HyperDisCont.advance: Must specify an input field")
   local qOut = assert(outFld[1], "HyperDisCont.advance: Must specify an output field")

   -- pass aux fields to equation object
   for i = 1, #inFld-1 do
      self._auxFields[i] = inFld[i+1]
   end
   self._equation:setAuxFields(self._auxFields)

   local ndim = grid:ndim()

   local cfl, cflm = self._cfl, self._cflm
   local cfla = 0.0 -- actual CFL number used

   local localRange = qOut:localRange()
   local qInIdxr, qOutIdxr = qIn:genIndexer(), qOut:genIndexer() -- indexer functions into fields

   -- to store grid info
   local dxp, dxm = Lin.Vec(ndim), Lin.Vec(ndim) -- cell shape on right/left
   local xcp, xcm = Lin.Vec(ndim), Lin.Vec(ndim) -- cell center on right/left
   local idxp, idxm = Lin.IntVec(ndim), Lin.IntVec(ndim) -- index on right/left

   -- pointers for (re)use in update
   local qInM, qInP = qIn:get(1), qIn:get(1)
   local qOutM, qOutP = qOut:get(1), qOut:get(1)

   -- This flag is needed as the volume integral already contains
   -- contributions from all directions. Hence, we must only
   -- accumulate the volume contribution once, skipping it for other
   -- directions
   local firstDir = true

   -- use maximum characteristic speeds from previous step as penalty
   for d = 1, ndim do
      self._maxsOld[d] = self._maxs[d]
      self._maxsLocal[d] = 0.0 -- reset to get new values in this step
   end

   qOut:clear(0.0) -- compute increments
   -- accumulate contributions from volume and surface integrals
   for _, dir in ipairs(self._updateDirs) do
      -- lower/upper bounds in direction 'dir': these are edge indices (one more edge than cell)
      local dirLoIdx, dirUpIdx = localRange:lower(dir), localRange:upper(dir)+1
      local dirLoSurfIdx, dirUpSurfIdx = dirLoIdx, dirUpIdx
      
      -- compute loop bounds for zero flux direction
      if self._zeroFluxFlags[dir] then
         dirLoSurfIdx = dirLoIdx+1
         dirUpSurfIdx = dirUpIdx-1
      end

      if self._isFirst then
	 self._perpRange[dir] = localRange:shorten(dir) -- range orthogonal to 'dir'
      end
      local perpRange = self._perpRange[dir]

      -- outer loop is over directions orthogonal to 'dir' and inner
      -- loop is over 1D slice in `dir`.
      for idx in perpRange:colMajorIter() do
	 idx:copyInto(idxp); idx:copyInto(idxm)

   	 for i = dirLoIdx, dirUpIdx do -- this loop is over edges
	    idxm[dir], idxp[dir]  = i-1, i -- cell left/right of edge 'i'

	    grid:setIndex(idxm)
	    for d = 1, ndim do dxm[d] = grid:dx(d) end
	    grid:cellCenter(xcm)

	    grid:setIndex(idxp)
	    for d = 1, ndim do dxp[d] = grid:dx(d) end
	    grid:cellCenter(xcp)

	    qIn:fill(qInIdxr(idxm), qInM)
	    qIn:fill(qInIdxr(idxp), qInP)

	    qOut:fill(qOutIdxr(idxm), qOutM)
	    qOut:fill(qOutIdxr(idxp), qOutP)

	    if firstDir then
	       local cflFreq = self._equation:volTerm(xcp, dxp, idxp, qInP, qOutP)
	       cfla = math.max(cfla, cflFreq*dt)
	    end
	    if i >= dirLoSurfIdx and i <= dirUpSurfIdx then
	       local maxs = self._equation:surfTerm(
<<<<<<< HEAD
		  dir, xc, dx, self._maxsOld[dir], idxm, idxp, qInM, qInP, qOutM, qOutP)
	       self._maxsLocal[dir] = math.max(self._maxsLocal[dir], maxs)
=======
		  dir, xcm, dxm, xcp, dxp, self._maxsOld[dir], idxm, idxp, qInM, qInP, qOutM, qOutP)
	       self._maxs[dir] = math.max(self._maxs[dir], maxs)
>>>>>>> 25a6d627
	    end
	 end
	 -- return failure if time-step was too large
	 if cfla > cflm then return false, dt*cfl/cfla end
      end
      firstDir = false
   end

   -- determine largest amax across processors
   local nodeComm = self:getNodeComm()
   Mpi.Allreduce(self._maxsLocal:data(), self._maxs:data(), ndim, Mpi.DOUBLE, Mpi.MAX, nodeComm)

   -- accumulate full solution if not computing increments
   if not self._onlyIncrement then
      qOut:scale(dt); qOut:accumulate(1.0, qIn) -- qOut = qIn + dt*qOut
   end

   self._isFirst = false
   return true, dt*cfl/cfla
end

return HyperDisCont<|MERGE_RESOLUTION|>--- conflicted
+++ resolved
@@ -171,13 +171,8 @@
 	    end
 	    if i >= dirLoSurfIdx and i <= dirUpSurfIdx then
 	       local maxs = self._equation:surfTerm(
-<<<<<<< HEAD
-		  dir, xc, dx, self._maxsOld[dir], idxm, idxp, qInM, qInP, qOutM, qOutP)
-	       self._maxsLocal[dir] = math.max(self._maxsLocal[dir], maxs)
-=======
 		  dir, xcm, dxm, xcp, dxp, self._maxsOld[dir], idxm, idxp, qInM, qInP, qOutM, qOutP)
 	       self._maxs[dir] = math.max(self._maxs[dir], maxs)
->>>>>>> 25a6d627
 	    end
 	 end
 	 -- return failure if time-step was too large
