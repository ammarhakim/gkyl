## -*- python -*-
# Build code in this directory
##    _______     ___
## + 6 @ |||| # P ||| +

import os
from waflib import Utils

def build(bld):
    sources = r"""
    MomentSrcCommon.cpp
    FiveMomentSrcImpl.cpp
    TenMomentSrcImpl.cpp
    TenMomentRelaxImpl.cpp
    AxisymmetricFiveMomentSrcImpl.cpp
    AxisymmetricPhMaxwellSrcImpl.cpp
    FiveMomentFrictionSrcImpl.cpp

    aSheathPotentialData/asheath_potential_1x_p1_ser.cpp

    sqrtOnBasisData/sqrt_on_basis_1x_p1_ser.cpp
    sqrtOnBasisData/sqrt_on_basis_1x_p2_ser.cpp
    sqrtOnBasisData/sqrt_on_basis_1x_p3_ser.cpp
    sqrtOnBasisData/sqrt_on_basis_2x_p1_ser.cpp
    sqrtOnBasisData/sqrt_on_basis_2x_p2_ser.cpp
    sqrtOnBasisData/sqrt_on_basis_2x_p3_ser.cpp
    sqrtOnBasisData/sqrt_on_basis_3x_p1_ser.cpp
    sqrtOnBasisData/sqrt_on_basis_3x_p2_ser.cpp
    sqrtOnBasisData/sqrt_on_basis_3x_p3_ser.cpp
    sqrtOnBasisData/sqrt_on_basis_4x_p1_ser.cpp
    sqrtOnBasisData/sqrt_on_basis_4x_p2_ser.cpp
    sqrtOnBasisData/sqrt_on_basis_4x_p3_ser.cpp
    sqrtOnBasisData/sqrt_on_basis_5x_p1_ser.cpp
    sqrtOnBasisData/sqrt_on_basis_5x_p2_ser.cpp
    sqrtOnBasisData/sqrt_on_basis_6x_p1_ser.cpp
    sqrtOnBasisData/sqrt_on_basis_1x_p1_tensor.cpp
    sqrtOnBasisData/sqrt_on_basis_1x_p2_tensor.cpp
    sqrtOnBasisData/sqrt_on_basis_2x_p1_tensor.cpp
    sqrtOnBasisData/sqrt_on_basis_2x_p2_tensor.cpp
    sqrtOnBasisData/sqrt_on_basis_3x_p1_tensor.cpp
    sqrtOnBasisData/sqrt_on_basis_3x_p2_tensor.cpp
    sqrtOnBasisData/sqrt_on_basis_4x_p1_tensor.cpp
    sqrtOnBasisData/sqrt_on_basis_4x_p2_tensor.cpp

    twistShiftData/TwistShiftAllocDel.cpp
    twistShiftData/TwistShiftSer2xP0.cpp
    twistShiftData/TwistShiftSer2xP1.cpp
    twistShiftData/TwistShiftSer3xP1.cpp
    twistShiftData/TwistShiftSer3x2vP1.cpp

    momentCalcData/IntegratedDGMomentSer1x.cpp
    momentCalcData/IntegratedDGMomentSer2x.cpp
    momentCalcData/IntegratedDGMomentSer3x.cpp
    momentCalcData/IntegratedDGMomentSer4x.cpp
    momentCalcData/IntegratedDGMomentSer5x.cpp
    momentCalcData/IntegratedDGMomentSer6x.cpp
    momentCalcData/IntegratedDGMomentSer1x1v.cpp
    momentCalcData/IntegratedDGMomentSer1x2v.cpp
    momentCalcData/IntegratedDGMomentSer1x3v.cpp
    momentCalcData/IntegratedDGMomentSer2x2v.cpp
    momentCalcData/IntegratedDGMomentSer2x3v.cpp
    momentCalcData/IntegratedDGMomentSer3x3v.cpp

    interpolateCalcData/CartFieldInterpSer1x.cpp
    interpolateCalcData/CartFieldInterpSer2x.cpp

    mgPoissonCalcData/MGpoissonDGSer1x.cpp
    mgPoissonCalcData/MGpoissonDGSer2x.cpp
    mgPoissonCalcData/MGpoissonFEMSer1x.cpp
    mgPoissonCalcData/MGpoissonFEMSer2x.cpp
    mgPoissonCalcData/MGpoissonESenergySer1x.cpp
    mgPoissonCalcData/MGpoissonESenergySer2x.cpp

    spitzerNuCalcData/SpitzerNuSer1x.cpp
    spitzerNuCalcData/SpitzerNuSer2x.cpp
    spitzerNuCalcData/SpitzerNuSer3x.cpp

    momentCalcData/DistFuncMomentLBOCalcSer1x1v.cpp
    momentCalcData/DistFuncMomentLBOCalcSer1x2v.cpp
    momentCalcData/DistFuncMomentLBOCalcSer1x3v.cpp
    momentCalcData/DistFuncMomentLBOCalcSer2x2v.cpp
    momentCalcData/DistFuncMomentLBOCalcSer2x3v.cpp
    momentCalcData/DistFuncMomentLBOCalcSer3x3v.cpp
    momentCalcData/DistFuncGkMomentLBOCalcSer1x1v.cpp
    momentCalcData/DistFuncGkMomentLBOCalcSer1x2v.cpp
    momentCalcData/DistFuncGkMomentLBOCalcSer2x2v.cpp
    momentCalcData/DistFuncGkMomentLBOCalcSer3x2v.cpp

    momentCalcData/DistFuncMomentLBOCalcTensor1x1v.cpp
    momentCalcData/DistFuncMomentLBOCalcTensor1x2v.cpp
    momentCalcData/DistFuncMomentLBOCalcTensor1x3v.cpp
    momentCalcData/DistFuncMomentLBOCalcTensor2x2v.cpp
    momentCalcData/DistFuncGkMomentLBOCalcTensor1x1v.cpp
    momentCalcData/DistFuncGkMomentLBOCalcTensor1x2v.cpp
    momentCalcData/DistFuncGkMomentLBOCalcTensor2x2v.cpp

    primMomentsCalcData/VmSelfPrimMomentsSer1x1vP1.cpp
    primMomentsCalcData/VmSelfPrimMomentsSer1x2vP1.cpp
    primMomentsCalcData/VmSelfPrimMomentsSer1x3vP1.cpp
    primMomentsCalcData/VmSelfPrimMomentsSer2x2vP1.cpp
    primMomentsCalcData/VmSelfPrimMomentsSer2x3vP1.cpp
    primMomentsCalcData/VmSelfPrimMomentsSer3x3vP1.cpp
    primMomentsCalcData/VmSelfPrimMomentsTensor1x1vP1.cpp
    primMomentsCalcData/VmSelfPrimMomentsTensor1x2vP1.cpp
    primMomentsCalcData/VmSelfPrimMomentsTensor1x3vP1.cpp
    primMomentsCalcData/VmSelfPrimMomentsTensor2x2vP1.cpp
    primMomentsCalcData/GkSelfPrimMomentsSer1x1vP1.cpp
    primMomentsCalcData/GkSelfPrimMomentsSer1x2vP1.cpp
    primMomentsCalcData/GkSelfPrimMomentsSer2x2vP1.cpp
    primMomentsCalcData/GkSelfPrimMomentsSer3x2vP1.cpp
    primMomentsCalcData/GkSelfPrimMomentsTensor1x1vP1.cpp
    primMomentsCalcData/GkSelfPrimMomentsTensor1x2vP1.cpp
    primMomentsCalcData/VmSelfPrimMomentsSer1x1vP2.cpp
    primMomentsCalcData/VmSelfPrimMomentsSer1x2vP2.cpp
    primMomentsCalcData/VmSelfPrimMomentsSer1x3vP2.cpp
    primMomentsCalcData/VmSelfPrimMomentsSer2x2vP2.cpp
    primMomentsCalcData/VmSelfPrimMomentsSer2x3vP2.cpp
    primMomentsCalcData/VmSelfPrimMomentsSer3x3vP2.cpp
    primMomentsCalcData/VmSelfPrimMomentsTensor1x1vP2.cpp
    primMomentsCalcData/VmSelfPrimMomentsTensor1x2vP2.cpp
    primMomentsCalcData/VmSelfPrimMomentsTensor1x3vP2.cpp
    primMomentsCalcData/VmSelfPrimMomentsTensor2x2vP2.cpp
    primMomentsCalcData/GkSelfPrimMomentsSer1x1vP2.cpp
    primMomentsCalcData/GkSelfPrimMomentsSer1x2vP2.cpp
    primMomentsCalcData/GkSelfPrimMomentsSer2x2vP2.cpp
    primMomentsCalcData/GkSelfPrimMomentsSer3x2vP2.cpp
    primMomentsCalcData/GkSelfPrimMomentsTensor1x1vP2.cpp
    primMomentsCalcData/GkSelfPrimMomentsTensor1x2vP2.cpp
    primMomentsCalcData/VmSelfPrimMomentsSer1x1vP3.cpp
    primMomentsCalcData/VmSelfPrimMomentsSer1x2vP3.cpp
    primMomentsCalcData/VmSelfPrimMomentsSer1x3vP3.cpp
    primMomentsCalcData/VmSelfPrimMomentsSer2x2vP3.cpp
    primMomentsCalcData/GkSelfPrimMomentsSer1x1vP3.cpp
    primMomentsCalcData/GkSelfPrimMomentsSer1x2vP3.cpp
    primMomentsCalcData/GkSelfPrimMomentsSer2x2vP3.cpp

    primMomentsCalcData/VmLBOCrossPrimMomentsSer1x1vP1.cpp
    primMomentsCalcData/VmLBOCrossPrimMomentsSer1x2vP1.cpp
    primMomentsCalcData/VmLBOCrossPrimMomentsSer1x3vP1.cpp
    primMomentsCalcData/VmLBOCrossPrimMomentsSer2x2vP1.cpp
    primMomentsCalcData/VmLBOCrossPrimMomentsSer2x3vP1.cpp
    primMomentsCalcData/VmLBOCrossPrimMomentsSer3x3vP1.cpp
    primMomentsCalcData/VmLBOCrossPrimMomentsTensor1x1vP1.cpp
    primMomentsCalcData/VmLBOCrossPrimMomentsTensor1x2vP1.cpp
    primMomentsCalcData/VmLBOCrossPrimMomentsTensor1x3vP1.cpp
    primMomentsCalcData/VmLBOCrossPrimMomentsTensor2x2vP1.cpp
    primMomentsCalcData/GkLBOCrossPrimMomentsSer1x1vP1.cpp
    primMomentsCalcData/GkLBOCrossPrimMomentsSer1x2vP1.cpp
    primMomentsCalcData/GkLBOCrossPrimMomentsSer2x2vP1.cpp
    primMomentsCalcData/GkLBOCrossPrimMomentsSer3x2vP1.cpp
    primMomentsCalcData/VmBGKCrossPrimMomentsSer1x1vP1.cpp
    primMomentsCalcData/VmBGKCrossPrimMomentsSer1x2vP1.cpp
    primMomentsCalcData/VmBGKCrossPrimMomentsSer1x3vP1.cpp
    primMomentsCalcData/VmBGKCrossPrimMomentsSer2x2vP1.cpp
    primMomentsCalcData/VmBGKCrossPrimMomentsSer2x3vP1.cpp
    primMomentsCalcData/VmBGKCrossPrimMomentsSer3x3vP1.cpp
    primMomentsCalcData/GkBGKCrossPrimMomentsSer1x1vP1.cpp
    primMomentsCalcData/GkBGKCrossPrimMomentsSer1x2vP1.cpp
    primMomentsCalcData/GkBGKCrossPrimMomentsSer2x2vP1.cpp
    primMomentsCalcData/GkBGKCrossPrimMomentsSer3x2vP1.cpp
    primMomentsCalcData/VmLBOCrossPrimMomentsSer1x1vP2.cpp
    primMomentsCalcData/VmLBOCrossPrimMomentsSer1x2vP2.cpp
    primMomentsCalcData/VmLBOCrossPrimMomentsSer1x3vP2.cpp
    primMomentsCalcData/VmLBOCrossPrimMomentsSer2x2vP2.cpp
    primMomentsCalcData/VmLBOCrossPrimMomentsSer2x3vP2.cpp
    primMomentsCalcData/VmLBOCrossPrimMomentsTensor1x1vP2.cpp
    primMomentsCalcData/VmLBOCrossPrimMomentsTensor1x2vP2.cpp
    primMomentsCalcData/VmLBOCrossPrimMomentsTensor1x3vP2.cpp
    primMomentsCalcData/VmLBOCrossPrimMomentsTensor2x2vP2.cpp
    primMomentsCalcData/GkLBOCrossPrimMomentsSer1x1vP2.cpp
    primMomentsCalcData/GkLBOCrossPrimMomentsSer1x2vP2.cpp
    primMomentsCalcData/GkLBOCrossPrimMomentsSer2x2vP2.cpp
    primMomentsCalcData/GkLBOCrossPrimMomentsSer3x2vP2.cpp
    primMomentsCalcData/VmBGKCrossPrimMomentsSer1x1vP2.cpp
    primMomentsCalcData/VmBGKCrossPrimMomentsSer1x2vP2.cpp
    primMomentsCalcData/VmBGKCrossPrimMomentsSer1x3vP2.cpp
    primMomentsCalcData/VmBGKCrossPrimMomentsSer2x2vP2.cpp
    primMomentsCalcData/VmBGKCrossPrimMomentsSer2x3vP2.cpp
    primMomentsCalcData/GkBGKCrossPrimMomentsSer1x1vP2.cpp
    primMomentsCalcData/GkBGKCrossPrimMomentsSer1x2vP2.cpp
    primMomentsCalcData/GkBGKCrossPrimMomentsSer2x2vP2.cpp
    primMomentsCalcData/GkBGKCrossPrimMomentsSer3x2vP2.cpp
    primMomentsCalcData/VmLBOCrossPrimMomentsSer1x1vP3.cpp
    primMomentsCalcData/VmLBOCrossPrimMomentsSer1x2vP3.cpp
    primMomentsCalcData/VmLBOCrossPrimMomentsSer1x3vP3.cpp
    primMomentsCalcData/VmLBOCrossPrimMomentsSer2x2vP3.cpp
    primMomentsCalcData/GkLBOCrossPrimMomentsSer1x1vP3.cpp
    primMomentsCalcData/GkLBOCrossPrimMomentsSer1x2vP3.cpp
    primMomentsCalcData/GkLBOCrossPrimMomentsSer2x2vP3.cpp
    primMomentsCalcData/VmBGKCrossPrimMomentsSer1x1vP3.cpp
    primMomentsCalcData/VmBGKCrossPrimMomentsSer1x2vP3.cpp
    primMomentsCalcData/VmBGKCrossPrimMomentsSer1x3vP3.cpp
    primMomentsCalcData/VmBGKCrossPrimMomentsSer2x2vP3.cpp
    primMomentsCalcData/GkBGKCrossPrimMomentsSer1x1vP3.cpp
    primMomentsCalcData/GkBGKCrossPrimMomentsSer1x2vP3.cpp
    primMomentsCalcData/GkBGKCrossPrimMomentsSer2x2vP3.cpp

    binOpCalcData/CartFieldBinOpImpl.cpp
    binOpCalcData/CartFieldBinOpSer1xP1.cpp
    binOpCalcData/CartFieldBinOpSer2xP1.cpp
    binOpCalcData/CartFieldBinOpSer3xP1.cpp
    binOpCalcData/CartFieldBinOpSer1x1vP1.cpp
    binOpCalcData/CartFieldBinOpSer1x2vP1.cpp
    binOpCalcData/CartFieldBinOpSer1x3vP1.cpp
    binOpCalcData/CartFieldBinOpSer2x2vP1.cpp
    binOpCalcData/CartFieldBinOpSer2x3vP1.cpp
    binOpCalcData/CartFieldBinOpSer3x2vP1.cpp
    binOpCalcData/CartFieldBinOpSer3x3vP1.cpp

    binOpCalcData/CartFieldBinOpTensor1xP1.cpp
    binOpCalcData/CartFieldBinOpTensor2xP1.cpp
    binOpCalcData/CartFieldBinOpTensor3xP1.cpp
    binOpCalcData/CartFieldBinOpTensor1x1vP1.cpp
    binOpCalcData/CartFieldBinOpTensor1x2vP1.cpp
    binOpCalcData/CartFieldBinOpTensor1x3vP1.cpp
    binOpCalcData/CartFieldBinOpTensor2x2vP1.cpp

    binOpCalcData/CartFieldBinOpSer1xP2.cpp
    binOpCalcData/CartFieldBinOpSer2xP2.cpp
    binOpCalcData/CartFieldBinOpSer3xP2.cpp
    binOpCalcData/CartFieldBinOpSer1x1vP2.cpp
    binOpCalcData/CartFieldBinOpSer1x2vP2.cpp
    binOpCalcData/CartFieldBinOpSer1x3vP2.cpp
    binOpCalcData/CartFieldBinOpSer2x2vP2.cpp
    binOpCalcData/CartFieldBinOpSer2x3vP2.cpp
    binOpCalcData/CartFieldBinOpSer3x2vP2.cpp
    binOpCalcData/CartFieldBinOpSer3x3vP2.cpp

    binOpCalcData/CartFieldBinOpTensor1xP2.cpp
    binOpCalcData/CartFieldBinOpTensor2xP2.cpp
    binOpCalcData/CartFieldBinOpTensor3xP2.cpp
    binOpCalcData/CartFieldBinOpTensor1x1vP2.cpp
    binOpCalcData/CartFieldBinOpTensor1x2vP2.cpp
    binOpCalcData/CartFieldBinOpTensor1x3vP2.cpp
    binOpCalcData/CartFieldBinOpTensor2x2vP2.cpp

    binOpCalcData/CartFieldBinOpSer1xP3.cpp
    binOpCalcData/CartFieldBinOpSer2xP3.cpp
    binOpCalcData/CartFieldBinOpSer3xP3.cpp
    binOpCalcData/CartFieldBinOpSer1x1vP3.cpp
    binOpCalcData/CartFieldBinOpSer1x2vP3.cpp
    binOpCalcData/CartFieldBinOpSer1x3vP3.cpp
    binOpCalcData/CartFieldBinOpSer2x2vP3.cpp

    binOpCalcData/CartFieldBinOpTensor1xP3.cpp
    binOpCalcData/CartFieldBinOpTensor2xP3.cpp
    binOpCalcData/CartFieldBinOpTensor1x1vP3.cpp
    binOpCalcData/CartFieldBinOpTensor1x2vP3.cpp

    lagrangeFixData/lagrangeFix_vlasov_1x1v_ser_p1.cpp
    lagrangeFixData/lagrangeFix_vlasov_1x1v_ser_p2.cpp
    lagrangeFixData/lagrangeFix_vlasov_1x1v_ser_p3.cpp
    lagrangeFixData/lagrangeFix_vlasov_1x1v_tensor_p1.cpp
    lagrangeFixData/lagrangeFix_vlasov_1x1v_tensor_p2.cpp
    lagrangeFixData/lagrangeFix_vlasov_1x2v_ser_p1.cpp
    lagrangeFixData/lagrangeFix_vlasov_1x2v_ser_p2.cpp
    lagrangeFixData/lagrangeFix_vlasov_1x2v_ser_p3.cpp
    lagrangeFixData/lagrangeFix_vlasov_1x2v_tensor_p1.cpp
    lagrangeFixData/lagrangeFix_vlasov_1x2v_tensor_p2.cpp
    lagrangeFixData/lagrangeFix_vlasov_1x3v_ser_p1.cpp
    lagrangeFixData/lagrangeFix_vlasov_1x3v_ser_p2.cpp
    lagrangeFixData/lagrangeFix_vlasov_1x3v_ser_p3.cpp
    lagrangeFixData/lagrangeFix_vlasov_2x2v_ser_p1.cpp
    lagrangeFixData/lagrangeFix_vlasov_2x2v_ser_p2.cpp
    lagrangeFixData/lagrangeFix_vlasov_2x2v_ser_p3.cpp
    lagrangeFixData/lagrangeFix_vlasov_2x2v_tensor_p1.cpp
    lagrangeFixData/lagrangeFix_vlasov_2x2v_tensor_p2.cpp
    lagrangeFixData/lagrangeFix_vlasov_2x3v_ser_p1.cpp
    lagrangeFixData/lagrangeFix_vlasov_2x3v_ser_p2.cpp
    lagrangeFixData/lagrangeFix_vlasov_3x3v_ser_p1.cpp

    lagrangeFixData/lagrangeFix_gk_1x1v_ser_p1.cpp
    lagrangeFixData/lagrangeFix_gk_1x1v_ser_p2.cpp
    lagrangeFixData/lagrangeFix_gk_1x1v_tensor_p1.cpp
    lagrangeFixData/lagrangeFix_gk_1x1v_tensor_p2.cpp
    lagrangeFixData/lagrangeFix_gk_1x2v_ser_p1.cpp
    lagrangeFixData/lagrangeFix_gk_1x2v_tensor_p1.cpp

    momentCalcData/DistFuncMomentCalcSer1x1v.cpp
    momentCalcData/DistFuncMomentCalcSer1x2v.cpp
    momentCalcData/DistFuncMomentCalcSer1x3v.cpp
    momentCalcData/DistFuncMomentCalcSer2x2v.cpp
    momentCalcData/DistFuncMomentCalcSer2x3v.cpp
    momentCalcData/DistFuncMomentCalcSer3x3v.cpp

    momentCalcData/DistFuncMomentCalcTensor1x1v.cpp
    momentCalcData/DistFuncMomentCalcTensor1x2v.cpp
    momentCalcData/DistFuncMomentCalcTensor1x3v.cpp
    momentCalcData/DistFuncMomentCalcTensor2x2v.cpp

    momentCalcData/DistFuncGkMomentCalcSer1x1v.cpp
    momentCalcData/DistFuncGkMomentCalcSer1x2v.cpp
    momentCalcData/DistFuncGkMomentCalcSer2x2v.cpp
    momentCalcData/DistFuncGkMomentCalcSer3x2v.cpp

    momentCalcData/DistFuncGkMomentCalcTensor1x1v.cpp
    momentCalcData/DistFuncGkMomentCalcTensor1x2v.cpp
    momentCalcData/DistFuncGkMomentCalcTensor2x2v.cpp

    momentCalcData/DistFuncIntegratedMomentCalcSer1x1v.cpp
    momentCalcData/DistFuncIntegratedMomentCalcSer1x2v.cpp
    momentCalcData/DistFuncIntegratedMomentCalcSer1x3v.cpp
    momentCalcData/DistFuncIntegratedMomentCalcSer2x2v.cpp
    momentCalcData/DistFuncIntegratedMomentCalcSer2x3v.cpp
    momentCalcData/DistFuncIntegratedMomentCalcSer3x3v.cpp

    CartFieldIntegratedQuantCalcImpl.cpp

    FemPerpPoissonImpl.cpp
    FemParPoissonImpl.cpp
    FemMatrices.cpp
    FemGyroaverageImpl.cpp

    DiscontPoissonImpl.cpp
  
    confToPhaseData/ConfToPhaseSer1x1v.cpp
    confToPhaseData/ConfToPhaseSer1x2v.cpp
    confToPhaseData/ConfToPhaseSer1x3v.cpp
    confToPhaseData/ConfToPhaseSer2x2v.cpp
    confToPhaseData/ConfToPhaseSer2x3v.cpp
    confToPhaseData/ConfToPhaseSer3x2v.cpp
    confToPhaseData/ConfToPhaseSer3x3v.cpp

    ionizationCalcData/IonizationVtSqSer1x.cpp
    ionizationCalcData/IonizationVtSqSer2x.cpp
    ionizationCalcData/IonizationVtSqSer3x.cpp
    ionizationCalcData/VoronovSer1x.cpp
    ionizationCalcData/VoronovSer2x.cpp
    ionizationCalcData/VoronovSer3x.cpp

    chargeExchangeCalcData/SigmaCXcellAvSer1x1v.cpp
    chargeExchangeCalcData/SigmaCXcellAvSer1x2v.cpp
    chargeExchangeCalcData/SigmaCXcellAvSer1x3v.cpp
    chargeExchangeCalcData/SigmaCXcellAvSer2x2v.cpp
    chargeExchangeCalcData/SigmaCXcellAvSer2x3v.cpp
    chargeExchangeCalcData/SigmaCXcellAvSer3x3v.cpp

    MappedPoissonImpl.cpp

    maxwellianOnBasisData/MaxwellianOnBasisImpl.cpp
    maxwellianOnBasisData/MaxwellianOnBasisSer1x1vP1.cpp
    maxwellianOnBasisData/MaxwellianOnBasisSer1x1vP2.cpp
    maxwellianOnBasisData/MaxwellianOnBasisSer1x1vP3.cpp
    maxwellianOnBasisData/MaxwellianOnBasisSer1x2vP1.cpp
    maxwellianOnBasisData/MaxwellianOnBasisSer1x2vP2.cpp
    maxwellianOnBasisData/MaxwellianOnBasisSer1x2vP3.cpp
    maxwellianOnBasisData/MaxwellianOnBasisSer1x3vP1.cpp
    maxwellianOnBasisData/MaxwellianOnBasisSer1x3vP2.cpp
    maxwellianOnBasisData/MaxwellianOnBasisSer1x3vP3.cpp
    maxwellianOnBasisData/MaxwellianOnBasisSer2x2vP1.cpp
    maxwellianOnBasisData/MaxwellianOnBasisSer2x2vP2.cpp
    maxwellianOnBasisData/MaxwellianOnBasisSer2x2vP3.cpp
    maxwellianOnBasisData/MaxwellianOnBasisSer2x3vP1.cpp
    maxwellianOnBasisData/MaxwellianOnBasisSer2x3vP2.cpp
    maxwellianOnBasisData/MaxwellianOnBasisSer3x2vP1.cpp
    maxwellianOnBasisData/MaxwellianOnBasisSer3x2vP2.cpp
    maxwellianOnBasisData/MaxwellianOnBasisSer3x3vP1.cpp
    maxwellianOnBasisData/MaxwellianOnBasisSer3x3vP2.cpp
    maxwellianOnBasisData/MaxwellianOnBasisTensor1x1vP1.cpp
    maxwellianOnBasisData/MaxwellianOnBasisTensor1x1vP2.cpp
    maxwellianOnBasisData/MaxwellianOnBasisTensor1x1vP3.cpp
    maxwellianOnBasisData/MaxwellianOnBasisTensor1x2vP1.cpp
    maxwellianOnBasisData/MaxwellianOnBasisTensor1x2vP2.cpp
    maxwellianOnBasisData/MaxwellianOnBasisTensor1x2vP3.cpp
    maxwellianOnBasisData/MaxwellianOnBasisTensor2x2vP1.cpp
    maxwellianOnBasisData/MaxwellianOnBasisTensor2x2vP2.cpp

    projectFluxOnGhostsData/ProjectFluxOnGhostsSer.cpp

    PositivityRescaleImpl.cpp

    ProjectOnBasisImpl.cpp
    EvalOnNodesImpl.cpp
    EvaluateBronoldFehskeBCImpl.cpp
    """

    ## HyperDisContDeviceShared.cu
    # CUDA specific code
    if bld.env['CUTOOLS_FOUND']:
        cusources = r"""
        HyperDisContDevice.cu
        
        momentCalcData/DistFuncMomentCalcSer1x1v.cpp
        momentCalcData/DistFuncMomentCalcSer1x2v.cpp
        momentCalcData/DistFuncMomentCalcSer1x3v.cpp
        momentCalcData/DistFuncMomentCalcSer2x2v.cpp
        momentCalcData/DistFuncMomentCalcSer2x3v.cpp
        momentCalcData/DistFuncMomentCalcSer3x3v.cpp

        momentCalcData/DistFuncMomentCalcTensor1x1v.cpp
        momentCalcData/DistFuncMomentCalcTensor1x2v.cpp
        momentCalcData/DistFuncMomentCalcTensor1x3v.cpp
        momentCalcData/DistFuncMomentCalcTensor2x2v.cpp

        momentCalcData/DistFuncMomentCalcDeviceWrappers.cu

        WavePropagationDevice.cu
        MomentSrcCommonDevice.cu
        """
        
        bld(source = cusources,
            name = 'updater_cu', target='updater_cu',
            includes = '. ../Cuda ../Grid ../Lib ../Basis ../Eq ../DataStruct momentCalcData ../Eq/vlasovData', features = 'cxx nvcc '
        )

    bld.shlib(source = sources,

<<<<<<< HEAD
              includes = '. ../Cuda interpolateCalcData mgPoissonCalcData spitzerNuCalcData primMomentsCalcData binOpCalcData lagrangeFixData momentCalcData confToPhaseData chargeExchangeCalcData ionizationCalcData maxwellianOnBasisData projectFluxOnGhostsData sqrtOnBasisData aSheathPotentialData', 
=======
              includes = '. ../Cuda interpolateCalcData mgPoissonCalcData spitzerNuCalcData primMomentsCalcData binOpCalcData lagrangeFixData momentCalcData confToPhaseData chargeExchangeCalcData ionizationCalcData maxwellianOnBasisData twistShiftData projectFluxOnGhostsData sqrtOnBasisData', 
>>>>>>> dfb938a9

              use='lib EIGEN MPI CUTOOLS', target = 'updater', name = 'updater', vum = '1.0')
    
## Removed the following files from the build for now
#     binOpCalcData/CartFieldBinOpSer3x3vP2.cpp
#    lagrangeFixData/lagrangeFix_gk_1x2v_ser_p2.cpp
#    lagrangeFixData/lagrangeFix_gk_1x2v_tensor_p2.cpp
#    lagrangeFixData/lagrangeFix_gk_2x2v_max_p1.cpp
#    lagrangeFixData/lagrangeFix_gk_2x2v_ser_p1.cpp
#    lagrangeFixData/lagrangeFix_gk_2x2v_tensor_p1.cpp<|MERGE_RESOLUTION|>--- conflicted
+++ resolved
@@ -405,11 +405,7 @@
 
     bld.shlib(source = sources,
 
-<<<<<<< HEAD
-              includes = '. ../Cuda interpolateCalcData mgPoissonCalcData spitzerNuCalcData primMomentsCalcData binOpCalcData lagrangeFixData momentCalcData confToPhaseData chargeExchangeCalcData ionizationCalcData maxwellianOnBasisData projectFluxOnGhostsData sqrtOnBasisData aSheathPotentialData', 
-=======
-              includes = '. ../Cuda interpolateCalcData mgPoissonCalcData spitzerNuCalcData primMomentsCalcData binOpCalcData lagrangeFixData momentCalcData confToPhaseData chargeExchangeCalcData ionizationCalcData maxwellianOnBasisData twistShiftData projectFluxOnGhostsData sqrtOnBasisData', 
->>>>>>> dfb938a9
+              includes = '. ../Cuda interpolateCalcData mgPoissonCalcData spitzerNuCalcData primMomentsCalcData binOpCalcData lagrangeFixData momentCalcData confToPhaseData chargeExchangeCalcData ionizationCalcData maxwellianOnBasisData twistShiftData projectFluxOnGhostsData sqrtOnBasisData aSheathPotentialData', 
 
               use='lib EIGEN MPI CUTOOLS', target = 'updater', name = 'updater', vum = '1.0')
     
