--- conflicted
+++ resolved
@@ -83,59 +83,6 @@
 
     CartFieldIntegratedQuantCalcImpl.cpp
 
-<<<<<<< HEAD
-    FemPerpPoissonImpl.cpp
-    FemParPoissonImpl.cpp
-    FemMatrices.cpp
-    FemGyroaverageImpl.cpp
-
-    DiscontPoissonImpl.cpp
-  
-    confToPhaseData/ConfToPhaseSer1x1v.cpp
-    confToPhaseData/ConfToPhaseSer1x2v.cpp
-    confToPhaseData/ConfToPhaseSer1x3v.cpp
-    confToPhaseData/ConfToPhaseSer2x2v.cpp
-    confToPhaseData/ConfToPhaseSer2x3v.cpp
-    confToPhaseData/ConfToPhaseSer3x2v.cpp
-    confToPhaseData/ConfToPhaseSer3x3v.cpp
-
-    chargeExchangeCalcData/SigmaCXcellAvSer1x1v.cpp
-    chargeExchangeCalcData/SigmaCXcellAvSer1x2v.cpp
-    chargeExchangeCalcData/SigmaCXcellAvSer1x3v.cpp
-    chargeExchangeCalcData/SigmaCXcellAvSer2x2v.cpp
-    chargeExchangeCalcData/SigmaCXcellAvSer2x3v.cpp
-    chargeExchangeCalcData/SigmaCXcellAvSer3x3v.cpp
-
-    maxwellianOnBasisData/MaxwellianOnBasisImpl.cpp
-    maxwellianOnBasisData/MaxwellianOnBasisSer1x1vP1.cpp
-    maxwellianOnBasisData/MaxwellianOnBasisSer1x1vP2.cpp
-    maxwellianOnBasisData/MaxwellianOnBasisSer1x1vP3.cpp
-    maxwellianOnBasisData/MaxwellianOnBasisSer1x2vP1.cpp
-    maxwellianOnBasisData/MaxwellianOnBasisSer1x2vP2.cpp
-    maxwellianOnBasisData/MaxwellianOnBasisSer1x2vP3.cpp
-    maxwellianOnBasisData/MaxwellianOnBasisSer1x3vP1.cpp
-    maxwellianOnBasisData/MaxwellianOnBasisSer1x3vP2.cpp
-    maxwellianOnBasisData/MaxwellianOnBasisSer1x3vP3.cpp
-    maxwellianOnBasisData/MaxwellianOnBasisSer2x2vP1.cpp
-    maxwellianOnBasisData/MaxwellianOnBasisSer2x2vP2.cpp
-    maxwellianOnBasisData/MaxwellianOnBasisSer2x2vP3.cpp
-    maxwellianOnBasisData/MaxwellianOnBasisSer2x3vP1.cpp
-    maxwellianOnBasisData/MaxwellianOnBasisSer2x3vP2.cpp
-    maxwellianOnBasisData/MaxwellianOnBasisSer3x2vP1.cpp
-    maxwellianOnBasisData/MaxwellianOnBasisSer3x2vP2.cpp
-    maxwellianOnBasisData/MaxwellianOnBasisSer3x3vP1.cpp
-    maxwellianOnBasisData/MaxwellianOnBasisSer3x3vP2.cpp
-    maxwellianOnBasisData/MaxwellianOnBasisTensor1x1vP1.cpp
-    maxwellianOnBasisData/MaxwellianOnBasisTensor1x1vP2.cpp
-    maxwellianOnBasisData/MaxwellianOnBasisTensor1x1vP3.cpp
-    maxwellianOnBasisData/MaxwellianOnBasisTensor1x2vP1.cpp
-    maxwellianOnBasisData/MaxwellianOnBasisTensor1x2vP2.cpp
-    maxwellianOnBasisData/MaxwellianOnBasisTensor1x2vP3.cpp
-    maxwellianOnBasisData/MaxwellianOnBasisTensor2x2vP1.cpp
-    maxwellianOnBasisData/MaxwellianOnBasisTensor2x2vP2.cpp
-
-=======
->>>>>>> 52be53d0
     projectFluxOnGhostsData/ProjectFluxOnGhostsSer.cpp
 
     EvaluateBronoldFehskeBCImpl.cpp
