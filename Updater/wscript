## -*- python -*-
# Build code in this directory
##    _______     ___
## + 6 @ |||| # P ||| +

import os
from waflib import Utils

def build(bld):
    sources = r"""
    MomentSrcCommon.cpp
    FiveMomentSrcImpl.cpp
    TenMomentSrcImpl.cpp
    TenMomentRelaxImpl.cpp
<<<<<<< HEAD
    TenMomentGradImpl.cpp
    TenMomentConservToPrimImpl.cpp
=======
    AxisymmetricFiveMomentSrcImpl.cpp
    AxisymmetricPhMaxwellSrcImpl.cpp
>>>>>>> e25f0e40

    momentCalcData/IntegratedDGMomentSer1x.cpp
    momentCalcData/IntegratedDGMomentSer2x.cpp
    momentCalcData/IntegratedDGMomentSer3x.cpp
    momentCalcData/IntegratedDGMomentSer4x.cpp
    momentCalcData/IntegratedDGMomentSer5x.cpp
    momentCalcData/IntegratedDGMomentSer6x.cpp
    momentCalcData/IntegratedDGMomentSer1x1v.cpp
    momentCalcData/IntegratedDGMomentSer1x2v.cpp
    momentCalcData/IntegratedDGMomentSer1x3v.cpp
    momentCalcData/IntegratedDGMomentSer2x2v.cpp
    momentCalcData/IntegratedDGMomentSer2x3v.cpp
    momentCalcData/IntegratedDGMomentSer3x3v.cpp

    interpolateCalcData/CartFieldInterpSer1x.cpp
    interpolateCalcData/CartFieldInterpSer2x.cpp

    mgPoissonCalcData/MGpoissonDGSer1x.cpp
    mgPoissonCalcData/MGpoissonDGSer2x.cpp
    mgPoissonCalcData/MGpoissonFEMSer1x.cpp
    mgPoissonCalcData/MGpoissonFEMSer2x.cpp
    mgPoissonCalcData/MGpoissonESenergySer1x.cpp
    mgPoissonCalcData/MGpoissonESenergySer2x.cpp

    spitzerNuCalcData/SpitzerNuSer1x.cpp
    spitzerNuCalcData/SpitzerNuSer2x.cpp
    spitzerNuCalcData/SpitzerNuSer3x.cpp
    spitzerNuCalcData/SpitzerNuMax1x.cpp
    spitzerNuCalcData/SpitzerNuMax2x.cpp
    spitzerNuCalcData/SpitzerNuMax3x.cpp

    momentCalcData/DistFuncMomentLBOCalcSer1x1v.cpp
    momentCalcData/DistFuncMomentLBOCalcSer1x2v.cpp
    momentCalcData/DistFuncMomentLBOCalcSer1x3v.cpp
    momentCalcData/DistFuncMomentLBOCalcSer2x2v.cpp
    momentCalcData/DistFuncMomentLBOCalcSer2x3v.cpp
    momentCalcData/DistFuncMomentLBOCalcSer3x3v.cpp
    momentCalcData/DistFuncGkMomentLBOCalcSer1x1v.cpp
    momentCalcData/DistFuncGkMomentLBOCalcSer1x2v.cpp
    momentCalcData/DistFuncGkMomentLBOCalcSer2x2v.cpp
    momentCalcData/DistFuncGkMomentLBOCalcSer3x2v.cpp

    momentCalcData/DistFuncMomentLBOCalcTensor1x1v.cpp
    momentCalcData/DistFuncMomentLBOCalcTensor1x2v.cpp
    momentCalcData/DistFuncMomentLBOCalcTensor1x3v.cpp
    momentCalcData/DistFuncMomentLBOCalcTensor2x2v.cpp
    momentCalcData/DistFuncGkMomentLBOCalcTensor1x1v.cpp
    momentCalcData/DistFuncGkMomentLBOCalcTensor1x2v.cpp
    momentCalcData/DistFuncGkMomentLBOCalcTensor2x2v.cpp

    primMomentsCalcData/VmSelfPrimMomentsSer1x1vP1.cpp
    primMomentsCalcData/VmSelfPrimMomentsSer1x2vP1.cpp
    primMomentsCalcData/VmSelfPrimMomentsSer1x3vP1.cpp
    primMomentsCalcData/VmSelfPrimMomentsSer2x2vP1.cpp
    primMomentsCalcData/VmSelfPrimMomentsSer2x3vP1.cpp
    primMomentsCalcData/VmSelfPrimMomentsSer3x3vP1.cpp
    primMomentsCalcData/VmSelfPrimMomentsMax1x1vP1.cpp
    primMomentsCalcData/VmSelfPrimMomentsMax1x2vP1.cpp
    primMomentsCalcData/VmSelfPrimMomentsMax1x3vP1.cpp
    primMomentsCalcData/VmSelfPrimMomentsMax2x2vP1.cpp
    primMomentsCalcData/VmSelfPrimMomentsMax2x3vP1.cpp
    primMomentsCalcData/VmSelfPrimMomentsMax3x3vP1.cpp
    primMomentsCalcData/VmSelfPrimMomentsTensor1x1vP1.cpp
    primMomentsCalcData/VmSelfPrimMomentsTensor1x2vP1.cpp
    primMomentsCalcData/GkSelfPrimMomentsSer1x1vP1.cpp
    primMomentsCalcData/GkSelfPrimMomentsSer1x2vP1.cpp
    primMomentsCalcData/GkSelfPrimMomentsSer2x2vP1.cpp
    primMomentsCalcData/GkSelfPrimMomentsSer3x2vP1.cpp
    primMomentsCalcData/GkSelfPrimMomentsMax1x1vP1.cpp
    primMomentsCalcData/GkSelfPrimMomentsMax1x2vP1.cpp
    primMomentsCalcData/GkSelfPrimMomentsMax2x2vP1.cpp
    primMomentsCalcData/GkSelfPrimMomentsMax3x2vP1.cpp
    primMomentsCalcData/GkSelfPrimMomentsTensor1x1vP1.cpp
    primMomentsCalcData/GkSelfPrimMomentsTensor1x2vP1.cpp
    primMomentsCalcData/VmSelfPrimMomentsSer1x1vP2.cpp
    primMomentsCalcData/VmSelfPrimMomentsSer1x2vP2.cpp
    primMomentsCalcData/VmSelfPrimMomentsSer1x3vP2.cpp
    primMomentsCalcData/VmSelfPrimMomentsSer2x2vP2.cpp
    primMomentsCalcData/VmSelfPrimMomentsSer2x3vP2.cpp
    primMomentsCalcData/VmSelfPrimMomentsSer3x3vP2.cpp
    primMomentsCalcData/VmSelfPrimMomentsMax1x1vP2.cpp
    primMomentsCalcData/VmSelfPrimMomentsMax1x2vP2.cpp
    primMomentsCalcData/VmSelfPrimMomentsMax1x3vP2.cpp
    primMomentsCalcData/VmSelfPrimMomentsMax2x2vP2.cpp
    primMomentsCalcData/VmSelfPrimMomentsMax2x3vP2.cpp
    primMomentsCalcData/VmSelfPrimMomentsTensor1x1vP2.cpp
    primMomentsCalcData/VmSelfPrimMomentsTensor1x2vP2.cpp
    primMomentsCalcData/GkSelfPrimMomentsSer1x1vP2.cpp
    primMomentsCalcData/GkSelfPrimMomentsSer1x2vP2.cpp
    primMomentsCalcData/GkSelfPrimMomentsSer2x2vP2.cpp
    primMomentsCalcData/GkSelfPrimMomentsSer3x2vP2.cpp
    primMomentsCalcData/GkSelfPrimMomentsMax1x1vP2.cpp
    primMomentsCalcData/GkSelfPrimMomentsMax1x2vP2.cpp
    primMomentsCalcData/GkSelfPrimMomentsMax2x2vP2.cpp
    primMomentsCalcData/GkSelfPrimMomentsMax3x2vP2.cpp
    primMomentsCalcData/GkSelfPrimMomentsTensor1x1vP2.cpp
    primMomentsCalcData/GkSelfPrimMomentsTensor1x2vP2.cpp
    primMomentsCalcData/VmSelfPrimMomentsSer1x1vP3.cpp
    primMomentsCalcData/VmSelfPrimMomentsSer1x2vP3.cpp
    primMomentsCalcData/VmSelfPrimMomentsSer1x3vP3.cpp
    primMomentsCalcData/VmSelfPrimMomentsSer2x2vP3.cpp
    primMomentsCalcData/VmSelfPrimMomentsMax1x1vP3.cpp
    primMomentsCalcData/VmSelfPrimMomentsMax1x2vP3.cpp
    primMomentsCalcData/VmSelfPrimMomentsMax1x3vP3.cpp
    primMomentsCalcData/VmSelfPrimMomentsMax2x2vP3.cpp
    primMomentsCalcData/GkSelfPrimMomentsSer1x1vP3.cpp
    primMomentsCalcData/GkSelfPrimMomentsSer1x2vP3.cpp
    primMomentsCalcData/GkSelfPrimMomentsSer2x2vP3.cpp
    primMomentsCalcData/GkSelfPrimMomentsMax1x1vP3.cpp
    primMomentsCalcData/GkSelfPrimMomentsMax1x2vP3.cpp
    primMomentsCalcData/GkSelfPrimMomentsMax2x2vP3.cpp

    primMomentsCalcData/VmLBOCrossPrimMomentsSer1x1vP1.cpp
    primMomentsCalcData/VmLBOCrossPrimMomentsSer1x2vP1.cpp
    primMomentsCalcData/VmLBOCrossPrimMomentsSer1x3vP1.cpp
    primMomentsCalcData/VmLBOCrossPrimMomentsSer2x2vP1.cpp
    primMomentsCalcData/VmLBOCrossPrimMomentsSer2x3vP1.cpp
    primMomentsCalcData/VmLBOCrossPrimMomentsSer3x3vP1.cpp
    primMomentsCalcData/VmLBOCrossPrimMomentsMax1x1vP1.cpp
    primMomentsCalcData/VmLBOCrossPrimMomentsMax1x2vP1.cpp
    primMomentsCalcData/VmLBOCrossPrimMomentsMax1x3vP1.cpp
    primMomentsCalcData/VmLBOCrossPrimMomentsMax2x2vP1.cpp
    primMomentsCalcData/VmLBOCrossPrimMomentsMax2x3vP1.cpp
    primMomentsCalcData/VmLBOCrossPrimMomentsMax3x3vP1.cpp
    primMomentsCalcData/GkLBOCrossPrimMomentsSer1x1vP1.cpp
    primMomentsCalcData/GkLBOCrossPrimMomentsSer1x2vP1.cpp
    primMomentsCalcData/GkLBOCrossPrimMomentsSer2x2vP1.cpp
    primMomentsCalcData/GkLBOCrossPrimMomentsSer3x2vP1.cpp
    primMomentsCalcData/GkLBOCrossPrimMomentsMax1x1vP1.cpp
    primMomentsCalcData/GkLBOCrossPrimMomentsMax1x2vP1.cpp
    primMomentsCalcData/GkLBOCrossPrimMomentsMax2x2vP1.cpp
    primMomentsCalcData/GkLBOCrossPrimMomentsMax3x2vP1.cpp
    primMomentsCalcData/VmBGKCrossPrimMomentsSer1x1vP1.cpp
    primMomentsCalcData/VmBGKCrossPrimMomentsSer1x2vP1.cpp
    primMomentsCalcData/VmBGKCrossPrimMomentsSer1x3vP1.cpp
    primMomentsCalcData/VmBGKCrossPrimMomentsSer2x2vP1.cpp
    primMomentsCalcData/VmBGKCrossPrimMomentsSer2x3vP1.cpp
    primMomentsCalcData/VmBGKCrossPrimMomentsSer3x3vP1.cpp
    primMomentsCalcData/VmBGKCrossPrimMomentsMax1x1vP1.cpp
    primMomentsCalcData/VmBGKCrossPrimMomentsMax1x2vP1.cpp
    primMomentsCalcData/VmBGKCrossPrimMomentsMax1x3vP1.cpp
    primMomentsCalcData/VmBGKCrossPrimMomentsMax2x2vP1.cpp
    primMomentsCalcData/VmBGKCrossPrimMomentsMax2x3vP1.cpp
    primMomentsCalcData/VmBGKCrossPrimMomentsMax3x3vP1.cpp
    primMomentsCalcData/GkBGKCrossPrimMomentsSer1x1vP1.cpp
    primMomentsCalcData/GkBGKCrossPrimMomentsSer1x2vP1.cpp
    primMomentsCalcData/GkBGKCrossPrimMomentsSer2x2vP1.cpp
    primMomentsCalcData/GkBGKCrossPrimMomentsSer3x2vP1.cpp
    primMomentsCalcData/GkBGKCrossPrimMomentsMax1x1vP1.cpp
    primMomentsCalcData/GkBGKCrossPrimMomentsMax1x2vP1.cpp
    primMomentsCalcData/GkBGKCrossPrimMomentsMax2x2vP1.cpp
    primMomentsCalcData/GkBGKCrossPrimMomentsMax3x2vP1.cpp
    primMomentsCalcData/VmLBOCrossPrimMomentsSer1x1vP2.cpp
    primMomentsCalcData/VmLBOCrossPrimMomentsSer1x2vP2.cpp
    primMomentsCalcData/VmLBOCrossPrimMomentsSer1x3vP2.cpp
    primMomentsCalcData/VmLBOCrossPrimMomentsSer2x2vP2.cpp
    primMomentsCalcData/VmLBOCrossPrimMomentsSer2x3vP2.cpp
    primMomentsCalcData/VmLBOCrossPrimMomentsMax1x1vP2.cpp
    primMomentsCalcData/VmLBOCrossPrimMomentsMax1x2vP2.cpp
    primMomentsCalcData/VmLBOCrossPrimMomentsMax1x3vP2.cpp
    primMomentsCalcData/VmLBOCrossPrimMomentsMax2x2vP2.cpp
    primMomentsCalcData/VmLBOCrossPrimMomentsMax2x3vP2.cpp
    primMomentsCalcData/GkLBOCrossPrimMomentsSer1x1vP2.cpp
    primMomentsCalcData/GkLBOCrossPrimMomentsSer1x2vP2.cpp
    primMomentsCalcData/GkLBOCrossPrimMomentsSer2x2vP2.cpp
    primMomentsCalcData/GkLBOCrossPrimMomentsSer3x2vP2.cpp
    primMomentsCalcData/GkLBOCrossPrimMomentsMax1x1vP2.cpp
    primMomentsCalcData/GkLBOCrossPrimMomentsMax1x2vP2.cpp
    primMomentsCalcData/GkLBOCrossPrimMomentsMax2x2vP2.cpp
    primMomentsCalcData/GkLBOCrossPrimMomentsMax3x2vP2.cpp
    primMomentsCalcData/VmBGKCrossPrimMomentsSer1x1vP2.cpp
    primMomentsCalcData/VmBGKCrossPrimMomentsSer1x2vP2.cpp
    primMomentsCalcData/VmBGKCrossPrimMomentsSer1x3vP2.cpp
    primMomentsCalcData/VmBGKCrossPrimMomentsSer2x2vP2.cpp
    primMomentsCalcData/VmBGKCrossPrimMomentsSer2x3vP2.cpp
    primMomentsCalcData/VmBGKCrossPrimMomentsMax1x1vP2.cpp
    primMomentsCalcData/VmBGKCrossPrimMomentsMax1x2vP2.cpp
    primMomentsCalcData/VmBGKCrossPrimMomentsMax1x3vP2.cpp
    primMomentsCalcData/VmBGKCrossPrimMomentsMax2x2vP2.cpp
    primMomentsCalcData/VmBGKCrossPrimMomentsMax2x3vP2.cpp
    primMomentsCalcData/GkBGKCrossPrimMomentsSer1x1vP2.cpp
    primMomentsCalcData/GkBGKCrossPrimMomentsSer1x2vP2.cpp
    primMomentsCalcData/GkBGKCrossPrimMomentsSer2x2vP2.cpp
    primMomentsCalcData/GkBGKCrossPrimMomentsSer3x2vP2.cpp
    primMomentsCalcData/GkBGKCrossPrimMomentsMax1x1vP2.cpp
    primMomentsCalcData/GkBGKCrossPrimMomentsMax1x2vP2.cpp
    primMomentsCalcData/GkBGKCrossPrimMomentsMax2x2vP2.cpp
    primMomentsCalcData/GkBGKCrossPrimMomentsMax3x2vP2.cpp
    primMomentsCalcData/VmLBOCrossPrimMomentsSer1x1vP3.cpp
    primMomentsCalcData/VmLBOCrossPrimMomentsSer1x2vP3.cpp
    primMomentsCalcData/VmLBOCrossPrimMomentsSer1x3vP3.cpp
    primMomentsCalcData/VmLBOCrossPrimMomentsSer2x2vP3.cpp
    primMomentsCalcData/VmLBOCrossPrimMomentsMax1x1vP3.cpp
    primMomentsCalcData/VmLBOCrossPrimMomentsMax1x2vP3.cpp
    primMomentsCalcData/VmLBOCrossPrimMomentsMax1x3vP3.cpp
    primMomentsCalcData/VmLBOCrossPrimMomentsMax2x2vP3.cpp
    primMomentsCalcData/GkLBOCrossPrimMomentsSer1x1vP3.cpp
    primMomentsCalcData/GkLBOCrossPrimMomentsSer1x2vP3.cpp
    primMomentsCalcData/GkLBOCrossPrimMomentsSer2x2vP3.cpp
    primMomentsCalcData/GkLBOCrossPrimMomentsMax1x1vP3.cpp
    primMomentsCalcData/GkLBOCrossPrimMomentsMax1x2vP3.cpp
    primMomentsCalcData/GkLBOCrossPrimMomentsMax2x2vP3.cpp
    primMomentsCalcData/VmBGKCrossPrimMomentsSer1x1vP3.cpp
    primMomentsCalcData/VmBGKCrossPrimMomentsSer1x2vP3.cpp
    primMomentsCalcData/VmBGKCrossPrimMomentsSer1x3vP3.cpp
    primMomentsCalcData/VmBGKCrossPrimMomentsSer2x2vP3.cpp
    primMomentsCalcData/VmBGKCrossPrimMomentsMax1x1vP3.cpp
    primMomentsCalcData/VmBGKCrossPrimMomentsMax1x2vP3.cpp
    primMomentsCalcData/VmBGKCrossPrimMomentsMax1x3vP3.cpp
    primMomentsCalcData/VmBGKCrossPrimMomentsMax2x2vP3.cpp
    primMomentsCalcData/GkBGKCrossPrimMomentsSer1x1vP3.cpp
    primMomentsCalcData/GkBGKCrossPrimMomentsSer1x2vP3.cpp
    primMomentsCalcData/GkBGKCrossPrimMomentsSer2x2vP3.cpp
    primMomentsCalcData/GkBGKCrossPrimMomentsMax1x1vP3.cpp
    primMomentsCalcData/GkBGKCrossPrimMomentsMax1x2vP3.cpp
    primMomentsCalcData/GkBGKCrossPrimMomentsMax2x2vP3.cpp

    binOpCalcData/CartFieldBinOpImpl.cpp
    binOpCalcData/CartFieldBinOpSer1xP1.cpp
    binOpCalcData/CartFieldBinOpSer2xP1.cpp
    binOpCalcData/CartFieldBinOpSer3xP1.cpp
    binOpCalcData/CartFieldBinOpSer1x1vP1.cpp
    binOpCalcData/CartFieldBinOpSer1x2vP1.cpp
    binOpCalcData/CartFieldBinOpSer1x3vP1.cpp
    binOpCalcData/CartFieldBinOpSer2x2vP1.cpp
    binOpCalcData/CartFieldBinOpSer2x3vP1.cpp
    binOpCalcData/CartFieldBinOpSer3x2vP1.cpp
    binOpCalcData/CartFieldBinOpSer3x3vP1.cpp

    binOpCalcData/CartFieldBinOpMax1xP1.cpp
    binOpCalcData/CartFieldBinOpMax2xP1.cpp
    binOpCalcData/CartFieldBinOpMax3xP1.cpp
    binOpCalcData/CartFieldBinOpMax1x1vP1.cpp
    binOpCalcData/CartFieldBinOpMax1x2vP1.cpp
    binOpCalcData/CartFieldBinOpMax1x3vP1.cpp
    binOpCalcData/CartFieldBinOpMax2x2vP1.cpp
    binOpCalcData/CartFieldBinOpMax2x3vP1.cpp
    binOpCalcData/CartFieldBinOpMax3x2vP1.cpp
    binOpCalcData/CartFieldBinOpMax3x3vP1.cpp

    binOpCalcData/CartFieldBinOpTensor1xP1.cpp
    binOpCalcData/CartFieldBinOpTensor2xP1.cpp
    binOpCalcData/CartFieldBinOpTensor3xP1.cpp
    binOpCalcData/CartFieldBinOpTensor1x1vP1.cpp
    binOpCalcData/CartFieldBinOpTensor1x2vP1.cpp
    binOpCalcData/CartFieldBinOpTensor1x3vP1.cpp
    binOpCalcData/CartFieldBinOpTensor2x2vP1.cpp

    binOpCalcData/CartFieldBinOpSer1xP2.cpp
    binOpCalcData/CartFieldBinOpSer2xP2.cpp
    binOpCalcData/CartFieldBinOpSer3xP2.cpp
    binOpCalcData/CartFieldBinOpSer1x1vP2.cpp
    binOpCalcData/CartFieldBinOpSer1x2vP2.cpp
    binOpCalcData/CartFieldBinOpSer1x3vP2.cpp
    binOpCalcData/CartFieldBinOpSer2x2vP2.cpp
    binOpCalcData/CartFieldBinOpSer2x3vP2.cpp
    binOpCalcData/CartFieldBinOpSer3x2vP2.cpp
    binOpCalcData/CartFieldBinOpSer3x3vP2.cpp

    binOpCalcData/CartFieldBinOpMax1xP2.cpp
    binOpCalcData/CartFieldBinOpMax2xP2.cpp
    binOpCalcData/CartFieldBinOpMax3xP2.cpp
    binOpCalcData/CartFieldBinOpMax1x1vP2.cpp
    binOpCalcData/CartFieldBinOpMax1x2vP2.cpp
    binOpCalcData/CartFieldBinOpMax1x3vP2.cpp
    binOpCalcData/CartFieldBinOpMax2x2vP2.cpp
    binOpCalcData/CartFieldBinOpMax2x3vP2.cpp
    binOpCalcData/CartFieldBinOpMax3x2vP2.cpp


    binOpCalcData/CartFieldBinOpTensor1xP2.cpp
    binOpCalcData/CartFieldBinOpTensor2xP2.cpp
    binOpCalcData/CartFieldBinOpTensor3xP2.cpp
    binOpCalcData/CartFieldBinOpTensor1x1vP2.cpp
    binOpCalcData/CartFieldBinOpTensor1x2vP2.cpp
    binOpCalcData/CartFieldBinOpTensor1x3vP2.cpp
    binOpCalcData/CartFieldBinOpTensor2x2vP2.cpp

    binOpCalcData/CartFieldBinOpSer1xP3.cpp
    binOpCalcData/CartFieldBinOpSer2xP3.cpp
    binOpCalcData/CartFieldBinOpSer3xP3.cpp
    binOpCalcData/CartFieldBinOpSer1x1vP3.cpp
    binOpCalcData/CartFieldBinOpSer1x2vP3.cpp
    binOpCalcData/CartFieldBinOpSer1x3vP3.cpp
    binOpCalcData/CartFieldBinOpSer2x2vP3.cpp

    binOpCalcData/CartFieldBinOpMax1xP3.cpp
    binOpCalcData/CartFieldBinOpMax2xP3.cpp
    binOpCalcData/CartFieldBinOpMax3xP3.cpp
    binOpCalcData/CartFieldBinOpMax1x1vP3.cpp
    binOpCalcData/CartFieldBinOpMax1x2vP3.cpp
    binOpCalcData/CartFieldBinOpMax1x3vP3.cpp
    binOpCalcData/CartFieldBinOpMax2x2vP3.cpp

    binOpCalcData/CartFieldBinOpTensor1xP3.cpp
    binOpCalcData/CartFieldBinOpTensor2xP3.cpp
    binOpCalcData/CartFieldBinOpTensor1x1vP3.cpp
    binOpCalcData/CartFieldBinOpTensor1x2vP3.cpp

    lagrangeFixData/lagrangeFix_vlasov_1x1v_max_p1.cpp
    lagrangeFixData/lagrangeFix_vlasov_1x1v_max_p2.cpp
    lagrangeFixData/lagrangeFix_vlasov_1x1v_ser_p1.cpp
    lagrangeFixData/lagrangeFix_vlasov_1x1v_ser_p2.cpp
    lagrangeFixData/lagrangeFix_vlasov_1x1v_ser_p3.cpp
    lagrangeFixData/lagrangeFix_vlasov_1x1v_tensor_p1.cpp
    lagrangeFixData/lagrangeFix_vlasov_1x1v_tensor_p2.cpp
    lagrangeFixData/lagrangeFix_vlasov_1x2v_max_p1.cpp
    lagrangeFixData/lagrangeFix_vlasov_1x2v_max_p2.cpp
    lagrangeFixData/lagrangeFix_vlasov_1x2v_ser_p1.cpp
    lagrangeFixData/lagrangeFix_vlasov_1x2v_ser_p2.cpp
    lagrangeFixData/lagrangeFix_vlasov_1x2v_ser_p3.cpp
    lagrangeFixData/lagrangeFix_vlasov_1x2v_tensor_p1.cpp
    lagrangeFixData/lagrangeFix_vlasov_1x2v_tensor_p2.cpp
    lagrangeFixData/lagrangeFix_vlasov_1x3v_max_p1.cpp
    lagrangeFixData/lagrangeFix_vlasov_1x3v_ser_p1.cpp
    lagrangeFixData/lagrangeFix_vlasov_1x3v_ser_p2.cpp
    lagrangeFixData/lagrangeFix_vlasov_1x3v_ser_p3.cpp
    lagrangeFixData/lagrangeFix_vlasov_2x2v_max_p1.cpp
    lagrangeFixData/lagrangeFix_vlasov_2x2v_max_p2.cpp
    lagrangeFixData/lagrangeFix_vlasov_2x2v_ser_p1.cpp
    lagrangeFixData/lagrangeFix_vlasov_2x2v_ser_p2.cpp
    lagrangeFixData/lagrangeFix_vlasov_2x2v_ser_p3.cpp
    lagrangeFixData/lagrangeFix_vlasov_2x2v_tensor_p1.cpp
    lagrangeFixData/lagrangeFix_vlasov_2x2v_tensor_p2.cpp
    lagrangeFixData/lagrangeFix_vlasov_2x3v_ser_p1.cpp
    lagrangeFixData/lagrangeFix_vlasov_2x3v_ser_p2.cpp
    lagrangeFixData/lagrangeFix_vlasov_3x3v_ser_p1.cpp

    lagrangeFixData/lagrangeFix_gk_1x1v_max_p1.cpp
    lagrangeFixData/lagrangeFix_gk_1x1v_max_p2.cpp
    lagrangeFixData/lagrangeFix_gk_1x1v_ser_p1.cpp
    lagrangeFixData/lagrangeFix_gk_1x1v_ser_p2.cpp
    lagrangeFixData/lagrangeFix_gk_1x1v_tensor_p1.cpp
    lagrangeFixData/lagrangeFix_gk_1x1v_tensor_p2.cpp
    lagrangeFixData/lagrangeFix_gk_1x2v_max_p1.cpp
    lagrangeFixData/lagrangeFix_gk_1x2v_ser_p1.cpp
    lagrangeFixData/lagrangeFix_gk_1x2v_tensor_p1.cpp

    momentCalcData/DistFuncMomentCalcMax1x1v.cpp
    momentCalcData/DistFuncMomentCalcMax1x2v.cpp
    momentCalcData/DistFuncMomentCalcMax1x3v.cpp
    momentCalcData/DistFuncMomentCalcMax2x2v.cpp
    momentCalcData/DistFuncMomentCalcMax2x3v.cpp
    momentCalcData/DistFuncMomentCalcMax3x3v.cpp

    momentCalcData/DistFuncMomentCalcSer1x1v.cpp
    momentCalcData/DistFuncMomentCalcSer1x2v.cpp
    momentCalcData/DistFuncMomentCalcSer1x3v.cpp
    momentCalcData/DistFuncMomentCalcSer2x2v.cpp
    momentCalcData/DistFuncMomentCalcSer2x3v.cpp
    momentCalcData/DistFuncMomentCalcSer3x3v.cpp

    momentCalcData/DistFuncMomentCalcTensor1x1v.cpp
    momentCalcData/DistFuncMomentCalcTensor1x2v.cpp
    momentCalcData/DistFuncMomentCalcTensor1x3v.cpp
    momentCalcData/DistFuncMomentCalcTensor2x2v.cpp

    momentCalcData/DistFuncGkMomentCalcSer1x1v.cpp
    momentCalcData/DistFuncGkMomentCalcSer1x2v.cpp
    momentCalcData/DistFuncGkMomentCalcSer2x2v.cpp
    momentCalcData/DistFuncGkMomentCalcSer3x2v.cpp

    momentCalcData/DistFuncGkMomentCalcMax1x1v.cpp
    momentCalcData/DistFuncGkMomentCalcMax1x2v.cpp
    momentCalcData/DistFuncGkMomentCalcMax2x2v.cpp
    momentCalcData/DistFuncGkMomentCalcMax3x2v.cpp

    momentCalcData/DistFuncGkMomentCalcTensor1x1v.cpp
    momentCalcData/DistFuncGkMomentCalcTensor1x2v.cpp
    momentCalcData/DistFuncGkMomentCalcTensor2x2v.cpp

    momentCalcData/DistFuncIntegratedMomentCalcSer1x1v.cpp
    momentCalcData/DistFuncIntegratedMomentCalcSer1x2v.cpp
    momentCalcData/DistFuncIntegratedMomentCalcSer1x3v.cpp
    momentCalcData/DistFuncIntegratedMomentCalcSer2x2v.cpp
    momentCalcData/DistFuncIntegratedMomentCalcSer2x3v.cpp
    momentCalcData/DistFuncIntegratedMomentCalcSer3x3v.cpp

    momentCalcData/DistFuncIntegratedMomentCalcMax1x1v.cpp
    momentCalcData/DistFuncIntegratedMomentCalcMax1x2v.cpp
    momentCalcData/DistFuncIntegratedMomentCalcMax1x3v.cpp
    momentCalcData/DistFuncIntegratedMomentCalcMax2x2v.cpp
    momentCalcData/DistFuncIntegratedMomentCalcMax2x3v.cpp
    momentCalcData/DistFuncIntegratedMomentCalcMax3x3v.cpp

    CartFieldIntegratedQuantCalcImpl.cpp

    FemPerpPoissonImpl.cpp
    FemParPoissonImpl.cpp
    FemMatrices.cpp
    FemGyroaverageImpl.cpp

    DiscontPoissonImpl.cpp
  
    confToPhaseData/ConfToPhaseMax1x1v.cpp
    confToPhaseData/ConfToPhaseMax1x2v.cpp
    confToPhaseData/ConfToPhaseMax1x3v.cpp
    confToPhaseData/ConfToPhaseMax2x2v.cpp
    confToPhaseData/ConfToPhaseMax2x3v.cpp
    confToPhaseData/ConfToPhaseMax3x2v.cpp
    confToPhaseData/ConfToPhaseMax3x3v.cpp
    confToPhaseData/ConfToPhaseSer1x1v.cpp
    confToPhaseData/ConfToPhaseSer1x2v.cpp
    confToPhaseData/ConfToPhaseSer1x3v.cpp
    confToPhaseData/ConfToPhaseSer2x2v.cpp
    confToPhaseData/ConfToPhaseSer2x3v.cpp
    confToPhaseData/ConfToPhaseSer3x2v.cpp
    confToPhaseData/ConfToPhaseSer3x3v.cpp

    ionizationCalcData/IonizationVtSqMax1x.cpp
    ionizationCalcData/IonizationVtSqMax2x.cpp
    ionizationCalcData/IonizationVtSqMax3x.cpp
    ionizationCalcData/IonizationVtSqSer1x.cpp
    ionizationCalcData/IonizationVtSqSer2x.cpp
    ionizationCalcData/IonizationVtSqSer3x.cpp
    ionizationCalcData/VoronovMax1x.cpp
    ionizationCalcData/VoronovMax2x.cpp
    ionizationCalcData/VoronovMax3x.cpp
    ionizationCalcData/VoronovSer1x.cpp
    ionizationCalcData/VoronovSer2x.cpp
    ionizationCalcData/VoronovSer3x.cpp

    chargeExchangeCalcData/SigmaCXcellAvMax1x1v.cpp
    chargeExchangeCalcData/SigmaCXcellAvMax1x2v.cpp
    chargeExchangeCalcData/SigmaCXcellAvMax1x3v.cpp
    chargeExchangeCalcData/SigmaCXcellAvMax2x2v.cpp
    chargeExchangeCalcData/SigmaCXcellAvMax2x3v.cpp
    chargeExchangeCalcData/SigmaCXcellAvMax3x3v.cpp
    chargeExchangeCalcData/SigmaCXcellAvSer1x1v.cpp
    chargeExchangeCalcData/SigmaCXcellAvSer1x2v.cpp
    chargeExchangeCalcData/SigmaCXcellAvSer1x3v.cpp
    chargeExchangeCalcData/SigmaCXcellAvSer2x2v.cpp
    chargeExchangeCalcData/SigmaCXcellAvSer2x3v.cpp
    chargeExchangeCalcData/SigmaCXcellAvSer3x3v.cpp

    MappedPoissonImpl.cpp

    maxwellianOnBasisData/MaxwellianOnBasisImpl.cpp
    maxwellianOnBasisData/MaxwellianOnBasisSer1x1vP1.cpp
    maxwellianOnBasisData/MaxwellianOnBasisSer1x1vP2.cpp
    maxwellianOnBasisData/MaxwellianOnBasisSer1x1vP3.cpp
    maxwellianOnBasisData/MaxwellianOnBasisSer1x2vP1.cpp
    maxwellianOnBasisData/MaxwellianOnBasisSer1x2vP2.cpp
    maxwellianOnBasisData/MaxwellianOnBasisSer1x2vP3.cpp
    maxwellianOnBasisData/MaxwellianOnBasisSer1x3vP1.cpp
    maxwellianOnBasisData/MaxwellianOnBasisSer1x3vP2.cpp
    maxwellianOnBasisData/MaxwellianOnBasisSer1x3vP3.cpp
    maxwellianOnBasisData/MaxwellianOnBasisSer2x2vP1.cpp
    maxwellianOnBasisData/MaxwellianOnBasisSer2x2vP2.cpp
    maxwellianOnBasisData/MaxwellianOnBasisSer2x2vP3.cpp
    maxwellianOnBasisData/MaxwellianOnBasisSer2x3vP1.cpp
    maxwellianOnBasisData/MaxwellianOnBasisSer2x3vP2.cpp
    maxwellianOnBasisData/MaxwellianOnBasisSer3x2vP1.cpp
    maxwellianOnBasisData/MaxwellianOnBasisSer3x2vP2.cpp
    maxwellianOnBasisData/MaxwellianOnBasisSer3x3vP1.cpp
    maxwellianOnBasisData/MaxwellianOnBasisSer3x3vP2.cpp
    maxwellianOnBasisData/MaxwellianOnBasisMax1x1vP1.cpp
    maxwellianOnBasisData/MaxwellianOnBasisMax1x1vP2.cpp
    maxwellianOnBasisData/MaxwellianOnBasisMax1x1vP3.cpp
    maxwellianOnBasisData/MaxwellianOnBasisMax1x2vP1.cpp
    maxwellianOnBasisData/MaxwellianOnBasisMax1x2vP2.cpp
    maxwellianOnBasisData/MaxwellianOnBasisMax1x2vP3.cpp
    maxwellianOnBasisData/MaxwellianOnBasisMax2x2vP1.cpp
    maxwellianOnBasisData/MaxwellianOnBasisMax2x2vP2.cpp
    maxwellianOnBasisData/MaxwellianOnBasisTensor1x1vP1.cpp
    maxwellianOnBasisData/MaxwellianOnBasisTensor1x1vP2.cpp
    maxwellianOnBasisData/MaxwellianOnBasisTensor1x1vP3.cpp
    maxwellianOnBasisData/MaxwellianOnBasisTensor1x2vP1.cpp
    maxwellianOnBasisData/MaxwellianOnBasisTensor1x2vP2.cpp
    maxwellianOnBasisData/MaxwellianOnBasisTensor1x2vP3.cpp
    maxwellianOnBasisData/MaxwellianOnBasisTensor2x2vP1.cpp
    maxwellianOnBasisData/MaxwellianOnBasisTensor2x2vP2.cpp

    projectFluxOnGhostsData/ProjectFluxOnGhostsSer.cpp

    PositivityRescaleImpl.cpp

    ProjectOnBasisImpl.cpp
    EvalOnNodesImpl.cpp
    EvaluateBronoldFehskeBCImpl.cpp
    """

    ## HyperDisContDeviceShared.cu
    # CUDA specific code
    if bld.env['CUTOOLS_FOUND']:
        cusources = r"""
        HyperDisContDevice.cu
        
        momentCalcData/DistFuncMomentCalcMax1x1v.cpp
        momentCalcData/DistFuncMomentCalcMax1x2v.cpp
        momentCalcData/DistFuncMomentCalcMax1x3v.cpp
        momentCalcData/DistFuncMomentCalcMax2x2v.cpp
        momentCalcData/DistFuncMomentCalcMax2x3v.cpp
        momentCalcData/DistFuncMomentCalcMax3x3v.cpp

        momentCalcData/DistFuncMomentCalcSer1x1v.cpp
        momentCalcData/DistFuncMomentCalcSer1x2v.cpp
        momentCalcData/DistFuncMomentCalcSer1x3v.cpp
        momentCalcData/DistFuncMomentCalcSer2x2v.cpp
        momentCalcData/DistFuncMomentCalcSer2x3v.cpp
        momentCalcData/DistFuncMomentCalcSer3x3v.cpp

        momentCalcData/DistFuncMomentCalcTensor1x1v.cpp
        momentCalcData/DistFuncMomentCalcTensor1x2v.cpp
        momentCalcData/DistFuncMomentCalcTensor1x3v.cpp
        momentCalcData/DistFuncMomentCalcTensor2x2v.cpp

        momentCalcData/DistFuncMomentCalcDeviceWrappers.cu

        WavePropagationDevice.cu
        MomentSrcCommonDevice.cu
        """
        
        bld(source = cusources,
            name = 'updater_cu', target='updater_cu',
            includes = '. ../Cuda ../Grid ../Lib ../Basis ../Eq ../DataStruct momentCalcData ../Eq/vlasovData', features = 'cxx nvcc '
        )

    bld.shlib(source = sources,

              includes = '. ../Cuda interpolateCalcData mgPoissonCalcData spitzerNuCalcData primMomentsCalcData binOpCalcData lagrangeFixData momentCalcData confToPhaseData chargeExchangeCalcData ionizationCalcData maxwellianOnBasisData projectFluxOnGhostsData', 

              use='lib EIGEN MPI CUTOOLS', target = 'updater', name = 'updater', vum = '1.0')
    
## Removed the following files from the build for now
#     binOpCalcData/CartFieldBinOpSer3x3vP2.cpp
#     binOpCalcData/CartFieldBinOpMax3x3vP2.cpp
#    lagrangeFixData/lagrangeFix_gk_1x2v_ser_p2.cpp
#    lagrangeFixData/lagrangeFix_gk_1x2v_tensor_p2.cpp
#    lagrangeFixData/lagrangeFix_gk_2x2v_max_p1.cpp
#    lagrangeFixData/lagrangeFix_gk_2x2v_ser_p1.cpp
#    lagrangeFixData/lagrangeFix_gk_2x2v_tensor_p1.cpp<|MERGE_RESOLUTION|>--- conflicted
+++ resolved
@@ -12,13 +12,10 @@
     FiveMomentSrcImpl.cpp
     TenMomentSrcImpl.cpp
     TenMomentRelaxImpl.cpp
-<<<<<<< HEAD
     TenMomentGradImpl.cpp
     TenMomentConservToPrimImpl.cpp
-=======
     AxisymmetricFiveMomentSrcImpl.cpp
     AxisymmetricPhMaxwellSrcImpl.cpp
->>>>>>> e25f0e40
 
     momentCalcData/IntegratedDGMomentSer1x.cpp
     momentCalcData/IntegratedDGMomentSer2x.cpp
