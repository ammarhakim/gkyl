--- conflicted
+++ resolved
@@ -403,13 +403,9 @@
         )
 
     bld.shlib(source = sources,
-<<<<<<< HEAD
-              includes = '. ../Cuda interpolateCalcData mgPoissonCalcData spitzerNuCalcData primMomentsCalcData binOpCalcData lagrangeFixData momentCalcData confToPhaseData chargeExchangeCalcData ionizationCalcData maxwellianOnBasisData twistShiftData', 
-=======
-
-              includes = '. ../Cuda interpolateCalcData mgPoissonCalcData spitzerNuCalcData primMomentsCalcData binOpCalcData lagrangeFixData momentCalcData confToPhaseData chargeExchangeCalcData ionizationCalcData maxwellianOnBasisData projectFluxOnGhostsData sqrtOnBasisData', 
-
->>>>>>> 41686508
+
+              includes = '. ../Cuda interpolateCalcData mgPoissonCalcData spitzerNuCalcData primMomentsCalcData binOpCalcData lagrangeFixData momentCalcData confToPhaseData chargeExchangeCalcData ionizationCalcData maxwellianOnBasisData twistShiftData projectFluxOnGhostsData sqrtOnBasisData', 
+
               use='lib EIGEN MPI CUTOOLS', target = 'updater', name = 'updater', vum = '1.0')
     
 ## Removed the following files from the build for now
