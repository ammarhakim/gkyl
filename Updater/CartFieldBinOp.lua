--- conflicted
+++ resolved
@@ -71,13 +71,8 @@
 
    -- Function to compute specified operation.
    if isOpNameGood(op) then
-<<<<<<< HEAD
-      self._BinOpCalcS = BinOpDecl.selectBinOpCalcS(op, id, self._cDim, polyOrder, applyPositivity)
+      self._BinOpCalcS = BinOpDecl.selectBinOpCalcS(op, id, self._cDim, self._vDim, polyOrder, inclVx2, applyPositivity)
       if fieldBasis then self._BinOpCalcD = BinOpDecl.selectBinOpCalcD(op, id, self._cDim, self._vDim, polyOrder, inclVx2) end
-=======
-      self._BinOpCalcS = BinOpDecl.selectBinOpCalcS(op, id, self._cDim, self._vDim, polyOrder, applyPositivity)
-      if fieldBasis then self._BinOpCalcD = BinOpDecl.selectBinOpCalcD(op, id, self._cDim, self._vDim, polyOrder) end
->>>>>>> 1f64a87a
    else
       assert(false, string.format(
 		"CartFieldBinOp: Operation must be one of Multiply, Divide, DotProduct. Requested %s instead.", op))
