--- conflicted
+++ resolved
@@ -111,14 +111,9 @@
          fluidBufPtr[5] = temperature(fluidPtr, gasGamma, mass)
       end
 
-<<<<<<< HEAD
 if self._timeStepper=='two-step-cell-center' then
-      -- Compute grad(T) at cell centers.
-
-      -- Comptue grad(T) in internal + one ghost cells.
-=======
+
       -- Comptue grad(T) in internal + one ghost cell centers.
->>>>>>> 3dbc2804
       for idx in localExt1Range:rowMajorIter() do
          for d = 1, ndim do
             idx:copyInto(idxp)
