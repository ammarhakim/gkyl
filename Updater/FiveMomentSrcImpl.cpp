// Gkyl ------------------------------------------------------------------------
//
// C++ back-end for five-moment source terms
//    _______     ___
// + 6 @ |||| # P ||| +
//------------------------------------------------------------------------------

#include <FiveMomentSrcImpl.h>
#include <iostream>
#include <vector>
#include <string>
#include <cmath>
#include <Eigen/Eigen>

// Makes indexing cleaner
static const unsigned X = 0;
static const unsigned Y = 1;
static const unsigned Z = 2;

static const unsigned RHO = 0;
static const unsigned MX = 1;
static const unsigned MY = 2;
static const unsigned MZ = 3;
static const unsigned ER = 4;

static const unsigned EX = 0;
static const unsigned EY = 1;
static const unsigned EZ = 2;
static const unsigned BX = 3;
static const unsigned BY = 4;
static const unsigned BZ = 5;
static const unsigned PHIE = 6;
static const unsigned PHIM = 7;

static double sq(double x) { return x*x; }

static const int COL_PIV_HOUSEHOLDER_QR = 0;
static const int PARTIAL_PIV_LU = 1;

#define fidx(n, c) (3 * (n) + (c))
#define eidx(c) (3 * nFluids + (c))

void
gkylFiveMomentSrcRk3(FiveMomentSrcData_t *sd, FluidData_t *fd, double dt, double **ff, double *em)
{
  unsigned nFluids = sd->nFluids;
  std::vector<double> f1(5), em1(8), curr(3);
  std::vector<double> f2(5), em2(8);

  // if fluid equations have pressure, then compute initial KE
  std::vector<double> keOld(nFluids);
  if (sd->hasPressure)
  {
    for (unsigned n=0; n<nFluids; ++n)
      keOld[n] = 0.5*(sq(ff[n][MX]) + sq(ff[n][MY]) + sq(ff[n][MZ]))/ff[n][RHO];
  }

  // B fields don't change
  em1[BX] = em[BX]; em1[BY] = em[BY]; em1[BZ] = em[BZ];
  em2[BX] = em[BX]; em2[BY] = em[BY]; em2[BZ] = em[BZ];

  //------------> RK Stage 1
  curr[0] = curr[1] = curr[2] = 0.0;
  for (unsigned n=0; n<nFluids; ++n)
  { // update fluids
    double *f = ff[n];
    double qmdt = dt*fd[n].charge/fd[n].mass;
    double qmdte = qmdt/sd->epsilon0;

    f1[MX] = f[MX] + qmdt*(em[EX] + f[MY]*em[BZ] - f[MZ]*em[BY]);
    f1[MY] = f[MY] + qmdt*(em[EY] + f[MZ]*em[BX] - f[MX]*em[BZ]);
    f1[MZ] = f[MZ] + qmdt*(em[EZ] + f[MX]*em[BY] - f[MY]*em[BX]);

    curr[EX] += qmdte*f[MX];
    curr[EY] += qmdte*f[MY];
    curr[EZ] += qmdte*f[MZ];
  }
  // update field
  em1[EX] = em[EX] - curr[EX];
  em1[EY] = em[EY] - curr[EY];
  em1[EZ] = em[EZ] - curr[EZ];

  //------------> RK Stage 2
  curr[0] = curr[1] = curr[2] = 0.0;
  for (unsigned n=0; n<nFluids; ++n)
  { // update fluids
    double *f = ff[n];
    double qmdt = dt*fd[n].charge/fd[n].mass;
    double qmdte = qmdt/sd->epsilon0;

    f2[MX] = 0.75*f[MX] + 0.25*(f1[MX] + qmdt*(em1[EX] + f1[MY]*em1[BZ] - f1[MZ]*em1[BY]));
    f2[MY] = 0.75*f[MY] + 0.25*(f1[MY] + qmdt*(em1[EY] + f1[MZ]*em1[BX] - f1[MX]*em1[BZ]));
    f2[MZ] = 0.75*f[MY] + 0.25*(f1[MZ] + qmdt*(em1[EZ] + f1[MX]*em1[BY] - f1[MY]*em1[BX]));

    curr[EX] += qmdte*f1[MX];
    curr[EY] += qmdte*f1[MY];
    curr[EZ] += qmdte*f1[MZ];
  }
  // update field
  em2[EX] = 0.75*em[EX] + 0.25*(em1[EX] - curr[EX]);
  em2[EY] = 0.75*em[EY] + 0.25*(em1[EY] - curr[EY]);
  em2[EZ] = 0.75*em[EZ] + 0.25*(em1[EZ] - curr[EZ]);

  //------------> RK Stage 3
  double one3 = 1.0/3.0, two3 = 2.0/3.0;
  curr[0] = curr[1] = curr[2] = 0.0;
  for (unsigned n=0; n<nFluids; ++n)
  { // update fluids
    double *f = ff[n];
    double qmdt = dt*fd[n].charge/fd[n].mass;
    double qmdte = qmdt/sd->epsilon0;

    f[MX] = one3*f[MX] + two3*(f2[MX] + qmdt*(em2[EX] + f2[MY]*em2[BZ] - f2[MZ]*em2[BY]));
    f[MY] = one3*f[MY] + two3*(f2[MY] + qmdt*(em2[EY] + f2[MZ]*em2[BX] - f2[MX]*em2[BZ]));
    f[MZ] = one3*f[MY] + two3*(f2[MZ] + qmdt*(em2[EZ] + f2[MX]*em2[BY] - f2[MY]*em2[BX]));

    curr[EX] += qmdte*f2[MX];
    curr[EY] += qmdte*f2[MY];
    curr[EZ] += qmdte*f2[MZ];
  }
  // update field
  em[EX] = one3*em[EX] + two3*(em1[EX] - curr[EX]);
  em[EY] = one3*em[EY] + two3*(em1[EY] - curr[EY]);
  em[EZ] = one3*em[EZ] + two3*(em1[EZ] - curr[EZ]);

  // if fluid equations have pressure, update energy
  if (sd->hasPressure)
  {
    for (unsigned n=0; n<nFluids; ++n)
    {
      double keNew = 0.5*(sq(ff[n][MX]) + sq(ff[n][MY]) + sq(ff[n][MZ]))/ff[n][RHO];
      ff[n][ER] += keNew-keOld[n];
    }
  }  
}

void
gkylFiveMomentSrcTimeCentered(FiveMomentSrcData_t *sd, FluidData_t *fd, double dt, double **ff, double *em, double *staticEm)
{
  unsigned nFluids = sd->nFluids;
  double dt1 = 0.5 * dt;
  double dt2 = 0.5 * dt / sd->epsilon0;
  
  std::vector<double> zeros(6, 0);
  if (!(sd->hasStatic))
  {
    staticEm = zeros.data();
  }

  Eigen::MatrixXd lhs = Eigen::MatrixXd::Constant(3*nFluids+3, 3*nFluids+3, 0.0);
  Eigen::VectorXd rhs(3*nFluids+3);

  //------------> fill elements corresponding to each fluid
  for (unsigned n=0; n<nFluids; ++n)
  {
    double *f = ff[n];
    double qbym = fd[n].charge/fd[n].mass;
    double qbym2 = sq(qbym);

    if (fd[n].evolve)
    {
      // off-diagonal elements of lhs
      // eqn. for X-component of current
      lhs(fidx(n,X), fidx(n,Y)) = -dt1*qbym*(em[BZ]+staticEm[BZ]);
      lhs(fidx(n,X), fidx(n,Z)) = dt1*qbym*(em[BY]+staticEm[BY]);
      lhs(fidx(n,X), eidx(X)) = -dt1*qbym2*f[RHO];

      // eqn. for Y-component of current
      lhs(fidx(n,Y), fidx(n,X)) = dt1*qbym*(em[BZ]+staticEm[BZ]);
      lhs(fidx(n,Y), fidx(n,Z)) = -dt1*qbym*(em[BX]+staticEm[BX]);
      lhs(fidx(n,Y), eidx(Y)) = -dt1*qbym2*f[RHO];

      // eqn. for Z-component of current
      lhs(fidx(n,Z), fidx(n,X)) = -dt1*qbym*(em[BY]+staticEm[BY]);
      lhs(fidx(n,Z), fidx(n,Y)) = dt1*qbym*(em[BX]+staticEm[BX]);
      lhs(fidx(n,Z), eidx(Z)) = -dt1*qbym2*f[RHO];
    }

    // diagonal elements of lhs
    lhs(fidx(n,X), fidx(n,X)) = 1.0;
    lhs(fidx(n,Y), fidx(n,Y)) = 1.0;
    lhs(fidx(n,Z), fidx(n,Z)) = 1.0;

    // fill corresponding RHS elements
    rhs(fidx(n,X)) = qbym*f[MX];
    rhs(fidx(n,Y)) = qbym*f[MY];
    rhs(fidx(n,Z)) = qbym*f[MZ];

    // add gravity source term for current
    rhs(fidx(n, sd->gravityDir)) += qbym*f[RHO]*sd->gravity*dt1;

    // set current contribution to electric field equation
    lhs(eidx(X), fidx(n,X)) = dt2;
    lhs(eidx(Y), fidx(n,Y)) = dt2;
    lhs(eidx(Z), fidx(n,Z)) = dt2;
  }

  // fill in elements for electric field equations
  Eigen::VectorXd sol;
  lhs(eidx(EX), eidx(EX)) = 1.0;
  lhs(eidx(EY), eidx(EY)) = 1.0;
  lhs(eidx(EZ), eidx(EZ)) = 1.0;

  rhs(eidx(EX)) = em[EX];
  rhs(eidx(EY)) = em[EY];
  rhs(eidx(EZ)) = em[EZ];

  // invert to find solution
  if (sd->linSolType == COL_PIV_HOUSEHOLDER_QR)
    sol = lhs.colPivHouseholderQr().solve(rhs);
  else if (sd->linSolType == PARTIAL_PIV_LU)
    sol = lhs.partialPivLu().solve(rhs);
  else
    { /* can not happen */ }

  //------------> update solution for fluids
  double chargeDens = 0.0;
  for (unsigned n=0; n<nFluids; ++n)
  {
    double *f = ff[n];
    double qbym = fd[n].charge/fd[n].mass;

    chargeDens += qbym*f[RHO];

    double keOld = 0.5*(sq(f[MX]) + sq(f[MY]) + sq(f[MZ]))/f[RHO];
    f[MX] = 2*sol(fidx(n,X))/qbym - f[MX];
    f[MY] = 2*sol(fidx(n,Y))/qbym - f[MY];
    f[MZ] = 2*sol(fidx(n,Z))/qbym - f[MZ];
    if (sd->hasPressure)
    {
      double keNew = 0.5*(sq(f[MX]) + sq(f[MY]) + sq(f[MZ]))/f[RHO];
      f[ER] += keNew-keOld;
    }
  }

  //------------> update electric field
  em[EX] = 2*sol(eidx(X)) - em[EX];
  em[EY] = 2*sol(eidx(Y)) - em[EY];
  em[EZ] = 2*sol(eidx(Z)) - em[EZ];

  //------------> update correction potential
  double crhoc = sd->chi_e*chargeDens/sd->epsilon0;
  em[PHIE] += dt*crhoc;
}

void
gkylFiveMomentSrcAnalytic(FiveMomentSrcData_t *sd, FluidData_t *fd, double dt, double **ff, double *em, double *staticEm)
{
  // based on Smithe (2007) with corrections
  unsigned nFluids = sd->nFluids;
  double epsilon0 = sd->epsilon0;
  
  std::vector<double> zeros(6, 0);
  if (!(sd->hasStatic))
  {
    staticEm = zeros.data();
  }

  std::vector<double> lambda(nFluids);
  std::vector<double> omega(nFluids);
  //      std::vector<double> K(3); 
  //      double wp2 = 0.0;
  double gamma2 = 0.0;
  double delta = 0.0;
  double theta = 0.0; 
  double bx = (em[BX] + staticEm[BX]);
  double by = (em[BY] + staticEm[BY]);
  double bz = (em[BZ] + staticEm[BZ]);
  Eigen::Vector3d B; 
  Eigen::Vector3d E;
  Eigen::Vector3d F(0,0,0); 
  Eigen::Vector3d K(0,0,0);// the k vector used to update the implicit solution in Smithe(2007)
  B(0) = bx; B(1) = by; B(2) = bz;
  E(0) = em[EX]; E(1) = em[EY]; E(2) = em[EZ];
  double babs = std::sqrt(bx*bx + by*by + bz*bz);

  //------------> fill elements corresponding to each fluid
  for (unsigned n=0; n<nFluids; ++n)
  {
    double *f = ff[n];
    double qbym = fd[n].charge/fd[n].mass;
    double qbym2 = sq(qbym);

    lambda[n] = 1.00; //collisional parameter
    omega[n] = qbym*dt; // omega/B
    double wp2 = f[RHO]*qbym2/epsilon0*dt*dt;
    //          wp2 += f[RHO]*qbym2/epsilon0*dt*dt;
    gamma2 += wp2*qbym2*dt*dt/(1+0.25*qbym2*babs*babs*dt*dt);
    delta += wp2*qbym*dt/(1+0.25*qbym2*babs*babs*dt*dt);
    theta += wp2/(1+qbym2*dt*dt/4*babs*babs);
    Eigen::Vector3d j(f[MX]*qbym, f[MY]*qbym, f[MZ]*qbym);
    double bdotj = B.dot(j);
    Eigen::Vector3d bcrossj = B.cross(j);

    K -= dt/2.0 *(1.0 + lambda[n])*(1.0*j + 0.25*omega[n]*omega[n]*B * bdotj - 0.5*omega[n]*bcrossj )/(1.0+0.25*omega[n]*omega[n]*babs*babs);
    F -= dt/2.0*(1/4.0*omega[n]*omega[n]*f[RHO]*qbym2/epsilon0*dt/2.0*B*B.dot(E) + 1/2.0 * f[RHO]*qbym2/epsilon0*dt*E - 1/2.0*omega[n]*f[RHO]*qbym2/epsilon0*dt*B.cross(E)/2.0 )/(1.0+0.25*omega[n]*omega[n]*babs*babs);
  }

  F = F + E;

  double denom = ((1+theta/4)*(1+theta/4) + delta*delta*babs*babs/64.0) * (1 + theta/4 + gamma2/16*babs*babs);        
  double coeff_e = ((1+theta/4)*(1+theta/4) + gamma2*babs*babs/16*(1+theta/4));
  //        double coeff_k = 1.0/denom*0; 
  double coeff_dot = (1.0/64.0*delta*delta - 1.0/16.0*gamma2*(1+theta/4));
  double coeff_cross = 0.125*delta*(1 + gamma2*babs*babs/16 + theta/4);
  Eigen::Vector3d fk = 1.0*F + K/epsilon0; // vector holding sum of K + 2 epsilon0 E used in many calculations
  //        fk(0) = K[0] + em[EX]*2*epsilon0;
  //        fk(1) = K[1] + em[EY]*2*epsilon0; 
  //        fk(2) = K[2] + em[EZ]*2*epsilon0; 
  em[EX] = (coeff_e*fk[EX] + coeff_dot*B(0)*B.dot(fk) + coeff_cross*(B.cross(fk)(0)) )/denom; 
  em[EY] = (coeff_e*fk[EY] + coeff_dot*B(1)*B.dot(fk) + coeff_cross*(B.cross(fk)(1)) )/denom; 
  em[EZ] = (coeff_e*fk[EZ] + coeff_dot*B(2)*B.dot(fk) + coeff_cross*(B.cross(fk)(2)) )/denom; 

  // update the stored E field to E_n+1/2
  E(0) = (em[EX] + E(0))/2.0;
  E(1) = (em[EY] + E(1))/2.0;
  E(2) = (em[EZ] + E(2))/2.0;

  //------------> update solution for fluids
  double chargeDens = 0.0;
  for (unsigned n=0; n<nFluids; ++n)
  {
    double *f = ff[n];
    double qbym = fd[n].charge/fd[n].mass;
    double qbym2 = sq(qbym);

    chargeDens += qbym*f[RHO];

    double keOld = 0.5*(sq(f[MX]) + sq(f[MY]) + sq(f[MZ]))/f[RHO];

    double j_coeff = (lambda[n] - 0.25*omega[n]*omega[n]*babs*babs)/(1.0+0.25*omega[n]*omega[n]*babs*babs);
    double f_coeff = f[RHO]*qbym2/epsilon0*dt/(1.0+0.25*omega[n]*omega[n]*babs*babs);
    
    double dot_coeff = 0.25*omega[n]*omega[n]/(1.0+0.25*omega[n]*omega[n]*babs*babs);
    double cross_coeff = omega[n]/2.0/(1.0+0.25*omega[n]*omega[n]*babs*babs);
    // update E with the new solution
    Eigen::Vector3d j(f[MX]*qbym,f[MY]*qbym,f[MZ]*qbym);
    Eigen::Vector3d jf = (1.0+lambda[n])*j + E*epsilon0*dt*f[RHO]*qbym2/epsilon0; // There is an error in smithe's paper here: F in equation (15) must be multiplied by a factor of wp^2 dt or the units are wrong.
    Eigen::Vector3d solj = j_coeff*j + f_coeff*E*epsilon0 + dot_coeff*B*B.dot(jf) - cross_coeff*B.cross(jf); 

    f[MX] = solj(0)/qbym;
    f[MY] = solj(1)/qbym;
    f[MZ] = solj(2)/qbym;

    if (sd->hasPressure)
    {
      double keNew = 0.5*(sq(f[MX]) + sq(f[MY]) + sq(f[MZ]))/f[RHO];
      f[ER] += keNew-keOld;
    }
  }

  //------------> update correction potential
  double crhoc = sd->chi_e*chargeDens/sd->epsilon0;
  em[PHIE] += dt*crhoc;
}

void
gkylFiveMomentSrcAnalytic2(FiveMomentSrcData_t *sd, FluidData_t *fd, double dt, double **ff, double *em, double *staticEm)
{
  // based on Smithe (2007) with corrections
  // but using Hakim (2019) notations
  unsigned nFluids = sd->nFluids;
  double epsilon0 = sd->epsilon0;

  std::vector<double> zeros(6, 0);
  if (!(sd->hasStatic))
  {
    staticEm = zeros.data();
  }

  double Bx = (em[BX] + staticEm[BX]);
  double By = (em[BY] + staticEm[BY]);
  double Bz = (em[BZ] + staticEm[BZ]);
  double Bmag = std::sqrt(Bx*Bx + By*By + Bz*Bz);
  Eigen::Vector3d b(0., 0., 0.);
  if (Bmag > 0.)
  {
    b[0] = Bx / Bmag;
    b[1] = By / Bmag;
    b[2] = Bz / Bmag;
  }

  std::vector<double> qbym(nFluids); 
  std::vector<Eigen::Vector3d> J(nFluids); 
  double w02 = 0.;
  double gam2 = 0.;
  double delta = 0.;
  Eigen::Vector3d K(0., 0., 0.);
  std::vector<double> Wc_dt(nFluids); 
  std::vector<double> wp_dt2(nFluids); 
  for (unsigned n=0; n < nFluids; ++n)
  {
    qbym[n] = fd[n].charge / fd[n].mass;
    double *f = ff[n];
    J[n][0] = f[MX] * qbym[n];
    J[n][1] = f[MY] * qbym[n];
    J[n][2] = f[MZ] * qbym[n];
    if (!fd[n].evolve)
      continue;
    Wc_dt[n] = qbym[n] * Bmag * dt;
    wp_dt2[n] = f[RHO] * sq(qbym[n]) / epsilon0 * sq(dt);
    double tmp = 1. + sq(Wc_dt[n]) / 4.;
    w02 += wp_dt2[n] / tmp;
    gam2 += wp_dt2[n] * sq(Wc_dt[n]) / tmp;
    delta += wp_dt2[n] * Wc_dt[n] / tmp;
    K -= dt / tmp * (J[n] + sq(Wc_dt[n] / 2.) * b * b.dot(J[n]) - (Wc_dt[n] / 2.) * b.cross(J[n]));
  }
  double Delta2 = sq(delta) / (1. + w02 / 4.);

  Eigen::Vector3d F(em[EX] * epsilon0, em[EY] * epsilon0, em[EZ] * epsilon0);
  Eigen::Vector3d F_halfK = F + 0.5 * K;
  for (unsigned n=0; n < nFluids; ++n)
  {
    if (fd[n].evolve)
      continue;
    F_halfK -= (0.5 * dt) * J[n];
  }

  double tmp = 1. / (1. + w02 / 4. + Delta2 / 64.);
  Eigen::Vector3d Fbar = tmp * (
      F_halfK 
      + ((Delta2 / 64. - gam2 / 16.) / (1. + w02 / 4. + gam2 / 16.)) * b * b.dot(F_halfK)
      + (delta / 8. / (1. + w02 / 4.)) * b.cross(F_halfK)
      );

  Eigen::Vector3d F_new = 2. * Fbar - F;
  em[EX] = F_new[0] / epsilon0;
  em[EY] = F_new[1] / epsilon0;
  em[EZ] = F_new[2] / epsilon0;

  double chargeDens = 0.0;
  for (unsigned n = 0; n < nFluids; ++n)
  {
    double *f = ff[n];
    chargeDens += qbym[n] * f[RHO];
    if (!fd[n].evolve)
      continue;
    double keOld = 0.5 * (sq(f[MX]) + sq(f[MY]) + sq(f[MZ])) / f[RHO];
    Eigen::Vector3d Jstar = J[n] + Fbar * (wp_dt2[n] / dt / 2.);
    Eigen::Vector3d J_new = 2. * (Jstar + sq(Wc_dt[n] / 2.) * b * b.dot(Jstar) - (Wc_dt[n] / 2.) * b.cross(Jstar)) / (1. + sq(Wc_dt[n] / 2.)) - J[n];

    f[MX] = J_new[0] / qbym[n];
    f[MY] = J_new[1] / qbym[n];
    f[MZ] = J_new[2] / qbym[n];
    if (sd->hasPressure)
    {
      double keNew = 0.5 * (sq(f[MX]) + sq(f[MY]) + sq(f[MZ])) / f[RHO];
      f[ER] += keNew - keOld;
    }
  } 

  //------------> update correction potential
  double crhoc = sd->chi_e * chargeDens/sd->epsilon0;
  em[PHIE] += dt * crhoc;
}

/* Updater for the parallel component of the exact source term.
 *
 * @param q_par Normalized parallel electric field and current along the
 *    background B field direction, i.e., [Ez, Jz0, Jz1, ..., Jzs, ...], where s
 *    denotes a species. The content of q_par will be modified in-place.
 * @param dt Time step.
 * @param wp Plasma frequency for each species.
 */
static void
update_par(Eigen::VectorXd &q_par, double dt, std::vector<double> &wp)
{
  unsigned nFluids = wp.size();
  double wp_tot = 0.;
  for (unsigned n=0; n < nFluids; ++n)
  {
    wp_tot += sq(wp[n]);
  }
  wp_tot = std::sqrt(wp_tot);

  // TODO reuse v0, v1
  // eigenvector with w=-w_p
  Eigen::VectorXd v0 = Eigen::VectorXd::Constant(nFluids + 1, 0.);
  // eigenvector with w=w_p
  Eigen::VectorXd v1 = Eigen::VectorXd::Constant(nFluids + 1, 0.);

  // eigenvectors at t=0
  v0[0] = wp_tot;
  for (unsigned n = 0; n < nFluids; ++n)
  {
    v1[n + 1] = wp[n];
  }

  double coeff[2];
  coeff[0] = q_par.dot(v0) / v0.dot(v0);
  coeff[1] = q_par.dot(v1) / v1.dot(v1);

  double cost = std::cos(wp_tot * dt);
  double sint = std::sin(wp_tot * dt);

  // incremental changes to the eigenvectors
  v0[0] = wp_tot * cost - v0[0];
  v1[0] = -wp_tot * sint - v1[0];
  for (unsigned n = 0; n < nFluids; ++n)
  {
    v0[n + 1] = wp[n] * sint - v0[n + 1];
    v1[n + 1] = wp[n] * cost - v1[n + 1];
  }

  // accumulate incremental changes
  q_par += coeff[0] * v0  + coeff[1] * v1;
}


/*
 * Finding roots of a polynomial as eigenvalues of its companion matrix.
 *
 * @param coeffs The coefficients of the polynomial from the higher to lower order.
 * @return roots The roots.
 */
static Eigen::VectorXd roots(const std::vector<double> &coeffs)
{
  int N = coeffs.size() - 1;

  // companion matrix of the polynomial
  Eigen::MatrixXd M = Eigen::MatrixXd::Constant(N, N, 0);
  
  for(int n = 1; n < N; ++n){
    M(n, n-1) = 1.;
  }

  for(int n = 0; n < N; ++n){
    M(n, N-1) = -coeffs[N-n] / coeffs.front();
  }

  Eigen::VectorXd roots = M.eigenvalues().real();

  return roots;
}

/* Updater for the perpendicular component of the exact source term.
 *
 * @param q_par Normalized perpendicular electric field and current along the
 *    background B field direction, i.e., [Ex, Ey; Jx0, Jy0, Jx1, Jy1,  ...,
 *    Jxs, Jys, ...], where s denotes a species.
 * @param dt Time step.
 * @param wp Plasma frequency for each species.
 * @param Wc Signed cyclotron frequency for each species.
 *
 * @returns q_perp_. Updated vector.
 */
static Eigen::VectorXd
update_perp(Eigen::VectorXd &q_perp, double dt, std::vector<double> &wp,
            std::vector<double> &Wc)
{
  unsigned nFluids = wp.size();

  // TODO reuse v0, v1
  // compute all eigenvalues
  Eigen::VectorXd eigs(nFluids + 1);
  if (nFluids == 2)
  {
    std::vector<double> poly_coeff = {
      1.,

      Wc[0] + Wc[1],

      Wc[0] * Wc[1] - sq(wp[0]) - sq(wp[1]),

      -Wc[0] * sq(wp[1]) - Wc[1] * sq(wp[0])
    };
    eigs = roots(poly_coeff);
  } else if (nFluids == 3) {
    std::vector<double> poly_coeff = {
      1.,
      
      Wc[0] + Wc[1] + Wc[2],
      
      Wc[0] * Wc[1] + Wc[0] * Wc[2] +
      Wc[1] * Wc[2] - sq(wp[0]) - sq(wp[1]) - sq(wp[2]),

      Wc[0] * Wc[1] * Wc[2] - Wc[0] * sq(wp[1]) - Wc[0] * sq(wp[2]) -
      Wc[1] * sq(wp[0]) - Wc[1] * sq(wp[2]) - Wc[2] * sq(wp[0]) -
      Wc[2] * sq(wp[1]),
      
      -Wc[0] * Wc[1] * sq(wp[2]) -
      Wc[0] * Wc[2] * sq(wp[1]) - Wc[1] * Wc[2] * sq(wp[0])
    };
    eigs = roots(poly_coeff);
  } else {
    // TODO throw error
  }

  // compute the two eigenvector for each eigenvalue and accumulate their
  // contributions to the final parallel state vector
  Eigen::VectorXd q_perp_ = Eigen::VectorXd::Constant(2 * (nFluids + 1), 0.);
  Eigen::VectorXd v0 = Eigen::VectorXd::Constant(2 * (nFluids + 1), 0.);
  Eigen::VectorXd v1 = Eigen::VectorXd::Constant(2 * (nFluids + 1), 0.);
  for (unsigned n = 0; n < nFluids + 1; ++n)
  {
    double w = eigs[n];

    // compute the two eigenvectors for w at t=0
    v0[1] = 1.;
    v1[0] = 1.;
    for (unsigned n = 0; n < nFluids; ++n)
    {
      unsigned nn = n + 1;
      double tmp = wp[n] / (w + Wc[n]);
      v0[2 * nn] = tmp;
      v1[2 * nn + 1] = -tmp;
    }

    // compute eigencoefficients
    double coeff[2];
    coeff[0] = q_perp.dot(v0) / v0.dot(v0);
    coeff[1] = q_perp.dot(v1) / v1.dot(v1);

    // compute the two eigenvectors for w at t=dt
    double cost = std::cos(w * dt);
    double sint = std::sin(w * dt);
    v0[0] = -sint;
    v0[1] = cost;
    v1[0] = cost;
    v1[1] = sint;
    for (unsigned n = 0; n < nFluids; ++n)
    {
      unsigned nn = n + 1;
      double tmp = wp[n] / (w + Wc[n]);
      v0[2 * nn] = tmp * cost;
      v0[2 * nn + 1] = tmp * sint;
      v1[2 * nn] = tmp * sint;
      v1[2 * nn + 1] = -tmp * cost;
    }

    // accumulate contribution from the two eigenvectors
    q_perp_ += coeff[0] * v0  + coeff[1] * v1;
  }

  return q_perp_;
}

void
gkylFiveMomentSrcExact(FiveMomentSrcData_t *sd, FluidData_t *fd, double dt,
                       double **ff, double *em, double *staticEm)
{
  unsigned nFluids = sd->nFluids;
  double epsilon0 = sd->epsilon0;

  std::vector<double> zeros(6, 0);
  if (!(sd->hasStatic))
  {
    staticEm = zeros.data();
  }

  Eigen::Vector3d B(
      em[BX] + staticEm[BX],
      em[BY] + staticEm[BY],
      em[BZ] + staticEm[BZ]);
  double Bmag = B.norm();

  Eigen::Vector3d E(em[EX], em[EY], em[EZ]);
  double Enorm = 1.;  // nominal normalization
  Eigen::Vector3d E_ = E / Enorm;

  std::vector<double> qbym(nFluids); 
  std::vector<double> Wc(nFluids); 
  std::vector<double> wp(nFluids);
  std::vector<double> Pnorm(nFluids); 
  std::vector<Eigen::Vector3d> J_(nFluids);
  for (unsigned n=0; n < nFluids; ++n)
  {
    double *f = ff[n];
    if (!fd[n].evolve)
      continue;
    qbym[n] = fd[n].charge / fd[n].mass;
    Wc[n] = qbym[n] * Bmag;
    double wp2 = f[RHO] * sq(qbym[n]) / epsilon0;
    wp[n] = std::sqrt(wp2);

<<<<<<< HEAD
    Pnorm[n] = std::sqrt(epsilon0 * f[RHO]);  // XXX for testing, do not normalize momentum
=======
    Pnorm[n] = std::sqrt(epsilon0 * f[RHO]);
>>>>>>> e76dce66
    if (fd[n].charge < 0.)
    {
      Pnorm[n] *= -1.;
    }
    J_[n][0] = f[MX] / Pnorm[n];
    J_[n][1] = f[MY] / Pnorm[n];
    J_[n][2] = f[MZ] / Pnorm[n];
  }

  // store initial kinetic energy, needed for updating final total energy
  double chargeDens = 0.0;
  std::vector<double> keOld(nFluids);
  for (unsigned n = 0; n < nFluids; ++n)
  {
    double *f = ff[n];
    chargeDens += qbym[n] * f[RHO];
    if (!fd[n].evolve)
      continue;
    keOld[n] = 0.5 * (sq(f[MX]) + sq(f[MY]) + sq(f[MZ])) / f[RHO];
  }

  if (Bmag > 0.)  // TODO set threshold
  {
    double angle = std::acos(B[2] / Bmag);
    Eigen::Vector3d axis = B.cross(Eigen::Vector3d::UnitZ());
    axis.normalize();  // AngleAxisd needs a normalized axis vector
    Eigen::AngleAxisd rotate = Eigen::AngleAxisd(angle, axis);

    E_ = rotate * E_;
    for (unsigned n=0; n < nFluids; ++n)
      J_[n] = rotate * J_[n];

    // parallel component of initial condition
    Eigen::VectorXd q_par(nFluids + 1);
    q_par[0] = E_[2];
    for (unsigned n=0; n < nFluids; ++n)
    {
      q_par[n + 1] = J_[n][2];
    }

    // perpendicular component of initial condition
    Eigen::VectorXd q_perp(2 * (nFluids + 1));
    q_perp[0] = E_[0];
    q_perp[1] = E_[1];
    for (unsigned n=0; n < nFluids; ++n)
    {
      q_perp[2*(n + 1)] = J_[n][0];
      q_perp[2*(n + 1) + 1] = J_[n][1];
    }

    // update parallel component
    update_par(q_par, dt, wp);
    // update perpendicular component
    Eigen::VectorXd q_perp_ = update_perp(q_perp, dt, wp, Wc);

    // normalize back
    E_[2] = q_par[0] * Enorm;
    for (unsigned n = 0; n < nFluids; ++n)
    {
      J_[n][2] = q_par[n + 1] * Pnorm[n];
    }
    E_[0] = q_perp_[0] * Enorm;
    E_[1] = q_perp_[1] * Enorm;
    for (unsigned n = 0; n < nFluids; ++n)
    {
      unsigned nn = n + 1;
      J_[n][0] = q_perp_[2 * nn] * Pnorm[n];
      J_[n][1] = q_perp_[2 * nn + 1] * Pnorm[n];
    }

    // rotate back
    E_ = rotate.inverse() * E_;
    for (unsigned n = 0; n < nFluids; ++n)
    {
      J_[n] = rotate.inverse() * J_[n];
    }

    // fill state vector
    em[EX] = E_[0];
    em[EY] = E_[1];
    em[EZ] = E_[2];
    for (unsigned n = 0; n < nFluids; ++n)
    {
      double *f = ff[n];
      f[MX] = J_[n][0];
      f[MY] = J_[n][1];
      f[MZ] = J_[n][2];
    }
  } else {
    Eigen::VectorXd q_par(nFluids + 1);

    for (unsigned d = 0; d < 3; ++d)
    {
      q_par[0] = E_[d];
      for (unsigned n=0; n < nFluids; ++n)
      {
        q_par[n + 1] = J_[n][d];
      }

      // FIXME avoid repeated calculation of eigenvectors
      update_par(q_par, dt, wp);

      // re-normalize back
      em[EX + d] = q_par[0] * Enorm;
      for (unsigned n = 0; n < nFluids; ++n)
      {
        double *f = ff[n];
        f[MX + d] = q_par[n + 1] * Pnorm[n];
      }
    }
  }

  if (sd->hasPressure)
  {
    for (unsigned n = 0; n < nFluids; ++n)
    {
      double *f = ff[n];
      double keNew = 0.5 * (sq(f[MX]) + sq(f[MY]) + sq(f[MZ])) / f[RHO];
      f[ER] += keNew - keOld[n];
    }
  } 

  //------------> update correction potential
  double crhoc = sd->chi_e * chargeDens/sd->epsilon0;
  em[PHIE] += dt * crhoc;
}<|MERGE_RESOLUTION|>--- conflicted
+++ resolved
@@ -673,11 +673,7 @@
     double wp2 = f[RHO] * sq(qbym[n]) / epsilon0;
     wp[n] = std::sqrt(wp2);
 
-<<<<<<< HEAD
-    Pnorm[n] = std::sqrt(epsilon0 * f[RHO]);  // XXX for testing, do not normalize momentum
-=======
     Pnorm[n] = std::sqrt(epsilon0 * f[RHO]);
->>>>>>> e76dce66
     if (fd[n].charge < 0.)
     {
       Pnorm[n] *= -1.;
