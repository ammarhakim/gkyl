--- conflicted
+++ resolved
@@ -238,12 +238,9 @@
      self.zDiscontToCont = FemParPoisson {
        onGrid = self._grid,
        basis = self._basis,
-<<<<<<< HEAD
-       smooth = true,
-=======
        bcBack = tbl.bcBack,
        bcFront = tbl.bcFront,
->>>>>>> 2ea44fe0
+       smooth = true,
      }
    end
 
