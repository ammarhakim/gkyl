--- conflicted
+++ resolved
@@ -281,10 +281,7 @@
          else 
            src:fill(srcIndexer(idx, idy, idz), srcPtr) 
          end
-<<<<<<< HEAD
          ffi.C.createGlobalSrc(self._poisson, srcPtr:data(), idx-1, idy-1, intSrcVol[1]/grid:gridVolume()*math.sqrt(2)^self._ndim)
-=======
-         ffi.C.createGlobalSrc(self._poisson[idz], srcPtr:data(), idx-1, idy-1, intSrcVol[1]/grid:gridVolume())
 
          if self.makeStiff then
             if ndim==2 then 
@@ -296,7 +293,6 @@
             end
             ffi.C.makeGlobalStiff(self._poisson[idz], stiffWeightPtr:data(), massWeightPtr:data(), idx-1, idy-1)
          end 
->>>>>>> 07f8b8aa
        end
      end
 
