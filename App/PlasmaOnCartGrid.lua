--- conflicted
+++ resolved
@@ -728,24 +728,21 @@
    Projection = Projection,
 
    -- valid pre-packaged species-field systems
-<<<<<<< HEAD
    Gyrokinetic = {
-      App = App, Species = Species.GkSpecies, Field = Field.GkField, Geometry = Field.GkGeometry
+      App = App, Species = Species.GkSpecies, Field = Field.GkField, Geometry = Field.GkGeometry,
+      FunctionProjection = Projection.KineticProjection.FunctionProjection, 
+      MaxwellianProjection = Projection.KineticProjection.MaxwellianProjection
    },
    IncompEuler = {
       App = App, Species = Species.IncompEulerSpecies, Field = Field.GkField
    },
    VlasovMaxwell = {
-      App = App, Species = Species.VlasovSpecies, Field = Field.MaxwellField
+      App = App, Species = Species.VlasovSpecies, Field = Field.MaxwellField,
+      FunctionProjection = Projection.KineticProjection.FunctionProjection, 
+      MaxwellianProjection = Projection.KineticProjection.MaxwellianProjection
    },
    Moments = {
       App = App, Species = Species.MomentSpecies, Field = Field.MaxwellField,
       CollisionlessEmSource = Sources.CollisionlessEmSource
    } 
-=======
-   Gyrokinetic = {App = App, Species = Species.GkSpecies, Field = Field.GkField, Geometry = Field.GkGeometry, FunctionProjection = Projection.KineticProjection.FunctionProjection, MaxwellianProjection = Projection.KineticProjection.MaxwellianProjection},
-   IncompEuler = {App = App, Species = Species.IncompEulerSpecies, Field = Field.GkField},
-   VlasovMaxwell = {App = App, Species = Species.VlasovSpecies, Field = Field.MaxwellField, FunctionProjection = Projection.KineticProjection.FunctionProjection, MaxwellianProjection = Projection.KineticProjection.MaxwellianProjection},
-   Moments = {App = App, Species = Species.MomentSpecies, Field = Field.MaxwellField } 
->>>>>>> d92ba755
 }