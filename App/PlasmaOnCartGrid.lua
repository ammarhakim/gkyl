-- Gkyl ------------------------------------------------------------------------
--
-- Plasma solver on a Cartesian grid. Works in arbitrary CDIM/VDIM
-- (VDIM>=CDIM) with either Vlasov, gyrokinetic, fluids and Maxwell,
-- Poisson or specified EM fields.
--
--    _______     ___
-- + 6 @ |||| # P ||| +
--------------------------------------------------------------------------------

-- Infrastructure loads
local Alloc = require "Alloc"
local AllocShared = require "AllocShared"
local Basis = require "Basis"
local DataStruct = require "DataStruct"
local DecompRegionCalc = require "Lib.CartDecomp"
local Grid = require "Grid"
local Lin = require "Lib.Linalg"
local LinearTrigger = require "Lib.LinearTrigger"
local Logger = require "Lib.Logger"
local Mpi = require "Comm.Mpi"
local Proto = require "Lib.Proto"
local Time = require "Lib.Time"
local date = require "xsys.date"
local lfs = require "lfs"
local lume = require "Lib.lume"
local xsys = require "xsys"

-- App loads (do not load specific app objects here, but only things
-- needed to run the App itself. Specific objects should be loaded in
-- the  methods defined at the botto of this file)
local SpeciesBase = require "App.Species.SpeciesBase"
local SourceBase = require "App.Sources.SourceBase"
local FieldBase = require ("App.Field.FieldBase").FieldBase
local FuncFieldBase = require ("App.Field.FieldBase").FuncFieldBase
local NoField = require ("App.Field.FieldBase").NoField

-- Function to create basis functions.
local function createBasis(nm, ndim, polyOrder)
   if nm == "serendipity" then
      return Basis.CartModalSerendipity { ndim = ndim, polyOrder = polyOrder }
   elseif nm == "maximal-order" then
      return Basis.CartModalMaxOrder { ndim = ndim, polyOrder = polyOrder }
   elseif nm == "tensor" then
      return Basis.CartModalTensor { ndim = ndim, polyOrder = polyOrder }
   end
end

-- Function to check if file exists.
local function file_exists(name)
   if lfs.attributes(name) then return true else return false end
end

-- Top-level method to build application "run" method.
local function buildApplication(self, tbl)
   local log = Logger {
      logToFile = xsys.pickBool(tbl.logToFile, true)
   }
      
   log(date(false):fmt()); log("\n") -- Time-stamp for sim start.
   if GKYL_GIT_CHANGESET then
      log(string.format("Gkyl built with %s\n", GKYL_GIT_CHANGESET))
   end
   if GKYL_BUILD_DATE then
      log(string.format("Gkyl built on %s\n", GKYL_BUILD_DATE))
   end

   -- Function to warn user about default values.
   local function warnDefault(varVal, varNm, default)
      if varVal then return varVal end
      log(string.format(" ** WARNING: %s not specified, assuming %s\n", varNm, tostring(default)))
      return default
   end

   log("Initializing PlasmaOnCartGrid simulation ...\n")
   local tmStart = Time.clock()

   local cdim = #tbl.lower -- Configuration space dimensions.
   assert(cdim == #tbl.upper, "upper should have exactly " .. cdim .. " entries")
   assert(cdim == #tbl.cells, "cells should have exactly " .. cdim .. " entries")

   -- Basis function name.
   local basisNm = tbl.basis and tbl.basis or "serendipity"
   if basisNm ~= "serendipity" and basisNm ~= "maximal-order" and basisNm ~= "tensor" then
      assert(false, "Incorrect basis type " .. basisNm .. " specified")
   end

   -- FV methods don't need to specify polyOrder.
   local polyOrder = tbl.polyOrder and tbl.polyOrder or 0 -- Polynomial order.

   -- Create basis function for configuration space.
   local confBasis = createBasis(basisNm, cdim, polyOrder)

   -- I/O method
   local ioMethod = tbl.ioMethod and tbl.ioMethod or "MPI"
   if ioMethod ~= "POSIX" and ioMethod ~= "MPI" then
      assert(false, "ioMethod must be one of 'MPI' or 'POSIX'. Provided '" .. ioMethod .. "' instead")
   end

   local goodStepperNames = { "rk1", "rk2", "rk3", "rk3s4", "fvDimSplit" }
   -- Time-stepper.
   local timeStepperNm = warnDefault(tbl.timeStepper, "timeStepper", "rk3")
   if not lume.find(goodStepperNames, timeStepperNm) then
      assert(false, "Incorrect timeStepper type " .. timeStepperNm .. " specified")
   end

   -- CFL fractions for various steppers
   local stepperCFLFracs = { rk1 = 1.0, rk2 = 1.0, rk3 = 1.0, rk3s4 = 2.0, fvDimSplit = 1.0 }

   local cflFrac = tbl.cflFrac
   -- Compute CFL fraction if not specified
   if  cflFrac == nil then
      cflFrac = stepperCFLFracs[timeStepperNm]
   end

   -- Number of fields needed for each stepper type
   local stepperNumFields = { rk1 = 3, rk2 = 3, rk3 = 3, rk3s4 = 4, fvDimSplit = 3 }

   -- Tracker for timestep
   local dtTracker = DataStruct.DynVector {
      numComponents = 1,
   }
   local dtPtr = Lin.Vec(1)

   -- Parallel decomposition stuff.
   local useShared = xsys.pickBool(tbl.useShared, false)   
   local decompCuts = tbl.decompCuts
   if tbl.decompCuts then
      assert(cdim == #tbl.decompCuts, "decompCuts should have exactly " .. cdim .. " entries")
   else
      if not useShared then
	 -- if not specified and not using shared, construct a
	 -- decompCuts automatically
	 local numRanks = Mpi.Comm_size(Mpi.COMM_WORLD)
	 decompCuts = DecompRegionCalc.makeCuts(cdim, numRanks, tbl.cells)
      else
	 assert(false, "Must specify decompCuts when useShared = true")
      end
   end

   -- Extract periodic directions.
   local periodicDirs = {}
   if tbl.periodicDirs then
      for i, d in ipairs(tbl.periodicDirs) do
	 if d<1 or d>cdim then
	    assert(false, "Directions in periodicDirs table should be 1 (for X), 2 (for Y) or 3 (for Z)")
	 end
	 periodicDirs[i] = d
      end
   end

   -- Read in information about each species.
   local species = {}
   for nm, val in pairs(tbl) do
      if SpeciesBase.is(val) then
	 species[nm] = val
	 species[nm]:setName(nm)
	 species[nm]:setIoMethod(ioMethod)
	 val:fullInit(tbl) -- Initialize species.
      end
   end

   -- Setup each species.
   for _, s in pairs(species) do
      s:createGrid(tbl.lower, tbl.upper, tbl.cells, decompCuts,
		   periodicDirs, tbl.coordinateMap)
      s:setConfBasis(confBasis)
      s:createBasis(basisNm, polyOrder)
   end

   -- Read in information about each species.
   local sources = {}
   for nm, val in pairs(tbl) do
      if SourceBase.is(val) then
	 sources[nm] = val
	 sources[nm]:setName(nm)
	 val:fullInit(tbl) -- Initialize sources.
      end
   end

   -- Configuration space decomp object (eventually, this will be
   -- slaved to the phase-space decomp).
   local decomp = DecompRegionCalc.CartProd {
      cuts = decompCuts,
      useShared = useShared,
   }

   -- Pick grid ctor based on uniform/non-uniform grid.
   local GridConstructor = Grid.RectCart
   if tbl.coordinateMap then
      GridConstructor = Grid.NonUniformRectCart
   end
   -- Setup configuration space grid.
   local grid = GridConstructor {
      lower = tbl.lower,
      upper = tbl.upper,
      cells = tbl.cells,
      periodicDirs = periodicDirs,
      decomposition = decomp,
      mappings = tbl.coordinateMap,
   }

   -- Add grid to app object.
   self._confGrid = grid

   -- Set conf grid for each species.
   for _, s in pairs(species) do
      s:setConfGrid(grid)
      s:alloc(stepperNumFields[timeStepperNm])
   end

   -- Set conf grid for each source.
   for _, s in pairs(sources) do
      s:setConfGrid(grid)
   end   

   local cflMin = GKYL_MAX_DOUBLE
   -- Compute CFL numbers.
   for _, s in pairs(species) do
      local ndim = s:getNdim()
      local myCfl = tbl.cfl and tbl.cfl or cflFrac/(2*polyOrder+1)
      cflMin = math.min(cflMin, myCfl)
      s:setCfl(cflMin)
   end

   local function completeFieldSetup(fld)
      fld:fullInit(tbl) -- Complete initialization.
      fld:setIoMethod(ioMethod)
      fld:setBasis(confBasis)
      fld:setGrid(grid)
      do
	 local myCfl = tbl.cfl and tbl.cfl or cflFrac/(2*polyOrder+1)
	 if fld.isElliptic then
	    myCfl = tbl.cfl and tbl.cfl or cflFrac/(cdim*(2*polyOrder+1))
	 end
	 cflMin = math.min(cflMin, myCfl)
	 fld:setCfl(myCfl)
      end
      log(string.format("Using CFL number %g\n", cflMin))
      
      -- Allocate field data.
      fld:alloc(stepperNumFields[timeStepperNm])

      -- Initialize field solvers and diagnostics.
      fld:createDiagnostics()
   end

   -- Setup information about fields: if this is not specified, it is
   -- assumed there are no force terms (neutral particles).
   local field = nil
   local nfields = 0
   for _, val in pairs(tbl) do
      if FieldBase.is(val) then
        field = val
        completeFieldSetup(field)
        nfields = nfields + 1
      end
   end
   assert(nfields<=1, "PlasmaOnCartGrid: can only specify one Field object!")
   if field == nil then field = NoField {} end

   -- Initialize funcField, which is sometimes needed to initialize species.
   local funcField = nil
   nfields = 0
   for _, val in pairs(tbl) do
      if FuncFieldBase.is(val) then
        funcField = val
        completeFieldSetup(funcField)
        nfields = nfields + 1
      end
   end
   assert(nfields<=1, "PlasmaOnCartGrid: can only specify one FuncField object!")
   if funcField == nil then funcField = NoField {} end
   funcField:createSolver()
   funcField:initField()
   
   -- Initialize species solvers and diagnostics.
   for nm, s in pairs(species) do
      local hasE, hasB = field:hasEB()
      local funcHasE, funcHasB = funcField:hasEB()
      s:initCrossSpeciesCoupling(species)    -- Call this before createSolver if updaters are all created in createSolver.
      s:createSolver(hasE or funcHasE, hasB or funcHasB, funcField)
      s:initDist()
      s:createDiagnostics()
   end

   -- Initialize source solvers.
   for nm, s in pairs(sources) do
      s:createSolver(species, field)
   end   

   -- Compute the coupling moments.
   for nm, s in pairs(species) do
      s:clearMomentFlags(species)
      s:calcCouplingMoments(0.0, 1, species)
   end
   -- Initialize field (sometimes requires species to have been initialized).
   field:createSolver(species, funcField)
   field:initField(species)
   -- Apply species BCs.
   for nm, s in pairs(species) do
      -- This is a dummy forwardEuler call because some BCs require 
      -- auxFields to be set, which is controlled by species solver.
      s:advance(0, species, {field, funcField}, 1, 2)
      s:applyBc(0, s:rkStepperFields()[1])
   end

   -- Function to write data to file.
   local function writeData(tCurr, force)
      for _, s in pairs(species) do s:write(tCurr, force) end
      field:write(tCurr, force)
      funcField:write(tCurr, force)
   end

   -- Function to write restart frames to file.
   local function writeRestart(tCurr)
      for _, s in pairs(species) do s:writeRestart(tCurr) end
      field:writeRestart(tCurr)
      funcField:writeRestart(tCurr)
   end

   -- Function to read from restart frame.
   local function readRestart() --> Time at which restart was written.
      local rTime = 0.0
      dtTracker:read(string.format("dt.bp"))
      local _, dtLast = dtTracker:lastData()
      -- Read fields first, in case needed for species init or BCs.
      field:readRestart()
      funcField:readRestart()
      for _, s in pairs(species) do
         -- This is a dummy forwardEuler call because some BCs require 
         -- auxFields to be set, which is controlled by species solver.
         s:advance(0, species, {field, funcField}, 1, 2)
         s:setDtGlobal(dtLast[1])
	 rTime = s:readRestart()
      end
      return rTime
   end

   local tStart = 0.0 -- By default start at t=0.
   if GKYL_COMMANDS[1] == "restart" then
      -- Give everyone a chance to adjust ICs based on restart frame
      -- and adjust tStart accordingly.
      tStart = readRestart()
   else
      writeData(0.0) -- Write initial conditions.
   end

   -- Determine whether we need two steps in forwardEuler.
   local nstep = 1
   if field.nstep ~= nil then nstep = field.nstep end

   -- Various functions to copy/increment fields.
   local function copy(outIdx, aIdx)
      for nm, s in pairs(species) do
         s:copyRk(outIdx, aIdx)
      end
      field:copyRk(outIdx, aIdx)
   end
   local function combine(outIdx, a, aIdx, ...)
      for nm, s in pairs(species) do
         s:combineRk(outIdx, a, aIdx, ...)
      end
      field:combineRk(outIdx, a, aIdx, ...)
   end
   local function applyBc(tCurr, idx, ...)
      for nm, s in pairs(species) do
         s:applyBcIdx(tCurr, idx, ...)
      end
      field:applyBcIdx(tCurr, idx)
   end

   -- Function to take a single forward-euler time-step.
   local function forwardEuler(tCurr, dt, inIdx, outIdx)
      local calcCflFlag = false
      local dtSuggested
      if dt == nil then calcCflFlag = true end
      field:clearCFL()
      for nm, s in pairs(species) do
         s:clearCFL()
         s:clearMomentFlags(species)
      end
      -- Compute functional field (if any).
      funcField:advance(tCurr)
      
      for nm, s in pairs(species) do
	 -- Compute moments needed in coupling with fields and
	 -- collisions (the species should update internal datastructures). 
         s:calcCouplingMoments(tCurr, inIdx, species)
      end

      -- Update EM field.
      -- Note that this can be either an elliptic solve, which updates inIdx
      -- or a hyperbolic solve, which updates outIdx = RHS, or a combination of both.
      field:advance(tCurr, species, inIdx, outIdx)

      -- Update species.
      for nm, s in pairs(species) do
         s:advance(tCurr, species, {field, funcField}, inIdx, outIdx)
      end

      -- Some systems (e.g. EM GK) require additional step(s) to complete the forward Euler.
      for istep = 2, nstep do      
         -- Update EM field.. step 2 (if necessary). 
         -- Note: no calcCouplingMoments call because field:forwardEulerStep2
         -- either reuses already calculated moments, or other moments are
         -- calculated in field:forwardEulerStep2.
         local advanceString = "advanceStep" .. istep
         field[advanceString](field, tCurr, species, inIdx, outIdx)

         -- Update species.. step 2 (if necessary).
         for nm, s in pairs(species) do
            s[advanceString](s, tCurr, species, {field, funcField}, inIdx, outIdx)
         end
      end

      if calcCflFlag then
         dtSuggested = tbl.tEnd - tCurr + 1e-20
         if tbl.maximumDt then dtSuggested = math.min(dtSuggested, tbl.maximumDt) end
         
         -- get suggested dt from each field and species
         dtSuggested = math.min(dtSuggested, field:suggestDt())
         for nm, s in pairs(species) do
            dtSuggested = math.min(dtSuggested, s:suggestDt())
         end
         
         -- after deciding global dt, tell species
         for nm, s in pairs(species) do
            s:setDtGlobal(dtSuggested)
         end
      else 
         dtSuggested = dt -- From argument list.
         -- If calcCflFlag not being used, need to barrier before doing the RK combine.
         -- When running with calcCflFlag, an all-reduce is done on the time-step to find
         -- the smallest time step, giving us an implicit barrier before we combine RK steps.
         Mpi.Barrier(self._confGrid:commSet().sharedComm)
      end
      -- Take forward Euler step in fields and species
      -- NOTE: order of these arguments matters... outIdx must come before inIdx.
      combine(outIdx, dtSuggested, outIdx, 1.0, inIdx)
      applyBc(tCurr, outIdx, calcCflFlag)

      return dtSuggested
   end

   -- Various time-steppers. See gkyl docs for formulas for various
   -- SSP-RK schemes:
   -- http://gkyl.readthedocs.io/en/latest/dev/ssp-rk.html
   local timeSteppers = {}
   local stepperTime = 0.0

   -- Function to advance solution using RK1 scheme (UNSTABLE! Only for testing).
   function timeSteppers.rk1(tCurr)
      local dt = forwardEuler(tCurr, nil, 1, 2)
      local tm = Time.clock()
      copy(1, 2)
      stepperTime = stepperTime + (Time.clock() - tm)

      return true, dt
   end

   -- Function to advance solution using SSP-RK2 scheme (mildly
   -- unstable and in general should not be used).
   function timeSteppers.rk2(tCurr)
      -- RK stage 1.
      local dt = forwardEuler(tCurr, nil, 1, 2)

      -- RK stage 2.
      forwardEuler(tCurr+dt, dt, 2, 3)
      local tm = Time.clock()
      combine(2, 1.0/2.0, 1, 1.0/2.0, 3)
      copy(1, 2)
      stepperTime = stepperTime + (Time.clock() - tm)

      return true, dt
   end

   -- Function to advance solution using SSP-RK3 scheme.
   function timeSteppers.rk3(tCurr)
      -- RK stage 1.
      local dt = forwardEuler(tCurr, nil, 1, 2)

      -- RK stage 2.
      forwardEuler(tCurr+dt, dt, 2, 3)
      local tm = Time.clock()
      combine(2, 3.0/4.0, 1, 1.0/4.0, 3)
      stepperTime = stepperTime + (Time.clock() - tm)

      -- RK stage 3.
      forwardEuler(tCurr+dt/2, dt, 2, 3)
      tm = Time.clock()
      combine(2, 1.0/3.0, 1, 2.0/3.0, 3)
      copy(1, 2)
      stepperTime = stepperTime + (Time.clock() - tm)

      return true, dt
   end

   -- Function to advance solution using 4-stage SSP-RK3 scheme.
   function timeSteppers.rk3s4(tCurr)
      -- RK stage 1.
      local dt = forwardEuler(tCurr, nil, 1, 2)
      local tm = Time.clock()
      combine(3, 1.0/2.0, 1, 1.0/2.0, 2)
      stepperTime = stepperTime + (Time.clock() - tm)

      -- RK stage 2.
      forwardEuler(tCurr+dt/2, dt, 3, 4)
      tm = Time.clock()
      combine(2, 1.0/2.0, 3, 1.0/2.0, 4)
      stepperTime = stepperTime + (Time.clock() - tm)

      -- RK stage 3.
      forwardEuler(tCurr+dt, dt, 2, 3)
      tm = Time.clock()
      combine(4, 2.0/3.0, 1, 1.0/6.0, 2, 1.0/6.0, 3)
      stepperTime = stepperTime + (Time.clock() - tm)

      -- RK stage 4.
      forwardEuler(tCurr+dt/2, dt, 4, 3)
      tm = Time.clock()
      combine(1, 1.0/2.0, 4, 1.0/2.0, 3)
      stepperTime = stepperTime + (Time.clock() - tm)

      return true, dt
   end

   -- Update solution in specified direction.
   local function updateInDirection(dir, tCurr, dt, tryInv)
      local status, dtSuggested = true, GKYL_MAX_DOUBLE
      local fIdx = { {1,2}, {2,1}, {1,2} } -- For indexing inp/out fields.

      local tryInv_next = {}
      -- Update species.
      for nm, s in pairs(species) do
	 local vars = s:rkStepperFields()
	 local inp, out = vars[fIdx[dir][1]], vars[fIdx[dir][2]]
	 local myStatus, myDtSuggested, myTryInv = s:updateInDirection(
	    dir, tCurr, dt, inp, out, tryInv[s])
	 tryInv_next[s] = myTryInv
	 status =  status and myStatus
	 dtSuggested = math.min(dtSuggested, myDtSuggested)
      end
      do
	 -- Update field.
	 local vars = field:rkStepperFields()
	 local inp, out = vars[fIdx[dir][1]], vars[fIdx[dir][2]]
	 local myStatus, myDtSuggested = field:updateInDirection(dir, tCurr, dt, inp, out)
	 status =  status and myStatus
	 dtSuggested = math.min(dtSuggested, myDtSuggested)
      end

      return status, dtSuggested, tryInv_next
   end

   -- Update sources.
   local function updateSource(dataIdx, tCurr, dt)
      -- Make list of species data to operate on.
      local speciesVar = {}
      for nm, s in pairs(species) do
	 speciesVar[nm] = s:rkStepperFields()[dataIdx]
      end
      -- Field data to operate on.
      local fieldVar = field:rkStepperFields()[dataIdx]

      local status, dtSuggested = true, GKYL_MAX_DOUBLE
      -- Update sources.
      for nm, s in pairs(sources) do
	 local myStatus, myDtSuggested = s:updateSource(tCurr, dt, speciesVar, fieldVar)
	 status =  status and myStatus
	 dtSuggested = math.min(dtSuggested, myDtSuggested)
      end

      return status, dtSuggested
   end

   -- Function to advance solution using FV dimensionally split scheme.
   function timeSteppers.fvDimSplit(tCurr, dt, tryInv)
      local status, dtSuggested = true, GKYL_MAX_DOUBLE
      local fIdx = { {1,2}, {2,1}, {1,2} } -- For indexing inp/out fields.

      -- Copy in case we need to take this step again.
      copy(3, 1)

      -- Update source by half time-step.
      do
	 local myStatus, myDtSuggested = updateSource(1, tCurr, dt/2)
	 status = status and myStatus
	 dtSuggested = math.min(dtSuggested, myDtSuggested)
      end

      -- Update solution in each direction.
      local isInv = true
      for d = 1, cdim do
	 local myStatus, myDtSuggested, myTryInv = updateInDirection(d, tCurr, dt, tryInv)
	 status =  status and myStatus
	 dtSuggested = math.min(dtSuggested, myDtSuggested)
	 if not status then
	    log(" ** Time step too large! Aborting this step!")
	    break
	 else
	    -- If an updated species is invalid, plan to use lax flux for THIS
	    -- species in the re-taken step.
	    for nm, s in pairs(species) do
	       if myTryInv[s] then
		  isInv = false
		  tryInv[s] = true
		  log(string.format(
			 "\n ** Invalid values in %s; Will re-update using Lax flux!", nm))
	       end
	    end
	    -- Break the loop if any species is invalid.
	    if not isInv then
	       break
	    end
	 end
      end
      -- Is all species is valid, do not use lax in the next step.
      if isInv then
         for nm, s in pairs(species) do
            tryInv[s] = false
         end
      end

      -- Update source by half time-step.
      if status and isInv then
	 local myStatus, myDtSuggested
	 if fIdx[cdim][2] == 2 then
	    myStatus, myDtSuggested = updateSource(2, tCurr, dt/2)
	 else
	    myStatus, myDtSuggested = updateSource(1, tCurr, dt/2)
	 end
	 status = status and myStatus
	 dtSuggested = math.min(dtSuggested, myDtSuggested)
      end

      if not (status and isInv) then
	 copy(1, 3) -- Restore old solution in case of failure.
      else
	 -- If solution not already in field[1], copy for use in next
	 -- time-step.
	 if fIdx[cdim][2] == 2 then copy(1, 2) end
      end
      
      return status, dtSuggested, isInv
   end

   local tmEnd = Time.clock()
   log(string.format("Initializing completed in %g sec\n\n", tmEnd-tmStart))

   -- Read some info about restarts (default is to write restarts 1/20 (5%) of sim, 
   -- but no need to write restarts more frequently than regular diagnostic output).
   local restartFrameEvery = tbl.restartFrameEvery and tbl.restartFrameEvery or math.max(1/20.0, 1/tbl.nFrame)

   -- Return function that runs main simulation loop.
   return function(self)
      log("Starting main loop of PlasmaOnCartGrid simulation ...\n\n")
      local tStart, tEnd = tStart, tbl.tEnd

      -- Sanity check: don't run if not needed.
      if tStart >= tEnd then return end

      local maxDt = tbl.maximumDt and tbl.maximumDt or tEnd-tStart -- max time-step
      local initDt =  tbl.suggestedDt and tbl.suggestedDt or maxDt -- initial time-step
      local step = 1
      local tCurr = tStart
      local myDt = initDt

      -- Triggers for 10% and 1% loggers.
      local logTrigger = LinearTrigger(0, tEnd, 10)
      local logTrigger1p = LinearTrigger(0, tEnd, 100)
      local tenth = 0
      if tStart > 0 then
	 tenth = math.floor(tStart/tEnd*10)
      end

      -- Triggers for restarts.
      local restartTrigger = LinearTrigger(0.0, tEnd, math.floor(1/restartFrameEvery))
      local nRestart = 0
      -- Function to check if restart frame should happen.
      local function checkWriteRestart(t)
	 if restartTrigger(t) then
	    if nRestart > 1 then return true end
	 end
	 nRestart = nRestart+1
	 return false
      end

      local p1c = 0
      if tStart > 0 then
	 p1c = math.floor(tStart/tEnd*100) % 10
      end

      local logCount = 0 -- This is needed to avoid initial log message.
      -- For writing out log messages.
      local function writeLogMessage(tCurr)
	 if logTrigger(tCurr) then
	    if logCount > 0 then
	       log (string.format(
		       " Step %5d at time %g. Time step %g. Completed %g%s\n", step, tCurr, myDt, tenth*10, "%"))
	    else
	       logCount = logCount+1
	    end
	    tenth = tenth+1
	 end
	 if logTrigger1p(tCurr) then
	    log(string.format("%d", p1c))
	    p1c = (p1c+1)%10
	 end
      end

      local tmSimStart = Time.clock()
      local first = true
      local failcount = 0
      local irestart = 0
      local stopfile = GKYL_OUT_PREFIX .. ".stop"

      -- For the fvDimSplit updater, tryInv contains for indicators for each
      -- species whether the domain-invariant equation should be used in the
      -- next step; they might be changed during fvDimSplit calls.
      local tryInv = {}
      for _, s in pairs(species) do
         tryInv[s] = false
      end
      local isInv = true
      -- Main simulation loop.
      while true do
	 -- Call time-stepper.
         local status, dtSuggested
         if timeStepperNm == "fvDimSplit" then
	    status, dtSuggested, isInv = timeSteppers[timeStepperNm](tCurr, myDt, tryInv)
         else
            status, myDt = timeSteppers[timeStepperNm](tCurr)
            dtSuggested = myDt
         end
    
         -- If stopfile exists, break.
         if (file_exists(stopfile)) then
            writeData(tCurr+myDt, true)
            writeRestart(tCurr+myDt)
            break
         end

         -- Abort simulation if the suggested timestep is 0, which means there are likely NaNs.
         -- Don't write anything.
         if (myDt == 0.0) then
            log(string.format(" ERROR: dt is zero, there are likely NaNs. Terminating without writing files."))
            break
         end

	 -- Check status and determine what to do next.
	 if status and isInv then
            if first then 
               log(string.format(" Step 0 at time %g. Time step %g. Completed 0%%\n", tCurr, myDt))
               initDt = math.min(maxDt, dtSuggested); first = false
            end
            -- Track dt.
            dtPtr:data()[0] = myDt
            dtTracker:appendData(tCurr+myDt, dtPtr)
            -- Write log
	    writeLogMessage(tCurr+myDt)
	    -- We must write data first before calling writeRestart in
	    -- order not to mess up numbering of frames on a restart.
	    writeData(tCurr+myDt)
	    if checkWriteRestart(tCurr+myDt) then
	       writeRestart(tCurr+myDt)
               dtTracker:write(string.format("dt.bp"), tCurr+myDt, irestart)
               irestart = irestart + 1
	    end	    
	    
	    tCurr = tCurr + myDt
	    myDt = math.min(dtSuggested, maxDt)
	    step = step + 1
	    if (tCurr >= tEnd) then
	       break
	    end
	 elseif not status then
	    log (string.format(" ** Time step %g too large! Will retake with dt %g\n", myDt, dtSuggested))
	    myDt = dtSuggested
	 elseif not isInv then
	    log (string.format(" ** Invalid values detected! Will retake with dt %g\n", dtSuggested))
	    myDt = dtSuggested
	 end

         if (myDt < 1e-4*initDt) then 
            failcount = failcount + 1
            log(string.format("WARNING: Timestep dt = %g is below 1e-4*initDt. Fail counter = %d...\n", myDt, failcount))
            if failcount > 20 then
               writeData(tCurr+myDt, true)
               dtTracker:write(string.format("dt.bp"), tCurr+myDt)
               log(string.format("ERROR: Timestep below 1e-4*initDt for 20 consecutive steps. Exiting...\n"))
               break
            end
         else
            failcount = 0
         end
      end
      local tmSimEnd = Time.clock()

      -- Compute time spent in various parts of code.
      local tmSlvr = 0.0
      for _, s in pairs(species) do
	 tmSlvr = tmSlvr+s:totalSolverTime()
      end

      local tmMom, tmIntMom, tmBc, tmColl = 0.0, 0.0, 0.0, 0.0
      local tmCollMom = 0.0
      for _, s in pairs(species) do
         tmMom = tmMom + s:momCalcTime()
         tmIntMom = tmIntMom + s:intMomCalcTime()
         tmBc = tmBc + s:totalBcTime()
         if s.collisions then
	    for _, c in pairs(s.collisions) do
	       tmColl = tmColl + c:slvrTime()
               tmCollMom = tmCollMom + c:momTime()
	    end
         end
      end

      local tmSrc = 0.0
      for _, s in pairs(sources) do
         tmSrc = tmSrc + s:totalTime()
      end

      local tmTotal = tmSimEnd-tmSimStart
      local tmAccounted = 0.0
      log(string.format("\nTotal number of time-steps %s\n", step))
      log(string.format(
	     "Number of barriers %d barriers (%g barriers/step)\n\n",
	     Mpi.getNumBarriers(), Mpi.getNumBarriers()/step))
      
      log(string.format(
	     "Solver took				%9.5f sec   (%7.6f s/step)   (%6.3f%%)\n",
	     tmSlvr, tmSlvr/step, 100*tmSlvr/tmTotal))
      tmAccounted = tmAccounted + tmSlvr
      log(string.format(
	     "Solver BCs took 			%9.5f sec   (%7.6f s/step)   (%6.3f%%)\n",
	     tmBc, tmBc/step, 100*tmBc/tmTotal))
      tmAccounted = tmAccounted + tmBc
      log(string.format(
	     "Field solver took 			%9.5f sec   (%7.6f s/step)   (%6.3f%%)\n",
	     field:totalSolverTime(), field:totalSolverTime()/step, 100*field:totalSolverTime()/tmTotal))
      tmAccounted = tmAccounted + field:totalSolverTime()
      log(string.format(
	     "Field solver BCs took			%9.5f sec   (%7.6f s/step)   (%6.3f%%)\n",
	     field:totalBcTime(), field:totalBcTime()/step, 100*field:totalBcTime()/tmTotal))
      tmAccounted = tmAccounted + field:totalBcTime()
      log(string.format(
	     "Function field solver took		%9.5f sec   (%7.6f s/step)   (%6.3f%%)\n",
	     funcField:totalSolverTime(), funcField:totalSolverTime()/step, 100*funcField:totalSolverTime()/tmTotal))
      tmAccounted = tmAccounted + funcField:totalSolverTime()
      log(string.format(
	     "Moment calculations took		%9.5f sec   (%7.6f s/step)   (%6.3f%%)\n",
	     tmMom, tmMom/step, 100*tmMom/tmTotal))
      tmAccounted = tmAccounted + tmMom
      log(string.format(
	     "Integrated moment calculations took	%9.5f sec   (%7.6f s/step)   (%6.3f%%)\n",
	     tmIntMom, tmIntMom/step, 100*tmIntMom/tmTotal))
      tmAccounted = tmAccounted + tmIntMom
      log(string.format(
	     "Field energy calculations took		%9.5f sec   (%7.6f s/step)   (%6.3f%%)\n",
	     field:energyCalcTime(), field:energyCalcTime()/step, 100*field:energyCalcTime()/tmTotal))
      tmAccounted = tmAccounted + field:energyCalcTime()
      log(string.format(
	     "Collision solver(s) took		%9.5f sec   (%7.6f s/step)   (%6.3f%%)\n",
	     tmColl, tmColl/step, 100*tmColl/tmTotal))
      tmAccounted = tmAccounted + tmColl
      log(string.format(
	     "Collision moments(s) took		%9.5f sec   (%7.6f s/step)   (%6.3f%%)\n",
	     tmCollMom, tmCollMom/step, 100*tmCollMom/tmTotal))
      tmAccounted = tmAccounted + tmCollMom
      log(string.format(
	     "Source updaters took 			%9.5f sec   (%7.6f s/step)   (%6.3f%%)\n",
	     tmSrc, tmSrc/step, 100*tmSrc/tmTotal))
      tmAccounted = tmAccounted + tmSrc
      log(string.format(
	     "Stepper combine/copy took		%9.5f sec   (%7.6f s/step)   (%6.3f%%)\n",
	     stepperTime, stepperTime/step, 100*stepperTime/tmTotal))
      log(string.format(
      	     "Time spent in barrier function		%9.5f sec   (%7.6f s/step)   (%6.f%%)\n",
      	     Mpi.getTimeBarriers(), Mpi.getTimeBarriers()/step, 100*Mpi.getTimeBarriers()/tmTotal))      
      tmAccounted = tmAccounted + stepperTime
      tmUnaccounted = tmTotal - tmAccounted
      log(string.format(
	     "[Unaccounted for]			%9.5f sec   (%7.6f s/step)   (%6.3f%%)\n\n",
	     tmUnaccounted, tmUnaccounted/step, 100*tmUnaccounted/tmTotal))
      
      log(string.format(
	     "Main loop completed in			%9.5f sec   (%7.6f s/step)   (%6.f%%)\n\n",
	     tmTotal, tmTotal/step, 100*tmTotal/tmTotal))      
      log(date(false):fmt()); log("\n") -- Time-stamp for sim end.

      if file_exists(stopfile) then os.remove(stopfile) end -- Clean up.
   end
end

-- PlasmaOnCartGrid application object.
local App = Proto()

function App:init(tbl)
   self._runApplication = buildApplication(self, tbl)
end

function App:getConfGrid()
   return self._confGrid
end

function App:run()
   -- By default command is "run".
   if #GKYL_COMMANDS == 0 then GKYL_COMMANDS[1] = "run" end

   -- Take action.
   if GKYL_COMMANDS[1] == "run" or GKYL_COMMANDS[1] == "restart" then
      return self:_runApplication()
   elseif GKYL_COMMANDS[1] == "init" then
      return function (...) end
   end
end

return {
<<<<<<< HEAD
   AdiabaticSpecies   = Species.AdiabaticSpecies,
   App                = App,
   FluidDiffusion     = Collisions.FluidDiffusion,
   FuncMaxwellField   = Field.FuncMaxwellField,
   FuncVlasovSpecies  = Species.FuncVlasovSpecies,
   GkBGKCollisions    = Collisions.GKLBOCollisions,   
   GkField            = Field.GkField,
   GkGeometry         = Field.GkGeometry,
   GkLBOCollisions    = Collisions.GkLBOCollisions,
   GkChargeExchange   = Collisions.GkChargeExchange,
   GkIonization       = Collisions.GkIonization,
   GkSpecies          = Species.GkSpecies,
   HamilVlasovSpecies = Species.HamilVlasovSpecies,
   IncompEulerSpecies = Species.IncompEulerSpecies,
   MaxwellField       = Field.MaxwellField,
   MomentSpecies      = Species.MomentSpecies,
   NoField            = Field.NoField,
   Projection         = Projection,
   VlasovSpecies      = Species.VlasovSpecies,
   VmBGKCollisions    = Collisions.VmBGKCollisions,
   VmChargeExchange   = Collisions.VmChargeExchange,
   VmIonization       = Collisions.VmIonization,
   VmLBOCollisions    = Collisions.VmLBOCollisions,
   VoronovIonization  = Collisions.VoronovIonization,

   -- Valid pre-packaged species-field systems.
   Gyrokinetic = {
      App = App, Species = Species.GkSpecies, Field = Field.GkField, Geometry = Field.GkGeometry,
      FunctionProjection   = Projection.GkProjection.FunctionProjection, 
      MaxwellianProjection = Projection.GkProjection.MaxwellianProjection,
      BGKCollisions        = Collisions.GkBGKCollisions,
      LBOCollisions        = Collisions.GkLBOCollisions,
      BgkCollisions        = Collisions.GkBGKCollisions,
      LboCollisions        = Collisions.GkLBOCollisions,
      ChargeExchange       = Collisions.GkChargeExchange,
      Ionization           = Collisions.GkIonization,
      AdiabaticSpecies     = Species.AdiabaticSpecies,
   },
   IncompEuler = {
      App = App, Species = Species.IncompEulerSpecies, Field = Field.GkField,
      Diffusion = Collisions.FluidDiffusion,
   },
   VlasovMaxwell = {
      App = App, Species = Species.VlasovSpecies, FuncSpecies = Species.FuncVlasovSpecies,
      Field                = Field.MaxwellField,
      FuncField            = Field.FuncMaxwellField,
      FunctionProjection   = Projection.VlasovProjection.FunctionProjection, 
      MaxwellianProjection = Projection.VlasovProjection.MaxwellianProjection,
      BGKCollisions        = Collisions.VmBGKCollisions,
      LBOCollisions        = Collisions.VmLBOCollisions,
      BgkCollisions        = Collisions.VmBGKCollisions,
      LboCollisions        = Collisions.VmLBOCollisions,
      ChargeExchange       = Collisions.VmChargeExchange,
      Ionization           = Collisions.VmIonization,
   },
   Moments = {
      App = App, Species = Species.MomentSpecies, Field = Field.MaxwellField,
      CollisionlessEmSource = Sources.CollisionlessEmSource,
      TenMomentRelaxSource  = Sources.TenMomentRelaxSource
   } 
=======
   Gyrokinetic = function ()
      return  {
	 App = App,
	 Species = require "App.Species.GkSpecies",
	 AdiabaticSpecies = require ("App.Species.AdiabaticSpecies"),
	 Field = require ("App.Field.GkField").GkField,
	 Geometry = require ("App.Field.GkField").GkGeometry,
	 FunctionProjection = require ("App.Projection.GkProjection").FunctionProjection, 
	 MaxwellianProjection = require ("App.Projection.GkProjection").MaxwellianProjection,
	 BGKCollisions = require "App.Collisions.GkBGKCollisions",
	 LBOCollisions = require "App.Collisions.GkLBOCollisions",
	 BgkCollisions = require "App.Collisions.GkBGKCollisions",
	 LboCollisions = require "App.Collisions.GkLBOCollisions",
      }
   end,
   
   IncompEuler = function ()
      return {
	 App = App,
	 Species = require "App.Species.IncompEulerSpecies",
	 Field = require "App.Field.GkField",
	 Diffusion = require "App.Collisions.FluidDiffusion",
      }
   end,
   
   VlasovMaxwell = function ()
      return {
	 App = App,
	 Species = require "App.Species.VlasovSpecies",
	 FuncSpecies = require "App.Species.FuncVlasovSpecies",
	 Field = require ("App.Field.MaxwellField").MaxwellField,
	 FuncField = require ("App.Field.MaxwellField").FuncMaxwellField,
	 FunctionProjection = require ("App.Projection.VlasovProjection").FunctionProjection,
	 MaxwellianProjection = require ("App.Projection.VlasovProjection").MaxwellianProjection,
	 BGKCollisions = require "App.Collisions.VmBGKCollisions",
	 LBOCollisions = require "App.Collisions.VmLBOCollisions",
	 BgkCollisions = require "App.Collisions.VmBGKCollisions",
	 LboCollisions = require "App.Collisions.VmLBOCollisions",
	 ChargeExchange = require "App.Collisions.VmChargeExchange",
	 Ionization = require "App.Collisions.VmIonization",
      }
   end,
   
   Moments = function ()
      return {
	 App = App,
	 Species = require "App.Species.MomentSpecies",
	 Field = require ("App.Field.MaxwellField").MaxwellField,
	 CollisionlessEmSource = require "App.Sources.CollisionlessEmSource",
	 TenMomentRelaxSource  = require "App.Sources.TenMomentRelaxSource",
      }
   end
>>>>>>> e02a2a72
}<|MERGE_RESOLUTION|>--- conflicted
+++ resolved
@@ -918,68 +918,6 @@
 end
 
 return {
-<<<<<<< HEAD
-   AdiabaticSpecies   = Species.AdiabaticSpecies,
-   App                = App,
-   FluidDiffusion     = Collisions.FluidDiffusion,
-   FuncMaxwellField   = Field.FuncMaxwellField,
-   FuncVlasovSpecies  = Species.FuncVlasovSpecies,
-   GkBGKCollisions    = Collisions.GKLBOCollisions,   
-   GkField            = Field.GkField,
-   GkGeometry         = Field.GkGeometry,
-   GkLBOCollisions    = Collisions.GkLBOCollisions,
-   GkChargeExchange   = Collisions.GkChargeExchange,
-   GkIonization       = Collisions.GkIonization,
-   GkSpecies          = Species.GkSpecies,
-   HamilVlasovSpecies = Species.HamilVlasovSpecies,
-   IncompEulerSpecies = Species.IncompEulerSpecies,
-   MaxwellField       = Field.MaxwellField,
-   MomentSpecies      = Species.MomentSpecies,
-   NoField            = Field.NoField,
-   Projection         = Projection,
-   VlasovSpecies      = Species.VlasovSpecies,
-   VmBGKCollisions    = Collisions.VmBGKCollisions,
-   VmChargeExchange   = Collisions.VmChargeExchange,
-   VmIonization       = Collisions.VmIonization,
-   VmLBOCollisions    = Collisions.VmLBOCollisions,
-   VoronovIonization  = Collisions.VoronovIonization,
-
-   -- Valid pre-packaged species-field systems.
-   Gyrokinetic = {
-      App = App, Species = Species.GkSpecies, Field = Field.GkField, Geometry = Field.GkGeometry,
-      FunctionProjection   = Projection.GkProjection.FunctionProjection, 
-      MaxwellianProjection = Projection.GkProjection.MaxwellianProjection,
-      BGKCollisions        = Collisions.GkBGKCollisions,
-      LBOCollisions        = Collisions.GkLBOCollisions,
-      BgkCollisions        = Collisions.GkBGKCollisions,
-      LboCollisions        = Collisions.GkLBOCollisions,
-      ChargeExchange       = Collisions.GkChargeExchange,
-      Ionization           = Collisions.GkIonization,
-      AdiabaticSpecies     = Species.AdiabaticSpecies,
-   },
-   IncompEuler = {
-      App = App, Species = Species.IncompEulerSpecies, Field = Field.GkField,
-      Diffusion = Collisions.FluidDiffusion,
-   },
-   VlasovMaxwell = {
-      App = App, Species = Species.VlasovSpecies, FuncSpecies = Species.FuncVlasovSpecies,
-      Field                = Field.MaxwellField,
-      FuncField            = Field.FuncMaxwellField,
-      FunctionProjection   = Projection.VlasovProjection.FunctionProjection, 
-      MaxwellianProjection = Projection.VlasovProjection.MaxwellianProjection,
-      BGKCollisions        = Collisions.VmBGKCollisions,
-      LBOCollisions        = Collisions.VmLBOCollisions,
-      BgkCollisions        = Collisions.VmBGKCollisions,
-      LboCollisions        = Collisions.VmLBOCollisions,
-      ChargeExchange       = Collisions.VmChargeExchange,
-      Ionization           = Collisions.VmIonization,
-   },
-   Moments = {
-      App = App, Species = Species.MomentSpecies, Field = Field.MaxwellField,
-      CollisionlessEmSource = Sources.CollisionlessEmSource,
-      TenMomentRelaxSource  = Sources.TenMomentRelaxSource
-   } 
-=======
    Gyrokinetic = function ()
       return  {
 	 App = App,
@@ -993,6 +931,8 @@
 	 LBOCollisions = require "App.Collisions.GkLBOCollisions",
 	 BgkCollisions = require "App.Collisions.GkBGKCollisions",
 	 LboCollisions = require "App.Collisions.GkLBOCollisions",
+	 ChargeExchange = requre "App.Collisions.GkChargeExchange",
+	 Ionization = require "App.Collisions.GkIonization",
       }
    end,
    
@@ -1032,5 +972,4 @@
 	 TenMomentRelaxSource  = require "App.Sources.TenMomentRelaxSource",
       }
    end
->>>>>>> e02a2a72
 }