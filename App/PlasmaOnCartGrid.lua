--- conflicted
+++ resolved
@@ -266,17 +266,10 @@
    local externalField = nil
    nfields = 0
    for _, val in pairs(tbl) do
-<<<<<<< HEAD
-      if FuncFieldBase.is(val) then
-         funcField = val
-         completeFieldSetup(funcField)
+      if ExternalFieldBase.is(val) then
+         externalField = val
+         completeFieldSetup(externalField)
          nfields = nfields + 1
-=======
-      if ExternalFieldBase.is(val) then
-        externalField = val
-        completeFieldSetup(externalField)
-        nfields = nfields + 1
->>>>>>> adb9c10a
       end
    end
    assert(nfields<=1, "PlasmaOnCartGrid: can only specify one ExternalField object!")
@@ -289,11 +282,7 @@
       local hasE, hasB = field:hasEB()
       local extHasE, extHasB = externalField:hasEB()
       s:initCrossSpeciesCoupling(species)    -- Call this before createSolver if updaters are all created in createSolver.
-<<<<<<< HEAD
-      s:createSolver(hasE or funcHasE, hasB or funcHasB, funcField, hasB)
-=======
-      s:createSolver(hasE or extHasE, hasB or extHasB, externalField)
->>>>>>> adb9c10a
+      s:createSolver(hasE or extHasE, hasB or extHasB, externalField, hasB)
       s:initDist()
       s:createDiagnostics()
    end
