--- conflicted
+++ resolved
@@ -946,7 +946,6 @@
    Gyrokinetic = function ()
       App.label = "Gyrokinetic"
       return  {
-<<<<<<< HEAD
 	 App = App,
 	 Species = require "App.Species.GkSpecies",
 	 AdiabaticSpecies = require ("App.Species.AdiabaticSpecies"),
@@ -962,23 +961,6 @@
 	 LboCollisions = require "App.Collisions.GkLBOCollisions",
 	 ChargeExchange = require "App.Collisions.GkChargeExchange",
 	 Ionization = require "App.Collisions.GkIonization",
-=======
-         App = App,
-         Species = require "App.Species.GkSpecies",
-         AdiabaticSpecies = require ("App.Species.AdiabaticSpecies"),
-         Vlasov = require ("App.Species.VlasovSpecies"),
-         Field = require ("App.Field.GkField").GkField,
-         Geometry = require ("App.Field.GkField").GkGeometry,
-         FunctionProjection = require ("App.Projection.GkProjection").FunctionProjection,
-         MaxwellianProjection = require ("App.Projection.GkProjection").MaxwellianProjection,
-         VmMaxwellianProjection = require ("App.Projection.VlasovProjection").MaxwellianProjection,
-         BGKCollisions = require "App.Collisions.GkBGKCollisions",
-         LBOCollisions = require "App.Collisions.GkLBOCollisions",
-         BgkCollisions = require "App.Collisions.GkBGKCollisions",
-         LboCollisions = require "App.Collisions.GkLBOCollisions",
-         ChargeExchange = require "App.Collisions.GkChargeExchange",
-         Ionization = require "App.Collisions.GkIonization",
->>>>>>> fd2b21f7
       }
    end,
 
