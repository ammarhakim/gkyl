-- Gkyl ------------------------------------------------------------------------
--
-- Plasma solver on a Cartesian grid. Works in arbitrary CDIM/VDIM
-- (VDIM>=CDIM) with either Vlasov, gyrokinetic, fuilds and Maxwell,
-- Poisson or specified EM fields.
--
--    _______     ___
-- + 6 @ |||| # P ||| +
--------------------------------------------------------------------------------

local Basis = require "Basis"
local Collisions = require "App.Collisions"
local DecompRegionCalc = require "Lib.CartDecomp"
local Field = require "App.Field"
local Grid = require "Grid"
local LinearTrigger = require "Lib.LinearTrigger"
local Logger = require "Lib.Logger"
local Proto = require "Lib.Proto"
local Species = require "App.Species"
local Time = require "Lib.Time"
local date = require "xsys.date"
local lume = require "Lib.lume"
local xsys = require "xsys"

-- function to create basis functions
local function createBasis(nm, ndim, polyOrder)
   if nm == "serendipity" then
      return Basis.CartModalSerendipity { ndim = ndim, polyOrder = polyOrder }
   elseif nm == "maximal-order" then
      return Basis.CartModalMaxOrder { ndim = ndim, polyOrder = polyOrder }
   elseif nm == "tensor" then
      return Basis.CartModalTensor { ndim = ndim, polyOrder = polyOrder }
   end
end

-- top-level method to build application "run" method
local function buildApplication(self, tbl)
   local log = Logger {
      logToFile = xsys.pickBool(tbl.logToFile, true)
   }

   log(date(false):fmt()); log("\n") -- time-stamp for sim start

   -- function to warn user about default values
   local function warnDefault(varVal, varNm, default)
      if varVal then return varVal end
      log(string.format(" ** WARNING: %s not specified, assuming %s\n", varNm, tostring(default)))
      return default
   end

   log("Initializing PlasmaOnCartGrid simulation ...\n")
   local tmStart = Time.clock()

   local cdim = #tbl.lower -- configuration space dimensions
   assert(cdim == #tbl.upper, "upper should have exactly " .. cdim .. " entries")
   assert(cdim == #tbl.cells, "cells should have exactly " .. cdim .. " entries")

   -- basis function name
   local basisNm = tbl.basis and tbl.basis or "serendipity"
   if basisNm ~= "serendipity" and basisNm ~= "maximal-order" then
      assert(false, "Incorrect basis type " .. basisNm .. " specified")
   end

   -- FV methods don't need to specify polyOrder
   local polyOrder = tbl.polyOrder and tbl.polyOrder or 0 -- polynomial order

   -- create basis function for configuration space
   local confBasis = createBasis(basisNm, cdim, polyOrder)

   -- I/O method
   local ioMethod = tbl.ioMethod and tbl.ioMethod or "MPI"
   if ioMethod ~= "POSIX" and ioMethod ~= "MPI" then
      assert(false, "ioMethod must be one of 'MPI' or 'POSIX'. Provided '" .. ioMethod .. "' instead")
   end

   local goodStepperNames = { "rk1", "rk2", "rk3", "rk3s4", "fvDimSplit" }
   -- time-stepper
   local timeStepperNm = warnDefault(tbl.timeStepper, "timeStepper", "rk3")
   if not lume.find(goodStepperNames, timeStepperNm) then
      assert(false, "Incorrect timeStepper type " .. timeStepperNm .. " specified")
   end

   -- CFL fractions for various steppers
   local stepperCFLFracs = { rk1 = 1.0, rk2 = 1.0, rk3 = 1.0, rk3s4 = 2.0, fvDimSplit = 1.0 }

   local cflFrac = tbl.cflFrac
   -- Compute CFL fraction if not specified
   if  cflFrac == nil then
      cflFrac = stepperCFLFracs[timeStepperNm]
   end

   -- Number of fields needed for each stepper type
   local stepperNumFields = { rk1 = 3, rk2 = 3, rk3 = 3, rk3s4 = 4, fvDimSplit = 3 }

   -- parallel decomposition stuff
   local decompCuts = tbl.decompCuts
   if tbl.decompCuts then
      assert(cdim == #tbl.decompCuts, "decompCuts should have exactly " .. cdim .. " entries")
   else
      -- if not specified, use 1 processor
      decompCuts = {}
      for d = 1, cdim do decompCuts[d] = 1 end
   end
   local useShared = xsys.pickBool(tbl.useShared, false)

   -- extract periodic directions
   local periodicDirs = {}
   if tbl.periodicDirs then
      for i, d in ipairs(tbl.periodicDirs) do
	 if d<1 and d>3 then
	    assert(false, "Directions in periodicDirs table should be 1 (for X), 2 (for Y) or 3 (for Z)")
	 end
	 periodicDirs[i] = d
      end
   end

   -- configuration space decomp object (eventually, this will be
   -- slaved to the phase-space decomp)
   local decomp = DecompRegionCalc.CartProd {
      cuts = decompCuts,
      useShared = useShared,
   }

   -- pick grid ctor based on uniform/non-uniform grid
   local GridConstructor = Grid.RectCart
   if tbl.coordinateMap then
      GridConstructor = Grid.NonUniformRectCart
   elseif tbl.mapc2p then 
      GridConstructor = Grid.MappedCart
   end
   -- setup configuration space grid
   local confGrid = GridConstructor {
      lower = tbl.lower,
      upper = tbl.upper,
      cells = tbl.cells,
      periodicDirs = periodicDirs,
      decomposition = decomp,
      mappings = tbl.coordinateMap,
      mapc2p = tbl.mapc2p,
   }
   confGrid:write("grid.bp")

   -- read in information about each species
   local species = {}
   for nm, val in pairs(tbl) do
      if Species.SpeciesBase.is(val) then
	 val:fullInit(tbl) -- initialize species
	 species[nm] = val
	 species[nm]:setName(nm)
	 species[nm]:setIoMethod(ioMethod)
      end
   end

<<<<<<< HEAD
   -- add grid to app object
   self._confGrid = grid

   -- set conf grid for each species
=======
   -- set up each species
>>>>>>> 72cbfb87
   for _, s in pairs(species) do
      -- set up conf grid and basis
      s:setConfGrid(confGrid)
      s:setConfBasis(confBasis)
      -- set up phase grid and basis
      s:createGrid(confGrid)
      s:createBasis(basisNm, polyOrder)
      s:alloc(stepperNumFields[timeStepperNm])
   end

   local cflMin = GKYL_MAX_DOUBLE
   -- compute CFL numbers
   for _, s in pairs(species) do
      local ndim = s:getNdim()
      local myCfl = tbl.cfl and tbl.cfl or cflFrac/(2*polyOrder+1)
      cflMin = math.min(cflMin, myCfl)
      s:setCfl(cflMin)
   end

   local function completeFieldSetup(fld)
      fld:fullInit(tbl) -- complete initialization
      fld:setIoMethod(ioMethod)
      fld:setBasis(confBasis)
      fld:setGrid(confGrid)
      do
	 local myCfl = tbl.cfl and tbl.cfl or cflFrac/(2*polyOrder+1)
	 if fld.isElliptic then
	    local myCfl = tbl.cfl and tbl.cfl or cflFrac/(cdim*(2*polyOrder+1))
	 end
	 cflMin = math.min(cflMin, myCfl)
	 fld:setCfl(myCfl)
      end
      log(string.format("Using CFL number %g\n", cflMin))
      
      -- allocate field data
      fld:alloc(stepperNumFields[timeStepperNm])

      -- initialize field solvers and diagnostics
      fld:createDiagnostics()
   end

   -- setup information about fields: if this is not specified, it is
   -- assumed there are no force terms (neutral particles)
   local field = nil
   local nfields = 0
   for _, val in pairs(tbl) do
      if Field.FieldBase.is(val) then
        field = val
        completeFieldSetup(field)
        nfields = nfields + 1
      end
   end
   assert(nfields<=1, "PlasmaOnCartGrid: can only specify one Field object!")
   if field == nil then field = Field.NoField {} end

   -- initialize funcField, which is sometimes needed to initialize species
   local funcField = nil
   nfields = 0
   for _, val in pairs(tbl) do
      if Field.FuncFieldBase.is(val) then
        funcField = val
        completeFieldSetup(funcField)
        nfields = nfields + 1
      end
   end
   assert(nfields<=1, "PlasmaOnCartGrid: can only specify one FuncField object!")
   if funcField == nil then funcField = Field.NoField {} end
   funcField:createSolver()
   funcField:initField()
   
   -- initialize species solvers and diagnostics
   for nm, s in pairs(species) do
      local hasE, hasB = field:hasEB()
      local funcHasE, funcHasB = funcField:hasEB()
      s:createSolver(hasE or funcHasE, hasB or funcHasB, funcField)
      s:initDist()
      s:createDiagnostics()
   end

   -- initialize field (sometimes requires species to have been initialized)
   for nm, s in pairs(species) do
      s:calcCouplingMoments(0, 0, 1)
   end
   field:createSolver(species, funcField)
   field:initField(species)

   -- apply species BCs 
   for nm, s in pairs(species) do
      -- this is a dummy forwardEuler call because some BCs require 
      -- auxFields to be set, which is controlled by species solver
      s:forwardEuler(0, 0, species, {field, funcField}, 1, 2)
      s:applyBc(0, 0, s:rkStepperFields()[1])
   end

   -- function to write data to file
   local function writeData(tCurr)
      for _, s in pairs(species) do s:write(tCurr) end
      field:write(tCurr)
      funcField:write(tCurr)
   end

   -- function to write restart frames to file
   local function writeRestart(tCurr)
      for _, s in pairs(species) do s:writeRestart(tCurr) end
      field:writeRestart(tCurr)
      funcField:writeRestart(tCurr)
   end

   -- function to read from restart frame
   local function readRestart() --> time at which restart was written
      local rTime = 0.0
      for _, s in pairs(species) do
	 rTime = s:readRestart()
      end
      field:readRestart()
      funcField:readRestart()
      return rTime
   end

   local tStart = 0.0 -- by default start at t=0
   if GKYL_COMMANDS[1] == "restart" then
      -- give everyone a chance to adjust ICs based on restart frame
      -- and adjust tStart accordingly
      tStart = readRestart()
   else
      writeData(0.0) -- write initial conditions
   end

   -- determine whether we need two steps in forwardEuler
   local step2 = false
   if field.step2 ~= nil then step2 = field.step2 end

   -- function to take a single forward-euler time-step
   local function forwardEuler(tCurr, dt, inIdx, outIdx)
      local status, dtSuggested = true, GKYL_MAX_DOUBLE

      -- update EM field
      for nm, s in pairs(species) do
	 -- compute moments needed in coupling with fields and
	 -- collisions (the species should update internal datastructures). 
         s:calcCouplingMoments(tCurr, dt, inIdx)
      end
      -- note that this can be either an elliptic solve, which updates inIdx
      -- or a hyperbolic solve, which updates outIdx, or a combination of both
      local myStatus, myDtSuggested = field:forwardEuler(tCurr, dt, species, inIdx, outIdx)
      status = status and myStatus
      dtSuggested = math.min(dtSuggested, myDtSuggested)

      -- compute functional field (if any)
      funcField:forwardEuler(tCurr, dt)
      
      -- update species
      for nm, s in pairs(species) do
         local myStatus, myDtSuggested = s:forwardEuler(tCurr, dt, species, {field, funcField}, inIdx, outIdx)

	 status = status and myStatus
	 dtSuggested = math.min(dtSuggested, myDtSuggested)
      end

      -- some systems (e.g. EM GK) require a second step to complete the forward Euler
      if step2 then      
         -- update EM field.. step 2 (if necessary). 
         -- note: no calcCouplingMoments call because field:forwardEulerStep2 either reuses already calculated moments, 
         --       or other moments are calculated in field:forwardEulerStep2
         local myStatus, myDtSuggested = field:forwardEulerStep2(tCurr, dt, species, inIdx, outIdx)
         status = status and myStatus
         dtSuggested = math.min(dtSuggested, myDtSuggested)

         -- update species.. step 2 (if necessary)
         for nm, s in pairs(species) do
            local myStatus, myDtSuggested = s:forwardEulerStep2(tCurr, dt, species, {field, funcField}, inIdx, outIdx)

            status = status and myStatus
            dtSuggested = math.min(dtSuggested, myDtSuggested)
         end
      end

      return status, dtSuggested
   end

   -- various functions to copy/increment fields
   local function copy(outIdx, aIdx)
      for nm, s in pairs(species) do
         s:copyRk(outIdx, aIdx)
      end
      field:copyRk(outIdx, aIdx)
   end
   local function combine(outIdx, a, aIdx, ...)
      for nm, s in pairs(species) do
         s:combineRk(outIdx, a, aIdx, ...)
      end
      field:combineRk(outIdx, a, aIdx, ...)
   end

   -- various time-steppers. See gkyl docs for formulas for various
   -- SSP-RK schemes:
   -- http://gkyl.readthedocs.io/en/latest/dev/ssp-rk.html
   local timeSteppers = {}
   local stepperTime = 0.0

   -- function to advance solution using RK1 scheme (UNSTABLE! Only for testing)
   function timeSteppers.rk1(tCurr, dt)
      local status, dtSuggested
      status, dtSuggested = forwardEuler(tCurr, dt, 1, 2)
      if status == false then return status, dtSuggested end
      local tm = Time.clock()
      copy(1, 2)
      stepperTime = stepperTime + (Time.clock() - tm)

      return status, dtSuggested 
   end

   -- function to advance solution using SSP-RK2 scheme (mildly
   -- unstable and in general should not be used)
   function timeSteppers.rk2(tCurr, dt)
      local status, dtSuggested
      -- RK stage 1
      status, dtSuggested = forwardEuler(tCurr, dt, 1, 2)
      if status == false then return status, dtSuggested end

      -- RK stage 2
      status, dtSuggested = forwardEuler(tCurr+dt, dt, 2, 3)
      if status == false then return status, dtSuggested end
      local tm = Time.clock()
      combine(2, 1.0/2.0, 1, 1.0/2.0, 3)
      copy(1, 2)
      stepperTime = stepperTime + (Time.clock() - tm)

      return status, dtSuggested
   end

   -- function to advance solution using SSP-RK3 scheme
   function timeSteppers.rk3(tCurr, dt)
      local status, dtSuggested, tm
      -- RK stage 1
      status, dtSuggested = forwardEuler(tCurr, dt, 1, 2)
      if status == false then return status, dtSuggested end

      -- RK stage 2
      status, dtSuggested = forwardEuler(tCurr+dt, dt, 2, 3)
      if status == false then return status, dtSuggested end
      tm = Time.clock()
      combine(2, 3.0/4.0, 1, 1.0/4.0, 3)
      stepperTime = stepperTime + (Time.clock() - tm)

      -- RK stage 3
      status, dtSuggested = forwardEuler(tCurr+dt/2, dt, 2, 3)
      if status == false then return status, dtSuggested end
      tm = Time.clock()
      combine(2, 1.0/3.0, 1, 2.0/3.0, 3)
      copy(1, 2)
      stepperTime = stepperTime + (Time.clock() - tm)

      return status, dtSuggested
   end

   -- function to advance solution using 4-stage SSP-RK3 scheme
   function timeSteppers.rk3s4(tCurr, dt)
      local status, dtSuggested, tm
      -- RK stage 1
      status, dtSuggested = forwardEuler(tCurr, dt, 1, 2)
      if status == false then return status, dtSuggested end
      tm = Time.clock()
      combine(3, 1.0/2.0, 1, 1.0/2.0, 2)
      stepperTime = stepperTime + (Time.clock() - tm)

      -- RK stage 2
      status, dtSuggested = forwardEuler(tCurr+dt/2, dt, 3, 4)
      if status == false then return status, dtSuggested end
      tm = Time.clock()
      combine(2, 1.0/2.0, 3, 1.0/2.0, 4)
      stepperTime = stepperTime + (Time.clock() - tm)

      -- RK stage 3
      status, dtSuggested = forwardEuler(tCurr+dt, dt, 2, 3)
      if status == false then return status, dtSuggested end
      tm = Time.clock()
      combine(4, 2.0/3.0, 1, 1.0/6.0, 2, 1.0/6.0, 3)
      stepperTime = stepperTime + (Time.clock() - tm)

      -- RK stage 4
      status, dtSuggested = forwardEuler(tCurr+dt/2, dt, 4, 3)
      if status == false then return status, dtSuggested end
      tm = Time.clock()
      combine(1, 1.0/2.0, 4, 1.0/2.0, 3)
      stepperTime = stepperTime + (Time.clock() - tm)

      return status, dtSuggested
   end

   -- update solution in specified direction
   local function updateInDirection(dir, tCurr, dt)
      local status, dtSuggested = true, GKYL_MAX_DOUBLE
      local fIdx = { {1,2}, {2,1}, {1,2} } -- for indexing inp/out fields

      -- update species
      for nm, s in pairs(species) do
	 local vars = s:rkStepperFields()
	 local inp, out = vars[fIdx[dir][1]], vars[fIdx[dir][2]]
	 local myStatus, myDtSuggested = s:updateInDirection(dir, tCurr, dt, inp, out)
	 status =  status and myStatus
	 dtSuggested = math.min(dtSuggested, myDtSuggested)
      end
      do
	 -- update field
	 local vars = field:rkStepperFields()
	 local inp, out = vars[fIdx[dir][1]], vars[fIdx[dir][2]]
	 local myStatus, myDtSuggested = field:updateInDirection(dir, tCurr, dt, inp, out)
	 status =  status and myStatus
	 dtSuggested = math.min(dtSuggested, myDtSuggested)
      end

      return status, dtSuggested
   end

   -- function to advance solution using FV dimensionally split scheme
   function timeSteppers.fvDimSplit(tCurr, dt)
      local status, dtSuggested = true, GKYL_MAX_DOUBLE
      local fIdx = { {1,2}, {2,1}, {1,2} } -- for indexing inp/out fields      

      -- copy in case we need to take this step again
      copy(3, 1)

      -- update solution in each direction
      for d = 1, cdim do
	 local myStatus, myDtSuggested = updateInDirection(d, tCurr, dt)
	 status =  status and myStatus
	 dtSuggested = math.min(dtSuggested, myDtSuggested)
      end

      if not status then
	 copy(1, 3) -- restore old solution in case of failure
      else
	 -- if solution not already in field[1], copy for use in next
	 -- time-step
	 if fIdx[cdim][2] == 2 then copy(1, 2) end
      end

      return status, dtSuggested
   end

   local tmEnd = Time.clock()
   log(string.format("Initializing completed in %g sec\n\n", tmEnd-tmStart))

   -- read some info about restarts (default is to write restarts 1/5 of sim)
   local restartFrameEvery = tbl.restartFrameEvery and tbl.restartFrameEvery or 0.2
   local restartFrameAfter = tbl.restartFrameAfter and tbl.restartFrameAfter or GKYL_MAX_DOUBLE

   -- return function that runs main simulation loop
   return function(self)
      log("Starting main loop of PlasmaOnCartGrid simulation ...\n\n")
      local tStart, tEnd = tStart, tbl.tEnd

      -- sanity check: don't run if not needed
      if tStart >= tEnd then return end
      
      local initDt =  tbl.suggestedDt and tbl.suggestedDt or tEnd-tStart -- initial time-step
      local step = 1
      local tCurr = tStart
      local myDt = initDt
      local maxDt = tbl.maximumDt and tbl.maximumDt or GKYL_MAX_DOUBLE -- max time-step

      -- triggers for 10% and 1% loggers
      local logTrigger = LinearTrigger(0, tEnd, 10)
      local logTrigger1p = LinearTrigger(0, tEnd, 100)
      local tenth = 0
      if tStart > 0 then
	 tenth = math.floor(tStart/tEnd*10)
      end

      -- triggers for restarts
      local restartTrigger = LinearTrigger(0.0, tEnd, math.floor(1/restartFrameEvery))
      local nRestart = 0
      -- function to check if restart frame should happen
      local function checkWriteRestart(t)
	 if restartTrigger(t) then
	    if nRestart > 1 then return true end
	 end
	 nRestart = nRestart+1
	 return false
      end

      local p1c = 0
      if tStart > 0 then
	 p1c = math.floor(tStart/tEnd*100) % 10
      end

      local logCount = 0 -- this is needed to avoid initial log message
      -- for writing out log messages
      local function writeLogMessage(tCurr)
	 if logTrigger(tCurr) then
	    if logCount > 0 then
	       log (string.format(
		       " Step %5d at time %g. Time step %g. Completed %g%s\n", step, tCurr, myDt, tenth*10, "%"))
	    else
	       logCount = logCount+1
	    end
	    tenth = tenth+1
	 end
	 if logTrigger1p(tCurr) then
	    log(string.format("%d", p1c))
	    p1c = (p1c+1)%10
	 end
      end

      local tmSimStart = Time.clock()
      -- main simulation loop
      while true do
	 -- call time-stepper
	 local status, dtSuggested = timeSteppers[timeStepperNm](tCurr, myDt)
	 -- check status and determine what to do next
	 if status then
	    writeLogMessage(tCurr+myDt)
	    if checkWriteRestart(tCurr+myDt) then
	       writeRestart(tCurr+myDt)
	    end	    
	    writeData(tCurr+myDt)
	    
	    tCurr = tCurr + myDt
	    myDt = math.min(dtSuggested, maxDt)
	    step = step + 1
	    if (tCurr >= tEnd) then
	       break
	    end
	 else
	    log (string.format(" ** Time step %g too large! Will retake with dt %g\n", myDt, dtSuggested))
	    myDt = dtSuggested
	 end
      end
      local tmSimEnd = Time.clock()

      -- compute time spent in various parts of code
      local tmSlvr = 0.0
      for _, s in pairs(species) do
	 tmSlvr = tmSlvr+s:totalSolverTime()
      end

      local tmMom, tmIntMom, tmBc, tmColl = 0.0, 0.0, 0.0, 0.0
      for _, s in pairs(species) do
         tmMom = tmMom + s:momCalcTime()
         tmIntMom = tmIntMom + s:intMomCalcTime()
         tmBc = tmBc + s:totalBcTime()
         if s.collisions then
	    for _, c in pairs(s.collisions) do
	       tmColl = tmColl + c:totalTime()
	    end
         end
      end

      log(string.format("\nTotal number of time-steps %s\n", step))
      log(string.format("\nSolver took %g sec (%g s/step)\n", tmSlvr, tmSlvr/step))
      log(string.format("Solver BCs took %g sec (%g s/step)\n", tmBc, tmBc/step))
      log(string.format("Field solver took %g sec (%g s/step)\n", field:totalSolverTime(), field:totalSolverTime()/step))
      log(string.format("Field solver BCs took %g sec (%g s/step)\n", field:totalBcTime(), field:totalBcTime()/step))
      log(string.format("Function field solver took %g sec (%g s/step)\n", funcField:totalSolverTime(), funcField:totalSolverTime()/step))
      log(string.format("Moment calculations took %g sec (%g s/step)\n", tmMom, tmMom/step))
      log(string.format("Integrated moment calculations took %g sec (%g s/step)\n", tmIntMom, tmIntMom/step))
      log(string.format("Field energy calculations took %g sec (%g s/step)\n", field:energyCalcTime(), field:energyCalcTime()/step))
      log(string.format("Collision solver(s) took %g sec (%g s/step)\n", tmColl, tmColl/step))
      log(string.format("Stepper combine/copy took %g sec (%g s/step)\n", stepperTime, stepperTime/step))
      log(string.format("Main loop completed in %g sec (%g s/step)\n\n", tmSimEnd-tmSimStart, (tmSimEnd-tmSimStart)/step))
      log(date(false):fmt()); log("\n") -- time-stamp for sim end
   end
end

-- PlasmaOnCartGrid application object
local App = Proto()

function App:init(tbl)
   self._runApplication = buildApplication(self, tbl)
end

function App:getConfGrid()
   return self._confGrid
end

function App:run()
   -- by default command is "run"
   if #GKYL_COMMANDS == 0 then GKYL_COMMANDS[1] = "run" end

   -- take action
   if GKYL_COMMANDS[1] == "run" or GKYL_COMMANDS[1] == "restart" then
      return self:_runApplication()
   elseif GKYL_COMMANDS[1] == "init" then
      return function (...) end
   end
end

return {
   AdiabaticSpecies = Species.AdiabaticSpecies,
   App = App,
   BgkCollisions = Collisions.BgkCollisions,   
   FuncMaxwellField = Field.FuncMaxwellField,
   GkField = Field.GkField,
   GkGeometry = Field.GkGeometry,
   GkSpecies = Species.GkSpecies,
   HamilVlasovSpecies = Species.HamilVlasovSpecies,
   IncompEulerSpecies = Species.IncompEulerSpecies,
   MaxwellField = Field.MaxwellField,
   MomentSpecies = Species.MomentSpecies,
   NoField = Field.NoField,
   VlasovSpecies = Species.VlasovSpecies,
   VmLBOCollisions = Collisions.VmLBOCollisions,
   GkLBOCollisions = Collisions.GkLBOCollisions,
   VoronovIonization = Collisions.VoronovIonization,

   -- valid pre-packaged species-field systems
   Gyrokinetic = {App = App, Species = Species.GkSpecies, Field = Field.GkField, Geometry = Field.GkGeometry},
   IncompEuler = {App = App, Species = Species.IncompEulerSpecies, Field = Field.GkField},
   VlasovMaxwell = {App = App, Species = Species.VlasovSpecies, Field = Field.MaxwellField},
   Moments = {App = App, Species = Species.MomentSpecies, Field = Field.MaxwellField } 
}<|MERGE_RESOLUTION|>--- conflicted
+++ resolved
@@ -151,14 +151,7 @@
       end
    end
 
-<<<<<<< HEAD
-   -- add grid to app object
-   self._confGrid = grid
-
-   -- set conf grid for each species
-=======
    -- set up each species
->>>>>>> 72cbfb87
    for _, s in pairs(species) do
       -- set up conf grid and basis
       s:setConfGrid(confGrid)
@@ -166,6 +159,36 @@
       -- set up phase grid and basis
       s:createGrid(confGrid)
       s:createBasis(basisNm, polyOrder)
+   end
+
+   -- configuration space decomp object (eventually, this will be
+   -- slaved to the phase-space decomp)
+   local decomp = DecompRegionCalc.CartProd {
+      cuts = decompCuts,
+      useShared = useShared,
+   }
+
+   -- pick grid ctor based on uniform/non-uniform grid
+   local GridConstructor = Grid.RectCart
+   if tbl.coordinateMap then
+      GridConstructor = Grid.NonUniformRectCart
+   end
+   -- setup configuration space grid
+   local grid = GridConstructor {
+      lower = tbl.lower,
+      upper = tbl.upper,
+      cells = tbl.cells,
+      periodicDirs = periodicDirs,
+      decomposition = decomp,
+      mappings = tbl.coordinateMap,
+   }
+
+   -- add grid to app object
+   self._confGrid = grid
+
+   -- set conf grid for each species
+   for _, s in pairs(species) do
+      s:setConfGrid(grid)
       s:alloc(stepperNumFields[timeStepperNm])
    end
 
