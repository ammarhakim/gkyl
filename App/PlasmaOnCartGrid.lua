--- conflicted
+++ resolved
@@ -14,24 +14,6 @@
 local Basis = require "Basis"
 local DataStruct = require "DataStruct"
 local DecompRegionCalc = require "Lib.CartDecomp"
-<<<<<<< HEAD
-local Field            = require "App.Field"
-local Grid             = require "Grid"
-local Lin              = require "Lib.Linalg"
-local LinearTrigger    = require "Lib.LinearTrigger"
-local Logger           = require "Lib.Logger"
-local Mpi              = require "Comm.Mpi"
-local Projection       = require "App.Projection"
-local Proto            = require "Lib.Proto"
-local Sources          = require "App.Sources"
-local Species          = require "App.Species"
-local Time             = require "Lib.Time"
-local date             = require "xsys.date"
-local lfs              = require "lfs"
-local lume             = require "Lib.lume"
-local xsys             = require "xsys"
-math = require("sci.math").generic -- this is global so that it affects input file
-=======
 local Grid = require "Grid"
 local Lin = require "Lib.Linalg"
 local LinearTrigger = require "Lib.LinearTrigger"
@@ -43,6 +25,7 @@
 local lfs = require "lfs"
 local lume = require "Lib.lume"
 local xsys = require "xsys"
+math = require("sci.math").generic -- this is global so that it affects input file
 
 -- App loads (do not load specific app objects here, but only things
 -- needed to run the App itself. Specific objects should be loaded in
@@ -52,7 +35,6 @@
 local FieldBase = require ("App.Field.FieldBase").FieldBase
 local FuncFieldBase = require ("App.Field.FieldBase").FuncFieldBase
 local NoField = require ("App.Field.FieldBase").NoField
->>>>>>> d527e088
 
 -- Function to create basis functions.
 local function createBasis(nm, ndim, polyOrder)
