-- Gkyl ------------------------------------------------------------------------
--
-- Plasma solver on a Cartesian grid. Works in arbitrary CDIM/VDIM
-- (VDIM>=CDIM) with either Vlasov, gyrokinetic, fluids and Maxwell,
-- Poisson or specified EM fields.
--
--    _______     ___
-- + 6 @ |||| # P ||| +
--------------------------------------------------------------------------------

-- Infrastructure loads
local Alloc = require "Alloc"
local AllocShared = require "AllocShared"
local Basis = require "Basis"
local DataStruct = require "DataStruct"
local DecompRegionCalc = require "Lib.CartDecomp"
local Grid = require "Grid"
local Lin = require "Lib.Linalg"
local LinearTrigger = require "Lib.LinearTrigger"
local Logger = require "Lib.Logger"
local Mpi = require "Comm.Mpi"
local Proto = require "Lib.Proto"
local Time = require "Lib.Time"
local date = require "xsys.date"
local lfs = require "lfs"
local lume = require "Lib.lume"
local xsys = require "xsys"
math = require("sci.math").generic -- this is global so that it affects input file

-- App loads (do not load specific app objects here, but only things
-- needed to run the App itself. Specific objects should be loaded in
-- the  methods defined at the bottom of this file)
local SpeciesBase       = require "App.Species.SpeciesBase"
local FluidSourceBase   = require "App.FluidSources.FluidSourceBase"
local FieldBase         = require ("App.Field.FieldBase").FieldBase
local ExternalFieldBase = require ("App.Field.FieldBase").ExternalFieldBase
local NoField           = require ("App.Field.FieldBase").NoField

-- Function to create basis functions.
local function createBasis(nm, ndim, polyOrder)
   if nm == "serendipity" then
      return Basis.CartModalSerendipity { ndim = ndim, polyOrder = polyOrder }
   elseif nm == "maximal-order" then
      return Basis.CartModalMaxOrder { ndim = ndim, polyOrder = polyOrder }
   elseif nm == "tensor" then
      return Basis.CartModalTensor { ndim = ndim, polyOrder = polyOrder }
   end
end

-- Function to check if file exists.
local function file_exists(name)
   if lfs.attributes(name) then return true else return false end
end

-- Top-level method to build application "run" method.
local function buildApplication(self, tbl)
   local log = Logger {
      logToFile = xsys.pickBool(tbl.logToFile, true)
   }
      
   log(date(false):fmt()); log("\n") -- Time-stamp for sim start.
   if GKYL_GIT_CHANGESET then
      log(string.format("Gkyl built with %s\n", GKYL_GIT_CHANGESET))
   end
   if GKYL_BUILD_DATE then
      log(string.format("Gkyl built on %s\n", GKYL_BUILD_DATE))
   end

   -- Function to warn user about default values.
   local function warnDefault(varVal, varNm, default)
      if varVal then return varVal end
      log(string.format(" ** WARNING: %s not specified, assuming %s\n", varNm, tostring(default)))
      return default
   end

   log(string.format("Initializing %s simulation ...\n", self.label))
   local tmStart = Time.clock()

   local cdim = #tbl.lower -- Configuration space dimensions.
   assert(cdim == #tbl.upper, "upper should have exactly " .. cdim .. " entries")
   assert(cdim == #tbl.cells, "cells should have exactly " .. cdim .. " entries")

   -- Basis function name.
   local basisNm = tbl.basis and tbl.basis or "serendipity"
   if basisNm ~= "serendipity" and basisNm ~= "maximal-order" and basisNm ~= "tensor" then
      assert(false, "Incorrect basis type " .. basisNm .. " specified")
   end

   -- FV methods don't need to specify polyOrder.
   local polyOrder = tbl.polyOrder and tbl.polyOrder or 0 -- Polynomial order.

   -- Create basis function for configuration space.
   local confBasis = createBasis(basisNm, cdim, polyOrder)

   -- I/O method
   local ioMethod = tbl.ioMethod and tbl.ioMethod or "MPI"
   if ioMethod ~= "POSIX" and ioMethod ~= "MPI" then
      assert(false, "ioMethod must be one of 'MPI' or 'POSIX'. Provided '" .. ioMethod .. "' instead")
   end

   local goodStepperNames = { "rk1", "rk2", "rk3", "rk3s4", "fvDimSplit" }
   -- Time-stepper.
   local timeStepperNm = warnDefault(tbl.timeStepper, "timeStepper", "rk3")
   if not lume.find(goodStepperNames, timeStepperNm) then
      assert(false, "Incorrect timeStepper type " .. timeStepperNm .. " specified")
   end

   -- CFL fractions for various steppers
   local stepperCFLFracs = { rk1 = 1.0, rk2 = 1.0, rk3 = 1.0, rk3s4 = 2.0, fvDimSplit = 1.0 }

   local cflFrac = tbl.cflFrac
   -- Compute CFL fraction if not specified
   if  cflFrac == nil then
      cflFrac = stepperCFLFracs[timeStepperNm]
   end

   -- Number of fields needed for each stepper type
   local stepperNumFields = { rk1 = 3, rk2 = 3, rk3 = 3, rk3s4 = 4, fvDimSplit = 3 }

   -- Tracker for timestep
   local dtTracker = DataStruct.DynVector {
      numComponents = 1,
   }
   local dtPtr = Lin.Vec(1)

   -- Parallel decomposition stuff.
   local useShared  = xsys.pickBool(tbl.useShared, false)   
   local decompCuts = tbl.decompCuts
   if tbl.decompCuts then
      assert(cdim == #tbl.decompCuts, "decompCuts should have exactly " .. cdim .. " entries")
   else
      if not useShared then
	 -- if not specified and not using shared, construct a
	 -- decompCuts automatically
	 local numRanks = Mpi.Comm_size(Mpi.COMM_WORLD)
	 decompCuts = DecompRegionCalc.makeCuts(cdim, numRanks, tbl.cells)
      else
	 assert(false, "Must specify decompCuts when useShared = true")
      end
   end

   -- Extract periodic directions.
   local periodicDirs = {}
   if tbl.periodicDirs then
      for i, d in ipairs(tbl.periodicDirs) do
	 if d<1 or d>cdim then
	    assert(false, "Directions in periodicDirs table should be 1 (for X), 2 (for Y) or 3 (for Z)")
	 end
	 periodicDirs[i] = d
      end
   end

   -- Configuration space decomp object.
   local decomp = DecompRegionCalc.CartProd {
      cuts      = decompCuts,
      useShared = useShared,
   }

   -- Some timers.
   local stepperTime         = 0.
   local fwdEulerCombineTime = 0.
   local writeDataTime       = 0.
   local writeRestartTime    = 0.

   -- Pick grid ctor based on uniform/non-uniform grid.
   local GridConstructor = Grid.RectCart
   if tbl.coordinateMap then
      GridConstructor = Grid.NonUniformRectCart
   elseif tbl.mapc2p then 
      GridConstructor = Grid.MappedCart
   end
   -- Setup configuration space grid.
   local confGrid = GridConstructor {
      lower = tbl.lower,
      upper = tbl.upper,
      cells = tbl.cells,
      periodicDirs  = periodicDirs,
      decomposition = decomp,
      mappings      = tbl.coordinateMap,
      mapc2p        = tbl.mapc2p,
      world         = tbl.world,
   }
   if tbl.coordinateMap or tbl.mapc2p then 
      local metaData = {polyOrder = confBasis:polyOrder(),
                        basisType = confBasis:id(),
                        grid      = GKYL_OUT_PREFIX .. "_grid.bp"}
      confGrid:write("grid.bp", 0.0, metaData)
   end

   -- Read in information about each species.
   local species = {}
   for nm, val in pairs(tbl) do
      if SpeciesBase.is(val) then
	 species[nm] = val
	 species[nm]:setName(nm)
	 species[nm]:setIoMethod(ioMethod)
	 val:fullInit(tbl) -- Initialize species.
      end
   end
   -- Create a keys entry in species so we always loop in the same order.
   local species_keys = {}
   for k in pairs(species) do table.insert(species_keys, k) end
   table.sort(species_keys)
   setmetatable(species, species_keys)

   -- Setup each species.
   for _, s in lume.orderedIter(species) do
      -- Set up conf grid and basis.
      s:setConfGrid(confGrid)
      s:setConfBasis(confBasis)
      -- Set up phase grid and basis.
      s:createGrid(confGrid)
      s:createBasis(basisNm, polyOrder)
      s:alloc(stepperNumFields[timeStepperNm])
   end

   -- Read in information about each fluid source
   local fluidSources = {}
   for nm, val in pairs(tbl) do
      if FluidSourceBase.is(val) then
	 fluidSources[nm] = val
	 fluidSources[nm]:setName(nm)
	 val:fullInit(tbl) -- Initialize fluid sources.
      end
   end

   -- Create a keys entry in sources so we always loop in the same order.
   local fluidSources_keys = {}
   for k in pairs(fluidSources) do table.insert(fluidSources_keys, k) end
   table.sort(fluidSources_keys)
   setmetatable(fluidSources, fluidSources_keys)

   -- Add grid to app object.
   self._confGrid = confGrid

   -- Set conf grid for each fluid source.
   for _, s in lume.orderedIter(fluidSources) do
      s:setConfGrid(confGrid)
   end  

   local cflMin = GKYL_MAX_DOUBLE
   -- Compute CFL numbers.
   for _, s in lume.orderedIter(species) do
      local ndim = s:getNdim()
      local myCfl = tbl.cfl and tbl.cfl or cflFrac/(2*polyOrder+1)
      cflMin = math.min(cflMin, myCfl)
      s:setCfl(cflMin)
   end

   local function completeFieldSetup(fld)
      fld:fullInit(tbl) -- Complete initialization.
      fld:setIoMethod(ioMethod)
      fld:setBasis(confBasis)
      fld:setGrid(confGrid)
      do
	 local myCfl = tbl.cfl and tbl.cfl or cflFrac/(2*polyOrder+1)
	 if fld.isElliptic then
	    myCfl = tbl.cfl and tbl.cfl or cflFrac/(cdim*(2*polyOrder+1))
	 end
	 cflMin = math.min(cflMin, myCfl)
	 fld:setCfl(myCfl)
      end
      
      -- Allocate field data.
      fld:alloc(stepperNumFields[timeStepperNm])

      -- Initialize field solvers and diagnostics.
      fld:createDiagnostics()
   end

   -- Setup information about fields: if this is not specified, it is
   -- assumed there are no force terms (neutral particles).
   local field = nil
   local nfields = 0
   for _, val in pairs(tbl) do
      if FieldBase.is(val) then
         field = val
         completeFieldSetup(field)
         nfields = nfields + 1
      end
   end
   assert(nfields<=1, "PlasmaOnCartGrid: can only specify one Field object!")
   if field == nil then field = NoField {} end

   -- Initialize externalField, which is sometimes needed to initialize species.
   local externalField = nil
   nfields = 0
   for _, val in pairs(tbl) do
      if ExternalFieldBase.is(val) then
         externalField = val
         completeFieldSetup(externalField)
         nfields = nfields + 1
      end
   end
   assert(nfields<=1, "PlasmaOnCartGrid: can only specify one ExternalField object!")
   if externalField == nil then externalField = NoField {} end
   externalField:createSolver()
   externalField:initField()
   
   -- Initialize species solvers and diagnostics.
   for nm, s in lume.orderedIter(species) do
      local hasE, hasB = field:hasEB()
      local extHasE, extHasB = externalField:hasEB()
      s:initCrossSpeciesCoupling(species)    -- Call this before createSolver if updaters are all created in createSolver.
      s:createSolver(hasE or extHasE, hasB or extHasB, externalField, hasB)
      s:initDist(externalField)
      s:createDiagnostics()
   end

   -- Initialize fluid source solvers.
   for nm, s in lume.orderedIter(fluidSources) do
      s:createSolver(species, field)
   end   

   -- Compute the coupling moments.
   for _, s in lume.orderedIter(species) do
      s:clearMomentFlags(species)
      s:calcCouplingMoments(0.0, 1, species)
   end

   -- Initialize field (sometimes requires species to have been initialized).
   field:createSolver(species, externalField)
   field:initField(species)

   -- Apply species BCs.
   for _, s in lume.orderedIter(species) do
      -- This is a dummy forwardEuler call because some BCs require 
      -- auxFields to be set, which is controlled by species solver.
      if s.charge == 0.0 then
      	 s:advance(0, species, {NoField {}, NoField {}}, 1, 2)
      else
	 s:advance(0, species, {field, externalField}, 1, 2)
      end
      s:applyBc(0, s:rkStepperFields()[1])
   end

   -- Function to write data to file.
   local function writeData(tCurr, force)
      for _, s in lume.orderedIter(species) do s:write(tCurr, force) end
      for _, src in lume.orderedIter(fluidSources) do src:write(tCurr) end 
      field:write(tCurr, force)
      externalField:write(tCurr, force)
   end

   -- Function to write restart frames to file.
   local function writeRestart(tCurr)
      for _, s in lume.orderedIter(species) do s:writeRestart(tCurr) end
      field:writeRestart(tCurr)
      externalField:writeRestart(tCurr)
   end
   
   -- Function to read from restart frame.
   local function readRestart() --> Time at which restart was written.
      local rTime = 0.0
      dtTracker:read(string.format("dt.bp"))
      local _, dtLast = dtTracker:lastData()
      -- Read fields first, in case needed for species init or BCs.
      field:readRestart()
      externalField:readRestart()
      for _, s in lume.orderedIter(species) do
         -- This is a dummy forwardEuler call because some BCs require 
         -- auxFields to be set, which is controlled by species solver.
	 if s.charge == 0 then
	    s:advance(0, species, {NoField {}, NoField {}}, 1, 2)
	 else
	    s:advance(0, species, {field, externalField}, 1, 2)
	 end
         s:setDtGlobal(dtLast[1])
	 rTime = s:readRestart()
      end
      return rTime
   end

   local tStart = 0.0 -- By default start at t=0.
   if GKYL_COMMANDS[1] == "restart" then
      -- Give everyone a chance to adjust ICs based on restart frame
      -- and adjust tStart accordingly.
      tStart = readRestart()
   else
      writeData(0.0)      -- Write initial conditions.
      writeRestart(0.0)   -- Write initial conditions as a restart file.
   end

   -- Determine whether we need two steps in forwardEuler.
   local nstep = 1
   if field.nstep ~= nil then nstep = field.nstep end

   -- Various functions to copy/increment fields.
   local function copy(outIdx, aIdx)
      for _, s in lume.orderedIter(species) do
         s:copyRk(outIdx, aIdx)
      end
      field:copyRk(outIdx, aIdx)
   end
   local function combine(outIdx, a, aIdx, ...)
      for _, s in lume.orderedIter(species) do
         s:combineRk(outIdx, a, aIdx, ...)
      end
      field:combineRk(outIdx, a, aIdx, ...)
   end
   local function applyBc(tCurr, idx, ...)
      for _, s in lume.orderedIter(species) do
         s:applyBcIdx(tCurr, idx, ...)
      end
      field:applyBcIdx(tCurr, idx)
   end

   -- Function to take a single forward-euler time-step.
   local function forwardEuler(tCurr, dt, inIdx, outIdx)
      local calcCflFlag = false
      local dtSuggested
      if dt == nil then calcCflFlag = true end
      field:clearCFL()
      for _, s in lume.orderedIter(species) do
         s:clearCFL()
         s:clearMomentFlags(species)
      end
      -- Compute functional field (if any).
      externalField:advance(tCurr)
      
      for _, s in lume.orderedIter(species) do
         -- Compute moments needed in coupling with fields and
         -- collisions (the species should update internal datastructures). 
         s:calcCouplingMoments(tCurr, inIdx, species)
      end

      -- Update EM field.
      -- Note that this can be either an elliptic solve, which updates inIdx
      -- or a hyperbolic solve, which updates outIdx = RHS, or a combination of both.
      field:advance(tCurr, species, inIdx, outIdx)

      -- Update species.
      for _, s in lume.orderedIter(species) do
         if s.charge == 0 then
            s:advance(tCurr, species, {NoField {}, NoField {}}, inIdx, outIdx)
         else
            s:advance(tCurr, species, {field, externalField}, inIdx, outIdx)
         end
      end

      -- Some systems (e.g. EM GK) require additional step(s) to complete the forward Euler.
      for istep = 2, nstep do      
         -- Update EM field.. step 2 (if necessary). 
         -- Note: no calcCouplingMoments call because field:forwardEulerStep2
         -- either reuses already calculated moments, or other moments are
         -- calculated in field:forwardEulerStep2.
         local advanceString = "advanceStep" .. istep
         field[advanceString](field, tCurr, species, inIdx, outIdx)

         -- Update species.. step 2 (if necessary).
         for _, s in lume.orderedIter(species) do
            s[advanceString](s, tCurr, species, {field, externalField}, inIdx, outIdx)
         end
      end

      if calcCflFlag then
         dtSuggested = tbl.tEnd - tCurr + 1e-20
         if tbl.maximumDt then dtSuggested = math.min(dtSuggested, tbl.maximumDt) end
         
         -- Get suggested dt from each field and species.
         dtSuggested = math.min(dtSuggested, field:suggestDt())
         for _, s in lume.orderedIter(species) do
            dtSuggested = math.min(dtSuggested, s:suggestDt())
         end
         
         -- After deciding global dt, tell species.
         for _, s in lume.orderedIter(species) do
            s:setDtGlobal(dtSuggested)
         end
      else 
         dtSuggested = dt -- From argument list.
         -- If calcCflFlag not being used, need to barrier before doing the RK combine.
         -- When running with calcCflFlag, an all-reduce is done on the time-step to find
         -- the smallest time step, giving us an implicit barrier before we combine RK steps.
         Mpi.Barrier(self._confGrid:commSet().sharedComm)
      end
      -- Take forward Euler step in fields and species
      -- NOTE: order of these arguments matters... outIdx must come before inIdx.
      local tm = Time.clock()
      combine(outIdx, dtSuggested, outIdx, 1.0, inIdx)
      fwdEulerCombineTime = fwdEulerCombineTime + Time.clock() - tm
      applyBc(tCurr, outIdx, calcCflFlag)

      return dtSuggested
   end

   -- Various time-steppers. See gkyl docs for formulas for various
   -- SSP-RK schemes:
   -- http://gkyl.readthedocs.io/en/latest/dev/ssp-rk.html
   local timeSteppers = {}

   -- Function to advance solution using RK1 scheme (UNSTABLE! Only for testing).
   function timeSteppers.rk1(tCurr)
      local dt = forwardEuler(tCurr, nil, 1, 2)
      local tm = Time.clock()
      copy(1, 2)
      stepperTime = stepperTime + (Time.clock() - tm)

      return true, dt
   end

   -- Function to advance solution using SSP-RK2 scheme (mildly
   -- unstable and in general should not be used).
   function timeSteppers.rk2(tCurr)
      -- RK stage 1.
      local dt = forwardEuler(tCurr, nil, 1, 2)

      -- RK stage 2.
      forwardEuler(tCurr+dt, dt, 2, 3)
      local tm = Time.clock()
      combine(2, 1.0/2.0, 1, 1.0/2.0, 3)
      copy(1, 2)
      stepperTime = stepperTime + (Time.clock() - tm)

      return true, dt
   end

   -- Function to advance solution using SSP-RK3 scheme.
   function timeSteppers.rk3(tCurr)
      -- RK stage 1.
      local dt = forwardEuler(tCurr, nil, 1, 2)

      -- RK stage 2.
      forwardEuler(tCurr+dt, dt, 2, 3)
      local tm = Time.clock()
      combine(2, 3.0/4.0, 1, 1.0/4.0, 3)
      stepperTime = stepperTime + (Time.clock() - tm)

      -- RK stage 3.
      forwardEuler(tCurr+dt/2, dt, 2, 3)
      tm = Time.clock()
      combine(2, 1.0/3.0, 1, 2.0/3.0, 3)
      copy(1, 2)
      stepperTime = stepperTime + (Time.clock() - tm)

      return true, dt
   end

   -- Function to advance solution using 4-stage SSP-RK3 scheme.
   function timeSteppers.rk3s4(tCurr)
      -- RK stage 1.
      local dt = forwardEuler(tCurr, nil, 1, 2)
      local tm = Time.clock()
      combine(3, 1.0/2.0, 1, 1.0/2.0, 2)
      stepperTime = stepperTime + (Time.clock() - tm)

      -- RK stage 2.
      forwardEuler(tCurr+dt/2, dt, 3, 4)
      tm = Time.clock()
      combine(2, 1.0/2.0, 3, 1.0/2.0, 4)
      stepperTime = stepperTime + (Time.clock() - tm)

      -- RK stage 3.
      forwardEuler(tCurr+dt, dt, 2, 3)
      tm = Time.clock()
      combine(4, 2.0/3.0, 1, 1.0/6.0, 2, 1.0/6.0, 3)
      stepperTime = stepperTime + (Time.clock() - tm)

      -- RK stage 4.
      forwardEuler(tCurr+dt/2, dt, 4, 3)
      tm = Time.clock()
      combine(1, 1.0/2.0, 4, 1.0/2.0, 3)
      stepperTime = stepperTime + (Time.clock() - tm)

      return true, dt
   end

   -- Update solution in specified direction.
   local function updateInDirection(dir, tCurr, dt, tryInv)
      local status, dtSuggested = true, GKYL_MAX_DOUBLE
      local fIdx = { {1,2}, {2,1}, {1,2} } -- For indexing inp/out fields.

      local tryInv_next = {}
      -- Update species.
      for _, s in lume.orderedIter(species) do
	 local vars = s:rkStepperFields()
	 local inp, out = vars[fIdx[dir][1]], vars[fIdx[dir][2]]
	 local myStatus, myDtSuggested, myTryInv = s:updateInDirection(
	    dir, tCurr, dt, inp, out, tryInv[s])
	 tryInv_next[s] = myTryInv
	 status =  status and myStatus
	 dtSuggested = math.min(dtSuggested, myDtSuggested)
      end
      do
	 -- Update field.
	 local vars = field:rkStepperFields()
	 local inp, out = vars[fIdx[dir][1]], vars[fIdx[dir][2]]
	 local myStatus, myDtSuggested = field:updateInDirection(dir, tCurr, dt, inp, out)
	 status =  status and myStatus
	 dtSuggested = math.min(dtSuggested, myDtSuggested)
      end

      return status, dtSuggested, tryInv_next
   end

   -- Update fluid sources.
   local function updateFluidSource(dataIdx, tCurr, dt)
      -- Make list of species data to operate on.
      local speciesVar = {}
      for nm, s in lume.orderedIter(species) do
	 speciesVar[nm] = s:rkStepperFields()[dataIdx]
      end
      -- Field data to operate on.
      local fieldVar = field:rkStepperFields()[dataIdx]

      -- Expose freely-available array space space. Useful for storing
      -- intermediate quantities like spatial gradient.
      local bufIdx = (dataIdx==1) and 2 or 1
      local speciesBuf = {}
      for nm, s in lume.orderedIter(species) do
         speciesBuf[nm] = s:rkStepperFields()[bufIdx]
      end
      -- Field data to operate on.
      local fieldBuf = field:rkStepperFields()[bufIdx]

      local status, dtSuggested = true, GKYL_MAX_DOUBLE
      -- Update sources.
      for nm, s in lume.orderedIter(fluidSources) do
	 local myStatus, myDtSuggested = s:updateFluidSource(
            tCurr, dt, speciesVar, fieldVar, speciesBuf, fieldBuf, species,
            field, externalField.em)
	 status =  status and myStatus
	 dtSuggested = math.min(dtSuggested, myDtSuggested)
      end

      return status, dtSuggested
   end

   -- Function to advance solution using FV dimensionally split scheme.
   function timeSteppers.fvDimSplit(tCurr, dt, tryInv)
      local status, dtSuggested = true, GKYL_MAX_DOUBLE
      local fIdx = { {1,2}, {2,1}, {1,2} } -- For indexing inp/out fields.

      -- Copy in case we need to take this step again.
      copy(3, 1)

      -- Update fluid source by half time-step.
      do
	 local myStatus, myDtSuggested = updateFluidSource(1, tCurr, dt/2)
	 status = status and myStatus
	 dtSuggested = math.min(dtSuggested, myDtSuggested)
      end

      -- Update solution in each direction.
      local isInv = true
      for d = 1, cdim do
	 local myStatus, myDtSuggested, myTryInv = updateInDirection(d, tCurr, dt, tryInv)
	 status =  status and myStatus
	 dtSuggested = math.min(dtSuggested, myDtSuggested)
	 if not status then
	    log(" ** Time step too large! Aborting this step!")
	    break
	 else
	    -- If an updated species is invalid, plan to use lax flux for THIS
	    -- species in the re-taken step.
            for nm, s in lume.orderedIter(species) do
	       if myTryInv[s] then
		  isInv = false
		  tryInv[s] = true
		  log(string.format(
			 "\n ** Invalid values in %s; Will re-update using Lax flux!\n", nm))
	       end
	    end
	    -- Break the loop if any species is invalid.
	    if not isInv then
	       break
	    end
	 end
      end
      -- Is all species is valid, do not use lax in the next step.
      if isInv then
         for _, s in lume.orderedIter(species) do tryInv[s] = false end
      end

      -- Update fluid source by half time-step.
      if status and isInv then
	 local myStatus, myDtSuggested
	 if fIdx[cdim][2] == 2 then
	    myStatus, myDtSuggested = updateFluidSource(2, tCurr, dt/2)
	 else
	    myStatus, myDtSuggested = updateFluidSource(1, tCurr, dt/2)
	 end
	 status = status and myStatus
	 dtSuggested = math.min(dtSuggested, myDtSuggested)
      end

      if not (status and isInv) then
	 copy(1, 3) -- Restore old solution in case of failure.
      else
	 -- If solution not already in field[1], copy for use in next
	 -- time-step.
	 if fIdx[cdim][2] == 2 then copy(1, 2) end
      end
      
      return status, dtSuggested, isInv
   end

   local devDiagnose = function()
      -- Perform performance/numerics-related diagnostics.
      field:printDevDiagnostics()
   end

   local tmEnd = Time.clock()
   log(string.format("Initialization completed in %g sec\n\n", tmEnd-tmStart))

   -- Read some info about restarts (default is to write restarts 1/20 (5%) of sim, 
   -- but no need to write restarts more frequently than regular diagnostic output).
   local restartFrameEvery = tbl.restartFrameEvery and tbl.restartFrameEvery or math.max(1/20.0, 1/tbl.nFrame)

   -- Return function that runs main simulation loop.
   return function(self)
      log(string.format("Starting main loop of %s simulation ...\n\n", self.label))
      local tStart, tEnd = tStart, tbl.tEnd

      -- Sanity check: don't run if not needed.
      if tStart >= tEnd then return end

      local maxDt = tbl.maximumDt and tbl.maximumDt or tEnd-tStart -- max time-step
      local initDt =  tbl.suggestedDt and tbl.suggestedDt or maxDt -- initial time-step
      local step = 1
      local tCurr = tStart
      local myDt = initDt

      -- Triggers for 10% and 1% loggers.
      local logTrigger = LinearTrigger(0, tEnd, 10)
      local logTrigger1p = LinearTrigger(0, tEnd, 100)
      local tenth = 0
      if tStart > 0 then
	 tenth = math.floor(tStart/tEnd*10)
      end

      -- Triggers for restarts.
      local restartTrigger = LinearTrigger(0.0, tEnd, math.floor(1/restartFrameEvery))
      local nRestart = 0
      -- Function to check if restart frame should happen.
      local function checkWriteRestart(t)
	 if restartTrigger(t) then
	    if nRestart > 1 then return true end
	 end
	 nRestart = nRestart+1
	 return false
      end

      local p1c = 0
      if tStart > 0 then
	 p1c = math.floor(tStart/tEnd*100) % 10
      end

      local logCount = 0 -- This is needed to avoid initial log message.
      -- For writing out log messages.
      local function writeLogMessage(tCurr)
	 if logTrigger(tCurr) then
	    if logCount > 0 then
	       log (string.format(
		       " Step %5d at time %g. Time step %g. Completed %g%s\n", step, tCurr, myDt, tenth*10, "%"))
	    else
	       logCount = logCount+1
	    end
	    tenth = tenth+1
	 end
	 if logTrigger1p(tCurr) then
	    log(string.format("%d", p1c))
	    p1c = (p1c+1)%10
	 end
      end

      local tmSimStart = Time.clock()
      local first = true
      local failcount = 0
      local irestart = 0
      local stopfile = GKYL_OUT_PREFIX .. ".stop"

      -- For the fvDimSplit updater, tryInv contains for indicators for each
      -- species whether the domain-invariant equation should be used in the
      -- next step; they might be changed during fvDimSplit calls.
      local tryInv = {}
      for _, s in lume.orderedIter(species) do tryInv[s] = false end
      local isInv = true
      -- Main simulation loop.
      while true do
	 -- Call time-stepper.
         local status, dtSuggested
         if timeStepperNm == "fvDimSplit" then
	    status, dtSuggested, isInv = timeSteppers[timeStepperNm](tCurr, myDt, tryInv)
         else
            status, myDt = timeSteppers[timeStepperNm](tCurr)
            dtSuggested = myDt
         end
    
         -- If stopfile exists, break.
         if (file_exists(stopfile)) then
            writeData(tCurr+myDt, true)
            writeRestart(tCurr+myDt)
            break
         end

         -- Abort simulation if the suggested timestep is 0, which means there are likely NaNs.
         -- Don't write anything.
         if (myDt == 0.0) then
            log(string.format(" ERROR: dt is zero, there are likely NaNs. Terminating without writing files."))
            break
         end

	 -- Check status and determine what to do next.
	 if status and isInv then
            if first then 
               log(string.format(" Step 0 at time %g. Time step %g. Completed 0%%\n", tCurr, myDt))
               initDt = math.min(maxDt, dtSuggested); first = false
            end
            -- Track dt.
            dtPtr:data()[0] = myDt
            dtTracker:appendData(tCurr+myDt, dtPtr)
            -- Write log
	    writeLogMessage(tCurr+myDt)
	    -- We must write data first before calling writeRestart in
	    -- order not to mess up numbering of frames on a restart.
            local tmWrite = Time.clock()
	    writeData(tCurr+myDt)
            writeDataTime = writeDataTime + Time.clock() - tmWrite
	    if checkWriteRestart(tCurr+myDt) then
               local tmRestart = Time.clock()
	       writeRestart(tCurr+myDt)
               dtTracker:write(string.format("dt.bp"), tCurr+myDt, irestart)
               irestart = irestart + 1
               writeRestartTime = writeRestartTime + Time.clock() - tmRestart
	    end	    
	    
	    tCurr = tCurr + myDt
	    myDt = math.min(dtSuggested, maxDt)
	    step = step + 1
	    if (tCurr >= tEnd) then break end
	 elseif not status then
	    log (string.format(" ** Time step %g too large! Will retake with dt %g\n", myDt, dtSuggested))
	    myDt = dtSuggested
	 elseif not isInv then
	    log (string.format(" ** Invalid values detected! Will retake with dt %g\n", dtSuggested))
	    myDt = dtSuggested
	 end

         if (myDt < 1e-4*initDt) then 
            failcount = failcount + 1
            log(string.format("WARNING: Timestep dt = %g is below 1e-4*initDt. Fail counter = %d...\n", myDt, failcount))
            if failcount > 20 then
               writeData(tCurr+myDt, true)
               dtTracker:write(string.format("dt.bp"), tCurr+myDt)
               log(string.format("ERROR: Timestep below 1e-4*initDt for 20 consecutive steps. Exiting...\n"))
               break
            end
         else
            failcount = 0
         end
      end
      local tmSimEnd = Time.clock()

      -- Compute time spent in various parts of code.
      local tmSlvr = 0.0
      for _, s in lume.orderedIter(species) do
	 tmSlvr = tmSlvr+s:totalSolverTime()
      end

      local tmMom, tmIntMom, tmBc, tmColl = 0.0, 0.0, 0.0, 0.0
      local tmSrc, tmCollNonSlvr = 0.0, 0.0
      for _, s in lume.orderedIter(species) do
         tmMom = tmMom + s:momCalcTime()
         tmIntMom = tmIntMom + s:intMomCalcTime()
         tmBc = tmBc + s:totalBcTime()
         if s.collisions then
	    for _, c in pairs(s.collisions) do
	       tmColl = tmColl + c:slvrTime()
               tmCollNonSlvr = tmCollNonSlvr + c:nonSlvrTime()
	    end
         end
         if s.timers and s.fSource and s.evolveSources then
            tmSrc = tmSrc + s.timers.sources
         end
      end

      for _, s in lume.orderedIter(fluidSources) do tmSrc = tmSrc + s:totalTime() end

      local tmTotal = tmSimEnd-tmSimStart
      local tmAccounted = 0.0
      log(string.format("\nTotal number of time-steps %s\n", step))
      --log(string.format(
	--     "Number of barriers %d barriers (%g barriers/step)\n\n",
	--     Mpi.getNumBarriers(), Mpi.getNumBarriers()/step))
      
      log(string.format(
	     "Solver took				%9.5f sec   (%7.6f s/step)   (%6.3f%%)\n",
	     tmSlvr, tmSlvr/step, 100*tmSlvr/tmTotal))
      tmAccounted = tmAccounted + tmSlvr
      log(string.format(
	     "Solver BCs took 			%9.5f sec   (%7.6f s/step)   (%6.3f%%)\n",
	     tmBc, tmBc/step, 100*tmBc/tmTotal))
      tmAccounted = tmAccounted + tmBc
      log(string.format(
	     "Field solver took 			%9.5f sec   (%7.6f s/step)   (%6.3f%%)\n",
	     field:totalSolverTime(), field:totalSolverTime()/step, 100*field:totalSolverTime()/tmTotal))
      tmAccounted = tmAccounted + field:totalSolverTime()
      log(string.format(
	     "Field solver BCs took			%9.5f sec   (%7.6f s/step)   (%6.3f%%)\n",
	     field:totalBcTime(), field:totalBcTime()/step, 100*field:totalBcTime()/tmTotal))
      tmAccounted = tmAccounted + field:totalBcTime()
      log(string.format(
	     "Function field solver took		%9.5f sec   (%7.6f s/step)   (%6.3f%%)\n",
	     externalField:totalSolverTime(), externalField:totalSolverTime()/step, 100*externalField:totalSolverTime()/tmTotal))
      tmAccounted = tmAccounted + externalField:totalSolverTime()
      log(string.format(
	     "Moment calculations took		%9.5f sec   (%7.6f s/step)   (%6.3f%%)\n",
	     tmMom, tmMom/step, 100*tmMom/tmTotal))
      tmAccounted = tmAccounted + tmMom
      log(string.format(
	     "Integrated moment calculations took	%9.5f sec   (%7.6f s/step)   (%6.3f%%)\n",
	     tmIntMom, tmIntMom/step, 100*tmIntMom/tmTotal))
      tmAccounted = tmAccounted + tmIntMom
      log(string.format(
	     "Field energy calculations took		%9.5f sec   (%7.6f s/step)   (%6.3f%%)\n",
	     field:energyCalcTime(), field:energyCalcTime()/step, 100*field:energyCalcTime()/tmTotal))
      tmAccounted = tmAccounted + field:energyCalcTime()
      log(string.format(
	     "Collision solver(s) took		%9.5f sec   (%7.6f s/step)   (%6.3f%%)\n",
	     tmColl, tmColl/step, 100*tmColl/tmTotal))
      tmAccounted = tmAccounted + tmColl
      log(string.format(
	     "Collision (other) took			%9.5f sec   (%7.6f s/step)   (%6.3f%%)\n",
	     tmCollNonSlvr, tmCollNonSlvr/step, 100*tmCollNonSlvr/tmTotal))
      tmAccounted = tmAccounted + tmCollNonSlvr
      log(string.format(
	     "Fluid source updaters took 			%9.5f sec   (%7.6f s/step)   (%6.3f%%)\n",
	     tmSrc, tmSrc/step, 100*tmSrc/tmTotal))
      tmAccounted = tmAccounted + tmSrc
      log(string.format(
	     "Stepper combine/copy took		%9.5f sec   (%7.6f s/step)   (%6.3f%%)\n",
	     stepperTime, stepperTime/step, 100*stepperTime/tmTotal))
      tmAccounted = tmAccounted + stepperTime
      log(string.format(
	     "Forward Euler combine took		%9.5f sec   (%7.6f s/step)   (%6.3f%%)\n",
	     fwdEulerCombineTime, fwdEulerCombineTime/step, 100*fwdEulerCombineTime/tmTotal))
      tmAccounted = tmAccounted + fwdEulerCombineTime
      log(string.format(
      	     "Time spent in barrier function		%9.5f sec   (%7.6f s/step)   (%6.3f%%)\n",
      	     Mpi.getTimeBarriers(), Mpi.getTimeBarriers()/step, 100*Mpi.getTimeBarriers()/tmTotal))      
      tmUnaccounted = tmTotal - tmAccounted
      log(string.format(
	     "Data write took				%9.5f sec   (%7.6f s/step)   (%6.3f%%)\n",
	     writeDataTime, writeDataTime/step, 100*writeDataTime/tmTotal))
      tmAccounted = tmAccounted + writeDataTime
      log(string.format(
	     "Write restart took			%9.5f sec   (%7.6f s/step)   (%6.3f%%)\n",
	     writeRestartTime, writeRestartTime/step, 100*writeRestartTime/tmTotal))
      tmAccounted = tmAccounted + writeRestartTime
      log(string.format(
	     "[Unaccounted for]			%9.5f sec   (%7.6f s/step)   (%6.3f%%)\n\n",
	     tmUnaccounted, tmUnaccounted/step, 100*tmUnaccounted/tmTotal))
      
      log(string.format(
	     "Main loop completed in			%9.5f sec   (%7.6f s/step)   (%6.f%%)\n\n",
	     tmTotal, tmTotal/step, 100*tmTotal/tmTotal))      
      log(date(false):fmt()); log("\n") -- Time-stamp for sim end.

      -- Perform other numerical/performance diagnostics.
      devDiagnose()

      if file_exists(stopfile) then os.remove(stopfile) end -- Clean up.
   end
end

-- PlasmaOnCartGrid application object.
local App = Proto()

function App:init(tbl)
   self._runApplication = buildApplication(self, tbl)
end

function App:getConfGrid()
   return self._confGrid
end

function App:run()
   -- By default command is "run".
   if #GKYL_COMMANDS == 0 then GKYL_COMMANDS[1] = "run" end

   -- Take action.
   if GKYL_COMMANDS[1] == "run" or GKYL_COMMANDS[1] == "restart" then
      return self:_runApplication()
   elseif GKYL_COMMANDS[1] == "init" then
      return function (...) end
   end
end

return {
   Gyrokinetic = function ()
      App.label = "Gyrokinetic"
      return  {
	 App = App,
	 Species = require "App.Species.GkSpecies",
	 AdiabaticSpecies = require ("App.Species.AdiabaticSpecies"),
	 Vlasov = require ("App.Species.VlasovSpecies"),
	 Field = require ("App.Field.GkField").GkField,
	 Geometry = require ("App.Field.GkField").GkGeometry,
	 FunctionProjection = require ("App.Projection.GkProjection").FunctionProjection, 
	 MaxwellianProjection = require ("App.Projection.GkProjection").MaxwellianProjection,
	 VmMaxwellianProjection = require ("App.Projection.VlasovProjection").MaxwellianProjection,
	 BGKCollisions = require "App.Collisions.GkBGKCollisions",
	 LBOCollisions = require "App.Collisions.GkLBOCollisions",
	 BgkCollisions = require "App.Collisions.GkBGKCollisions",
	 LboCollisions = require "App.Collisions.GkLBOCollisions",
	 ChargeExchange = require "App.Collisions.GkChargeExchange",
	 Ionization = require "App.Collisions.GkIonization",
      }
   end,

   IncompEuler = function ()
      App.label = "Incompressible Euler"
      return {
	 App       = App,
	 Species   = require "App.Species.IncompEulerSpecies",
	 Field     = require ("App.Field.GkField").GkField,
	 Diffusion = require "App.Collisions.Diffusion",
      }
   end,
   
   VlasovMaxwell = function ()
      App.label = "Vlasov-Maxwell"
      return {
	 App = App,
	 Species = require "App.Species.VlasovSpecies",
	 FuncSpecies = require "App.Species.FuncVlasovSpecies",
	 Field = require ("App.Field.MaxwellField").MaxwellField,
	 ExternalField = require ("App.Field.MaxwellField").ExternalMaxwellField,
	 FuncField = require ("App.Field.MaxwellField").ExternalMaxwellField, -- for backwards compat
	 FunctionProjection = require ("App.Projection.VlasovProjection").FunctionProjection,
	 MaxwellianProjection = require ("App.Projection.VlasovProjection").MaxwellianProjection,
	 BGKCollisions = require "App.Collisions.VmBGKCollisions",
	 LBOCollisions = require "App.Collisions.VmLBOCollisions",
	 BgkCollisions = require "App.Collisions.VmBGKCollisions",
	 LboCollisions = require "App.Collisions.VmLBOCollisions",
	 ChargeExchange = require "App.Collisions.VmChargeExchange",
	 Ionization = require "App.Collisions.VmIonization",
	 Diffusion = require "App.Collisions.Diffusion",
      }
   end,
   
   Moments = function ()
      App.label = "Multi-fluid"
      return {
<<<<<<< HEAD
	 App = App,
	 Species = require "App.Species.MomentSpecies",
	 Field = require ("App.Field.MaxwellField").MaxwellField,
         ExternalField = require ("App.Field.MaxwellField").ExternalMaxwellField,
	 CollisionlessEmSource = require "App.FluidSources.CollisionlessEmSource",
	 TenMomentRelaxSource  = require "App.FluidSources.TenMomentRelaxSource",
        AxisymmetricMomentSource = require "App.FluidSources.AxisymmetricMomentSource",
        AxisymmetricPhMaxwellSource = require "App.FluidSources.AxisymmetricPhMaxwellSource",
        BraginskiiHeatConductionSource = require "App.FluidSources.BraginskiiHeatConductionSource",
        BraginskiiViscosityDiffusionSource = require "App.FluidSources.BraginskiiViscosityDiffusionSource",
=======
         App = App,
         Species = require "App.Species.MomentSpecies",
         Field = require ("App.Field.MaxwellField").MaxwellField,
         CollisionlessEmSource = require "App.FluidSources.CollisionlessEmSource",
         TenMomentRelaxSource  = require "App.FluidSources.TenMomentRelaxSource",
         AxisymmetricMomentSource = require "App.FluidSources.AxisymmetricMomentSource",
         AxisymmetricPhMaxwellSource = require "App.FluidSources.AxisymmetricPhMaxwellSource",
         BraginskiiHeatConductionSource = require "App.FluidSources.BraginskiiHeatConductionSource",
         BraginskiiViscosityDiffusionSource = require "App.FluidSources.BraginskiiViscosityDiffusionSource",
>>>>>>> 5f121a41
      }
   end
}<|MERGE_RESOLUTION|>--- conflicted
+++ resolved
@@ -1043,28 +1043,16 @@
    Moments = function ()
       App.label = "Multi-fluid"
       return {
-<<<<<<< HEAD
-	 App = App,
-	 Species = require "App.Species.MomentSpecies",
-	 Field = require ("App.Field.MaxwellField").MaxwellField,
-         ExternalField = require ("App.Field.MaxwellField").ExternalMaxwellField,
-	 CollisionlessEmSource = require "App.FluidSources.CollisionlessEmSource",
-	 TenMomentRelaxSource  = require "App.FluidSources.TenMomentRelaxSource",
-        AxisymmetricMomentSource = require "App.FluidSources.AxisymmetricMomentSource",
-        AxisymmetricPhMaxwellSource = require "App.FluidSources.AxisymmetricPhMaxwellSource",
-        BraginskiiHeatConductionSource = require "App.FluidSources.BraginskiiHeatConductionSource",
-        BraginskiiViscosityDiffusionSource = require "App.FluidSources.BraginskiiViscosityDiffusionSource",
-=======
          App = App,
          Species = require "App.Species.MomentSpecies",
          Field = require ("App.Field.MaxwellField").MaxwellField,
+         ExternalField = require ("App.Field.MaxwellField").ExternalMaxwellField,
          CollisionlessEmSource = require "App.FluidSources.CollisionlessEmSource",
          TenMomentRelaxSource  = require "App.FluidSources.TenMomentRelaxSource",
          AxisymmetricMomentSource = require "App.FluidSources.AxisymmetricMomentSource",
          AxisymmetricPhMaxwellSource = require "App.FluidSources.AxisymmetricPhMaxwellSource",
          BraginskiiHeatConductionSource = require "App.FluidSources.BraginskiiHeatConductionSource",
          BraginskiiViscosityDiffusionSource = require "App.FluidSources.BraginskiiViscosityDiffusionSource",
->>>>>>> 5f121a41
       }
    end
 }