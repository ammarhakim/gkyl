--- conflicted
+++ resolved
@@ -270,9 +270,8 @@
       s:setCfl(cflMin)
    end
 
-<<<<<<< HEAD
-   local function completeExtFieldSetup(fld)
-      fld:fullInit(tbl) -- Complete initialization.
+   local function completeExtFieldSetup(fld, plasmaField)
+      fld:fullInit(tbl, plasmaField) -- Complete initialization.
       fld:setIoMethod(ioMethod)
       fld:setBasis(confBasis, rzBasis)
       fld:setGrid(confGrid, rzGrid)
@@ -292,12 +291,8 @@
       fld:createDiagnostics()
    end
 
-   local function completeFieldSetup(fld)
-      fld:fullInit(tbl) -- Complete initialization.
-=======
    local function completeFieldSetup(fld, plasmaField)
       fld:fullInit(tbl, plasmaField) -- Complete initialization.
->>>>>>> 52be53d0
       fld:setIoMethod(ioMethod)
       fld:setBasis(confBasis)
       fld:setGrid(confGrid)
@@ -337,11 +332,7 @@
    for _, val in pairs(tbl) do
       if ExternalFieldBase.is(val) then
          externalField = val
-<<<<<<< HEAD
-         completeExtFieldSetup(externalField)
-=======
-         completeFieldSetup(externalField, field)
->>>>>>> 52be53d0
+         completeExtFieldSetup(externalField, field)
          nfields = nfields + 1
       end
    end
