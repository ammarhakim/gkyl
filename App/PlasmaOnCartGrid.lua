--- conflicted
+++ resolved
@@ -364,12 +364,8 @@
       -- and adjust tStart accordingly.
       tStart = readRestart()
    else
-<<<<<<< HEAD
       writeData(0.0)      -- Write initial conditions.
       writeRestart(0.0)   -- Write initial conditions as a restart file.
-=======
-      writeData(0.0) -- Write inital conditions.
->>>>>>> 3a5b3f37
    end
 
    -- Determine whether we need two steps in forwardEuler.
