-- Gkyl ------------------------------------------------------------------------
--
-- Plasma solver on a Cartesian grid. Works in arbitrary CDIM/VDIM
-- (VDIM>=CDIM) with either Vlasov, gyrokinetic, fluids and Maxwell,
-- Poisson or specified EM fields.
--
--    _______     ___
-- + 6 @ |||| # P ||| +
--------------------------------------------------------------------------------

-- Infrastructure loads
local Alloc = require "Alloc"
local Basis = require "Basis"
local DataStruct = require "DataStruct"
local DecompRegionCalc = require "Lib.CartDecomp"
local Grid = require "Grid"
local Lin = require "Lib.Linalg"
local LinearTrigger = require "Lib.LinearTrigger"
local Messenger = require "Comm.Messenger"
local Logger = require "Lib.Logger"
local Mpi = require "Comm.Mpi"
local Proto = require "Lib.Proto"
local Time = require "Lib.Time"
local date = require "xsys.date"
local lfs = require "lfs"
local lume = require "Lib.lume"
local xsys = require "xsys"
local ffi = require "ffi"

math = require("sci.math").generic -- this is global so that it affects input file

-- App loads (do not load specific app objects here, but only things
-- needed to run the App itself. Specific objects should be loaded in
-- the  methods defined at the bottom of this file)
local SpeciesBase = require "App.Species.SpeciesBase"
local FieldBase = require ("App.Field.FieldBase").FieldBase
local ExternalFieldBase = require ("App.Field.FieldBase").ExternalFieldBase
local NoField = require ("App.Field.FieldBase").NoField
local PopApp = require "App.Species.Population"

-- Function to create basis functions.
local function createBasis(nm, ndim, polyOrder)
   if nm == "serendipity" then
      return Basis.CartModalSerendipity { ndim = ndim, polyOrder = polyOrder }
   elseif nm == "maximal-order" then
      return Basis.CartModalMaxOrder { ndim = ndim, polyOrder = polyOrder }
   elseif nm == "tensor" then
      return Basis.CartModalTensor { ndim = ndim, polyOrder = polyOrder }
   end
end

-- Function to check if file exists.
local function file_exists(name)
   if lfs.attributes(name) then return true else return false end
end

-- Function to check if runtime is less than walltime.
local function out_of_walltime(startTime, wallTime, boolC)
   boolC[0] = (Time.clock()-startTime) > (wallTime-300.)  -- Exit 5 min early.
   -- Need to reduce tsofar across MPI ranks, because they keep different clocks.
   Mpi.Bcast(boolC, 1, Mpi.C_BOOL, 0, Mpi.COMM_WORLD)
   return boolC[0]
end

-- Top-level method to build application "run" method.
local function buildApplication(self, tbl)
   local log = Logger {
      logToFile = xsys.pickBool(tbl.logToFile, true)
   }
      
   log(date(false):fmt()); log("\n") -- Time-stamp for sim start.
   if GKYL_GIT_CHANGESET then
      log(string.format("Gkyl built with %s\n", GKYL_GIT_CHANGESET))
   end
   if GKYL_BUILD_DATE then
      log(string.format("Gkyl built on %s\n", GKYL_BUILD_DATE))
   end

   -- Function to warn user about default values.
   local function warnDefault(varVal, varNm, default)
      if varVal then return varVal end
      log(string.format(" ** WARNING: %s not specified, assuming %s\n", varNm, tostring(default)))
      return default
   end

   log(string.format("Initializing %s simulation ...\n", self.label))
   local tmStart = Time.clock()

   local cdim = #tbl.lower -- Configuration space dimensions.
   assert(tbl.cells, "Must specify the number of cells in 'cells'.")
   assert(cdim == #tbl.upper, "upper should have exactly " .. cdim .. " entries")
   assert(cdim == #tbl.cells, "cells should have exactly " .. cdim .. " entries")

   -- Basis function name.
   local basisNm = tbl.basis and tbl.basis or "serendipity"
   if basisNm ~= "serendipity" and basisNm ~= "maximal-order" and basisNm ~= "tensor" then
      assert(false, "Incorrect basis type " .. basisNm .. " specified")
   end

   local polyOrder = assert(tbl.polyOrder, "Must specify polynomial order in 'polyOrder'.")

   -- Create basis function for configuration space.
   local confBasis = createBasis(basisNm, cdim, polyOrder)

   -- I/O method
   local ioMethod = tbl.ioMethod and tbl.ioMethod or "MPI"
   if ioMethod ~= "POSIX" and ioMethod ~= "MPI" then
      assert(false, "ioMethod must be one of 'MPI' or 'POSIX'. Provided '" .. ioMethod .. "' instead")
   end

   -- Optional wallclock time allotted for this simulation.
   local maxWallTime = tbl.maxWallTime and tbl.maxWallTime or GKYL_MAX_DOUBLE

   -- Time-stepper.
   local goodStepperNames = { "rk1", "rk2", "rk3", "rk3s4" }
   local timeStepperNm = warnDefault(tbl.timeStepper, "timeStepper", "rk3")
   local timeIntegrator
   if lume.find(goodStepperNames, timeStepperNm) then
      if timeStepperNm == "rk1" then
         timeIntegrator = require "App.TimeSteppers.RK1"
      elseif timeStepperNm == "rk2" then
         timeIntegrator = require "App.TimeSteppers.SSP_RK2"
      elseif timeStepperNm == "rk3" then
         timeIntegrator = require "App.TimeSteppers.SSP_RK3"
      elseif timeStepperNm == "rk3s4" then
         timeIntegrator = require "App.TimeSteppers.SSP_RK3s4"
      else
         assert(false, "Time stepper not implemented.")
      end
   else
      assert(false, "Incorrect timeStepper type " .. timeStepperNm .. " specified.")
   end
   local timeStepper = timeIntegrator{}

   local maxDt = tbl.maximumDt or GKYL_MAX_DOUBLE

   local cflFrac = tbl.cflFrac or timeStepper.cflFrac   -- CFL fraction.

   -- Tracker for timestep
   local dtTracker = DataStruct.DynVector { numComponents = 1, }
   local dtPtr = Lin.Vec(1)

   -- Used in reducing time step across species communicator.
   local dtMinLocal, dtMinGlobal = Lin.Vec(1), Lin.Vec(1)

   -- Count the number species, needed for decomposition.
   local numSpecies = 0
   for _, val in pairs(tbl) do
      if SpeciesBase.is(val) then numSpecies = numSpecies+1 end
   end

   -- Object that handles MPI/NCCL communication (some comms are still elsewhere).
   local commManager = Messenger{
      cells = tbl.cells,   decompCutsConf = tbl.decompCuts,
      numSpecies = numSpecies,  parallelizeSpecies = tbl.parallelizeSpecies,
   }

   -- Some timers.
   local fwdEulerCombineTime = 0.
   local writeDataTime = 0.
   local writeRestartTime = 0.

   -- Extract periodic directions.
   local periodicDirs = {}
   if tbl.periodicDirs then
      for i, d in ipairs(tbl.periodicDirs) do
	 if d<1 or d>cdim then
	    assert(false, "Directions in periodicDirs table should be 1 (for X), 2 (for Y) or 3 (for Z)")
	 end
	 periodicDirs[i] = d
      end
   end

   -- Pick grid ctor based on uniform/non-uniform grid.
   local GridConstructor = Grid.RectCart
   if tbl.coordinateMap then
      GridConstructor = Grid.NonUniformRectCart
   elseif tbl.mapc2p then 
      GridConstructor = Grid.MappedCart
   end
   -- Setup configuration space grid.
   local confGrid = GridConstructor {
      lower = tbl.lower,     decomposition = commManager:getConfDecomp(),
      upper = tbl.upper,     mappings = tbl.coordinateMap,
      cells = tbl.cells,     mapc2p = tbl.mapc2p,
      periodicDirs = periodicDirs,  world = tbl.world, 
      messenger = commManager,
   }
   if tbl.coordinateMap or tbl.mapc2p then 
      local metaData = {polyOrder = confBasis:polyOrder(),
                        basisType = confBasis:id(),
                        grid = GKYL_OUT_PREFIX .. "_grid.bp"}
      confGrid:write("grid.bp", 0.0, metaData)
   end

   -- Read in information about each species.
   local population = PopApp{ messenger = commManager }
   for nm, val in pairs(tbl) do
      if SpeciesBase.is(val) then
	 population.species[nm] = val
	 population.species[nm]:setName(nm)
	 population.species[nm]:setIoMethod(ioMethod)
      end
   end
   lume.setOrder(population:getSpecies())  -- Save order in metatable to loop in the same order (w/ orderedIter, better for I/O).

   -- Distribute species across MPI ranks in species communicator.
   population:decompose()

   for _, s in population.iterGlobal() do
      s:fullInit(tbl) -- Initialize species.
   end

   -- Setup each species.
   for _, s in population.iterGlobal() do
      -- Set up conf grid and basis.
      s:setConfGrid(confGrid)
      s:setConfBasis(confBasis)
      -- Set up phase grid and basis.
      s:createGrid(confGrid)
      s:createBasis(basisNm, polyOrder)
   end
   for _, s in population.iterLocal() do -- Only allocate fields for species in this rank.
      s:alloc(timeStepper.numFields)
   end

   -- Add grid to app object.
   self._confGrid = confGrid

   local cflMin = GKYL_MAX_DOUBLE
   -- Compute CFL numbers.
   for _, s in population.iterLocal() do
      local myCfl = tbl.cfl and tbl.cfl or cflFrac
      cflMin = math.min(cflMin, myCfl)
      s:setCfl(cflMin)
   end

   local function completeFieldSetup(fld)
      fld:fullInit(tbl) -- Complete initialization.
      fld:setIoMethod(ioMethod)
      fld:setBasis(confBasis)
      fld:setGrid(confGrid)
      do
	 local myCfl = tbl.cfl and tbl.cfl or cflFrac
	 if fld.isElliptic then
	    myCfl = tbl.cfl and tbl.cfl or cflFrac
	 end
	 cflMin = math.min(cflMin, myCfl)
	 fld:setCfl(myCfl)
      end
      
      -- Allocate field data.
      fld:alloc(timeStepper.numFields)

      -- Initialize field solvers and diagnostics.
      fld:createDiagnostics()
   end

   -- Setup information about fields: if this is not specified, it is
   -- assumed there are no force terms (neutral particles).
   local field = nil
   local nfields = 0
   for _, val in pairs(tbl) do
      if FieldBase.is(val) then
         field = val
         completeFieldSetup(field)
         nfields = nfields + 1
      end
   end
   assert(nfields<=1, "PlasmaOnCartGrid: can only specify one Field object!")
   if field == nil then field = NoField {} end

   -- Initialize externalField, which is sometimes needed to initialize species.
   local externalField = nil
   nfields = 0
   for _, val in pairs(tbl) do
      if ExternalFieldBase.is(val) then
         externalField = val
         completeFieldSetup(externalField)
         nfields = nfields + 1
      end
   end
   assert(nfields<=1, "PlasmaOnCartGrid: can only specify one ExternalField object!")
   if externalField == nil then externalField = NoField {} end
   externalField:createSolver(population)
   externalField:initField()
   
   -- Initialize species solvers and diagnostics.
   for _, s in population.iterGlobal() do
      s:initCrossSpeciesCoupling(population)    -- Call this before createSolver if updaters are all created in createSolver.
   end
   for _, s in population.iterLocal() do
      s:createSolver(field, externalField)
      s:initDist(externalField, population:getSpecies())
   end
   -- Create field solver (sometimes requires species solver to have been created).
   field:createSolver(population, externalField)

   -- Some objects require an additional createSolver step after self-species
   -- solvers are created due to cross-species interactions.
   for _, s in population.iterGlobal() do
      s:createCouplingSolver(population, field, externalField)
   end

   for _, s in population.iterLocal() do
      -- Compute the coupling moments.
      s:calcCouplingMoments(0.0, 1, population:getSpecies())
   end
   for _, s in population.iterGlobal() do
      s:calcCrossCouplingMoments(0., 1, population)
   end

   -- Initialize field (sometimes requires species to have been initialized).
   field:initField(population)

   -- Initialize diagnostic objects.
   for _, s in population.iterLocal() do s:createDiagnostics(field) end

   -- Apply species BCs.
   for _, s in population.iterLocal() do
      -- This is a dummy forwardEuler call because some BCs require 
      -- auxFields to be set, which is controlled by species solver.
      if s.charge == 0.0 then
      	 s:advance(0, population, {NoField {}, NoField {}}, 1, 2)
      else
	 s:advance(0, population, {field, externalField}, 1, 2)
      end
      s:applyBcInitial(0, field, externalField, 1, 1)
   end
   for _, s in population.iterGlobal() do
      s:advanceCrossSpeciesCoupling(0, population, {field, externalField}, 1, 2)
   end

   -- Function to write data to file.
   local function writeData(tCurr, force)
      for _, s in population.iterLocal() do s:write(tCurr, field, force) end
      field:write(tCurr, force)
      externalField:write(tCurr, force)
   end

   -- Function to write restart frames to file.
   local function writeRestart(tCurr)
      for _, s in population.iterLocal() do s:writeRestart(tCurr) end
      field:writeRestart(tCurr)
      externalField:writeRestart(tCurr)
   end
   
   -- Function to read from restart frame.
   local function readRestart() --> Time at which restart was written.
      local rTime = 0.0
      dtTracker:read(string.format("dt.bp"))
      local _, dtLast = dtTracker:lastData()
      -- Read fields first, in case needed for species init or BCs.
      field:readRestart()
      externalField:readRestart()
      for _, s in population.iterLocal() do
         -- This is a dummy forwardEuler call because some BCs require 
         -- auxFields to be set, which is controlled by species solver.
	 if s.charge == 0 then
	    s:advance(0, population, {NoField {}, NoField {}}, 1, 2)
	 else
	    s:advance(0, population, {field, externalField}, 1, 2)
	 end
         s:setDtGlobal(dtLast[1])
	 rTime = s:readRestart(field, externalField)
      end
      for _, s in population.iterGlobal() do
         s:advanceCrossSpeciesCoupling(0, population, {field, externalField}, 1, 2)
      end
      return rTime
   end

   local tStart = 0.0 -- By default start at t=0.
   if GKYL_COMMANDS[1] == "restart" then
      -- Give everyone a chance to adjust ICs based on restart frame
      -- and adjust tStart accordingly.
      tStart = readRestart()
   else
      writeData(0.0)      -- Write initial conditions.
      writeRestart(0.0)   -- Write initial conditions as a restart file.
   end

   -- Determine whether we need two steps in forwardEuler.
   local nstep = 1
   if field.nstep ~= nil then nstep = field.nstep end

   -- Various functions to copy/increment fields.
   local function copy(outIdx, aIdx)
      for _, s in population.iterLocal() do s:copyRk(outIdx, aIdx) end
      field:copyRk(outIdx, aIdx)
   end
   local function combine(outIdx, a, aIdx, ...)
      for _, s in population.iterLocal() do s:combineRk(outIdx, a, aIdx, ...) end
      field:combineRk(outIdx, a, aIdx, ...)
   end
   local function applyBc(tCurr, inIdx, outIdx, ...)
      for _, s in population.iterLocal() do s:applyBcIdx(tCurr, field, externalField, inIdx, outIdx, ...) end
      field:applyBcIdx(tCurr, outIdx)
   end

   -- Store some flags and info about the state and work done by the app.
   local appStatus = {
      success = true,
      step = 0,
      -- For diagnostics:
      nFwdEuler = 0,
      -- Below: an entry per stage (max 4 stages + 2 for operator splitting).
      nFail = {0, 0, 0, 0, 0, 0},
      dtDiff = {{GKYL_MAX_DOUBLE, 0.}, {GKYL_MAX_DOUBLE, 0.},
                      {GKYL_MAX_DOUBLE, 0.}, {GKYL_MAX_DOUBLE, 0.},
                      {GKYL_MAX_DOUBLE, 0.}, {GKYL_MAX_DOUBLE, 0.}},
   }

   -- Compute the time rate of change (dy/dt).
   local function dydt(tCurr, inIdx, outIdx)
      field:clearCFL()
      for _, s in population.iterLocal() do s:clearCFL() end
      -- Compute functional field (if any).
      externalField:advance(tCurr)
      
      for _, s in population.iterLocal() do
         -- Compute moments needed in coupling with fields and
         -- collisions (the species should update internal datastructures). 
         s:calcCouplingMoments(tCurr, inIdx, population:getSpecies())
      end
      for _, s in population.iterGlobal() do
         s:calcCrossCouplingMoments(tCurr, inIdx, population)
      end

      -- Update EM field.
      -- Note that this can be either an elliptic solve, which updates inIdx
      -- or a hyperbolic solve, which updates outIdx = RHS, or a combination of both.
      field:advance(tCurr, population, inIdx, outIdx)

      -- Update species.
      for _, s in population.iterLocal() do
         if s.charge == 0 then
            s:advance(tCurr, population, {NoField {}, NoField {}}, inIdx, outIdx)
         else
            s:advance(tCurr, population, {field, externalField}, inIdx, outIdx)
         end
      end
      for _, s in population.iterGlobal() do
         s:advanceCrossSpeciesCoupling(tCurr, population, {field, externalField}, inIdx, outIdx)
      end

      -- Some systems (e.g. EM GK) require additional step(s) to complete the forward Euler.
      for istep = 2, nstep do      
         -- Update EM field.. step 2 (if necessary). 
         -- Note: no calcCouplingMoments call because field:forwardEulerStep2
         -- either reuses already calculated moments, or other moments are
         -- calculated in field:forwardEulerStep2.
         local advanceString = "advanceStep" .. istep
         field[advanceString](field, tCurr, population, inIdx, outIdx)

         -- Update species.. step 2 (if necessary).
         for _, s in population.iterLocal() do
            s[advanceString](s, tCurr, population, {field, externalField}, inIdx, outIdx)
         end
      end
   end

   -- Function to take a single forward-euler time-step.
   local function forwardEuler(tCurr, dt, inIdx, outIdx, stat)
      appStatus.nFwdEuler = appStatus.nFwdEuler + 1

      -- Get suggested dt from each field and species.
      -- Species dt:
      dtMinLocal[1], dtMinGlobal[1] = GKYL_MAX_DOUBLE, GKYL_MAX_DOUBLE
      for _, s in population.iterLocal() do dtMinLocal[1] = math.min(dtMinLocal[1], s:suggestDt()) end
      -- Reduce dtMin across species communicator.
      Mpi.Allreduce(dtMinLocal:data(), dtMinGlobal:data(), 1, Mpi.DOUBLE, Mpi.MIN, commManager:getSpeciesComm_host())

      -- Field dt:
      local dtMin = math.min(dtMinGlobal[1], field:suggestDt())

      -- MF 2021/08/04: We will disable this criteria for now, so that the dt is
      --                as it's been in g2 and not quite like it is in g0 now.
      --local dt_maxRelDiff = 0.01
      ---- Check if dtMin is slightly smaller than dt. Use dt if it is
      ---- (avoids retaking steps if dt changes are very small).
      --local dt_relDiff = (dt-dtMin)/dt
      --if (dt_relDiff > 0 and dt_relDiff < dt_maxRelDiff) then dtMin = dt end

      -- Don't take a time-step larger that input dt.
      stat.dt_actual = dt < dtMin and dt or dtMin
      stat.dt_suggested = dtMin

      stat.dt_actual = math.min(math.min(stat.dt_actual, tbl.tEnd - tCurr + 1e-20), maxDt)
      
      -- After deciding global dt, tell species.
      for _, s in population.iterLocal() do s:setDtGlobal(stat.dt_actual) end
      -- Take forward Euler step in fields and species
      -- NOTE: order of these arguments matters... outIdx must come before inIdx.
      combine(outIdx, stat.dt_actual, outIdx, 1.0, inIdx)
      applyBc(tCurr, inIdx, outIdx, calcCflFlag)
   end

   -- Set functions in time stepper object.
   timeStepper:createSolver(appStatus, {combine, copy, dydt, forwardEuler},
                            {population:getSpecies(), field, externalField})

   local devDiagnose = function()
      -- Perform performance/numerics-related diagnostics.
      field:printDevDiagnostics()
   end

   local tmEnd = Time.clock()
   log(string.format("Initialization completed in %g sec\n\n", tmEnd-tmStart))

   -- Read some info about restarts (default is to write restarts 1/20 (5%) of sim, 
   -- but no need to write restarts more frequently than regular diagnostic output).
   local restartFrameEvery = tbl.restartFrameEvery and tbl.restartFrameEvery or math.max(1/20.0, 1/tbl.nFrame)

   -- Return function that runs main simulation loop.
   return function(self)
      log(string.format("Starting main loop of %s simulation ...\n\n", self.label))
      local tStart, tEnd = tStart, tbl.tEnd

      -- Sanity check: don't run if not needed.
      if tStart >= tEnd then return end

      local dt_max = tbl.maximumDt and tbl.maximumDt or tEnd-tStart -- max time-step
      local dt_init = tbl.suggestedDt and tbl.suggestedDt or dt_max -- initial time-step
      local tCurr = tStart
      local dt_next = dt_init
      appStatus.step = 1

      -- Triggers for 10% and 1% loggers.
      local logTrigger = LinearTrigger(0, tEnd, 10)
      local logTrigger1p = LinearTrigger(0, tEnd, 100)
      local tenth = 0
      if tStart > 0 then
	 tenth = math.floor(tStart/tEnd*10)
      end

      -- Triggers for restarts.
      local restartTrigger = LinearTrigger(0.0, tEnd, math.floor(1/restartFrameEvery))
      local nRestart = 0
      -- Function to check if restart frame should happen.
      local function checkWriteRestart(t)
	 if restartTrigger(t) then
	    if nRestart > 1 then return true end
	 end
	 nRestart = nRestart+1
	 return false
      end

      local p1c = 0
      if tStart > 0 then
	 p1c = math.floor(tStart/tEnd*100) % 10
      end

      local logCount = 0 -- This is needed to avoid initial log message.
      -- For writing out log messages.
      local function writeLogMessage(tCurr)
	 if logTrigger(tCurr) then
	    if logCount > 0 then
	       log (string.format(
		       " Step %6d at time  %#11.8g.  Time step  %.6e.  Completed %g%s\n", 
                       appStatus.step, tCurr, dt_next, tenth*10, "%"))
	    else
	       logCount = logCount+1
	    end
	    tenth = tenth+1
	 end
	 if logTrigger1p(tCurr) then
	    log(string.format("%d", p1c))
	    p1c = (p1c+1)%10
	 end
      end

      local first = true
      local failcount = 0
      local irestart = 0
      local stopfile = GKYL_OUT_PREFIX .. ".stop"
      local timesUp = ffi.new("bool [?]", 1)

      -- Main simulation loop.
      local tmSimStart = Time.clock()
      while true do
	 -- Call time-stepper.
	 local stepStatus = timeStepper:advance(tCurr, dt_next)
    
         -- If stopfile exists, break.
         if file_exists(stopfile) or out_of_walltime(tmStart, maxWallTime, timesUp) then
            local tlatest = tCurr+stepStatus.dt_actual
            writeData(tlatest, true)
            writeRestart(tlatest)
            dtPtr:data()[0] = stepStatus.dt_actual
            dtTracker:appendData(tlatest, dtPtr)
            dtTracker:write(string.format("dt.bp"), tlatest, irestart)
            break
         end

         -- Abort simulation if the suggested timestep is 0, which means there are likely NaNs.
         -- Don't write anything.
         if (stepStatus.dt_suggested == 0.0) then
            log(string.format(" ERROR: dt is zero, there are likely NaNs. Terminating without writing files."))
            break
         end

	 if appStatus.success then
            if first then 
               log(string.format(" Step 0 at time %g. Time step %g. Completed 0%%\n", tCurr, stepStatus.dt_actual))
               dt_init = math.min(dt_max, stepStatus.dt_actual); first = false
            end
	    tCurr = tCurr + stepStatus.dt_actual
            -- Track dt.
            dtPtr:data()[0] = stepStatus.dt_actual
            dtTracker:appendData(tCurr, dtPtr)
            -- Write log
	    writeLogMessage(tCurr)
	    -- We must write data first before calling writeRestart in
	    -- order not to mess up numbering of frames on a restart.
            local tmWrite = Time.clock()
	    writeData(tCurr)
            writeDataTime = writeDataTime + Time.clock() - tmWrite
	    if checkWriteRestart(tCurr) then
               local tmRestart = Time.clock()
	       writeRestart(tCurr)
               dtTracker:write(string.format("dt.bp"), tCurr, irestart)
               irestart = irestart + 1
               writeRestartTime = writeRestartTime + Time.clock() - tmRestart
	    end	    
	    
	    dt_next = math.min(stepStatus.dt_suggested, dt_max)
	    appStatus.step = appStatus.step + 1
	    if (tCurr >= tEnd) then break end
	 else
	    log(string.format(" ** Step failed with dt=%g! Will retake with dt=%g\n", dt_next, stepStatus.dt_suggested))
	    dt_next = stepStatus.dt_suggested
	 end

         if (dt_next < 1e-4*dt_init) then 
            failcount = failcount + 1
            log(string.format("WARNING: Timestep dt = %g is below 1e-4*dt_init. Fail counter = %d...\n", dt_next, failcount))
            if failcount > 20 then
               writeData(tCurr+stepStatus.dt_actual, true)
               dtTracker:write(string.format("dt.bp"), tCurr+stepStatus.dt_actual)
               log(string.format("ERROR: Timestep below 1e-4*dt_init for 20 consecutive steps. Exiting...\n"))
               break
            end
         else
            failcount = 0
         end
      end
      local tmSimEnd = Time.clock()

      -- Compute time spent in various parts of code.
      local tmSlvr = 0.0
      local tmMom, tmIntMom, tmBc, tmColl = 0.0, 0.0, 0.0, 0.0
      local tmSrc, tmCollNonSlvr = 0.0, 0.0
      for _, s in population.iterLocal() do
	 tmSlvr = tmSlvr+s:totalSolverTime()
         tmMom = tmMom + s:momCalcTime()
         tmIntMom = tmIntMom + s:intMomCalcTime()
         tmBc = tmBc + s:totalBcTime()
         if s.collisions then
	    for _, c in pairs(s.collisions) do
	       tmColl = tmColl + c:slvrTime()
               tmCollNonSlvr = tmCollNonSlvr + c:nonSlvrTime()
	    end
         end
         if s.sources then
	    for _, src in pairs(s.sources) do
               tmSrc = tmSrc + src:srcTime()
	    end
	 end
      end

      local tmTotal = tmSimEnd-tmSimStart
      local tmAccounted = 0.0
      log(string.format("\n\nTotal number of time-steps %s\n", appStatus.step))
      log(string.format("   Number of forward-Euler calls %s\n", appStatus.nFwdEuler))
      for stI = 2, 3 do
         log(string.format("   Number of RK stage-"..stI.." failures %s\n", appStatus.nFail[stI]))
         if appStatus.nFail[stI] > 0 then
            log(string.format("     Min rel dt diff for RK stage-"..stI.." failures %s\n", appStatus.dtDiff[stI][1]))
            log(string.format("     Max rel dt diff for RK stage-"..stI.." failures %s\n", appStatus.dtDiff[stI][2]))
         end
      end
      log("")
      --log(string.format(
	--     "Number of barriers %d barriers (%g barriers/step)\n\n",
	--     Mpi.getNumBarriers(), Mpi.getNumBarriers()/appStatus.step))
      
      log(string.format(
	     "%-40s %13.5f s   (%9.6f s/step)   (%6.3f%%)\n",
	     "Solver took", tmSlvr, tmSlvr/appStatus.step, 100*tmSlvr/tmTotal))
      tmAccounted = tmAccounted + tmSlvr
      log(string.format(
	     "%-40s %13.5f s   (%9.6f s/step)   (%6.3f%%)\n",
	     "Solver BCs took", tmBc, tmBc/appStatus.step, 100*tmBc/tmTotal))
      tmAccounted = tmAccounted + tmBc
      log(string.format(
	     "%-40s %13.5f s   (%9.6f s/step)   (%6.3f%%)\n",
	     "Field solver took",
	     field:totalSolverTime(), field:totalSolverTime()/appStatus.step, 100*field:totalSolverTime()/tmTotal))
      tmAccounted = tmAccounted + field:totalSolverTime()
      log(string.format(
	     "%-40s %13.5f s   (%9.6f s/step)   (%6.3f%%)\n",
	     "Field solver BCs",
	     field:totalBcTime(), field:totalBcTime()/appStatus.step, 100*field:totalBcTime()/tmTotal))
      tmAccounted = tmAccounted + field:totalBcTime()
      log(string.format(
	     "%-40s %13.5f s   (%9.6f s/step)   (%6.3f%%)\n",
	     "Function field solver took",
	     externalField:totalSolverTime(), externalField:totalSolverTime()/appStatus.step, 100*externalField:totalSolverTime()/tmTotal))
      tmAccounted = tmAccounted + externalField:totalSolverTime()
      log(string.format(
	     "%-40s %13.5f s   (%9.6f s/step)   (%6.3f%%)\n",
	     "Moment calculations took",
	     tmMom, tmMom/appStatus.step, 100*tmMom/tmTotal))
      tmAccounted = tmAccounted + tmMom
      log(string.format(
	     "%-40s %13.5f s   (%9.6f s/step)   (%6.3f%%)\n",
	     "Integrated moment calculations took",
	     tmIntMom, tmIntMom/appStatus.step, 100*tmIntMom/tmTotal))
      tmAccounted = tmAccounted + tmIntMom
      log(string.format(
	     "%-40s %13.5f s   (%9.6f s/step)   (%6.3f%%)\n",
	     "Field energy calculations took",
	     field:energyCalcTime(), field:energyCalcTime()/appStatus.step, 100*field:energyCalcTime()/tmTotal))
      tmAccounted = tmAccounted + field:energyCalcTime()
      log(string.format(
	     "%-40s %13.5f s   (%9.6f s/step)   (%6.3f%%)\n",
	     "Collision solver(s) took",
	     tmColl, tmColl/appStatus.step, 100*tmColl/tmTotal))
      tmAccounted = tmAccounted + tmColl
      log(string.format(
	     "%-40s %13.5f s   (%9.6f s/step)   (%6.3f%%)\n",
	     "Collision (other) took",
	     tmCollNonSlvr, tmCollNonSlvr/appStatus.step, 100*tmCollNonSlvr/tmTotal))
      tmAccounted = tmAccounted + tmCollNonSlvr
      log(string.format(
	     "%-40s %13.5f s   (%9.6f s/step)   (%6.3f%%)\n",
	     "Source updaters took",
	     tmSrc, tmSrc/appStatus.step, 100*tmSrc/tmTotal))
      tmAccounted = tmAccounted + tmSrc
      log(string.format(
	     "%-40s %13.5f s   (%9.6f s/step)   (%6.3f%%)\n",
	     "Stepper combine/copy took",
	     timeStepper.stepperTime, timeStepper.stepperTime/appStatus.step, 100*timeStepper.stepperTime/tmTotal))
      tmAccounted = tmAccounted + timeStepper.stepperTime
      log(string.format(
	     "%-40s %13.5f s   (%9.6f s/step)   (%6.3f%%)\n",
	     "Forward Euler combine took",
	     fwdEulerCombineTime, fwdEulerCombineTime/appStatus.step, 100*fwdEulerCombineTime/tmTotal))
      tmAccounted = tmAccounted + fwdEulerCombineTime
      log(string.format(
	     "%-40s %13.5f s   (%9.6f s/step)   (%6.3f%%)\n",
      	     "Time spent in barrier function",
      	     Mpi.getTimeBarriers(), Mpi.getTimeBarriers()/appStatus.step, 100*Mpi.getTimeBarriers()/tmTotal))      
      tmUnaccounted = tmTotal - tmAccounted
      log(string.format(
	     "%-40s %13.5f s   (%9.6f s/step)   (%6.3f%%)\n",
	     "Data write took",
	     writeDataTime, writeDataTime/appStatus.step, 100*writeDataTime/tmTotal))
      tmAccounted = tmAccounted + writeDataTime
      log(string.format(
	     "%-40s %13.5f s   (%9.6f s/step)   (%6.3f%%)\n",
	     "Write restart took",
	     writeRestartTime, writeRestartTime/appStatus.step, 100*writeRestartTime/tmTotal))
      tmAccounted = tmAccounted + writeRestartTime
      log(string.format(
	     "%-40s %13.5f s   (%9.6f s/step)   (%6.3f%%)\n\n",
	     "[Unaccounted for]",
	     tmUnaccounted, tmUnaccounted/appStatus.step, 100*tmUnaccounted/tmTotal))
      
      log(string.format(
	     "%-40s %13.5f s   (%9.6f s/step)   (%6.f%%)\n\n",
	     "Main loop completed in",
	     tmTotal, tmTotal/appStatus.step, 100*tmTotal/tmTotal))      
      log(date(false):fmt()); log("\n") -- Time-stamp for sim end.

      -- Perform other numerical/performance diagnostics.
      devDiagnose()

      if file_exists(stopfile) then os.remove(stopfile) end -- Clean up.
   end
end

-- PlasmaOnCartGrid application object.
local App = Proto()

function App:init(tbl) self._runApplication = buildApplication(self, tbl) end

function App:getConfGrid() return self._confGrid end

function App:run()
   -- By default command is "run".
   if #GKYL_COMMANDS == 0 then GKYL_COMMANDS[1] = "run" end

   -- Take action.
   if GKYL_COMMANDS[1] == "run" or GKYL_COMMANDS[1] == "restart" then
      return self:_runApplication()
   elseif GKYL_COMMANDS[1] == "init" then
      return function (...) end
   end
end

return {
   Gyrofluid = function ()
      App.label = "Gyrofluid"
      return  {
	 AdiabaticSpecies = require ("App.Species.AdiabaticSpecies"),
         AdiabaticBasicBC = require "App.BCs.AdiabaticBasic",
	 App = App,
         BasicBC = require ("App.BCs.GyrofluidBasic").GyrofluidBasic,
         AbsorbBC = require ("App.BCs.GyrofluidBasic").GyrofluidAbsorb,
         CopyBC = require ("App.BCs.GyrofluidBasic").GyrofluidCopy,
         SheathBC = require ("App.BCs.GyrofluidBasic").GyrofluidSheath,
         ZeroFluxBC = require ("App.BCs.GyrofluidBasic").GyrofluidZeroFlux,
	 Field = require ("App.Field.GkField").GkField,
	 FunctionProjection = require ("App.Projection.GyrofluidProjection").FunctionProjection, 
	 Geometry = require ("App.Field.GkField").GkGeometry,
	 GyrofluidProjection = require ("App.Projection.GyrofluidProjection").GyrofluidProjection, 
         HeatFlux = require "App.Collisions.GfHeatFlux",
         PASCollisions = require "App.Collisions.GfPitchAngleScattering",
         Source = require "App.Sources.GyrofluidSource",
	 Species = require "App.Species.GyrofluidSpecies",
      }
   end,

   Gyrokinetic = function ()
      App.label = "Gyrokinetic"
      return  {
	 AdiabaticSpecies = require ("App.Species.AdiabaticSpecies"),
         AdiabaticBasicBC = require "App.BCs.AdiabaticBasic",
	 App = App,
         BasicBC = require ("App.BCs.GkBasic").GkBasic,
         AbsorbBC = require ("App.BCs.GkBasic").GkAbsorb,
         CopyBC = require ("App.BCs.GkBasic").GkCopy,
         NeutralRecyclingBC = require "App.BCs.NeutralRecycling",
         OpenBC = require ("App.BCs.GkBasic").GkOpen,
         ReflectBC = require ("App.BCs.GkBasic").GkReflect,
         SheathBC = require ("App.BCs.GkBasic").GkSheath,
         ZeroFluxBC = require ("App.BCs.GkBasic").GkZeroFlux,
         TwistShiftBC = require "App.BCs.TwistShift",
	 VmAbsorbBC = require ("App.BCs.VlasovBasic").VlasovAbsorb,
	 VmReflectBC = require ("App.BCs.VlasovBasic").VlasovReflect,
	 BGKCollisions = require "App.Collisions.GkBGKCollisions",
	 BgkCollisions = require "App.Collisions.GkBGKCollisions",
	 ChargeExchange = require "App.Collisions.GkChargeExchange",
	 Field = require ("App.Field.GkField").GkField,
	 AmbipolarSheathField = require "App.Field.AmbipolarSheathField",
	 FunctionProjection = require ("App.Projection.GkProjection").FunctionProjection, 
	 Geometry = require ("App.Field.GkField").GkGeometry,
	 Ionization = require "App.Collisions.GkIonization",
	 LBOCollisions = require "App.Collisions.GkLBOCollisions",
	 LboCollisions = require "App.Collisions.GkLBOCollisions",
	 MaxwellianProjection = require ("App.Projection.GkProjection").MaxwellianProjection,
	 Species = require "App.Species.GkSpecies",
	 Source = require "App.Sources.GkSource",
	 Vlasov = require ("App.Species.VlasovSpecies"),
	 VmMaxwellianProjection = require ("App.Projection.VlasovProjection").MaxwellianProjection,
	 VmSource = require "App.Sources.VmSource",
      }
   end,

   IncompEuler = function ()
      App.label = "Incompressible Euler"
      return {
	 App = App,
         BasicBC = require ("App.BCs.FluidBasic").FluidBasic,
         AbsorbBC = require ("App.BCs.FluidBasic").FluidAbsorb,
         CopyBC = require ("App.BCs.FluidBasic").FluidCopy,
         ZeroFluxBC = require ("App.BCs.FluidBasic").FluidZeroFlux,
	 Diffusion = require "App.Collisions.Diffusion",
	 Field = require ("App.Field.GkField").GkField,
         Source = require "App.Sources.FluidSource",
	 Species = require "App.Species.IncompEulerSpecies",
      }
   end,

   HasegawaWakatani = function ()
      App.label = "Hasegawa-Wakatani"
      return {
	 App = App,
	 Field = require ("App.Field.GkField").GkField,
	 Species = require "App.Species.HasegawaWakataniSpecies",
	 Diffusion = require "App.Collisions.Diffusion",
      }
   end,

   VlasovMaxwell = function ()
      App.label = "Vlasov-Maxwell"
      return {
	 App = App,
<<<<<<< HEAD
         BasicBC    = require ("App.BCs.VlasovBasic").VlasovBasic,
         AbsorbBC   = require ("App.BCs.VlasovBasic").VlasovAbsorb,
         CopyBC     = require ("App.BCs.VlasovBasic").VlasovCopy,
         ConstantGainBC     = require ("App.BCs.VlasovEmission").VlasovConstantGain,
=======
         BasicBC = require ("App.BCs.VlasovBasic").VlasovBasic,
         AbsorbBC = require ("App.BCs.VlasovBasic").VlasovAbsorb,
         CopyBC = require ("App.BCs.VlasovBasic").VlasovCopy,
>>>>>>> 1f4df59f
         NeutralRecyclingBC = require "App.BCs.NeutralRecycling",
         OpenBC = require ("App.BCs.VlasovBasic").VlasovOpen,
         ReflectBC = require ("App.BCs.VlasovBasic").VlasovReflect,
         ZeroFluxBC = require ("App.BCs.VlasovBasic").VlasovZeroFlux,
         BronoldFehskeBC = require "App.BCs.BronoldFehskeReflection",
	 Species = require "App.Species.VlasovSpecies",
	 FuncSpecies = require "App.Species.FuncVlasovSpecies",
	 Field = require ("App.Field.MaxwellField").MaxwellField,
	 ExternalField = require ("App.Field.MaxwellField").ExternalMaxwellField,
	 FuncField = require ("App.Field.MaxwellField").ExternalMaxwellField, -- for backwards compat
	 FunctionProjection = require ("App.Projection.VlasovProjection").FunctionProjection,
	 MaxwellianProjection = require ("App.Projection.VlasovProjection").MaxwellianProjection,
	 BGKCollisions = require "App.Collisions.VmBGKCollisions",
	 LBOCollisions = require "App.Collisions.VmLBOCollisions",
	 BgkCollisions = require "App.Collisions.VmBGKCollisions",
	 LboCollisions = require "App.Collisions.VmLBOCollisions",
	 ChargeExchange = require "App.Collisions.VmChargeExchange",
	 Ionization = require "App.Collisions.VmIonization",
	 Diffusion = require "App.Collisions.Diffusion",
	 SteadySource = require "App.Sources.VmSteadyStateSource",
	 Source = require "App.Sources.VmSource",
      }
   end,
   
   PassiveAdvection = function ()
      App.label = "Passively-advected scalar fluid"
      return {
	 App = App,
         BasicBC = require ("App.BCs.FluidBasic").FluidBasic,
         AbsorbBC = require ("App.BCs.FluidBasic").FluidAbsorb,
         CopyBC = require ("App.BCs.FluidBasic").FluidCopy,
         ZeroFluxBC = require ("App.BCs.FluidBasic").FluidZeroFlux,
         TwistShiftBC = require "App.BCs.TwistShift",
	 Diffusion = require "App.Collisions.Diffusion",
         Source = require "App.Sources.FluidSource",
	 Species = require "App.Species.PassiveAdvectionSpecies",
      }
   end,
   
   EulerIso = function ()
      App.label = "Isothermal Euler"
      return {
        App = App,
         BasicBC = require ("App.BCs.FluidBasic").FluidBasic,
         AbsorbBC = require ("App.BCs.FluidBasic").FluidAbsorb,
         CopyBC = require ("App.BCs.FluidBasic").FluidCopy,
         ZeroFluxBC = require ("App.BCs.FluidBasic").FluidZeroFlux,
        Species = require "App.Species.EulerSpecies",
      }
   end,

   Moments = function ()
      -- this is a mere redirection to the stand-alone Moments App
      -- that wraps the G0 Moments App
      local App = require("App.Moments.Moments")
      return App
   end,
}<|MERGE_RESOLUTION|>--- conflicted
+++ resolved
@@ -888,16 +888,10 @@
       App.label = "Vlasov-Maxwell"
       return {
 	 App = App,
-<<<<<<< HEAD
          BasicBC    = require ("App.BCs.VlasovBasic").VlasovBasic,
          AbsorbBC   = require ("App.BCs.VlasovBasic").VlasovAbsorb,
          CopyBC     = require ("App.BCs.VlasovBasic").VlasovCopy,
          ConstantGainBC     = require ("App.BCs.VlasovEmission").VlasovConstantGain,
-=======
-         BasicBC = require ("App.BCs.VlasovBasic").VlasovBasic,
-         AbsorbBC = require ("App.BCs.VlasovBasic").VlasovAbsorb,
-         CopyBC = require ("App.BCs.VlasovBasic").VlasovCopy,
->>>>>>> 1f4df59f
          NeutralRecyclingBC = require "App.BCs.NeutralRecycling",
          OpenBC = require ("App.BCs.VlasovBasic").VlasovOpen,
          ReflectBC = require ("App.BCs.VlasovBasic").VlasovReflect,
