-- Gkyl ------------------------------------------------------------------------
--
-- Plasma solver on a Cartesian grid. Works in arbitrary CDIM/VDIM
-- (VDIM>=CDIM) with either Vlasov, gyrokinetic, fuilds and Maxwell,
-- Poisson or specified EM fields.
--
--    _______     ___
-- + 6 @ |||| # P ||| +
--------------------------------------------------------------------------------

local Alloc            = require "Alloc"
local AllocShared      = require "AllocShared"
local Basis            = require "Basis"
local Collisions       = require "App.Collisions"
local DataStruct       = require "DataStruct"
local DecompRegionCalc = require "Lib.CartDecomp"
local Field            = require "App.Field"
local Grid             = require "Grid"
local Lin              = require "Lib.Linalg"
local LinearTrigger    = require "Lib.LinearTrigger"
local Logger           = require "Lib.Logger"
local Mpi              = require "Comm.Mpi"
local Projection       = require "App.Projection"
local Proto            = require "Lib.Proto"
local Sources          = require "App.Sources"
local Species          = require "App.Species"
local Time             = require "Lib.Time"
local date             = require "xsys.date"
local lfs              = require "lfs"
local lume             = require "Lib.lume"
local xsys             = require "xsys"

-- Function to create basis functions.
local function createBasis(nm, ndim, polyOrder)
   if nm == "serendipity" then
      return Basis.CartModalSerendipity { ndim = ndim, polyOrder = polyOrder }
   elseif nm == "maximal-order" then
      return Basis.CartModalMaxOrder { ndim = ndim, polyOrder = polyOrder }
   elseif nm == "tensor" then
      return Basis.CartModalTensor { ndim = ndim, polyOrder = polyOrder }
   end
end

-- Function to check if file exists.
local function file_exists(name)
   if lfs.attributes(name) then return true else return false end
end

-- Top-level method to build application "run" method.
local function buildApplication(self, tbl)
   local log = Logger {
      logToFile = xsys.pickBool(tbl.logToFile, true)
   }
      
   log(date(false):fmt()); log("\n") -- Time-stamp for sim start.
   if GKYL_HG_CHANGESET then
      log(string.format("Gkyl built with %s\n", GKYL_HG_CHANGESET))
   end
   if GKYL_BUILD_DATE then
      log(string.format("Gkyl built on %s\n", GKYL_BUILD_DATE))
   end

   -- Function to warn user about default values.
   local function warnDefault(varVal, varNm, default)
      if varVal then return varVal end
      log(string.format(" ** WARNING: %s not specified, assuming %s\n", varNm, tostring(default)))
      return default
   end

   log("Initializing PlasmaOnCartGrid simulation ...\n")
   local tmStart = Time.clock()

   local cdim = #tbl.lower -- Configuration space dimensions.
   assert(cdim == #tbl.upper, "upper should have exactly " .. cdim .. " entries")
   assert(cdim == #tbl.cells, "cells should have exactly " .. cdim .. " entries")

   -- Basis function name.
   local basisNm = tbl.basis and tbl.basis or "serendipity"
   if basisNm ~= "serendipity" and basisNm ~= "maximal-order" and basisNm ~= "tensor" then
      assert(false, "Incorrect basis type " .. basisNm .. " specified")
   end

   -- FV methods don't need to specify polyOrder.
   local polyOrder = tbl.polyOrder and tbl.polyOrder or 0 -- Polynomial order.

   -- Create basis function for configuration space.
   local confBasis = createBasis(basisNm, cdim, polyOrder)

   -- I/O method
   local ioMethod = tbl.ioMethod and tbl.ioMethod or "MPI"
   if ioMethod ~= "POSIX" and ioMethod ~= "MPI" then
      assert(false, "ioMethod must be one of 'MPI' or 'POSIX'. Provided '" .. ioMethod .. "' instead")
   end

   local goodStepperNames = { "rk1", "rk2", "rk3", "rk3s4", "fvDimSplit" }
   -- Time-stepper.
   local timeStepperNm = warnDefault(tbl.timeStepper, "timeStepper", "rk3")
   if not lume.find(goodStepperNames, timeStepperNm) then
      assert(false, "Incorrect timeStepper type " .. timeStepperNm .. " specified")
   end

   -- CFL fractions for various steppers
   local stepperCFLFracs = { rk1 = 1.0, rk2 = 1.0, rk3 = 1.0, rk3s4 = 2.0, fvDimSplit = 1.0 }

   local cflFrac = tbl.cflFrac
   -- Compute CFL fraction if not specified
   if  cflFrac == nil then
      cflFrac = stepperCFLFracs[timeStepperNm]
   end

   -- Number of fields needed for each stepper type
   local stepperNumFields = { rk1 = 3, rk2 = 3, rk3 = 3, rk3s4 = 4, fvDimSplit = 3 }

   -- Parallel decomposition stuff.
   local useShared = xsys.pickBool(tbl.useShared, false)   
   local decompCuts = tbl.decompCuts
   if tbl.decompCuts then
      assert(cdim == #tbl.decompCuts, "decompCuts should have exactly " .. cdim .. " entries")
   else
      if not useShared then
	 -- if not specified and not using shared, construct a
	 -- decompCuts automatically
	 local numRanks = Mpi.Comm_size(Mpi.COMM_WORLD)
	 decompCuts = DecompRegionCalc.makeCuts(cdim, numRanks, tbl.cells)
      else
	 assert(false, "Must specify decompCuts when useShared = true")
      end
   end

   -- Extract periodic directions.
   local periodicDirs = {}
   if tbl.periodicDirs then
      for i, d in ipairs(tbl.periodicDirs) do
	 if d<1 or d>cdim then
	    assert(false, "Directions in periodicDirs table should be 1 (for X), 2 (for Y) or 3 (for Z)")
	 end
	 periodicDirs[i] = d
      end
   end

<<<<<<< HEAD
   -- configuration space decomp object (eventually, this will be
   -- slaved to the phase-space decomp)
   local decomp = DecompRegionCalc.CartProd {
      cuts = decompCuts,
      useShared = useShared,
   }

   -- pick grid ctor based on uniform/non-uniform grid
   local GridConstructor = Grid.RectCart
   if tbl.coordinateMap then
      GridConstructor = Grid.NonUniformRectCart
   elseif tbl.mapc2p then 
      GridConstructor = Grid.MappedCart
   end
   -- setup configuration space grid
   local confGrid = GridConstructor {
      lower = tbl.lower,
      upper = tbl.upper,
      cells = tbl.cells,
      periodicDirs = periodicDirs,
      decomposition = decomp,
      mappings = tbl.coordinateMap,
      mapc2p = tbl.mapc2p,
   }
   --confGrid:write("grid.bp")


   -- read in information about each species
=======
   -- Read in information about each species.
>>>>>>> 5e30e420
   local species = {}
   for nm, val in pairs(tbl) do
      if Species.SpeciesBase.is(val) then
	 species[nm] = val
	 species[nm]:setName(nm)
	 species[nm]:setIoMethod(ioMethod)
	 val:fullInit(tbl) -- Initialize species.
      end
   end

<<<<<<< HEAD
   -- set up each species
=======
   -- Setup each species.
>>>>>>> 5e30e420
   for _, s in pairs(species) do
      -- set up conf grid and basis
      s:setConfGrid(confGrid)
      s:setConfBasis(confBasis)
      -- set up phase grid and basis
      s:createGrid(confGrid)
      s:createBasis(basisNm, polyOrder)
      s:alloc(stepperNumFields[timeStepperNm])
   end

   -- Read in information about each species.
   local sources = {}
   for nm, val in pairs(tbl) do
      if Sources.SourceBase.is(val) then
	 sources[nm] = val
	 sources[nm]:setName(nm)
	 val:fullInit(tbl) -- Initialize sources.
      end
   end

<<<<<<< HEAD
   -- add grid to app object
   self._confGrid = confGrid
=======
   -- Configuration space decomp object (eventually, this will be
   -- slaved to the phase-space decomp).
   local decomp = DecompRegionCalc.CartProd {
      cuts = decompCuts,
      useShared = useShared,
   }

   -- Pick grid ctor based on uniform/non-uniform grid.
   local GridConstructor = Grid.RectCart
   if tbl.coordinateMap then
      GridConstructor = Grid.NonUniformRectCart
   end
   -- Setup configuration space grid.
   local grid = GridConstructor {
      lower = tbl.lower,
      upper = tbl.upper,
      cells = tbl.cells,
      periodicDirs = periodicDirs,
      decomposition = decomp,
      mappings = tbl.coordinateMap,
   }

   -- Add grid to app object.
   self._confGrid = grid

   -- Set conf grid for each species.
   for _, s in pairs(species) do
      s:setConfGrid(grid)
      s:alloc(stepperNumFields[timeStepperNm])
   end
>>>>>>> 5e30e420

   -- Set conf grid for each source.
   for _, s in pairs(sources) do
      s:setConfGrid(confGrid)
   end   

   local cflMin = GKYL_MAX_DOUBLE
   -- Compute CFL numbers.
   for _, s in pairs(species) do
      local ndim = s:getNdim()
      local myCfl = tbl.cfl and tbl.cfl or cflFrac/(2*polyOrder+1)
      cflMin = math.min(cflMin, myCfl)
      s:setCfl(cflMin)
   end

   local function completeFieldSetup(fld)
      fld:fullInit(tbl) -- Complete initialization.
      fld:setIoMethod(ioMethod)
      fld:setBasis(confBasis)
      fld:setGrid(confGrid)
      do
	 local myCfl = tbl.cfl and tbl.cfl or cflFrac/(2*polyOrder+1)
	 if fld.isElliptic then
	    myCfl = tbl.cfl and tbl.cfl or cflFrac/(cdim*(2*polyOrder+1))
	 end
	 cflMin = math.min(cflMin, myCfl)
	 fld:setCfl(myCfl)
      end
      log(string.format("Using CFL number %g\n", cflMin))
      
      -- Allocate field data.
      fld:alloc(stepperNumFields[timeStepperNm])

      -- Initialize field solvers and diagnostics.
      fld:createDiagnostics()
   end

   -- Setup information about fields: if this is not specified, it is
   -- assumed there are no force terms (neutral particles).
   local field = nil
   local nfields = 0
   for _, val in pairs(tbl) do
      if Field.FieldBase.is(val) then
        field = val
        completeFieldSetup(field)
        nfields = nfields + 1
      end
   end
   assert(nfields<=1, "PlasmaOnCartGrid: can only specify one Field object!")
   if field == nil then field = Field.NoField {} end

   -- Initialize funcField, which is sometimes needed to initialize species.
   local funcField = nil
   nfields = 0
   for _, val in pairs(tbl) do
      if Field.FuncFieldBase.is(val) then
        funcField = val
        completeFieldSetup(funcField)
        nfields = nfields + 1
      end
   end
   assert(nfields<=1, "PlasmaOnCartGrid: can only specify one FuncField object!")
   if funcField == nil then funcField = Field.NoField {} end
   funcField:createSolver()
   funcField:initField()
   
   -- Initialize species solvers and diagnostics.
   for nm, s in pairs(species) do
      local hasE, hasB = field:hasEB()
      local funcHasE, funcHasB = funcField:hasEB()
      s:initCrossSpeciesCoupling(species)    -- Call this before createSolver if updaters are all created in createSolver.
      s:createSolver(hasE or funcHasE, hasB or funcHasB, funcField)
      s:initDist()
      s:createDiagnostics()
   end

   -- Initialize source solvers.
   for nm, s in pairs(sources) do
      s:createSolver(species, field)
   end   

   -- Compute the coupling moments.
   for nm, s in pairs(species) do
      s:clearMomentFlags(species)
      s:calcCouplingMoments(0.0, 1)
   end
   -- Initialize field (sometimes requires species to have been initialized).
   field:createSolver(species, funcField)
   field:initField(species)

   -- Apply species BCs.
   for nm, s in pairs(species) do
      -- This is a dummy forwardEuler call because some BCs require 
      -- auxFields to be set, which is controlled by species solver.
      s:advance(0, species, {field, funcField}, 1, 2)
      s:applyBc(0, s:rkStepperFields()[1])
   end

   -- Function to write data to file.
   local function writeData(tCurr, force)
      for _, s in pairs(species) do s:write(tCurr, force) end
      field:write(tCurr, force)
      funcField:write(tCurr, force)
   end

   -- Function to write restart frames to file.
   local function writeRestart(tCurr)
      for _, s in pairs(species) do s:writeRestart(tCurr) end
      field:writeRestart(tCurr)
      funcField:writeRestart(tCurr)
   end

   -- Function to read from restart frame.
   local function readRestart() --> Time at which restart was written.
      local rTime = 0.0
      -- Read fields first, in case needed for species init or BCs.
      field:readRestart()
      funcField:readRestart()
      for _, s in pairs(species) do
         -- This is a dummy forwardEuler call because some BCs require 
         -- auxFields to be set, which is controlled by species solver.
         s:advance(0, species, {field, funcField}, 1, 2)
	 rTime = s:readRestart()
      end
      return rTime
   end

   local tStart = 0.0 -- By default start at t=0.
   if GKYL_COMMANDS[1] == "restart" then
      -- Give everyone a chance to adjust ICs based on restart frame
      -- and adjust tStart accordingly.
      tStart = readRestart()
   else
      writeData(0.0) -- Write initial conditions.
   end

   -- Determine whether we need two steps in forwardEuler.
   local nstep = 1
   if field.nstep ~= nil then nstep = field.nstep end

   -- Various functions to copy/increment fields.
   local function copy(outIdx, aIdx)
      for nm, s in pairs(species) do
         s:copyRk(outIdx, aIdx)
      end
      field:copyRk(outIdx, aIdx)
   end
   local function combine(outIdx, a, aIdx, ...)
      for nm, s in pairs(species) do
         s:combineRk(outIdx, a, aIdx, ...)
      end
      field:combineRk(outIdx, a, aIdx, ...)
   end
   local function applyBc(tCurr, idx)
      for nm, s in pairs(species) do
         s:applyBcIdx(tCurr, idx)
      end
      field:applyBcIdx(tCurr, idx)
   end

   -- Function to take a single forward-euler time-step.
   local function forwardEuler(tCurr, dt, inIdx, outIdx)
      local calcCflFlag = false
      local dtSuggested
      if dt == nil then calcCflFlag = true end
      field:clearCFL()
      for nm, s in pairs(species) do
         s:clearCFL()
         s:clearMomentFlags(species)
      end

      -- Compute functional field (if any).
      funcField:advance(tCurr)
      
      for nm, s in pairs(species) do
	 -- Compute moments needed in coupling with fields and
	 -- collisions (the species should update internal datastructures). 
         s:calcCouplingMoments(tCurr, inIdx)
      end

      -- Update EM field.
      -- Note that this can be either an elliptic solve, which updates inIdx
      -- or a hyperbolic solve, which updates outIdx = RHS, or a combination of both.
      field:advance(tCurr, species, inIdx, outIdx)

      -- Update species.
      for nm, s in pairs(species) do
         s:advance(tCurr, species, {field, funcField}, inIdx, outIdx)
      end

      -- Some systems (e.g. EM GK) require additional step(s) to complete the forward Euler.
      for istep = 2, nstep do      
         -- Update EM field.. step 2 (if necessary). 
         -- Note: no calcCouplingMoments call because field:forwardEulerStep2
         -- either reuses already calculated moments, or other moments are
         -- calculated in field:forwardEulerStep2.
         local advanceString = "advanceStep" .. istep
         field[advanceString](field, tCurr, species, inIdx, outIdx)

         -- Update species.. step 2 (if necessary).
         for nm, s in pairs(species) do
            s[advanceString](s, tCurr, species, {field, funcField}, inIdx, outIdx)
         end
      end

      if calcCflFlag then
         dtSuggested = tbl.tEnd - tCurr + 1e-20
         if tbl.maximumDt then dtSuggested = math.min(dtSuggested, tbl.maximumDt) end
         
         dtSuggested = math.min(dtSuggested, field:suggestDt())
         for nm, s in pairs(species) do
            dtSuggested = math.min(dtSuggested, s:suggestDt())
         end
      else 
         dtSuggested = dt -- From argument list.
         -- If calcCflFlag not being used, need to barrier before doing the RK combine.
         -- When running with calcCflFlag, an all-reduce is done on the time-step to find
         -- the smallest time step, giving us an implicit barrier before we combine RK steps.
         Mpi.Barrier(self._confGrid:commSet().sharedComm)
      end
      -- Take forward Euler step in fields and species
      -- NOTE: order of these arguments matters... outIdx must come before inIdx.
      combine(outIdx, dtSuggested, outIdx, 1.0, inIdx)
      applyBc(tCurr, outIdx)

      return dtSuggested
   end

   -- Various time-steppers. See gkyl docs for formulas for various
   -- SSP-RK schemes:
   -- http://gkyl.readthedocs.io/en/latest/dev/ssp-rk.html
   local timeSteppers = {}
   local stepperTime = 0.0

   -- Function to advance solution using RK1 scheme (UNSTABLE! Only for testing).
   function timeSteppers.rk1(tCurr)
      local dt = forwardEuler(tCurr, nil, 1, 2)
      local tm = Time.clock()
      copy(1, 2)
      stepperTime = stepperTime + (Time.clock() - tm)

      return true, dt
   end

   -- Function to advance solution using SSP-RK2 scheme (mildly
   -- unstable and in general should not be used).
   function timeSteppers.rk2(tCurr)
      -- RK stage 1.
      local dt = forwardEuler(tCurr, nil, 1, 2)

      -- RK stage 2.
      forwardEuler(tCurr+dt, dt, 2, 3)
      local tm = Time.clock()
      combine(2, 1.0/2.0, 1, 1.0/2.0, 3)
      copy(1, 2)
      stepperTime = stepperTime + (Time.clock() - tm)

      return true, dt
   end

   -- Function to advance solution using SSP-RK3 scheme.
   function timeSteppers.rk3(tCurr)
      -- RK stage 1.
      local dt = forwardEuler(tCurr, nil, 1, 2)

      -- RK stage 2.
      forwardEuler(tCurr+dt, dt, 2, 3)
      local tm = Time.clock()
      combine(2, 3.0/4.0, 1, 1.0/4.0, 3)
      stepperTime = stepperTime + (Time.clock() - tm)

      -- RK stage 3.
      forwardEuler(tCurr+dt/2, dt, 2, 3)
      tm = Time.clock()
      combine(2, 1.0/3.0, 1, 2.0/3.0, 3)
      copy(1, 2)
      stepperTime = stepperTime + (Time.clock() - tm)

      return true, dt
   end

   -- Function to advance solution using 4-stage SSP-RK3 scheme.
   function timeSteppers.rk3s4(tCurr)
      -- RK stage 1.
      local dt = forwardEuler(tCurr, nil, 1, 2)
      local tm = Time.clock()
      combine(3, 1.0/2.0, 1, 1.0/2.0, 2)
      stepperTime = stepperTime + (Time.clock() - tm)

      -- RK stage 2.
      forwardEuler(tCurr+dt/2, dt, 3, 4)
      tm = Time.clock()
      combine(2, 1.0/2.0, 3, 1.0/2.0, 4)
      stepperTime = stepperTime + (Time.clock() - tm)

      -- RK stage 3.
      forwardEuler(tCurr+dt, dt, 2, 3)
      tm = Time.clock()
      combine(4, 2.0/3.0, 1, 1.0/6.0, 2, 1.0/6.0, 3)
      stepperTime = stepperTime + (Time.clock() - tm)

      -- RK stage 4.
      forwardEuler(tCurr+dt/2, dt, 4, 3)
      tm = Time.clock()
      combine(1, 1.0/2.0, 4, 1.0/2.0, 3)
      stepperTime = stepperTime + (Time.clock() - tm)

      return true, dt
   end

   -- Update solution in specified direction.
   local function updateInDirection(dir, tCurr, dt, tryInv)
      local status, dtSuggested = true, GKYL_MAX_DOUBLE
      local fIdx = { {1,2}, {2,1}, {1,2} } -- For indexing inp/out fields.

      local tryInv_next = {}
      -- Update species.
      for nm, s in pairs(species) do
	 local vars = s:rkStepperFields()
	 local inp, out = vars[fIdx[dir][1]], vars[fIdx[dir][2]]
	 local myStatus, myDtSuggested, myTryInv = s:updateInDirection(
	    dir, tCurr, dt, inp, out, tryInv[s])
	 tryInv_next[s] = myTryInv
	 status =  status and myStatus
	 dtSuggested = math.min(dtSuggested, myDtSuggested)
      end
      do
	 -- Update field.
	 local vars = field:rkStepperFields()
	 local inp, out = vars[fIdx[dir][1]], vars[fIdx[dir][2]]
	 local myStatus, myDtSuggested = field:updateInDirection(dir, tCurr, dt, inp, out)
	 status =  status and myStatus
	 dtSuggested = math.min(dtSuggested, myDtSuggested)
      end

      return status, dtSuggested, tryInv_next
   end

   -- Update sources.
   local function updateSource(dataIdx, tCurr, dt)
      -- Make list of species data to operate on.
      local speciesVar = {}
      for nm, s in pairs(species) do
	 speciesVar[nm] = s:rkStepperFields()[dataIdx]
      end
      -- Field data to operate on.
      local fieldVar = field:rkStepperFields()[dataIdx]

      local status, dtSuggested = true, GKYL_MAX_DOUBLE
      -- Update sources.
      for nm, s in pairs(sources) do
	 local myStatus, myDtSuggested = s:updateSource(tCurr, dt, speciesVar, fieldVar)
	 status =  status and myStatus
	 dtSuggested = math.min(dtSuggested, myDtSuggested)
      end

      return status, dtSuggested
   end

   -- Function to advance solution using FV dimensionally split scheme.
   function timeSteppers.fvDimSplit(tCurr, dt, tryInv)
      local status, dtSuggested = true, GKYL_MAX_DOUBLE
      local fIdx = { {1,2}, {2,1}, {1,2} } -- For indexing inp/out fields.

      -- Copy in case we need to take this step again.
      copy(3, 1)

      -- Update source by half time-step.
      do
	 local myStatus, myDtSuggested = updateSource(1, tCurr, dt/2)
	 status = status and myStatus
	 dtSuggested = math.min(dtSuggested, myDtSuggested)
      end

      -- Update solution in each direction.
      local isInv = true
      for d = 1, cdim do
	 local myStatus, myDtSuggested, myTryInv = updateInDirection(d, tCurr, dt, tryInv)
	 status =  status and myStatus
	 dtSuggested = math.min(dtSuggested, myDtSuggested)
	 if not status then
	    log(" ** Time step too large! Aborting this step!")
	    break
	 else
	    -- If an updated species is invalid, plan to use lax flux for THIS
	    -- species in the re-taken step.
	    for nm, s in pairs(species) do
	       if myTryInv[s] then
		  isInv = false
		  tryInv[s] = true
		  log(string.format(
			 "\n ** Invalid values in %s; Will re-update using Lax flux!", nm))
	       end
	    end
	    -- Break the loop if any species is invalid.
	    if not isInv then
	       break
	    end
	 end
      end
      -- Is all species is valid, do not use lax in the next step.
      if isInv then
         for nm, s in pairs(species) do
            tryInv[s] = false
         end
      end

      -- Update source by half time-step.
      if status and isInv then
	 local myStatus, myDtSuggested
	 if fIdx[cdim][2] == 2 then
	    myStatus, myDtSuggested = updateSource(2, tCurr, dt/2)
	 else
	    myStatus, myDtSuggested = updateSource(1, tCurr, dt/2)
	 end
	 status = status and myStatus
	 dtSuggested = math.min(dtSuggested, myDtSuggested)
      end

      if not (status and isInv) then
	 copy(1, 3) -- Restore old solution in case of failure.
      else
	 -- If solution not already in field[1], copy for use in next
	 -- time-step.
	 if fIdx[cdim][2] == 2 then copy(1, 2) end
      end
      
      return status, dtSuggested, isInv
   end

   local tmEnd = Time.clock()
   log(string.format("Initializing completed in %g sec\n\n", tmEnd-tmStart))

   -- Read some info about restarts (default is to write restarts 1/5 of sim).
   local restartFrameEvery = tbl.restartFrameEvery and tbl.restartFrameEvery or 0.2
   local restartFrameAfter = tbl.restartFrameAfter and tbl.restartFrameAfter or GKYL_MAX_DOUBLE

   local dtTracker = DataStruct.DynVector {
      numComponents = 1,
   }
   local dtPtr = Lin.Vec(1)

   -- Return function that runs main simulation loop.
   return function(self)
      log("Starting main loop of PlasmaOnCartGrid simulation ...\n\n")
      local tStart, tEnd = tStart, tbl.tEnd

      -- Sanity check: don't run if not needed.
      if tStart >= tEnd then return end

      local maxDt = tbl.maximumDt and tbl.maximumDt or tEnd-tStart -- max time-step
      local initDt =  tbl.suggestedDt and tbl.suggestedDt or maxDt -- initial time-step
      local step = 1
      local tCurr = tStart
      local myDt = initDt

      -- Triggers for 10% and 1% loggers.
      local logTrigger = LinearTrigger(0, tEnd, 10)
      local logTrigger1p = LinearTrigger(0, tEnd, 100)
      local tenth = 0
      if tStart > 0 then
	 tenth = math.floor(tStart/tEnd*10)
      end

      -- Triggers for restarts.
      local restartTrigger = LinearTrigger(0.0, tEnd, math.floor(1/restartFrameEvery))
      local nRestart = 0
      -- Function to check if restart frame should happen.
      local function checkWriteRestart(t)
	 if restartTrigger(t) then
	    if nRestart > 1 then return true end
	 end
	 nRestart = nRestart+1
	 return false
      end

      local p1c = 0
      if tStart > 0 then
	 p1c = math.floor(tStart/tEnd*100) % 10
      end

      local logCount = 0 -- This is needed to avoid initial log message.
      -- For writing out log messages.
      local function writeLogMessage(tCurr)
	 if logTrigger(tCurr) then
	    if logCount > 0 then
	       log (string.format(
		       " Step %5d at time %g. Time step %g. Completed %g%s\n", step, tCurr, myDt, tenth*10, "%"))
	    else
	       logCount = logCount+1
	    end
	    tenth = tenth+1
	 end
	 if logTrigger1p(tCurr) then
	    log(string.format("%d", p1c))
	    p1c = (p1c+1)%10
	 end
      end

      local tmSimStart = Time.clock()
      local first = true
      local failcount = 0
      local stopfile = GKYL_OUT_PREFIX .. ".stop"

      -- For the fvDimSplit updater, tryInv contains for indicators for each
      -- species whether the domain-invariant equation should be used in the
      -- next step; they might be changed during fvDimSplit calls.
      local tryInv = {}
      for _, s in pairs(species) do
         tryInv[s] = false
      end
      local isInv = true
      -- Main simulation loop.
      while true do
	 -- Call time-stepper.
         local status, dtSuggested
         if timeStepperNm == "fvDimSplit" then
	    status, dtSuggested, isInv = timeSteppers[timeStepperNm](tCurr, myDt, tryInv)
         else
            status, myDt = timeSteppers[timeStepperNm](tCurr)
            dtSuggested = myDt
         end
    
         -- If stopfile exists, break.
         if (file_exists(stopfile)) then
            writeData(tCurr+myDt, true)
            writeRestart(tCurr+myDt)
            break
         end

	 -- Check status and determine what to do next.
	 if status and isInv then
            if first then 
               log(string.format(" Step 0 at time %g. Time step %g. Completed 0%%\n", tCurr, myDt))
               initDt = math.min(maxDt, dtSuggested); first = false
            end
            -- Track dt.
            dtPtr:data()[0] = myDt
            dtTracker:appendData(tCurr+myDt, dtPtr)
            -- Write log
	    writeLogMessage(tCurr+myDt)
	    -- We must write data first before calling writeRestart in
	    -- order not to mess up numbering of frames on a restart.
	    writeData(tCurr+myDt)
	    if checkWriteRestart(tCurr+myDt) then
	       writeRestart(tCurr+myDt)
               dtTracker:write(string.format("dt.bp"), tCurr+myDt, step, false)
	    end	    
	    
	    tCurr = tCurr + myDt
	    myDt = math.min(dtSuggested, maxDt)
	    step = step + 1
	    if (tCurr >= tEnd) then
	       break
	    end
	 elseif not status then
	    log (string.format(" ** Time step %g too large! Will retake with dt %g\n", myDt, dtSuggested))
	    myDt = dtSuggested
	 elseif not isInv then
	    log (string.format(" ** Invalid values detected! Will retake with dt %g\n", dtSuggested))
	    myDt = dtSuggested
	 end

         if (myDt < 1e-4*initDt) then 
            failcount = failcount + 1
            log(string.format("WARNING: Timestep dt = %g is below 1e-4*initDt. Fail counter = %d...\n", myDt, failcount))
            if failcount > 20 then
               writeData(tCurr+myDt, true)
               dtTracker:write(string.format("dt.bp"), tCurr+myDt, step, false)
               log(string.format("ERROR: Timestep below 1e-4*initDt for 20 consecutive steps. Exiting...\n"))
               break
            end
         else
            failcount = 0
         end
      end
      local tmSimEnd = Time.clock()

      -- Compute time spent in various parts of code.
      local tmSlvr = 0.0
      for _, s in pairs(species) do
	 tmSlvr = tmSlvr+s:totalSolverTime()
      end

      local tmMom, tmIntMom, tmBc, tmColl = 0.0, 0.0, 0.0, 0.0
      local tmCollMom = 0.0
      for _, s in pairs(species) do
         tmMom = tmMom + s:momCalcTime()
         tmIntMom = tmIntMom + s:intMomCalcTime()
         tmBc = tmBc + s:totalBcTime()
         if s.collisions then
	    for _, c in pairs(s.collisions) do
	       tmColl = tmColl + c:slvrTime()
               tmCollMom = tmCollMom + c:momTime()
	    end
         end
      end

      local tmSrc = 0.0
      for _, s in pairs(sources) do
         tmSrc = tmSrc + s:totalTime()
      end

      local tmTotal = tmSimEnd-tmSimStart
      local tmAccounted = 0.0
      log(string.format("\nTotal number of time-steps %s\n", step))
      log(string.format(
	     "Number of barriers %d barriers (%g barriers/step)\n\n",
	     Mpi.getNumBarriers(), Mpi.getNumBarriers()/step))
      
      log(string.format(
	     "Solver took				%9.5f sec   (%7.6f s/step)   (%6.3f%%)\n",
	     tmSlvr, tmSlvr/step, 100*tmSlvr/tmTotal))
      tmAccounted = tmAccounted + tmSlvr
      log(string.format(
	     "Solver BCs took 			%9.5f sec   (%7.6f s/step)   (%6.3f%%)\n",
	     tmBc, tmBc/step, 100*tmBc/tmTotal))
      tmAccounted = tmAccounted + tmBc
      log(string.format(
	     "Field solver took 			%9.5f sec   (%7.6f s/step)   (%6.3f%%)\n",
	     field:totalSolverTime(), field:totalSolverTime()/step, 100*field:totalSolverTime()/tmTotal))
      tmAccounted = tmAccounted + field:totalSolverTime()
      log(string.format(
	     "Field solver BCs took			%9.5f sec   (%7.6f s/step)   (%6.3f%%)\n",
	     field:totalBcTime(), field:totalBcTime()/step, 100*field:totalBcTime()/tmTotal))
      tmAccounted = tmAccounted + field:totalBcTime()
      log(string.format(
	     "Function field solver took		%9.5f sec   (%7.6f s/step)   (%6.3f%%)\n",
	     funcField:totalSolverTime(), funcField:totalSolverTime()/step, 100*funcField:totalSolverTime()/tmTotal))
      tmAccounted = tmAccounted + funcField:totalSolverTime()
      log(string.format(
	     "Moment calculations took		%9.5f sec   (%7.6f s/step)   (%6.3f%%)\n",
	     tmMom, tmMom/step, 100*tmMom/tmTotal))
      tmAccounted = tmAccounted + tmMom
      log(string.format(
	     "Integrated moment calculations took	%9.5f sec   (%7.6f s/step)   (%6.3f%%)\n",
	     tmIntMom, tmIntMom/step, 100*tmIntMom/tmTotal))
      tmAccounted = tmAccounted + tmIntMom
      log(string.format(
	     "Field energy calculations took		%9.5f sec   (%7.6f s/step)   (%6.3f%%)\n",
	     field:energyCalcTime(), field:energyCalcTime()/step, 100*field:energyCalcTime()/tmTotal))
      tmAccounted = tmAccounted + field:energyCalcTime()
      log(string.format(
	     "Collision solver(s) took		%9.5f sec   (%7.6f s/step)   (%6.3f%%)\n",
	     tmColl, tmColl/step, 100*tmColl/tmTotal))
      tmAccounted = tmAccounted + tmColl
      log(string.format(
	     "Collision moments(s) took		%9.5f sec   (%7.6f s/step)   (%6.3f%%)\n",
	     tmCollMom, tmCollMom/step, 100*tmCollMom/tmTotal))
      tmAccounted = tmAccounted + tmCollMom
      log(string.format(
	     "Source updaters took 			%9.5f sec   (%7.6f s/step)   (%6.3f%%)\n",
	     tmSrc, tmSrc/step, 100*tmSrc/tmTotal))
      tmAccounted = tmAccounted + tmSrc
      log(string.format(
	     "Stepper combine/copy took		%9.5f sec   (%7.6f s/step)   (%6.3f%%)\n",
	     stepperTime, stepperTime/step, 100*stepperTime/tmTotal))
      log(string.format(
      	     "Time spent in barrier function		%9.5f sec   (%7.6f s/step)   (%6.f%%)\n",
      	     Mpi.getTimeBarriers(), Mpi.getTimeBarriers()/step, 100*Mpi.getTimeBarriers()/tmTotal))      
      tmAccounted = tmAccounted + stepperTime
      tmUnaccounted = tmTotal - tmAccounted
      log(string.format(
	     "[Unaccounted for]			%9.5f sec   (%7.6f s/step)   (%6.3f%%)\n\n",
	     tmUnaccounted, tmUnaccounted/step, 100*tmUnaccounted/tmTotal))
      
      log(string.format(
	     "Main loop completed in			%9.5f sec   (%7.6f s/step)   (%6.f%%)\n\n",
	     tmTotal, tmTotal/step, 100*tmTotal/tmTotal))      
      log(date(false):fmt()); log("\n") -- Time-stamp for sim end.

      if file_exists(stopfile) then os.remove(stopfile) end -- Clean up.
   end
end

-- PlasmaOnCartGrid application object.
local App = Proto()

function App:init(tbl)
   self._runApplication = buildApplication(self, tbl)
end

function App:getConfGrid()
   return self._confGrid
end

function App:run()
   -- By default command is "run".
   if #GKYL_COMMANDS == 0 then GKYL_COMMANDS[1] = "run" end

   -- Take action.
   if GKYL_COMMANDS[1] == "run" or GKYL_COMMANDS[1] == "restart" then
      return self:_runApplication()
   elseif GKYL_COMMANDS[1] == "init" then
      return function (...) end
   end
end

return {
   AdiabaticSpecies   = Species.AdiabaticSpecies,
   App                = App,
   FluidDiffusion     = Collisions.FluidDiffusion,
   FuncMaxwellField   = Field.FuncMaxwellField,
   FuncVlasovSpecies  = Species.FuncVlasovSpecies,
   GkBGKCollisions    = Collisions.GKLBOCollisions,   
   GkField            = Field.GkField,
   GkGeometry         = Field.GkGeometry,
   GkLBOCollisions    = Collisions.GkLBOCollisions,
   GkSpecies          = Species.GkSpecies,
   HamilVlasovSpecies = Species.HamilVlasovSpecies,
   IncompEulerSpecies = Species.IncompEulerSpecies,
   MaxwellField       = Field.MaxwellField,
   MomentSpecies      = Species.MomentSpecies,
   NoField            = Field.NoField,
   Projection         = Projection,
   VlasovSpecies      = Species.VlasovSpecies,
   VmBGKCollisions    = Collisions.VmLBOCollisions,   
   VmLBOCollisions    = Collisions.VmLBOCollisions,
   VoronovIonization  = Collisions.VoronovIonization,

   -- Valid pre-packaged species-field systems.
   Gyrokinetic = {
      App = App, Species = Species.GkSpecies, Field = Field.GkField, Geometry = Field.GkGeometry,
      FunctionProjection   = Projection.GkProjection.FunctionProjection, 
      MaxwellianProjection = Projection.GkProjection.MaxwellianProjection,
      BGKCollisions        = Collisions.GkBGKCollisions,
      LBOCollisions        = Collisions.GkLBOCollisions,
      BgkCollisions        = Collisions.GkBGKCollisions,
      LboCollisions        = Collisions.GkLBOCollisions,
      AdiabaticSpecies     = Species.AdiabaticSpecies,
   },
   IncompEuler = {
      App = App, Species = Species.IncompEulerSpecies, Field = Field.GkField,
      Diffusion = Collisions.FluidDiffusion,
   },
   VlasovMaxwell = {
      App = App, Species = Species.VlasovSpecies, FuncSpecies = Species.FuncVlasovSpecies,
      Field                = Field.MaxwellField,
      FunctionProjection   = Projection.VlasovProjection.FunctionProjection, 
      MaxwellianProjection = Projection.VlasovProjection.MaxwellianProjection,
      BGKCollisions        = Collisions.VmBGKCollisions,
      LBOCollisions        = Collisions.VmLBOCollisions,
      BgkCollisions        = Collisions.VmBGKCollisions,
      LboCollisions        = Collisions.VmLBOCollisions,
   },
   Moments = {
      App = App, Species = Species.MomentSpecies, Field = Field.MaxwellField,
      CollisionlessEmSource = Sources.CollisionlessEmSource,
      TenMomentRelaxSource  = Sources.TenMomentRelaxSource
   } 
}<|MERGE_RESOLUTION|>--- conflicted
+++ resolved
@@ -138,7 +138,6 @@
       end
    end
 
-<<<<<<< HEAD
    -- configuration space decomp object (eventually, this will be
    -- slaved to the phase-space decomp)
    local decomp = DecompRegionCalc.CartProd {
@@ -166,10 +165,7 @@
    --confGrid:write("grid.bp")
 
 
-   -- read in information about each species
-=======
    -- Read in information about each species.
->>>>>>> 5e30e420
    local species = {}
    for nm, val in pairs(tbl) do
       if Species.SpeciesBase.is(val) then
@@ -180,11 +176,7 @@
       end
    end
 
-<<<<<<< HEAD
-   -- set up each species
-=======
    -- Setup each species.
->>>>>>> 5e30e420
    for _, s in pairs(species) do
       -- set up conf grid and basis
       s:setConfGrid(confGrid)
@@ -205,41 +197,8 @@
       end
    end
 
-<<<<<<< HEAD
    -- add grid to app object
    self._confGrid = confGrid
-=======
-   -- Configuration space decomp object (eventually, this will be
-   -- slaved to the phase-space decomp).
-   local decomp = DecompRegionCalc.CartProd {
-      cuts = decompCuts,
-      useShared = useShared,
-   }
-
-   -- Pick grid ctor based on uniform/non-uniform grid.
-   local GridConstructor = Grid.RectCart
-   if tbl.coordinateMap then
-      GridConstructor = Grid.NonUniformRectCart
-   end
-   -- Setup configuration space grid.
-   local grid = GridConstructor {
-      lower = tbl.lower,
-      upper = tbl.upper,
-      cells = tbl.cells,
-      periodicDirs = periodicDirs,
-      decomposition = decomp,
-      mappings = tbl.coordinateMap,
-   }
-
-   -- Add grid to app object.
-   self._confGrid = grid
-
-   -- Set conf grid for each species.
-   for _, s in pairs(species) do
-      s:setConfGrid(grid)
-      s:alloc(stepperNumFields[timeStepperNm])
-   end
->>>>>>> 5e30e420
 
    -- Set conf grid for each source.
    for _, s in pairs(sources) do
