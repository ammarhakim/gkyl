--- conflicted
+++ resolved
@@ -857,14 +857,7 @@
          end
       end
 
-<<<<<<< HEAD
-      local tmSrc = 0.0
-      for _, s in lume.orderedIter(sources) do
-         tmSrc = tmSrc + s:totalTime()
-      end
-=======
-      for _, s in pairs(sources) do tmSrc = tmSrc + s:totalTime() end
->>>>>>> 857b6797
+      for _, s in lume.orderedIter(sources) do tmSrc = tmSrc + s:totalTime() end
 
       local tmTotal = tmSimEnd-tmSimStart
       local tmAccounted = 0.0
