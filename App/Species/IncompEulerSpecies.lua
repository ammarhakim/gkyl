-- Gkyl ------------------------------------------------------------------------
--
-- Incompressible Euler equation in 2D.
--
--    _______     ___
-- + 6 @ |||| # P ||| +
--------------------------------------------------------------------------------

local DataStruct    = require "DataStruct"
local FluidSpecies  = require "App.Species.FluidSpecies"
local IncompEulerEq = require "Eq.IncompEuler"
local LinearDecomp  = require "Lib.LinearDecomp"
local Updater       = require "Updater"
local Mpi           = require "Comm.Mpi"
local Proto         = require "Lib.Proto"

local IncompEulerSpecies = Proto(FluidSpecies)

local SP_BC_ABSORB   = 1
local SP_BC_COPY     = 2
local SP_BC_ZEROFLUX = 3
IncompEulerSpecies.bcAbsorb   = SP_BC_ABSORB   -- Absorb.
IncompEulerSpecies.bcCopy     = SP_BC_COPY
IncompEulerSpecies.bcZeroFlux = SP_BC_ZEROFLUX -- Zero flux.

function IncompEulerSpecies:fullInit(appTbl)
   IncompEulerSpecies.super.fullInit(self, appTbl)

   self.nMoments = 1
end

function IncompEulerSpecies:appendBoundaryConditions(dir, edge, bcType)
   -- Need to wrap member functions so that self is passed.
   local function bcAbsorbFunc(...) return self:bcAbsorbFunc(...) end
   local function bcCopyFunc(...) return self:bcCopyFunc(...) end

   if bcType == SP_BC_ABSORB then
      table.insert(self.boundaryConditions, self:makeBcUpdater(dir, vdir, edge, { bcAbsorbFunc }, "pointwise"))
   elseif bcType == SP_BC_COPY then
      table.insert(self.boundaryConditions, self:makeBcUpdater(dir, vdir, edge, { bcCopyFunc }, "pointwise"))
   elseif bcType == SP_BC_ZEROFLUX then
      table.insert(self.zeroFluxDirections, dir)
   else
      assert(false, "IncompEulerSpecies: Unsupported BC type!")
   end
end

function IncompEulerSpecies:createSolver(hasE, hasB)
   -- Run the FluidSpecies 'createSolver()' to initialize the
   -- collisions (diffusion) solver.
   IncompEulerSpecies.super.createSolver(self)

   -- Create updater to advance solution by one time-step.
   local eqn = IncompEulerEq {
      onGrid     = self.grid,
      basis      = self.basis,
      charge     = self.charge,
      positivity = self.positivity,
   }

   self.solver = Updater.HyperDisCont {
      onGrid             = self.grid,
      basis              = self.basis,
      cfl                = self.cfl,
      equation           = eqn,
      zeroFluxDirections = self.zeroFluxDirections,
   }
<<<<<<< HEAD
=======

   if self.positivity then 
      self.posRescaler = Updater.PositivityRescale {
         onGrid = self.grid,
         basis  = self.basis,
      }
   end
>>>>>>> 04a7c3b4
end

-- Nothing to calculate, just copy.
function IncompEulerSpecies:calcCouplingMoments(tCurr, rkIdx)
   local fIn = self:rkStepperFields()[rkIdx]
   self.couplingMoments:copy(fIn)
end

function IncompEulerSpecies:fluidMoments()
   return { self.couplingMoments }
end

-- For interfacing with GkField.
function IncompEulerSpecies:getNumDensity(rkIdx)
   if rkIdx == nil then return self.couplingMoments 
   else 
      self.couplingMoments:copy(self:rkStepperFields()[rkIdx])
      return self.couplingMoments
   end
end

function IncompEulerSpecies:suggestDt()
   -- Loop over local region.
   local grid = self.grid
   self.dt[0] = GKYL_MAX_DOUBLE
   local tId              = grid:subGridSharedId() -- Local thread ID.
   local localRange       = self.cflRateByCell:localRange()
   local localRangeDecomp = LinearDecomp.LinearDecompRange {
	 range = localRange, numSplit = grid:numSharedProcs() }

   for idx in localRangeDecomp:rowMajorIter(tId) do
      -- Calculate local min dt from local cflRates.
      self.cflRateByCell:fill(self.cflRateIdxr(idx), self.cflRatePtr)
      self.dt[0] = math.min(self.dt[0], self.cfl/self.cflRatePtr:data()[0])
   end

   -- All reduce to get global min dt.
   Mpi.Allreduce(self.dt, self.dtGlobal, 1, Mpi.DOUBLE, Mpi.MIN, grid:commSet().comm)

   return math.min(self.dtGlobal[0], GKYL_MAX_DOUBLE)
end

function IncompEulerSpecies:clearCFL()
   -- Clear cflRateByCell for next cfl calculation,
   self.cflRateByCell:clear(0.0)
end

return IncompEulerSpecies<|MERGE_RESOLUTION|>--- conflicted
+++ resolved
@@ -65,16 +65,6 @@
       equation           = eqn,
       zeroFluxDirections = self.zeroFluxDirections,
    }
-<<<<<<< HEAD
-=======
-
-   if self.positivity then 
-      self.posRescaler = Updater.PositivityRescale {
-         onGrid = self.grid,
-         basis  = self.basis,
-      }
-   end
->>>>>>> 04a7c3b4
 end
 
 -- Nothing to calculate, just copy.
