-- Gkyl ------------------------------------------------------------------------
--
-- App support code: FluidSpecies object
--
--    _______     ___
-- + 6 @ |||| # P ||| +
--------------------------------------------------------------------------------

local AdiosCartFieldIo = require "Io.AdiosCartFieldIo"
local Basis = require "Basis"
local Collisions = require "App.Collisions"
local DataStruct = require "DataStruct"
local DecompRegionCalc = require "Lib.CartDecomp"
local Grid = require "Grid"
local LinearTrigger = require "Lib.LinearTrigger"
local Mpi = require "Comm.Mpi"
local Proto = require "Lib.Proto"
local SpeciesBase = require "App.Species.SpeciesBase"
local Time = require "Lib.Time"
local Updater = require "Updater"
local ffi = require "ffi"
local xsys = require "xsys"

-- function to create basis functions
local function createBasis(nm, ndim, polyOrder)
   if nm == "serendipity" then
      return Basis.CartModalSerendipity { ndim = ndim, polyOrder = polyOrder }
   elseif nm == "maximal-order" then
      return Basis.CartModalMaxOrder { ndim = ndim, polyOrder = polyOrder }
   end
end

-- base class for kinetic species
local FluidSpecies = Proto(SpeciesBase)

-- this ctor simply stores what is passed to it and defers actual
-- construction to the fullInit() method below
function FluidSpecies:init(tbl)
   self.tbl = tbl
end

-- Actual function for initialization. This indirection is needed as
-- we need the app top-level table for proper initialization
function FluidSpecies:fullInit(appTbl)
   local tbl = self.tbl -- previously store table

   self.cfl =  0.1
   self.charge = tbl.charge and tbl.charge or 1.0
   self.mass = tbl.mass and tbl.mass or 1.0
   self.ioMethod = "MPI"
   self.evolve = xsys.pickBool(tbl.evolve, true) -- by default, evolve species
<<<<<<< HEAD
   self.basis = nil -- Will be set later
=======
   -- by default, do not write species if it is not evolved
   self.forceWrite = xsys.pickBool(tbl.forceWrite, false)
>>>>>>> 7e5e788f
   self.evolveCollisionless = xsys.pickBool(tbl.evolveCollisionless,
                                            self.evolve)
   self.evolveCollisions = xsys.pickBool(tbl.evolveCollisions, self.evolve)

   -- create triggers to write diagnostics
   if tbl.nDiagnosticFrame then
      self.diagIoTrigger = LinearTrigger(0, appTbl.tEnd, tbl.nDiagnosticFrame)
   else
      self.diagIoTrigger = LinearTrigger(0, appTbl.tEnd, appTbl.nFrame)
   end

   self.diagIoFrame = 0 -- frame number for diagnostics

   -- for storing integrated moments
   self.integratedMoments = nil -- allocated in alloc() method

   -- store initial condition function
   self.initFunc = tbl.init

   -- default to a single moment
   self.nMoments = 1
   self.nGhost = 1 -- default is 1 ghost-cell in each direction

   self.hasNonPeriodicBc = false -- to indicate if we have non-periodic BCs
   self.bcx, self.bcy, self.bcz = { }, { }, { }

   -- read in boundary conditions
   -- check to see if bc type is good is now done in createBc
   if tbl.bcx then
      self.bcx[1], self.bcx[2] = tbl.bcx[1], tbl.bcx[2]
      self.hasNonPeriodicBc = true
   end
   if tbl.bcy then
      self.bcy[1], self.bcy[2] = tbl.bcy[1], tbl.bcy[2]
      self.hasNonPeriodicBc = true
   end
   if tbl.bcz then
      self.bcz[1], self.bcz[2] = tbl.bcz[1], tbl.bcz[2]
      self.hasNonPeriodicBc = true
   end
   
   self.ssBc = {}
   if tbl.ssBc then
      self.ssBc[1] = tbl.ssBc[1]
   end

   self.boundaryConditions = { } -- list of Bcs to apply
   self.ssBoundaryConditions = { } -- list of stair-stepped Bcs to apply
   self.zeroFluxDirections = {}

   self.bcTime = 0.0 -- timer for BCs

   -- Collisions: currently used for a diffusion term.
   self.collisions = {}
   for nm, val in pairs(tbl) do
      if Collisions.CollisionsBase.is(val) then
         self.collisions[nm] = val
         self.collisions[nm]:setName(nm)
         val:setSpeciesName(self.name)
         val:fullInit(tbl)    -- Initialize collisions (diffusion).
      end
   end

   self.useShared = xsys.pickBool(appTbl.useShared, false)
   self.positivity = xsys.pickBool(tbl.applyPositivity, false)
   self.positivityDiffuse = xsys.pickBool(tbl.positivityDiffuse, self.positivity)
   self.positivityRescale = xsys.pickBool(tbl.positivityRescale, false)
   self.deltaF = xsys.pickBool(appTbl.deltaF, false)

   self.tCurr = 0.0
end

function FluidSpecies:getCharge() return self.charge end
function FluidSpecies:getMass() return self.mass end
function FluidSpecies:getEvolve() return self.evolve end

function FluidSpecies:getNdim()
   return self.ndim
end
function FluidSpecies:vdim()
   return 0
end
function FluidSpecies:setName(nm)
   self.name = nm
end
function FluidSpecies:setCfl(cfl)
   self.cfl = cfl
   for _, c in pairs(self.collisions) do
      c:setCfl(cfl)
   end
end
function FluidSpecies:setIoMethod(ioMethod)
   self.ioMethod = ioMethod
end
function FluidSpecies:setConfBasis(basis)
   self.basis = basis
   for _, c in pairs(self.collisions) do
      c:setConfBasis(basis)
   end
end
function FluidSpecies:setConfGrid(cgrid)
   self.grid = cgrid
   self.ndim = self.grid:ndim()
   for _, c in pairs(self.collisions) do
      c:setConfGrid(cgrid)
   end
end

function FluidSpecies:createGrid(cgrid)
   self.cdim = cgrid:ndim()
   self.ndim = self.cdim

   -- create decomposition
   local decompCuts = {}
   for d = 1, self.cdim do table.insert(decompCuts, cgrid:cuts(d)) end
   self.decomp = DecompRegionCalc.CartProd {
      cuts = decompCuts,
      useShared = self.useShared,
   }

   -- create computational domain
   local lower, upper, cells = {}, {}, {}
   for d = 1, self.cdim do
      table.insert(lower, cgrid:lower(d))
      table.insert(upper, cgrid:upper(d))
      table.insert(cells, cgrid:numCells(d))
   end
   self.grid = Grid.RectCart {
      lower = lower,
      upper = upper,
      cells = cells,
      periodicDirs = cgrid:getPeriodicDirs(),
      decomposition = self.decomp,
   }
end

function FluidSpecies:createBasis(nm, polyOrder)
end

function FluidSpecies:allocMoment()
   local m = DataStruct.Field {
      onGrid = self.grid,
      numComponents = self.basis:numBasis(),
      ghost = {self.nGhost, self.nGhost}
   }
   return m
end
function FluidSpecies:allocVectorMoment(dim)
   local m = DataStruct.Field {
      onGrid = self.grid,
      numComponents = self.basis:numBasis()*dim,
      ghost = {self.nGhost, self.nGhost}
   }
   return m
end

function FluidSpecies:allocMomCouplingFields()
   return {self:allocVectorMoment(self.nMoments)}
end

function FluidSpecies:bcAbsorbFunc(dir, tm, idxIn, fIn, fOut)
   -- note that for bcAbsorb there is no operation on fIn,
   -- so skinLoop (which determines indexing of fIn) does not matter 
   for i = 1, self.nMoments*self.basis:numBasis() do
      fOut[i] = 0.0
   end
end

function FluidSpecies:bcCopyFunc(dir, tm, idxIn, fIn, fOut)
   for i = 1, self.nMoments*self.basis:numBasis() do
      fOut[i] = fIn[i]
   end
end

-- function to construct a BC updater
function FluidSpecies:makeBcUpdater(dir, edge, bcList)
   return Updater.Bc {
      onGrid = self.grid,
      boundaryConditions = bcList,
      dir = dir,
      edge = edge,
   }
end

-- function to construct a stair-stepped BC updater
function FluidSpecies:makeSsBcUpdater(dir, inOut, bcList)
   return Updater.StairSteppedBc {
      onGrid = self.grid,
      inOut = inOut,
      boundaryConditions = bcList,
      dir = dir,
   }
end

function FluidSpecies:createBCs()
   -- functions to make life easier while reading in BCs to apply
   -- note: appendBoundaryConditions defined in sub-classes
   local function handleBc(dir, bc)
      if bc[1] then
	 self:appendBoundaryConditions(dir, "lower", bc[1])
      end
      if bc[2] then
	 self:appendBoundaryConditions(dir, "upper", bc[2])
      end
   end

   -- add various BCs to list of BCs to apply
   handleBc(1, self.bcx)
   handleBc(2, self.bcy)
   handleBc(3, self.bcz)
end

function FluidSpecies:createSolver(funcField)
   -- Create solvers for collisions (diffusion).
   for _, c in pairs(self.collisions) do
      c:createSolver(funcField)
   end
end

function FluidSpecies:alloc(nRkDup)
   -- allocate fields needed in RK update
   self.moments = {}
   for i = 1, nRkDup do
      self.moments[i] = self:allocVectorMoment(self.nMoments)
   end
   -- create Adios object for field I/O
   self.momIo = AdiosCartFieldIo {
      elemType = self.moments[1]:elemType(),
      method = self.ioMethod,
   }
   self.couplingMoments = self:allocVectorMoment(self.nMoments)
   self.integratedMoments = DataStruct.DynVector { numComponents = self.nMoments }

   if self.positivity then
      self.fPos = self:allocVectorMoment(self.nMoments)
   end

   -- array with one component per cell to store cflRate in each cell
   self.cflRateByCell = DataStruct.Field {
	onGrid = self.grid,
	numComponents = 1,
	ghost = {1, 1},
   }
   self.cflRateByCell:clear(0.0)
   self.cflRatePtr = self.cflRateByCell:get(1)
   self.cflRateIdxr = self.cflRateByCell:genIndexer()
   self.dt = ffi.new("double[2]")
   self.dtGlobal = ffi.new("double[2]")

   self:createBCs()
end

function FluidSpecies:initDist()
   local project = Updater.ProjectOnBasis {
      onGrid = self.grid,
      basis = self.basis,
      evaluate = self.initFunc,
      projectOnGhosts = true,
   }
   project:advance(0.0, {}, {self.moments[1]})

   if self.positivityRescale or self.positivityDiffuse then
     self.posRescaler:advance(0.0, {self.moments[1]}, {self.moments[1]})
   end
end

function FluidSpecies:rkStepperFields()
   return self.moments
end

-- for RK timestepping 
function FluidSpecies:copyRk(outIdx, aIdx)
   self:rkStepperFields()[outIdx]:copy(self:rkStepperFields()[aIdx])
end
-- for RK timestepping 
function FluidSpecies:combineRk(outIdx, a, aIdx, ...)
   local args = {...} -- package up rest of args as table
   local nFlds = #args/2
   self:rkStepperFields()[outIdx]:combine(a, self:rkStepperFields()[aIdx])
   for i = 1, nFlds do -- accumulate rest of the fields
      self:rkStepperFields()[outIdx]:accumulate(args[2*i-1], self:rkStepperFields()[args[2*i]])
   end
end

function FluidSpecies:suggestDt()
   return GKYL_MAX_DOUBLE
end

function FluidSpecies:clearCFL()
end

function FluidSpecies:advance(tCurr, species, emIn, inIdx, outIdx)
   self.tCurr = tCurr
   local fIn = self:rkStepperFields()[inIdx]
   local fRhsOut = self:rkStepperFields()[outIdx]

   if self.evolveCollisionless then
      self.solver:setDtAndCflRate(self.dtGlobal[0], self.cflRateByCell)
      local em = emIn[1]:rkStepperFields()[inIdx]
      if self.positivityRescale then
         self.posRescaler:advance(tCurr, {fIn}, {self.fPos})
         self.solver:advance(tCurr, {self.fPos, em}, {fRhsOut})
      else
         self.solver:advance(tCurr, {fIn, em}, {fRhsOut})
      end
   else
      fRhsOut:clear(0.0) -- no RHS
   end

   -- Perform the collision (diffusion) update.
   if self.evolveCollisions then
      for _, c in pairs(self.collisions) do
         c.diffusionSlvr:setDtAndCflRate(self.dtGlobal[0], self.cflRateByCell)
         c:advance(tCurr, fIn, species, fRhsOut)
         -- the full 'species' list is needed for the cross-species
         -- collisions
      end
   end
end

function FluidSpecies:applyBcIdx(tCurr, idx)
  for dir = 1, self.ndim do
     self:applyBc(tCurr, self:rkStepperFields()[idx], dir)
  end
  if self.positivityDiffuse then
     self.posRescaler:advance(tCurr, {self:rkStepperFields()[idx]}, {self:rkStepperFields()[idx]})
  end
end

function FluidSpecies:applyBc(tCurr, fIn, dir)
   local tmStart = Time.clock()
   if self.evolve then
      if self.hasNonPeriodicBc then
         for _, bc in ipairs(self.boundaryConditions) do
            if (not dir) or dir == bc:getDir() then
               bc:advance(tCurr, {}, {fIn})
            end
         end
      end
      for _, bc in ipairs(self.ssBoundaryConditions) do
         if (not dir) or dir == bc:getDir() then
             bc:advance(tCurr, {}, {fIn})
          end
       end
      fIn:sync()
   end
   self.bcTime = self.bcTime + Time.clock()-tmStart
end

function FluidSpecies:createDiagnostics()
   -- create updater to compute volume-integrated moments
   self.intMom2Calc = Updater.CartFieldIntegratedQuantCalc {
      onGrid = self.grid,
      basis = self.basis,
      numComponents = self.nMoments,
      quantity = "V"
   }
end

function FluidSpecies:write(tm, force)
   if self.evolve or self.forceWrite then
      -- compute integrated diagnostics
      self.intMom2Calc:advance(tm, { self.moments[1] }, { self.integratedMoments })
      
      -- only write stuff if triggered
      if self.diagIoTrigger(tm) or force then
	 self.momIo:write(
	    self.moments[1], string.format("%s_%d.bp", self.name, self.diagIoFrame), tm, self.diagIoFrame)
         self.integratedMoments:write(
            string.format("%s_intMom_%d.bp", self.name, self.diagIoFrame), tm, self.diagIoFrame)
         self.diagIoFrame = self.diagIoFrame+1
      end
   else
      -- if not evolving species, don't write anything except initial conditions
      if self.diagIoFrame == 0 then
         self.momIo:write(self.moments[1], string.format("%s_%d.bp", self.name, 0), tm, 0)
      end
      self.diagIoFrame = self.diagIoFrame+1
   end
end

function FluidSpecies:writeRestart(tm)
   self.momIo:write(
      self.moments[1], string.format("%s_restart.bp", self.name), tm, self.diagIoFrame)
   self.integratedMoments:write(
      string.format("%s_intMom_restart.bp", self.name), tm, self.diagIoFrame, false)
end

function FluidSpecies:readRestart()
   local tm, fr = self.momIo:read(self.moments[1], string.format("%s_restart.bp", self.name))
   self.diagIoFrame = fr -- reset internal frame counter
   self.integratedMoments:read(string.format("%s_intMom_restart.bp", self.name))   
   
   for dir = 1, self.ndim do
      self:applyBc(tm, self.moments[1], dir)
   end
   self.moments[1]:sync() -- must get all ghost-cell data correct

   -- iterate triggers
   self.diagIoTrigger(tm)

   return tm
end

-- timers
function FluidSpecies:totalSolverTime()
   if self.solver then
      return self.solver.totalTime
   end
   return 0
end
function FluidSpecies:totalBcTime()
   return self.bcTime
end
function FluidSpecies:momCalcTime()
   return 0
end
function FluidSpecies:intMomCalcTime()
   return self.intMom2Calc.totalTime
end

return FluidSpecies<|MERGE_RESOLUTION|>--- conflicted
+++ resolved
@@ -49,12 +49,8 @@
    self.mass = tbl.mass and tbl.mass or 1.0
    self.ioMethod = "MPI"
    self.evolve = xsys.pickBool(tbl.evolve, true) -- by default, evolve species
-<<<<<<< HEAD
-   self.basis = nil -- Will be set later
-=======
    -- by default, do not write species if it is not evolved
    self.forceWrite = xsys.pickBool(tbl.forceWrite, false)
->>>>>>> 7e5e788f
    self.evolveCollisionless = xsys.pickBool(tbl.evolveCollisionless,
                                             self.evolve)
    self.evolveCollisions = xsys.pickBool(tbl.evolveCollisions, self.evolve)
