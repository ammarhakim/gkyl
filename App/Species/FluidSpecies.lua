-- Gkyl ------------------------------------------------------------------------
--
-- App support code: FluidSpecies object
--
--    _______     ___
-- + 6 @ |||| # P ||| +
--------------------------------------------------------------------------------

local AdiosCartFieldIo = require "Io.AdiosCartFieldIo"
local Basis = require "Basis"
local DataStruct = require "DataStruct"
local DecompRegionCalc = require "Lib.CartDecomp"
local Grid = require "Grid"
local LinearTrigger = require "Lib.LinearTrigger"
local Proto = require "Lib.Proto"
local SpeciesBase = require "App.Species.SpeciesBase"
local Time = require "Lib.Time"
local Updater = require "Updater"
local xsys = require "xsys"

-- function to create basis functions
local function createBasis(nm, ndim, polyOrder)
   if nm == "serendipity" then
      return Basis.CartModalSerendipity { ndim = ndim, polyOrder = polyOrder }
   elseif nm == "maximal-order" then
      return Basis.CartModalMaxOrder { ndim = ndim, polyOrder = polyOrder }
   end
end

-- base class for kinetic species
local FluidSpecies = Proto(SpeciesBase)

-- this ctor simply stores what is passed to it and defers actual
-- construction to the fullInit() method below
function FluidSpecies:init(tbl)
   self.tbl = tbl
end

-- Actual function for initialization. This indirection is needed as
-- we need the app top-level table for proper initialization
function FluidSpecies:fullInit(appTbl)
   local tbl = self.tbl -- previously store table

   self.name = "name"
   self.cfl =  0.1
   self.charge = tbl.charge and tbl.charge or 1.0
   self.mass = tbl.mass and tbl.mass or 1.0
   self.ioMethod = "MPI"
   self.evolve = xsys.pickBool(tbl.evolve, true) -- by default, evolve species
   self.basis = nil -- Will be set later

   -- create triggers to write diagnostics
   if tbl.nDiagnosticFrame then
      self.diagIoTrigger = LinearTrigger(0, appTbl.tEnd, tbl.nDiagnosticFrame)
   else
      self.diagIoTrigger = LinearTrigger(0, appTbl.tEnd, appTbl.nFrame)
   end

   self.diagIoFrame = 0 -- frame number for diagnostics

   -- for storing integrated moments
   self.integratedMoments = nil -- allocated in alloc() method

   -- store initial condition function
   self.initFunc = tbl.init

   -- default to a single moment
   self.nMoments = 1
   self.nGhost = 1 -- default is 1 ghost-cell in each direction

   self.hasNonPeriodicBc = false -- to indicate if we have non-periodic BCs
   self.bcx, self.bcy, self.bcz = { }, { }, { }

   -- read in boundary conditions
   -- check to see if bc type is good is now done in createBc
   if tbl.bcx then
      self.bcx[1], self.bcx[2] = tbl.bcx[1], tbl.bcx[2]
      self.hasNonPeriodicBc = true
   end
   if tbl.bcy then
      self.bcy[1], self.bcy[2] = tbl.bcy[1], tbl.bcy[2]
      self.hasNonPeriodicBc = true
   end
   if tbl.bcz then
      self.bcz[1], self.bcz[2] = tbl.bcz[1], tbl.bcz[2]
      self.hasNonPeriodicBc = true
   end

   self.boundaryConditions = { } -- list of Bcs to apply

   self.bcTime = 0.0 -- timer for BCs

   self.useShared = xsys.pickBool(appTbl.useShared, false)
   self.positivity = xsys.pickBool(tbl.applyPositivity, false)
end

function FluidSpecies:getCharge() return self.charge end
function FluidSpecies:getMass() return self.mass end

function FluidSpecies:getNdim()
   return self.ndim
end
function FluidSpecies:vdim()
   return 0
end
function FluidSpecies:setName(nm)
   self.name = nm
end
function FluidSpecies:setCfl(cfl)
   self.cfl = cfl
end
function FluidSpecies:setIoMethod(ioMethod)
   self.ioMethod = ioMethod
end
function FluidSpecies:setConfBasis(basis)
   self.basis = basis
end
function FluidSpecies:setConfGrid(cgrid)
   self.grid = cgrid
   self.ndim = self.grid:ndim()
end

<<<<<<< HEAD
function FluidSpecies:createGrid(cgrid)
=======
function FluidSpecies:createGrid(cLo, cUp, cCells, cDecompCuts, cPeriodicDirs)
   self.cdim = #cCells
   self.ndim = self.cdim

   -- create decomposition
   local decompCuts = {}
   for d = 1, self.cdim do table.insert(decompCuts, cDecompCuts[d]) end
   self.decomp = DecompRegionCalc.CartProd {
      cuts = decompCuts,
      useShared = self.useShared,
   }

   -- create computational domain
   local lower, upper, cells = {}, {}, {}
   for d = 1, self.cdim do
      table.insert(lower, cLo[d])
      table.insert(upper, cUp[d])
      table.insert(cells, cCells[d])
   end
   self.grid = Grid.RectCart {
      lower = lower,
      upper = upper,
      cells = cells,
      periodicDirs = cPeriodicDirs,
      decomposition = self.decomp,
   }
>>>>>>> 130a694c
end

function FluidSpecies:createBasis(nm, polyOrder)
end

function FluidSpecies:allocMoment()
   local m = DataStruct.Field {
      onGrid = self.grid,
      numComponents = self.basis:numBasis(),
      ghost = {self.nGhost, self.nGhost}
   }
   return m
end
function FluidSpecies:allocVectorMoment(dim)
   local m = DataStruct.Field {
      onGrid = self.grid,
      numComponents = self.basis:numBasis()*dim,
      ghost = {self.nGhost, self.nGhost}
   }
   return m
end

function FluidSpecies:allocMomCouplingFields()
   return {self:allocVectorMoment(self.nMoments)}
end

function FluidSpecies:bcCopyFunc(dir, tm, idxIn, fIn, fOut)
   for i = 1, self.nMoments*self.basis:numBasis() do
      fOut[i] = fIn[i]
   end
end

-- function to construct a BC updater
function FluidSpecies:makeBcUpdater(dir, edge, bcList)
   return Updater.Bc {
      onGrid = self.grid,
      boundaryConditions = bcList,
      dir = dir,
      edge = edge,
   }
end

function FluidSpecies:createBCs()
   -- functions to make life easier while reading in BCs to apply
   -- note: appendBoundaryConditions defined in sub-classes
   local function handleBc(dir, bc)
      if bc[1] then
	 self:appendBoundaryConditions(dir, "lower", bc[1])
      end
      if bc[2] then
	 self:appendBoundaryConditions(dir, "upper", bc[2])
      end
   end

   -- add various BCs to list of BCs to apply
   handleBc(1, self.bcx)
   handleBc(2, self.bcy)
   handleBc(3, self.bcz)
end

function FluidSpecies:alloc(nRkDup)
   -- allocate fields needed in RK update
   self.moments = {}
   for i = 1, nRkDup do
      self.moments[i] = self:allocVectorMoment(self.nMoments)
   end
   -- create Adios object for field I/O
   self.momIo = AdiosCartFieldIo {
      elemType = self.moments[1]:elemType(),
      method = self.ioMethod,
   }
   self.couplingMoments = self:allocVectorMoment(self.nMoments)
   self.integratedMoments = DataStruct.DynVector { numComponents = self.nMoments }
   self:createBCs()
end

function FluidSpecies:initDist()
   local project = Updater.ProjectOnBasis {
      onGrid = self.grid,
      basis = self.basis,
      evaluate = self.initFunc,
      projectOnGhosts = true,
   }
   project:advance(0.0, 0.0, {}, {self.moments[1]})
end

function FluidSpecies:rkStepperFields()
   return self.moments
end

-- for RK timestepping 
function FluidSpecies:copyRk(outIdx, aIdx)
   self:rkStepperFields()[outIdx]:copy(self:rkStepperFields()[aIdx])
end
-- for RK timestepping 
function FluidSpecies:combineRk(outIdx, a, aIdx, ...)
   local args = {...} -- package up rest of args as table
   local nFlds = #args/2
   self:rkStepperFields()[outIdx]:combine(a, self:rkStepperFields()[aIdx])
   for i = 1, nFlds do -- accumulate rest of the fields
      self:rkStepperFields()[outIdx]:accumulate(args[2*i-1], self:rkStepperFields()[args[2*i]])
   end	 
end

function FluidSpecies:forwardEuler(tCurr, dt, species, emIn, inIdx, outIdx)
   local fIn = self:rkStepperFields()[inIdx]
   local fOut = self:rkStepperFields()[outIdx]

   if self.evolve then
      local em = emIn[1]:rkStepperFields()[inIdx]
      local myStatus, myDt = self.solver:advance(tCurr, dt, {fIn, em}, {fOut})

      if self.positivity then self.positivityRescale:advance(tCurr, dt, {fOut}, {fOut}) end

      -- apply BCs
      self:applyBc(tCurr, dt, fOut)
      return myStatus, myDt
   else
      fOut:copy(fIn) -- just copy stuff over
      return true, GKYL_MAX_DOUBLE
   end
end

function FluidSpecies:applyBc(tCurr, dt, fIn)
   local tmStart = Time.clock()
   if self.evolve then
      if self.hasNonPeriodicBc then
         for _, bc in ipairs(self.boundaryConditions) do
            bc:advance(tCurr, dt, {}, {fIn})
         end
      end
      fIn:sync()
   end
   self.bcTime = self.bcTime + Time.clock()-tmStart
end

function FluidSpecies:createDiagnostics()
   -- create updater to compute volume-integrated moments
   self.intMom2Calc = Updater.CartFieldIntegratedQuantCalc {
      onGrid = self.grid,
      basis = self.basis,
      numComponents = self.nMoments,
      quantity = "V"
   }
end

function FluidSpecies:write(tm)
   if self.evolve then
      -- compute integrated diagnostics
      self.intMom2Calc:advance(tm, 0.0, { self.moments[1] }, { self.integratedMoments })
      
      -- only write stuff if triggered
      if self.diagIoTrigger(tm) then
	 self.momIo:write(
	    self.moments[1], string.format("%s_%d.bp", self.name, self.diagIoFrame), tm, self.diagIoFrame)
         self.integratedMoments:write(
            string.format("%s_intMom_%d.bp", self.name, self.diagIoFrame), tm, self.diagIoFrame)
         self.diagIoFrame = self.diagIoFrame+1
      end
   else
      -- if not evolving species, don't write anything except initial conditions
      if self.diagIoFrame == 0 then
         self.momIo:write(self.moments[1], string.format("%s_%d.bp", self.name, 0), tm, 0)
      end
      self.diagIoFrame = self.diagIoFrame+1
   end
end

function FluidSpecies:writeRestart(tm)
   self.momIo:write(
      self.moments[1], string.format("%s_restart.bp", self.name), tm, self.diagIoFrame)
   self.integratedMoments:write(
      string.format("%s_intMom_restart.bp", self.name), tm, self.diagIoFrame, false)
end

function FluidSpecies:readRestart()
   local tm, fr = self.momIo:read(self.moments[1], string.format("%s_restart.bp", self.name))
   self.diagIoFrame = fr -- reset internal frame counter
   self.integratedMoments:read(string.format("%s_intMom_restart.bp", self.name))   
   
   self:applyBc(tm, 0.0, self.moments[1])
   self.moments[1]:sync() -- must get all ghost-cell data correct

   return tm
end

-- timers
function FluidSpecies:totalSolverTime()
   if self.solver then
      return self.solver.totalTime
   end
   return 0
end
function FluidSpecies:totalBcTime()
   return self.bcTime
end
function FluidSpecies:momCalcTime()
   return 0
end
function FluidSpecies:intMomCalcTime()
   return self.intMom2Calc.totalTime
end

return FluidSpecies<|MERGE_RESOLUTION|>--- conflicted
+++ resolved
@@ -120,16 +120,13 @@
    self.ndim = self.grid:ndim()
 end
 
-<<<<<<< HEAD
 function FluidSpecies:createGrid(cgrid)
-=======
-function FluidSpecies:createGrid(cLo, cUp, cCells, cDecompCuts, cPeriodicDirs)
    self.cdim = #cCells
    self.ndim = self.cdim
 
    -- create decomposition
    local decompCuts = {}
-   for d = 1, self.cdim do table.insert(decompCuts, cDecompCuts[d]) end
+   for d = 1, self.cdim do table.insert(decompCuts, cgrid:cuts(d)) end
    self.decomp = DecompRegionCalc.CartProd {
       cuts = decompCuts,
       useShared = self.useShared,
@@ -138,18 +135,17 @@
    -- create computational domain
    local lower, upper, cells = {}, {}, {}
    for d = 1, self.cdim do
-      table.insert(lower, cLo[d])
-      table.insert(upper, cUp[d])
-      table.insert(cells, cCells[d])
+      table.insert(lower, cgrid:lower(d))
+      table.insert(upper, cgrid:upper(d))
+      table.insert(cells, cgrid:numCells(d))
    end
    self.grid = Grid.RectCart {
       lower = lower,
       upper = upper,
       cells = cells,
-      periodicDirs = cPeriodicDirs,
+      periodicDirs = cgrid:getPeriodicDirs(),
       decomposition = self.decomp,
    }
->>>>>>> 130a694c
 end
 
 function FluidSpecies:createBasis(nm, polyOrder)
