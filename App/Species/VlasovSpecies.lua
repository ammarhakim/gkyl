--- conflicted
+++ resolved
@@ -1118,19 +1118,7 @@
 	 local sourceIz = self.collisions[self.collNmIoniz]:getIonizSrc()
 	 self.numDensityCalc:advance(tm, {sourceIz}, {self.srcIzM0})
 	 self.intCalcIz:advance( tm, {self.srcIzM0}, {self.intSrcIzM0} )       
-<<<<<<< HEAD
-      end
-      
-      if self.hasRecycleBcs and label~="" then
-      	 if self.cdim == 1 or (self.cdim == 3 and string.match(label,"Z")) then
-      	    mom = "intM0Recycle"
-      	    self.diagnosticIntegratedMomentUpdaters[mom..label]:advance(
-      	       tm, {self.recycleTestFlux[label]}, {self.diagnosticIntegratedMomentFields[mom..label]})
-      	 end
-      end
-=======
       end      
->>>>>>> 82b4e811
    end
 
    computeIntegratedMoments(self.diagnosticIntegratedMoments, fIn)
