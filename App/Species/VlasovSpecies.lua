-- Gkyl ------------------------------------------------------------------------
--
-- Vlasov species
--
--    _______     ___
-- + 6 @ |||| # P ||| +
--------------------------------------------------------------------------------

local Proto            = require "Lib.Proto"
local SpeciesBase      = require "App.Species.SpeciesBase"
local ProjectionBase   = require "App.Projection.ProjectionBase"
local CollisionsBase   = require "App.Collisions.CollisionsBase"
local SourceBase       = require "App.Sources.SourceBase"
local BCsBase          = require "App.BCs.BCsBase"
local Projection       = require "App.Projection"
local Source           = require "App.Sources.VmSource"
local DiagsApp         = require "App.Diagnostics.SpeciesDiagnostics"
local VlasovDiags      = require "App.Diagnostics.VlasovDiagnostics"
local BasicBC          = require ("App.BCs.VlasovBasic").VlasovBasic
local Basis            = require "Basis"
local DataStruct       = require "DataStruct"
local Grid             = require "Grid"
local DecompRegionCalc = require "Lib.CartDecomp"
local LinearTrigger    = require "Lib.LinearTrigger"
local Mpi              = require "Comm.Mpi"
local Time             = require "Lib.Time"
local Updater          = require "Updater"
local AdiosCartFieldIo = require "Io.AdiosCartFieldIo"
local xsys             = require "xsys"
local lume             = require "Lib.lume"
local ffi              = require "ffi"

local VlasovSpecies = Proto(SpeciesBase)

local SP_BC_EXTERN  = 4
local SP_BC_RECYCLE = 7
VlasovSpecies.bcExternal = SP_BC_EXTERN     -- Load external BC file.
VlasovSpecies.bcRecycle  = SP_BC_RECYCLE

-- ............. Backwards compatible treatment of BCs .....................--
-- Add constants to object indicate various supported boundary conditions.
local SP_BC_ABSORB    = 1
local SP_BC_REFLECT   = 3
local SP_BC_COPY      = 5
-- AHH: This was 2 but seems that is unstable. So using plain copy.
local SP_BC_OPEN      = SP_BC_COPY
local SP_BC_ZEROFLUX  = 6
VlasovSpecies.bcCopy      = SP_BC_COPY       -- Copy stuff.
VlasovSpecies.bcAbsorb    = SP_BC_ABSORB     -- Absorb all particles.
VlasovSpecies.bcOpen      = SP_BC_OPEN       -- Zero gradient.
VlasovSpecies.bcReflect   = SP_BC_REFLECT    -- Specular reflection.
VlasovSpecies.bcZeroFlux  = SP_BC_ZEROFLUX

function VlasovSpecies:makeBcApp(bcIn, dir, edge)
   local bcOut
   if type(bcIn) == "function" then
      bcOut = BasicBC{kind="function", bcFunction=bcIn, diagnostics={}, saveFlux=false}
   elseif bcIn == SP_BC_COPY then
      print("VlasovSpecies: warning... old way of specifyin BCs will be deprecated. Use BC apps instead.")
      bcOut = BasicBC{kind="copy", diagnostics={}, saveFlux=false}
   elseif bcIn == SP_BC_ABSORB then
      print("VlasovSpecies: warning... old way of specifyin BCs will be deprecated. Use BC apps instead.")
      bcOut = BasicBC{kind="absorb", diagnostics={}, saveFlux=false}
   elseif bcIn == SP_BC_OPEN then
      print("VlasovSpecies: warning... old way of specifyin BCs will be deprecated. Use BC apps instead.")
      -- AHH: open seems unstable. So using plain copy.
      bcOut = BasicBC{kind="copy", diagnostics={}, saveFlux=false}
   elseif bcIn == SP_BC_REFLECT then
      print("VlasovSpecies: warning... old way of specifyin BCs will be deprecated. Use BC apps instead.")
      bcOut = BasicBC{kind="reflect", diagnostics={}, saveFlux=false}
   elseif bcIn == SP_BC_ZEROFLUX or bcIn.tbl.kind=="zeroFlux" then
      bcOut = "zeroFlux"
      table.insert(self.zeroFluxDirections, dir)
   end
   return bcOut
end

-- ............. End of backwards compatibility for BCs .....................--

-- This ctor stores what is passed to it and defers most of the
-- construction to the fullInit() method below.
-- We also place here the things we want every species to know about
-- every other species (when we parallelize over species).
function VlasovSpecies:init(tbl) self.tbl = tbl end

-- Function to create basis functions.
local function createBasis(nm, cdim, vdim, polyOrder)
   local ndim = cdim+vdim
   if nm == "serendipity" then
      if polyOrder == 1 then
         return Basis.CartModalHybrid { cdim = cdim, vdim = vdim }
      else
         return Basis.CartModalSerendipity { ndim = ndim, polyOrder = polyOrder }
      end
   elseif nm == "tensor" then
      return Basis.CartModalTensor { ndim = ndim, polyOrder = polyOrder }
   end
end

-- Function to create velocity space basis functions.
local function createVelBasis(nm, vdim, polyOrder)
   if nm == "serendipity" then
      if polyOrder == 1 then
         return Basis.CartModalSerendipity { ndim = vdim, polyOrder = 2 }
      else
         return Basis.CartModalSerendipity { ndim = vdim, polyOrder = polyOrder }
      end
   elseif nm == "tensor" then
      return Basis.CartModalTensor { ndim = vdim, polyOrder = polyOrder }
   end
end

function VlasovSpecies:createBasis(nm, polyOrder)
   self.basis = createBasis(nm, self.cdim, self.vdim, polyOrder)
   self.velBasis = createVelBasis(nm, self.vdim, polyOrder)
   for _, c in lume.orderedIter(self.collisions) do c:setPhaseBasis(self.basis) end

   -- Output of grid file is placed here because as the file name is associated
   -- with a species, we wish to save the basisID and polyOrder in it. But these
   -- can only be extracted from self.basis after this is created.
   if self.grid:getMappings() then
      local metaData = {polyOrder = self.basis:polyOrder(),
                        basisType = self.basis:id(),
                        charge    = self.charge,
                        mass      = self.mass,
                        grid      = GKYL_OUT_PREFIX .. "_" .. self.name .. "_grid.bp"}
      self.grid:write(self.name .. "_grid.bp", 0.0, metaData)
   end
end

function VlasovSpecies:alloc(nRkDup)
   -- Allocate distribution function and other quantities.

   -- Allocate fields needed in RK update.
   self.distf = {}
   for i = 1, nRkDup do
      self.distf[i] = self:allocDistf()
      self.distf[i]:clear(0.0)
   end
   self:setActiveRKidx(1)

   -- Create Adios object for field I/O.
   self.distIo = AdiosCartFieldIo {
      elemType   = self.distf[1]:elemType(),
      method     = self.ioMethod,
      writeGhost = self.writeGhost,
      metaData   = {polyOrder = self.basis:polyOrder(),
                    basisType = self.basis:id(),
                    charge    = self.charge,
                    mass      = self.mass,
                    grid      = GKYL_OUT_PREFIX .. "_" .. self.name .. "_grid.bp"},
   }

   -- Array with one component per cell to store cflRate in each cell.
   self.cflRateByCell = self:allocCartField(self.grid, 1, {1,1})
   self.dtGlobal      = ffi.new("double[2]")
   self.dtGlobal[0], self.dtGlobal[1] = 1.0, 1.0   -- Temporary value (so diagnostics at t=0 aren't inf).

   -- Allocate fields to store coupling moments (for use in coupling
   -- to field and collisions).
   self.numDensity  = self:allocMoment()
   self.momDensity  = self:allocVectorMoment(self.vdim)
   self.fiveMoments = self:allocVectorMoment(self.vdim+2)

   self.ptclEnergyAux = self:allocMoment()

   -- Special relativistic only arrays
   -- Allocate fields to store velocity space arrays:
   -- p/gamma (relativistic velocity)
   -- gamma (particle Lorentz boost factor = sqrt(1 + p^2))
   -- gamma_inv = 1/gamma
   self.p_over_gamma  = self:allocVectorVelMoment(self.vdim)
   self.gamma  = self:allocVelMoment()
   self.gamma_inv  = self:allocVelMoment()

   -- Allocate additional auxiliary fields needed for certain relativistic moments
   -- V_drift (bulk velocity)
   -- GammaV2 (bulk velocity Lorentz boost factor squared = 1/(1 - V_drift^2))
   -- GammaV_inv = 1/GammaV = sqrt(1 - V_drift^2)
   self.V_drift = self:allocVectorMoment(self.vdim)
   self.GammaV2 = self:allocMoment()
   self.GammaV_inv = self:allocMoment()
end

-- Actual function for initialization. This indirection is needed as
-- we need the app top-level table for proper initialization.
function VlasovSpecies:fullInit(appTbl)
   local tbl = self.tbl -- Previously store table.

   self.charge = tbl.charge or 1.0
   self.mass   = tbl.mass or 1.0
   self.lower, self.upper = tbl.lower, tbl.upper
   self.cells = tbl.cells
   self.vdim  = #self.cells -- Velocity dimensions.

   self.evolve              = xsys.pickBool(tbl.evolve, true) -- By default, evolve species.
   self.evolveCollisionless = xsys.pickBool(tbl.evolveCollisionless, self.evolve)

   assert(#self.lower == self.vdim, "'lower' must have " .. self.vdim .. " entries")
   assert(#self.upper == self.vdim, "'upper' must have " .. self.vdim .. " entries")
   self.coordinateMap = tbl.coordinateMap

   local nFrame = tbl.nDiagnosticFrame and tbl.nDiagnosticFrame or appTbl.nFrame
   -- Create triggers to write distribution functions and moments.
   if tbl.nDistFuncFrame then
      self.distIoTrigger = LinearTrigger(0, appTbl.tEnd, tbl.nDistFuncFrame)
   else
      self.distIoTrigger = LinearTrigger(0, appTbl.tEnd, nFrame)
   end
   self.diagIoTrigger = LinearTrigger(0, appTbl.tEnd, nFrame)

   -- Create trigger for how frequently to compute integrated moments.
   -- Do not compute the integrated diagnostics less frequently than we output data.
   if appTbl.calcIntQuantEvery then
      self.calcIntQuantTrigger = LinearTrigger(0, appTbl.tEnd,  math.max(nFrame,math.floor(1/appTbl.calcIntQuantEvery)))
   else
      self.calcIntQuantTrigger = function(t) return true end
   end

   self.diagnostics = {}  -- Table in which we'll place diagnostic objects.

   -- Write ghost cells on boundaries of global domain (for BCs).
   self.writeGhost = xsys.pickBool(appTbl.writeGhost, false)

   -- Option to group diagnostics (i.e. it writes one file for all grid diags, and one file
   -- for all integrated diags) in all diagnostic Apps, rather than writing one file for each.
   self.groupDiags = appTbl.groupDiagnostics or false

   -- Get a random seed for random initial conditions.
   self.randomseed = tbl.randomseed

   -- Initialize table containing sources (if any).
   self.sources = {}
   for nm, val in pairs(tbl) do
      if SourceBase.is(val) or string.find(nm,"source") then
         if ProjectionBase.is(val) then val = self:projToSource(val) end
         self.sources[nm] = val
         val:setSpeciesName(self.name)
         val:setName(nm)   -- Do :setName after :setSpeciesName for sources.
         val:fullInit(tbl) -- Initialize sources
      end
   end
   lume.setOrder(self.sources)  -- Save order in metatable to loop in the same order (w/ orderedIter, better for I/O).

   self.projections = {}
   for nm, val in pairs(tbl) do
      if ProjectionBase.is(val) and not string.find(nm,"source") then
         self.projections[nm] = val
      end
   end
   -- It is possible to use the keywords 'init' and 'background'
   -- to specify a function directly without using a Projection object.
   if type(tbl.init) == "function" then
      self.projections["init"] = Projection.KineticProjection.FunctionProjection {
         func = function(t, zn) return tbl.init(t, zn, self) end,
      }
   end
   lume.setOrder(self.projections)  -- Save order in metatable to loop in the same order (w/ orderedIter, better for I/O).

   self.zeroFluxDirections = {}

   -- Read in boundary conditions.
   self.bcInDir = {{ }, { }, { }}   -- List of BCs to apply.
   if tbl.bcx then
      if tbl.bcx[1] == nil or tbl.bcx[2] == nil then assert(false, "VlasovSpecies: unsupported BC type") end
      self.bcInDir[1] = {tbl.bcx[1], tbl.bcx[2]}
   end
   if tbl.bcy then
      if tbl.bcy[1] == nil or tbl.bcy[2] == nil then assert(false, "VlasovSpecies: unsupported BC type") end
      self.bcInDir[2] = {tbl.bcy[1], tbl.bcy[2]}
   end
   if tbl.bcz then
      if tbl.bcz[1] == nil or tbl.bcz[2] == nil then assert(false, "VlasovSpecies: unsupported BC type") end
      self.bcInDir[3] = {tbl.bcz[1], tbl.bcz[2]}
   end
   -- Initialize boundary conditions.
   self.nonPeriodicBCs = {}
   local dirLabel  = {'X','Y','Z'}
   local edgeLabel = {'lower','upper'}
   for d, bcsTbl in ipairs(self.bcInDir) do
      for e, bcOb in ipairs(bcsTbl) do
         local goodBC = false
         local val    = bcOb
         if not BCsBase.is(val) then val = self:makeBcApp(bcOb, d, e) end
         if BCsBase.is(val) then
            local nm = 'bc'..dirLabel[d]..edgeLabel[e]
            self.nonPeriodicBCs[nm] = val
            val:setSpeciesName(self.name)
            val:setName(nm)   -- Do :setName after :setSpeciesName for BCs.
            val:setDir(d)
            val:setEdge(edgeLabel[e])
            val:fullInit(tbl)
            goodBC = true
         elseif val=="zeroFlux" then
            goodBC = true
         end
         assert(goodBC, "VlasovSpecies: bc not recognized.")
      end
   end
   lume.setOrder(self.nonPeriodicBCs)  -- Save order in metatable to loop in the same order (w/ orderedIter, better for I/O).

   -- Collisions.
   self.collisions = {}
   for nm, val in pairs(tbl) do
      if CollisionsBase.is(val) then
         self.collisions[nm] = val
         val:setSpeciesName(self.name)
         val:setName(nm) -- Do :setName after :setSpeciesName for collisions.
         val:fullInit(tbl) -- Initialize collisions
      end
   end
   lume.setOrder(self.collisions)

   -- If there is an external force, get the force function.
   self.hasExtForce = false
   if tbl.vlasovExtForceFunc then
      self.vlasovExtForceIn = tbl.vlasovExtForceFunc
      self.hasExtForce = true
   end

   self.ioMethod           = "MPI"
   self.distIoFrame        = 0 -- Frame number for distribution function.
   self.diagIoFrame        = 0 -- Frame number for diagnostics.
   self.dynVecRestartFrame = 0 -- Frame number of restarts (for DynVectors only).
   self.cfl    =  0.1
   self.nGhost = 1   -- Default is 1 ghost-cell in each direction.

   self.tCurr = 0.0

   self.timers = {
      mom = 0.,   momcross = 0.,   advance = 0.,
      advancecross = 0.,   collisions = 0.,   collisionless = 0.,
      boundflux = 0.,  sources = 0.,   bc = 0.,
   }
end

function VlasovSpecies:setCfl(cfl)
   self.cfl = cfl
   for _, c in lume.orderedIter(self.collisions) do c:setCfl(cfl) end
end

function VlasovSpecies:setIoMethod(ioMethod) self.ioMethod = ioMethod end

function VlasovSpecies:setConfBasis(basis)
   self.confBasis = basis
   for _, c in lume.orderedIter(self.collisions) do c:setConfBasis(basis) end
   for _, src in lume.orderedIter(self.sources) do src:setConfBasis(basis) end
   for _, bc in lume.orderedIter(self.nonPeriodicBCs) do bc:setConfBasis(basis) end
end
function VlasovSpecies:setConfGrid(grid)
   self.confGrid = grid
   for _, c in lume.orderedIter(self.collisions) do c:setConfGrid(grid) end
   for _, src in lume.orderedIter(self.sources) do src:setConfGrid(grid) end
   for _, bc in lume.orderedIter(self.nonPeriodicBCs) do bc:setConfGrid(grid) end
end

function VlasovSpecies:createGrid(confGridIn)
   local confGrid = assert(confGridIn or self.confGrid, "VlasovSpecies:createGrid ... must pass in confGrid or call setConfGrid prior to createGrid")

   self.cdim = confGrid:ndim()
   self.ndim = self.cdim+self.vdim

   -- Create decomposition.
   local decompCuts = {}
   for d = 1, self.cdim do table.insert(decompCuts, confGrid:cuts(d)) end
   for d = 1, self.vdim do table.insert(decompCuts, 1) end -- No decomposition in v-space.
   self.decomp = DecompRegionCalc.CartProd {
      cuts = decompCuts, comm = confGrid:commSet().comm,
   }

   -- Create computational domain.
   local lower, upper, cells = {}, {}, {}
   for d = 1, self.cdim do
      table.insert(lower, confGrid:lower(d))
      table.insert(upper, confGrid:upper(d))
      table.insert(cells, confGrid:numCells(d))
   end
   for d = 1, self.vdim do
      table.insert(lower, self.lower[d])
      table.insert(upper, self.upper[d])
      table.insert(cells, self.cells[d])
   end

   local GridConstructor = Grid.RectCart
   local coordinateMap = {} -- Table of functions
   -- Construct comp -> phys mappings if they exist
   if self.coordinateMap or confGrid:getMappings() then
      if confGrid:getMappings() and self.coordinateMap then
         for d = 1, self.cdim do
            lower[d], upper[d] = confGrid:logicalLower(d), confGrid:logicalUpper(d)
            table.insert(coordinateMap, confGrid:getMappings(d))
         end
         for d = 1, self.vdim do
            table.insert(coordinateMap, self.coordinateMap[d])
         end
      elseif confGrid:getMappings() then
         for d = 1, self.cdim do
            lower[d], upper[d] = confGrid:logicalLower(d), confGrid:logicalUpper(d)
            table.insert(coordinateMap, confGrid:getMappings(d))
         end
         for d = 1, self.vdim do
            table.insert(coordinateMap, function (z) return z end)
         end
      else
         for d = 1, self.cdim do
            table.insert(coordinateMap, function (z) return z end)
         end
         for d = 1, self.vdim do
            table.insert(coordinateMap, self.coordinateMap[d])
         end
      end
      GridConstructor = Grid.NonUniformRectCart
   end

   self.grid = GridConstructor {
      lower     = lower,  periodicDirs  = confGrid:getPeriodicDirs(),
      upper     = upper,  decomposition = self.decomp,
      cells     = cells,  mappings      = coordinateMap,
      messenger = confGrid:getMessenger(),
   }

   for _, c in lume.orderedIter(self.collisions) do c:setPhaseGrid(self.grid) end

   -- Construct velocity space grid from phase space grid
   local dimsV = {}
   for d = 1, self.vdim do
      table.insert(dimsV, self.cdim+d)
   end
   -- Get the ingredients of the velocity space grid from the phase space grid
   local velGridIngr = self.grid:childGrid(dimsV)
   self.velGrid = GridConstructor {
      lower = velGridIngr.lower,  periodicDirs  = velGridIngr.periodicDirs,
      upper = velGridIngr.upper,  decomposition = velGridIngr.decomposition,
      cells = velGridIngr.cells,      
   }
end

-- Field allocation in the species objects should be performed with one
-- of the following functions instead of calling DataStruct directly.
function VlasovSpecies:allocCartField(grid,nComp,ghosts,metaData)
   local f = DataStruct.Field {
      onGrid        = grid,   ghost    = ghosts,
      numComponents = nComp,  metaData = metaData,
   }
   f:clear(0.0)
   return f
end
function VlasovSpecies:allocDistf()
   local metaData = {polyOrder = self.basis:polyOrder(),
                     basisType = self.basis:id(),
                     charge    = self.charge,
                     mass      = self.mass,
                     grid      = GKYL_OUT_PREFIX .. "_" .. self.name .. "_grid.bp"}
   return self:allocCartField(self.grid,self.basis:numBasis(),{self.nGhost,self.nGhost},metaData)
end
function VlasovSpecies:allocMoment()
   local metaData = {polyOrder = self.confBasis:polyOrder(),
                     basisType = self.confBasis:id(),
                     charge    = self.charge,
                     mass      = self.mass,}
   return self:allocCartField(self.confGrid,self.confBasis:numBasis(),{self.nGhost,self.nGhost},metaData)
end
function VlasovSpecies:allocVectorMoment(dim)
   local metaData = {polyOrder = self.confBasis:polyOrder(),
                     basisType = self.confBasis:id(),
                     charge    = self.charge,
                     mass      = self.mass,}
   return self:allocCartField(self.confGrid,dim*self.confBasis:numBasis(),{self.nGhost,self.nGhost},metaData)
end
-- Velocity space arrays (no ghost cells in velocity space arrays)
function VlasovSpecies:allocVelMoment()
   local metaData = {polyOrder = self.velBasis:polyOrder(),
                     basisType = self.velBasis:id(),
                     charge    = self.charge,
                     mass      = self.mass,}
   return self:allocCartField(self.velGrid,self.velBasis:numBasis(),{0,0},metaData)
end
function VlasovSpecies:allocVectorVelMoment(dim)
   local metaData = {polyOrder = self.velBasis:polyOrder(),
                     basisType = self.velBasis:id(),
                     charge    = self.charge,
                     mass      = self.mass,}
   return self:allocCartField(self.velGrid,dim*self.velBasis:numBasis(),{0,0},metaData)
end
function VlasovSpecies:allocIntMoment(comp)
   local metaData = {charge = self.charge,
                     mass   = self.mass,}
   local ncomp = comp or 1
   local f = DataStruct.DynVector {numComponents = ncomp,     writeRank = 0,
                                   metaData      = metaData,  comm      = self.confGrid:commSet().comm,}
   return f
end

function VlasovSpecies:createSolver(field, externalField)
   -- Set up weak multiplication and division operators.
   self.confWeakMultiply = Updater.CartFieldBinOp {
      weakBasis = self.confBasis,  operation = "Multiply",
      onGhosts  = true,
   }
   local dummyConfField = self:allocMoment()
   self.confWeakDivide = Updater.CartFieldBinOp {
      weakBasis = self.confBasis,  operation = "Divide",
      onRange   = dummyConfField:localRange(),  onGhosts = false,
   }
   self.confWeakDotProduct = Updater.CartFieldBinOp {
      weakBasis = self.confBasis,  operation = "DotProduct",
      onGhosts  = true,
   }
   self.confPhaseWeakMultiply = Updater.CartFieldBinOp {
      weakBasis  = self.basis,  operation = "Multiply",
      fieldBasis = self.confBasis,
   }

   if self.evolve then
      self.applyBcFunc = function(tCurr, field, externalField, inIdx, outIdx)
         return VlasovSpecies["applyBcEvolve"](self, tCurr, field, externalField, inIdx, outIdx)
      end
   else
      self.applyBcFunc = function(tCurr, field, externalField, inIdx, outIdx)
         return VlasovSpecies["applyBcDontEvolve"](self, tCurr, field, externalField, inIdx, outIdx)
      end
   end

   -- Create solvers for collisions.
   for _, c in lume.orderedIter(self.collisions) do c:createSolver(self, externalField) end

   -- Create BC solvers.
   for _, bc in lume.orderedIter(self.nonPeriodicBCs) do bc:createSolver(self, field, externalField) end

   self.qbym = self.charge/self.mass

   local plasmaE, plasmaB = field:hasEB()
   local extHasE, extHasB = externalField:hasEB()

   local hasE = plasmaE or extHasE
   local hasB = plasmaB or extHasB

   -- External forces are accumulated to the electric field part of
   -- totalEmField
   if self.hasExtForce then
      hasE, hasB = true, true
   end

   if hasB then
      self.totalEmField = self:allocVectorMoment(8)     -- 8 components of EM field.
   else
      --self.totalEmField = self:allocVectorMoment(3)     -- Electric field only.
      self.totalEmField = self:allocMoment()  -- Phi only (Vlasov-Poisson)
   end

   self.computePlasmaB = true and plasmaB or extHasB

   if self.model_id == "GKYL_MODEL_SR" then 
      -- Initialize velocity-space arrays for relativistic Vlasov
      -- Only need to do this once, so we don't need to store the updater
      local initSRVarsCalc = Updater.CalcSRVars {
         velGrid   = self.velGrid,    velBasis   = self.velBasis,  
         confBasis = self.confBasis,  phaseBasis = self.basis,     
         operation = "init", 
      }
      initSRVarsCalc:advance(0.0, {}, {self.p_over_gamma, self.gamma, self.gamma_inv})
      -- Create table of pointers to fields needed in update
      self.fldPtrs = {self.totalEmField, self.p_over_gamma}
      self.momPtrs = {self.p_over_gamma, self.gamma, self.gamma_inv}
   else
      -- Create table of pointers to fields needed in update
      self.fldPtrs = {self.totalEmField}
      -- No auxiliary fields for moments for non-relativistic Vlasov
      self.momPtrs = {}
   end

   -- Create updater to advance solution by one time-step.
   if self.evolveCollisionless then
      self.solver = Updater.VlasovDG {
         onGrid    = self.grid,                      confBasis = self.confBasis,                phaseBasis = self.basis, 
         confRange = self.totalEmField:localRange(), velRange = self.p_over_gamma:localRange(), phaseRange = self.distf[1]:localRange(), 
         model_id  = self.model_id,                  field_id = self.field_id,                  fldPtrs    = self.fldPtrs, 
      }
      self.collisionlessAdvance = function(tCurr, inFlds, outFlds)
         self.solver:advance(tCurr, inFlds, outFlds)
      end

      -- Boundary flux updater.
      self.boundaryFluxSlvr = Updater.BoundaryFluxCalc {
         onGrid = self.grid,  equation    = self.solver:getEquation(), 
         cdim   = self.cdim,  equation_id = "vlasov",
      }
      self.collisionlessBoundaryAdvance = function(tCurr, inFlds, outFlds)
         local tmStart = Time.clock()
         self.boundaryFluxSlvr:advance(tCurr, inFlds, outFlds)
         self.timers.boundflux = self.timers.boundflux + Time.clock() - tmStart
      end
   else
      self.solver = {totalTime = 0.}
      self.collisionlessAdvance = function(tCurr, inFlds, outFlds) end
      self.collisionlessBoundaryAdvance = function(tCurr, inFlds, outFlds) end
   end

   -- Create updaters to compute various moments.
   -- M0 and M1i are common to both non-relativistic and relativistic Vlasov, so use common DistFuncMomentDG 
   self.numDensityCalc = Updater.DistFuncMomentDG {
      onGrid    = self.grid,                      confBasis = self.confBasis,                phaseBasis = self.basis, 
      confRange = self.totalEmField:localRange(), velRange = self.p_over_gamma:localRange(), 
      model_id  = self.model_id,                  isIntegrated = false,                      momPtrs    = self.momPtrs, 
      moment    = "M0", 
   }
   self.momDensityCalc = Updater.DistFuncMomentDG {
      onGrid    = self.grid,                      confBasis = self.confBasis,                phaseBasis = self.basis, 
      confRange = self.totalEmField:localRange(), velRange = self.p_over_gamma:localRange(), 
      model_id  = self.model_id,                  isIntegrated = false,                      momPtrs    = self.momPtrs,  
      moment    = "M1i", 
   }
   if self.model_id == "GKYL_MODEL_SR" then
      self.ptclEnergyCalc = Updater.DistFuncMomentDG {
         onGrid    = self.grid,                      confBasis = self.confBasis,                phaseBasis = self.basis, 
         confRange = self.totalEmField:localRange(), velRange = self.p_over_gamma:localRange(), 
         model_id  = self.model_id,                  isIntegrated = false,                      momPtrs    = self.momPtrs,   
         moment    = "Energy", 
      } 
   else
      self.ptclEnergyCalc = Updater.DistFuncMomentCalc {
         onGrid     = self.grid,   confBasis  = self.confBasis,
         phaseBasis = self.basis,  moment     = "M2",
      }
      self.M2ijCalc = Updater.DistFuncMomentCalc {
         onGrid     = self.grid,   confBasis = self.confBasis,
         phaseBasis = self.basis,  moment    = "M2ij",
      }
      self.M3iCalc = Updater.DistFuncMomentCalc {
         onGrid     = self.grid,   confBasis = self.confBasis,
         phaseBasis = self.basis,  moment    = "M3i",
      }
      self.calcMaxwell = Updater.MaxwellianOnBasis {
         onGrid     = self.grid,   confGrid  = self.confGrid,
         phaseBasis = self.basis,  confBasis = self.confBasis,
      }
   end
   if self.needFiveMoments then
      -- Create updater to compute M0, M1i, M2 moments.
      self.fiveMomentsCalc = Updater.DistFuncMomentCalc {
         onGrid     = self.grid,   confBasis = self.confBasis,
         phaseBasis = self.basis,  moment    = "FiveMoments",
      }
      self.calcSelfCouplingMom = self.computePlasmaB
         and function(tCurr, fIn)
            -- Compute M0, M1i and M2.
            self.fiveMomentsCalc:advance(tCurr, {fIn}, {self.fiveMoments})
            -- Copy momentum density to its own field.
            self.momDensity:combineOffset(1., self.fiveMoments, 1*self.confBasis:numBasis())
         end
         or function(tCurr, fIn)
            -- Compute M0, M1i and M2.
            self.fiveMomentsCalc:advance(tCurr, {fIn}, {self.fiveMoments})
            -- Copy number density to its own field.
            self.numDensity:combineOffset(1., self.fiveMoments, 0)
         end
   else
      self.calcSelfCouplingMom = self.computePlasmaB
         and function(tCurr, fIn)
            self.momDensityCalc:advance(tCurr, {fIn}, { self.momDensity })
         end
         or function(tCurr, fIn)
            self.numDensityCalc:advance(tCurr, {fIn}, { self.numDensity })
         end
   end

   if self.hasExtForce then
      -- Options for the external force include:
      --   a) Passing a single function, which gets projected in every time step.
      --   b) Passing a table of tables. The outer table is for providing multiple forces.
      --      Each table/force has a 2-element (functions) table (timeDependence and spatialDependence),
      --      where one element is the time-dependent part (a function of time only) and the
      --      other the time independent part.
      self.projExtForce = Updater.ProjectOnBasis {
         onGrid = self.confGrid,   onGhosts = false,
         basis  = self.confBasis,
         evaluate = function(t, xn)
                       if self.vdim==1 then return 1.
                       elseif self.vdim==2 then return 1., 1.
                       elseif self.vdim==3 then return 1., 1., 1. end
                    end,
      }

      if type(self.vlasovExtForceIn) == 'function' then
         self.projExtForce:setFunc(self.vlasovExtForceIn)
         self.vExtForce = self:allocVectorMoment(self.vdim)

         self.accumulateExtForce = function(tCurr, totalEmField)
            local vExtForce = self.vExtForce
            self.projExtForce:advance(tCurr, {}, {vExtForce})

            -- Analogous to the current, the external force only gets accumulated onto the electric field.
            totalEmField:accumulateOffset(1., vExtForce, 0)
         end
      elseif type(self.vlasovExtForceIn) == 'table' then
         self.extForces = {}
         for _, ef in ipairs(self.vlasovExtForceIn) do
            table.insert(self.extForces, {timeDepFac = ef.timeDependence, spatialFac = self:allocVectorMoment(self.vdim)})
            self.projExtForce:setFunc(function(t,xn) return ef.spatialDependence(xn) end)
            self.projExtForce:advance(0., {}, {self.extForces[#self.extForces].spatialFac})
         end
         lume.setOrder(self.extForces)

         self.accumulateExtForce = function(tCurr, totalEmField)
            -- Analogous to the current, the external force only gets accumulated onto the electric field.
            for i, ef in lume.orderedIter(self.extForces) do
               totalEmField:accumulateOffset(ef["timeDepFac"](tCurr),ef["spatialFac"], 0)
            end
         end
      else
         assert(false, "App.Field.MaxwellField: vlasovExtForce should be a function or a table.")
      end
   else
      self.accumulateExtForce = function(tCurr, totalEmField) end
   end

   -- Create an updater for volume integrals. Used by diagnostics.
   self.volIntegral = {
      scalar = Updater.CartFieldIntegratedQuantCalc {
         onGrid = self.confGrid,   numComponents = 1,
         basis  = self.confBasis,  quantity      = "V",
      },
      vector = Updater.CartFieldIntegratedQuantCalc {
         onGrid = self.confGrid,   numComponents = self.vdim,
         basis  = self.confBasis,  quantity      = "V",
      },
   }

   -- Create species source solvers.
   for _, src in lume.orderedIter(self.sources) do src:createSolver(self, externalField) end
end

function VlasovSpecies:initDist(extField)
   -- Note: do not call applyBc here. It is called later in initialization sequence.

   if self.randomseed then
      math.randomseed(self.randomseed)
   else
      math.randomseed(47*Mpi.Comm_rank(Mpi.COMM_WORLD)+os.time())
   end

   local syncPeriodicDirs = true

   local initCnt = 0
   for nm, pr in lume.orderedIter(self.projections) do
      pr:fullInit(self)
      pr:advance(0.0, {extField}, {self.distf[2]})
      if string.find(nm,"init") then
         self.distf[1]:accumulate(1.0, self.distf[2])
         initCnt = initCnt + 1
      end
   end

   assert(initCnt>0, string.format("VlasovSpecies: Species '%s' not initialized!", self.name))

   self.distf[2]:clear(0.0)
end

function VlasovSpecies:createCouplingSolver(population, field, externalField)
   -- After all species have called their createSolver methods, we here create the objects
   -- needed for cross-species solves (e.g. cross-species collisions).

   local species = population:getSpecies()

   -- Create cross collision solvers.
   for _, c in lume.orderedIter(self.collisions) do c:createCouplingSolver(population, field, externalField) end

   -- Create source solvers.
   for _, src in lume.orderedIter(self.sources) do src:createCouplingSolver(population, field, externalField) end

   -- Create BC solvers.
   for _, bc in lume.orderedIter(self.nonPeriodicBCs) do bc:createCouplingSolver(species, field, externalField) end
end

function VlasovSpecies:initCrossSpeciesCoupling(population)
   -- This method establishes the interaction between different
   -- species that is not mediated by the field (solver), like
   -- collisions.

   local species = population:getSpecies()

   -- Determine if M0, M1i and M2 are needed.
   self.needFiveMoments = false

   -- Create a double nested table of colliding species.
   -- In this table we will encode information about that collition such as:
   --   * does the collision take place?
   --   * Operator modeling the collision.
   -- Other features of a collision may be added in the future.
   self.collPairs = {}
   for sN, _ in lume.orderedIter(species) do
      self.collPairs[sN] = {}
      for sO, _ in lume.orderedIter(species) do
         self.collPairs[sN][sO] = {}
         -- Need next below because species[].collisions is created as an empty table. 
         if species[sN].collisions and next(species[sN].collisions) then 
            for collNm, _ in pairs(species[sN].collisions) do
               -- This species collides with someone.
               self.collPairs[sN][sO].on = lume.any(species[sN].collisions[collNm].collidingSpecies,
                                                    function(e) return e==sO end)
               if self.collPairs[sN][sO].on then
                  self.collPairs[sN][sO].kind = species[sN].collisions[collNm].collKind
                  self.needFiveMoments = true  -- MF 2022/09/16: currently all collision models need M0, M1, M2.
               end
            end
         else
            -- This species does not collide with anyone.
            self.collPairs[sN][sO].on = false
         end
      end
   end

   local isThisSpeciesMine = population:isSpeciesMine(self.name)
   -- Allocate fiveMoments if we collide with other species not in this rank.
   if self.needFiveMoments and (not isThisSpeciesMine) then
      self.fiveMoments = self:allocVectorMoment(self.vdim+2)
   end

   -- Create list of ranks we need to send/recv local fiveMoments to/from.
   self.fiveMomentsXfer = {}
   self.fiveMomentsXfer.destRank, self.fiveMomentsXfer.srcRank  = {}, {}
   self.fiveMomentsXfer.sendReqStat, self.fiveMomentsXfer.recvReqStat = nil, nil
   for sO, info in pairs(self.collPairs[self.name]) do
      local sOrank = population:getSpeciesOwner(sO)
      local selfRank = population:getSpeciesOwner(self.name)
      if sO~=self.name and info.on then
         if isThisSpeciesMine then
            -- Only species owned by this rank send fiveMoments to other ranks.
            if #self.fiveMomentsXfer.destRank == 0 and (not population:isSpeciesMine(sO)) then
               table.insert(self.fiveMomentsXfer.destRank, sOrank)
               self.fiveMomentsXfer.sendReqStat = Mpi.RequestStatus()
            end
         else
            -- Only species not owned by this rank receive fiveMoments from other ranks.
            if #self.fiveMomentsXfer.srcRank == 0 and (not population:isSpeciesMine(self.name)) then
               table.insert(self.fiveMomentsXfer.srcRank, selfRank)
               self.fiveMomentsXfer.recvReqStat = Mpi.RequestStatus()
            end
         end
      end
   end

   -- Initialize the BC cross-coupling interactions.
   for _, bc in lume.orderedIter(self.nonPeriodicBCs) do bc:initCrossSpeciesCoupling(species) end

   -- Initialize the source cross-coupling interactions.
   for _, src in lume.orderedIter(self.sources) do src:initCrossSpeciesCoupling(population) end
end

function VlasovSpecies:advance(tCurr, population, emIn, inIdx, outIdx)
   local tmStart = Time.clock()

   self:setActiveRKidx(inIdx)
   local fIn     = self:rkStepperFields()[inIdx]
   local fRhsOut = self:rkStepperFields()[outIdx]
   fRhsOut:clear(0.0)

   -- Accumulate functional Maxwell fields (if needed).
   local emField         = emIn[1]:rkStepperFields()[inIdx]
   local emExternalField = emIn[2]:rkStepperFields()[1]
   local totalEmField    = self.totalEmField
   totalEmField:clear(0.0)

   if emField then totalEmField:accumulate(self.qbym, emField) end
   if emExternalField then totalEmField:accumulate(self.qbym, emExternalField) end

   -- If external force present (gravity, body force, etc.) accumulate it to electric field.
   self.accumulateExtForce(tCurr, totalEmField)

   self.collisionlessAdvance(tCurr, {fIn}, {fRhsOut, self.cflRateByCell})
   self.timers.collisionless = self.solver.totalTime

   -- Perform the collision update.
   self.timers.collisions = 0.
   for _, c in lume.orderedIter(self.collisions) do
      c:advance(tCurr, fIn, population, {fRhsOut, self.cflRateByCell})   -- 'population' needed for cross-species collisions.
      self.timers.collisions = self.timers.collisions + c:getTimer('advance')
   end

   self.collisionlessBoundaryAdvance(tCurr, {fIn}, {fRhsOut})

   self.timers.sources = 0.
   for _, src in lume.orderedIter(self.sources) do
      src:advance(tCurr, fIn, population:getSpecies(), fRhsOut)
      self.timers.sources = self.timers.sources + src:getTimer('advance')
   end
   
   for _, bc in lume.orderedIter(self.nonPeriodicBCs) do
      bc:storeBoundaryFlux(tCurr, outIdx, fRhsOut)   -- Save boundary fluxes.
   end

   self.timers.advance = self.timers.advance + Time.clock() - tmStart
end

function VlasovSpecies:advanceCrossSpeciesCoupling(tCurr, population, emIn, inIdx, outIdx)
   -- Perform some operations after the updates have been computed, but before
   -- the combine RK (in PlasmaOnCartGrid) is called.
   local tmStart = Time.clock()

   local species = population:getSpecies()

   -- Wait to finish sending fiveMoments if needed.
   population:speciesXferField_waitSend(self.fiveMomentsXfer)

   for _, coll in lume.orderedIter(self.collisions) do
      coll:advanceCrossSpeciesCoupling(tCurr, population, emIn, inIdx, outIdx)
   end

<<<<<<< HEAD
   for _, bc in pairs(self.nonPeriodicBCs) do bc:advanceCrossSpeciesCoupling(tCurr, species, inIdx, outIdx) end
=======
   for _, bc in lume.orderedIter(self.nonPeriodicBCs) do bc:advanceCrossSpeciesCoupling(tCurr, species, outIdx) end
>>>>>>> 8598be3a

   for _, src in lume.orderedIter(self.sources) do src:advanceCrossSpeciesCoupling(tCurr, species, outIdx) end

   self.timers.advancecross = self.timers.advancecross + Time.clock() - tmStart
end

function VlasovSpecies:calcCouplingMoments(tCurr, rkIdx, species)
   -- Compute moments needed in coupling to fields and collisions.
   local tmStart = Time.clock()

   local fIn = self:rkStepperFields()[rkIdx]

   -- Compute M0, M1i and/or M2 depending on what fields and collisions need.
   self.calcSelfCouplingMom(tCurr, fIn)

   for _, coll in lume.orderedIter(self.collisions) do
      coll:calcCouplingMoments(tCurr, rkIdx, species)
   end

   for _, bc in lume.orderedIter(self.nonPeriodicBCs) do bc:calcCouplingMoments(tCurr, rkIdx, species) end

   self.timers.mom = self.timers.mom + Time.clock() - tmStart
end

function VlasovSpecies:calcCrossCouplingMoments(tCurr, rkIdx, population)
   -- Perform cross-species calculation related to coupling moments that require the
   -- self-species coupling moments.
   local tmStart = Time.clock()

   -- Begin sending/receiving fiveMoments if needed.
   population:speciesXferField_begin(self.fiveMomentsXfer, self.fiveMoments, 22)

   for _, coll in lume.orderedIter(self.collisions) do
      coll:calcCrossCouplingMoments(tCurr, rkIdx, population)
   end

   self.timers.momcross = self.timers.momcross + Time.clock() - tmStart
end

function VlasovSpecies:copyRk(outIdx, aIdx)
   self:rkStepperFields()[outIdx]:copy(self:rkStepperFields()[aIdx])

   for _, bc in lume.orderedIter(self.nonPeriodicBCs) do bc:copyBoundaryFluxField(aIdx, outIdx) end

   if self.positivity then
      self.fDelPos[outIdx]:copy(self.fDelPos[aIdx])
   end
end

function VlasovSpecies:combineRk(outIdx, a, aIdx, ...)
   local args = {...} -- Package up rest of args as table.
   local nFlds = #args/2
   self:rkStepperFields()[outIdx]:combine(a, self:rkStepperFields()[aIdx])
   for i = 1, nFlds do -- Accumulate rest of the fields.
      self:rkStepperFields()[outIdx]:accumulate(args[2*i-1], self:rkStepperFields()[args[2*i]])
   end

   for _, bc in lume.orderedIter(self.nonPeriodicBCs) do
      bc:combineBoundaryFluxField(outIdx, a, aIdx, ...)
   end

   if self.positivity then
      self.fDelPos[outIdx]:combine(a, self.fDelPos[aIdx])
      for i = 1, nFlds do -- Accumulate rest of the fields.
         self.fDelPos[outIdx]:accumulate(args[2*i-1], self.fDelPos[args[2*i]])
      end
   end
end

function VlasovSpecies:applyBcIdx(tCurr, field, externalField, inIdx, outIdx, isFirstRk)
   self:applyBc(tCurr, field, externalField, inIdx, outIdx)
end

function VlasovSpecies:applyBcDontEvolve(tCurr, field, externalField, inIdx, outIdx) end
function VlasovSpecies:applyBcEvolve(tCurr, field, externalField, inIdx, outIdx)
   -- fIn is total distribution function.
   local tmStart = Time.clock()

   local fIn = self:rkStepperFields()[outIdx]

   local syncPeriodicDirsTrue = true

   -- Apply non-periodic BCs (to only fluctuations if fluctuation BCs).
   for _, bc in lume.orderedIter(self.nonPeriodicBCs) do bc:advance(tCurr, self, field, externalField, inIdx, outIdx) end

   -- Apply periodic BCs (to only fluctuations if fluctuation BCs)
   fIn:sync(syncPeriodicDirsTrue)

   self.timers.bc = self.timers.bc + Time.clock() - tmStart
end
function VlasovSpecies:applyBc(tCurr, field, externalField, inIdx, outIdx)
   self.applyBcFunc(tCurr, field, externalField, inIdx, outIdx)
end

function VlasovSpecies:createDiagnostics(field)
   -- Many diagnostics require dividing or multiplying by the Jacobian
   -- (if present). Predefine the functions that do that.
   self.divideByJacobGeo = self.jacobGeoInv
      and function(tm, fldIn, fldOut) self.confWeakMultiply:advance(tm, {fldIn, self.jacobGeoInv}, {fldOut}) end
      or function(tm, fldIn, fldOut) fldOut:copy(fldIn) end
   self.multiplyByJacobGeo = self.jacobGeo
      and function(tm, fldIn, fldOut) self.confWeakMultiply:advance(tm, {fldIn, self.jacobGeo}, {fldOut}) end
      or function(tm, fldIn, fldOut) fldOut:copy(fldIn) end

   -- Create this species' diagnostics.
   if self.tbl.diagnostics then
      self.diagnostics[self.name] = DiagsApp{implementation = VlasovDiags()}
      self.diagnostics[self.name]:fullInit(self, field, self)
   end

   for srcNm, src in lume.orderedIter(self.sources) do
      self.diagnostics[self.name..srcNm] = src:createDiagnostics(self, field)
   end

   for bcNm, bc in lume.orderedIter(self.nonPeriodicBCs) do
      self.diagnostics[self.name..bcNm] = bc:createDiagnostics(self, field)
   end

   for collNm, coll in lume.orderedIter(self.collisions) do
      self.diagnostics[self.name..collNm] = coll:createDiagnostics(self, field)
   end
   lume.setOrder(self.diagnostics)
end

function VlasovSpecies:clearCFL()
   -- Clear cflRateByCell for next cfl calculation.
   self.cflRateByCell:clear(0.0)
end

function VlasovSpecies:suggestDt()
   if not self.evolve then return GKYL_MAX_DOUBLE end

   local dtSuggested = math.min(self.cfl/self.cflRateByCell:reduce('max')[1], GKYL_MAX_DOUBLE)

   -- If dtSuggested == GKYL_MAX_DOUBLE, it is likely because of NaNs.
   -- If so, return 0 so that no timestep is taken, and we will abort the simulation.
   if dtSuggested == GKYL_MAX_DOUBLE then dtSuggested = 0.0 end

   return dtSuggested
end

function VlasovSpecies:setDtGlobal(dtGlobal) self.dtGlobal[0] = dtGlobal end

function VlasovSpecies:rkStepperFields() return self.distf end

function VlasovSpecies:getDistF(rkIdx)
   if rkIdx == nil then
      return self:rkStepperFields()[self.activeRKidx]
   else
      return self:rkStepperFields()[rkIdx]
   end
end

function VlasovSpecies:fluidMoments() return self.fiveMoments end

function VlasovSpecies:getNumDensity(rkIdx)
   -- If no rkIdx specified, assume numDensity has already been calculated.
   if rkIdx == nil then return self.numDensity end 

   local tmStart = Time.clock()

   local fIn = self:rkStepperFields()[rkIdx]
   self.numDensityCalc:advance(nil, {fIn}, { self.numDensity })

   self.timers.mom = self.timers.mom + Time.clock() - tmStart
   return self.numDensity
end

function VlasovSpecies:getMomDensity(rkIdx)
   -- If no rkIdx specified, assume momDensity has already been calculated.
   if rkIdx == nil then return self.momDensity end 

   local tmStart = Time.clock()

   local fIn = self:rkStepperFields()[rkIdx]
   self.momDensityCalc:advance(nil, {fIn}, { self.momDensity })

   self.timers.mom = self.timers.mom + Time.clock() - tmStart
   return self.momDensity
end

-- Please test this for higher than 1x1v... (MF: JJ?).
function VlasovSpecies:Maxwellian(xn, n0, vdnIn, T0)
   local vdn = vdnIn or {0, 0, 0}
   local vt2 = T0/self.mass
   local v2 = 0.0
   for d = self.cdim+1, self.cdim+self.vdim do
      v2 = v2 + (xn[d] - vdnIn[d-self.cdim])^2
   end
   return n0 / math.sqrt(2*math.pi*vt2)^self.vdim * math.exp(-v2/(2*vt2))
end

function VlasovSpecies:projToSource(proj)
   -- For backwards compatibility: in the case where the source is specified
   -- as a projection object in the input file, this function turns that
   -- projection object into a Source object.
   local tbl = proj.tbl
   local pow = tbl.power
   return Source { profile = proj, power = pow }
end

function VlasovSpecies:write(tm, field, force)
   if self.evolve then

      for _, dOb in lume.orderedIter(self.diagnostics) do
         dOb:resetState(tm)   -- Reset booleans indicating if diagnostic has been computed.
      end

      for _, bc in lume.orderedIter(self.nonPeriodicBCs) do
         bc:computeBoundaryFluxRate(self.dtGlobal[0])
      end

      -- Compute integrated diagnostics.
      if self.calcIntQuantTrigger(tm) then
         for _, dOb in lume.orderedIter(self.diagnostics) do
            dOb:calcIntegratedDiagnostics(tm, self, field)
         end
      end

      -- Only write stuff if triggered.
      if self.distIoTrigger(tm) or force then
         local fIn = self:rkStepperFields()[1]

         self.distIo:write(fIn, string.format("%s_%d.bp", self.name, self.distIoFrame), tm, self.distIoFrame)

         for _, src in lume.orderedIter(self.sources) do src:write(tm, self.distIoFrame) end

         self.distIoFrame = self.distIoFrame+1
      end

      if self.diagIoTrigger(tm) or force then
         -- Compute moments and write them out.

         -- Compute diagnostics defined on a grid.
         for _, dOb in lume.orderedIter(self.diagnostics) do
            dOb:calcGridDiagnostics(tm, self, field)
         end

         for _, dOb in lume.orderedIter(self.diagnostics) do   -- Write grid and integrated diagnostics.
            dOb:write(tm, self.diagIoFrame)
         end

         for _, c in lume.orderedIter(self.collisions) do
            c:write(tm, self.diagIoFrame)  -- MF: Preferably this method will go away. Use diagnostics instead.
         end

         self.diagIoFrame = self.diagIoFrame+1
      end
   else
      -- If not evolving species, don't write anything except initial conditions.
      if self.distIoFrame == 0 then

         -- Compute integrated diagnostics.
         for _, dOb in lume.orderedIter(self.diagnostics) do
            dOb:calcIntegratedDiagnostics(tm, self, field)
         end

         self.distIo:write(self.distf[1], string.format("%s_%d.bp", self.name, 0), tm, 0)

         -- Compute diagnostics defined on a grid.
         for _, dOb in lume.orderedIter(self.diagnostics) do
            dOb:calcGridDiagnostics(tm, self, field)
         end

         for _, dOb in lume.orderedIter(self.diagnostics) do   -- Write grid and integrated diagnostics.
            dOb:write(tm, self.diagIoFrame)
         end
      end
      self.distIoFrame = self.distIoFrame+1
   end

end

function VlasovSpecies:writeRestart(tm)
   -- (The final "true/false" in calls to :write determines writing of ghost cells).
   local writeGhost = false

   self.distIo:write(self.distf[1], string.format("%s_restart.bp", self.name), tm, self.distIoFrame, writeGhost)

   for _, dOb in lume.orderedIter(self.diagnostics) do   -- Write restart diagnostics.
      dOb:writeRestart(tm, self.diagIoFrame, self.dynVecRestartFrame)
   end

   self.dynVecRestartFrame = self.dynVecRestartFrame + 1
end

function VlasovSpecies:readRestart(field, externalField)
   local readGhost = false

   local tm, fr = self.distIo:read(self.distf[1], string.format("%s_restart.bp", self.name), readGhost)
   self.distIoFrame = fr -- Reset internal frame counter.

   -- Set ghost cells.
   self.distf[1]:sync()

   -- Apply BCs (unless skin cells have been read because of special BCs).
   self:applyBc(tm, field, externalField, 1, 1)

   local diagIoFrame_new
   for _, dOb in lume.orderedIter(self.diagnostics) do   -- Read grid and integrated diagnostics.
      local _, dfr = dOb:readRestart()
      diagIoFrame_new = diagIoFrame_new or dfr
      if dfr then
         assert(diagIoFrame_new==dfr, string.format("VlasovSpecies:readRestart expected diagnostics from previous run to have the same last frame. Instead got %d and %d", diagIoFrame_new, dfr))
      end
   end
   -- The 'or self.distIoFrame' below is for sims without diagnostics, or when the first
   -- run didn't request diagnostics, but the latter (when the restart requests diagnostics
   -- while the first one didn't) requires commenting out the loop above (a hack, beware).
   self.diagIoFrame = diagIoFrame_new or self.distIoFrame

   -- Iterate triggers.
   self.distIoTrigger(tm)
   self.diagIoTrigger(tm)

   return tm
end

function VlasovSpecies:clearTimers()
   for nm, _ in pairs(self.timers) do self.timers[nm] = 0. end
   self.solver.totalTime = 0.
   for _, c in lume.orderedIter(self.collisions) do c:clearTimers() end
   for _, src in lume.orderedIter(self.sources) do src:clearTimers() end
end

-- ................... Classes meant as aliases to simplify input files ...................... --
-- Default: Non-Relativistic Vlasov-Maxwell (Cartesian geometry)
local VlasovMaxwellSpecies = Proto(VlasovSpecies)
function VlasovMaxwellSpecies:fullInit(mySpecies)
   self.model_id = "GKYL_MODEL_DEFAULT"
   self.field_id = "GKYL_FIELD_E_B"
   VlasovMaxwellSpecies.super.fullInit(self, mySpecies)
end

-- Vlasov-Poisson, only phi (Cartesian geometry)
local VlasovPoissonSpecies = Proto(VlasovSpecies)
function VlasovPoissonSpecies:fullInit(mySpecies)
   self.model_id = "GKYL_MODEL_DEFAULT"
   self.field_id = "GKYL_FIELD_PHI"
   VlasovPoissonSpecies.super.fullInit(self, mySpecies)
end

-- Vlasov-Poisson, phi + constant A (constant background magnetic field, Cartesian geometry)
local VlasovPoissonASpecies = Proto(VlasovSpecies)
function VlasovPoissonASpecies:fullInit(mySpecies)
   self.model_id = "GKYL_MODEL_DEFAULT"
   self.field_id = "GKYL_FIELD_PHI_A"
   VlasovPoissonASpecies.super.fullInit(self, mySpecies)
end

-- Neutral Non-Relativistic Vlasov (Cartesian geometry)
local VlasovNeutralSpecies = Proto(VlasovSpecies)
function VlasovNeutralSpecies:fullInit(mySpecies)
   self.model_id = "GKYL_MODEL_DEFAULT"
   self.field_id = "GKYL_FIELD_NULL"
   VlasovNeutralSpecies.super.fullInit(self, mySpecies)
end

-- Neutral Vlasov (General geometry)
local VlasovGenGeoNeutralSpecies = Proto(VlasovSpecies)
function VlasovGenGeoNeutralSpecies:fullInit(mySpecies)
   self.model_id = "GKYL_MODEL_GEN_GEO"
   self.field_id = "GKYL_FIELD_NULL"
   VlasovGenGeoNeutralSpecies.super.fullInit(self, mySpecies)
end

-- Special Relativistic Vlasov-Maxwell (Cartesian geometry)
local VlasovSRMaxwellSpecies = Proto(VlasovSpecies)
function VlasovSRMaxwellSpecies:fullInit(mySpecies)
   self.model_id = "GKYL_MODEL_SR"
   self.field_id = "GKYL_FIELD_E_B"
   VlasovSRMaxwellSpecies.super.fullInit(self, mySpecies)
end

-- Neutral Special Relativistic Vlasov (Cartesian geometry)
local VlasovSRNeutralSpecies = Proto(VlasovSpecies)
function VlasovSRNeutralSpecies:fullInit(mySpecies)
   self.model_id = "GKYL_MODEL_SR"
   self.field_id = "GKYL_FIELD_NULL"
   VlasovSRNeutralSpecies.super.fullInit(self, mySpecies)
end
-- ................... End of VlasovSpecies alias classes .................... --

return {VlasovMaxwell       = VlasovMaxwellSpecies,
        VlasovPoisson       = VlasovPoissonSpecies,
        VlasovPoissonA      = VlasovPoissonASpecies,
        VlasovNeutral       = VlasovNeutralSpecies,
        VlasovGenGeoNeutral = VlasovGenGeoNeutralSpecies, 
        VlasovSRMaxwell     = VlasovSRMaxwellSpecies,
        VlasovSRNeutral     = VlasovSRNeutralSpecies}<|MERGE_RESOLUTION|>--- conflicted
+++ resolved
@@ -906,11 +906,7 @@
       coll:advanceCrossSpeciesCoupling(tCurr, population, emIn, inIdx, outIdx)
    end
 
-<<<<<<< HEAD
-   for _, bc in pairs(self.nonPeriodicBCs) do bc:advanceCrossSpeciesCoupling(tCurr, species, inIdx, outIdx) end
-=======
-   for _, bc in lume.orderedIter(self.nonPeriodicBCs) do bc:advanceCrossSpeciesCoupling(tCurr, species, outIdx) end
->>>>>>> 8598be3a
+   for _, bc in lume.orderedIter(self.nonPeriodicBCs) do bc:advanceCrossSpeciesCoupling(tCurr, species, inIdx, outIdx) end
 
    for _, src in lume.orderedIter(self.sources) do src:advanceCrossSpeciesCoupling(tCurr, species, outIdx) end
 
