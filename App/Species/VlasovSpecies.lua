--- conflicted
+++ resolved
@@ -1270,21 +1270,13 @@
    end
    local grid = GridConstructor {
       lower = lower,  periodicDirs = {},
-<<<<<<< HEAD
       upper = upper,  mappings     = coordinateMap,
-=======
-      upper = upper,  mappings = coordinateMap,
->>>>>>> b18e8dbf
       cells = cells,
    }
    self.externalBCFunction = DataStruct.Field {
       onGrid        = grid,
       numComponents = self.basis:numBasis()*self.basis:numBasis(),
-<<<<<<< HEAD
       metaData      = {
-=======
-      metaData = {
->>>>>>> b18e8dbf
          polyOrder = self.basis:polyOrder(),  charge = self.charge,
          basisType = self.basis:id(),         mass   = self.mass,
       },
