-- Gkyl ------------------------------------------------------------------------
--
-- Vlasov species
--
--    _______     ___
-- + 6 @ |||| # P ||| +
--------------------------------------------------------------------------------

local DataStruct     = require "DataStruct"
local Grid           = require "Grid"
local KineticSpecies = require "App.Species.KineticSpecies"
local Lin            = require "Lib.Linalg"
local Mpi            = require "Comm.Mpi"
local Projection     = require "App.Projection"
local Proto          = require "Lib.Proto"
local Source         = require "App.Sources.VmSource"
local Time           = require "Lib.Time"
local Updater        = require "Updater"
local VlasovEq       = require "Eq.Vlasov"
local DiagsApp       = require "App.Diagnostics.SpeciesDiagnostics"
local VlasovDiags    = require "App.Diagnostics.VlasovDiagnostics"
local BasicBC        = require ("App.BCs.VlasovBasic").VlasovBasic
local BCsBase        = require "App.BCs.BCsBase"
local ffi            = require "ffi"
local xsys           = require "xsys"
local lume           = require "Lib.lume"

local VlasovSpecies = Proto(KineticSpecies)

local SP_BC_EXTERN  = 4
local SP_BC_RECYCLE = 7
VlasovSpecies.bcExternal = SP_BC_EXTERN     -- Load external BC file.
VlasovSpecies.bcRecycle  = SP_BC_RECYCLE

-- ............. Backwards compatible treatment of BCs .....................--
-- Add constants to object indicate various supported boundary conditions.
local SP_BC_ABSORB    = 1
local SP_BC_REFLECT   = 3
local SP_BC_COPY      = 5
-- AHH: This was 2 but seems that is unstable. So using plain copy.
local SP_BC_OPEN      = SP_BC_COPY
local SP_BC_ZEROFLUX  = 6
VlasovSpecies.bcCopy      = SP_BC_COPY       -- Copy stuff.
VlasovSpecies.bcAbsorb    = SP_BC_ABSORB     -- Absorb all particles.
VlasovSpecies.bcOpen      = SP_BC_OPEN       -- Zero gradient.
VlasovSpecies.bcReflect   = SP_BC_REFLECT    -- Specular reflection.
VlasovSpecies.bcZeroFlux  = SP_BC_ZEROFLUX

function VlasovSpecies:makeBcApp(bcIn, dir, edge)
   local bcOut
   if type(bcIn) == "function" then
      bcOut = BasicBC{kind="function", bcFunction=bcIn, diagnostics={}, saveFlux=false}
   elseif bcIn == SP_BC_COPY then
      print("VlasovSpecies: warning... old way of specifyin BCs will be deprecated. Use BC apps instead.")
      bcOut = BasicBC{kind="copy", diagnostics={}, saveFlux=false}
   elseif bcIn == SP_BC_ABSORB then
      print("VlasovSpecies: warning... old way of specifyin BCs will be deprecated. Use BC apps instead.")
      bcOut = BasicBC{kind="absorb", diagnostics={}, saveFlux=false}
   elseif bcIn == SP_BC_OPEN then
      print("VlasovSpecies: warning... old way of specifyin BCs will be deprecated. Use BC apps instead.")
      -- AHH: open seems unstable. So using plain copy.
      bcOut = BasicBC{kind="copy", diagnostics={}, saveFlux=false}
   elseif bcIn == SP_BC_REFLECT then
      print("VlasovSpecies: warning... old way of specifyin BCs will be deprecated. Use BC apps instead.")
      bcOut = BasicBC{kind="reflect", diagnostics={}, saveFlux=false}
   elseif bcIn == SP_BC_ZEROFLUX or bcIn.tbl.kind=="zeroFlux" then
      bcOut = "zeroFlux"
      table.insert(self.zeroFluxDirections, dir)
   end
   return bcOut
end

-- ............. End of backwards compatibility for BCs .....................--

function VlasovSpecies:alloc(nRkDup)
   -- Allocate distribution function.
   VlasovSpecies.super.alloc(self, nRkDup)

   -- Allocate fields to store coupling moments (for use in coupling
   -- to field and collisions).
   self.numDensity = self:allocMoment()
   self.momDensity = self:allocVectorMoment(self.vdim)
   self.ptclEnergy = self:allocMoment()

   -- Allocate field to accumulate externalField if any.
   --self.totalEmField = self:allocVectorMoment(8)     -- 8 components of EM field.

   -- Allocate field for external forces if any.
   if self.hasExtForce then 
      self.vExtForce = self:allocVectorMoment(self.vdim)
   end

   -- Allocate moment array for integrated moments (n, n*u_i, sum_i n*u_i^2, sum_i n*T_ii).
   self.flow                 = self:allocVectorMoment(self.vdim)
   self.kineticEnergyDensity = self:allocMoment()
   self.thermalEnergyDensity = self:allocMoment()
end

function VlasovSpecies:fullInit(appTbl)
   VlasovSpecies.super.fullInit(self, appTbl)

   local tbl = self.tbl
   -- If there is an external force, get the force function.
   if tbl.vlasovExtForceFunc then
      self.vlasovExtForceFunc = tbl.vlasovExtForceFunc
      self.hasExtForce = true
   else
      self.hasExtForce = false
   end

   -- numVelFlux used for selecting which type of numerical flux function to use in velocity space
   -- defaults to "penalty" in Eq object, supported options: "penalty," "recovery"
   -- only used for DG Maxwell.
   self.numVelFlux = tbl.numVelFlux
end

function VlasovSpecies:allocMomCouplingFields()
   return { currentDensity = self:allocVectorMoment(self.vdim) }
end


function VlasovSpecies:createSolver(field, externalField)
   -- Run the KineticSpecies 'createSolver()' to initialize the collisions solver.
   VlasovSpecies.super.createSolver(self, field, externalField)

   local plasmaE, plasmaB = field:hasEB()
   local extHasE, extHasB = externalField:hasEB()

   local hasE = plasmaE or extHasE
   local hasB = plasmaB or extHasB

   -- External forces are accumulated to the electric field part of
   -- totalEmField
   if self.hasExtForce then
      hasE = true
      hasB = true
   end

   if hasB then
      self.totalEmField = self:allocVectorMoment(8)     -- 8 components of EM field.
   else
      self.totalEmField = self:allocVectorMoment(3)     -- Electric field only.
   end

   self.computePlasmaB = true and plasmaB   -- Differentiate plasma B from external B.
   
   -- Create updater to advance solution by one time-step.
   self.equation = VlasovEq {
      onGrid           = self.grid,
      phaseBasis       = self.basis,
      confBasis        = self.confBasis,
      charge           = self.charge,
      mass             = self.mass,
      hasElectricField = hasE,
      hasMagneticField = hasB,
      plasmaMagField   = plasmaB,
      numVelFlux       = self.numVelFlux,
   }

   -- Must apply zero-flux BCs in velocity directions.
   for d = 1, self.vdim do table.insert(self.zeroFluxDirections, self.cdim+d) end

   self.solver = Updater.HyperDisCont {
      onGrid             = self.grid,
      basis              = self.basis,
      cfl                = self.cfl,
      equation           = self.equation,
      zeroFluxDirections = self.zeroFluxDirections,
   }

   -- Create updaters to compute various moments.
   self.numDensityCalc = Updater.DistFuncMomentCalc {
      onGrid     = self.grid,   confBasis  = self.confBasis,
      phaseBasis = self.basis,  moment     = "M0",
   }
   self.momDensityCalc = Updater.DistFuncMomentCalc {
      onGrid     = self.grid,   confBasis  = self.confBasis,
      phaseBasis = self.basis,  moment     = "M1i",
   }
   self.ptclEnergyCalc = Updater.DistFuncMomentCalc {
      onGrid     = self.grid,   confBasis  = self.confBasis,
      phaseBasis = self.basis,  moment     = "M2",
   }
   self.M2ijCalc = Updater.DistFuncMomentCalc {
      onGrid     = self.grid,   confBasis = self.confBasis,
      phaseBasis = self.basis,  moment    = "M2ij",
   }
   self.M3iCalc = Updater.DistFuncMomentCalc {
      onGrid     = self.grid,   confBasis = self.confBasis,
      phaseBasis = self.basis,  moment    = "M3i",
   }
   -- Create updater to compute M0, M1i, M2 moments sequentially.
   -- If collisions are LBO, the following also computes boundary corrections and, if polyOrder=1, star moments.
   self.fiveMomentsCalc = Updater.DistFuncMomentCalc {
      onGrid     = self.grid,
      phaseBasis = self.basis,
      confBasis  = self.confBasis,
      moment     = "FiveMoments",
   }
   self.calcMaxwell = Updater.MaxwellianOnBasis {
      onGrid      = self.grid,
      phaseBasis  = self.basis,
      confGrid    = self.confGrid,
      confBasis   = self.confBasis,
   }
   if self.needSelfPrimMom then
      -- This is used in calcCouplingMoments to reduce overhead and multiplications.
      -- If collisions are LBO, the following also computes boundary corrections and, if polyOrder=1, star moments.
      self.fiveMomentsLBOCalc = Updater.DistFuncMomentCalc {
         onGrid     = self.grid,
         phaseBasis = self.basis,
         confBasis  = self.confBasis,
         moment     = "FiveMomentsLBO",
      }
      if self.needCorrectedSelfPrimMom then
         self.primMomSelf = Updater.SelfPrimMoments {
            onGrid     = self.confGrid,
            phaseBasis = self.basis,
            confBasis  = self.confBasis,
            operator   = "VmLBO",
         }
      end

      self.zIdx = Lin.IntVec(self.grid:ndim())

   end

   -- Updaters for the primitive moments.
   -- These will be used to compute n*u^2 and n*T for computing integrated moments.
   self.confDiv = Updater.CartFieldBinOp {
      onGrid    = self.confGrid,
      weakBasis = self.confBasis,
      operation = "Divide",
   }
   self.confDotProduct = Updater.CartFieldBinOp {
      onGrid    = self.confGrid,
      weakBasis = self.confBasis,
      operation = "DotProduct",
   }

   if self.vlasovExtForceFunc then
      self.evalVlasovExtForce = Updater.ProjectOnBasis {
         onGrid   = self.confGrid,
         basis    = self.confBasis,
         evaluate = self.vlasovExtForceFunc,
         onGhosts = false
      }
   end

   -- Create an updater for volume integrals. Used by diagnostics.
   self.volIntegral = {
      scalar = Updater.CartFieldIntegratedQuantCalc {
         onGrid = self.confGrid,   numComponents = 1,
         basis  = self.confBasis,  quantity      = "V",
      },
      vector = Updater.CartFieldIntegratedQuantCalc {
         onGrid = self.confGrid,   numComponents = self.vdim,
         basis  = self.confBasis,  quantity      = "V",
      },
   }

   -- Create species source solvers.
   for _, src in lume.orderedIter(self.sources) do src:createSolver(self, externalField) end

   self.tmCouplingMom = 0.0    -- For timer.
end

function VlasovSpecies:initCrossSpeciesCoupling(species)
   -- This method establishes the interaction between different
   -- species that is not mediated by the field (solver), like
   -- collisions.

   -- Function to find the index of an element in table.
   local function findInd(tblIn, el)
      for i, v in ipairs(tblIn) do
         if v == el then
            return i
         end
      end
      return #tblIn+1    -- If not found return a number larger than the length of the table.
   end

   -- Function to concatenate two tables.
   local function tableConcat(t1,t2)
      for i=1,#t2 do
         t1[#t1+1] = t2[i]
      end
      return t1
   end

   -- Create a double nested table of colliding species.
   -- In this table we will encode information about that collition such as:
   --   * does the collision take place?
   --   * Operator modeling the collision.
   --   * Is the collisionality constant in time?
   --   * Does it use spatially varying collisionality?
   --   * If using homogeneous collisionality, record its value/profile.
   -- Other features of a collision may be added in the future, such as
   -- velocity dependent collisionality, FLR effects, or some specific
   -- neutral/impurity effect.
   self.collPairs  = {}
   for sN, _ in lume.orderedIter(species) do
      self.collPairs[sN] = {}
      for sO, _ in lume.orderedIter(species) do
         self.collPairs[sN][sO] = {}
         -- Need next below because species[].collisions is created as an empty table. 
         if species[sN].collisions and next(species[sN].collisions) then 
            -- This species collides with someone.
            local selfColl, crossColl, collSpecs = false, false, {}
            -- Obtain the boolean indicating if self/cross collisions affect the sN species.
            for collNm, _ in pairs(species[sN].collisions) do
               selfColl  = selfColl or species[sN].collisions[collNm].selfCollisions
               crossColl = crossColl or species[sN].collisions[collNm].crossCollisions
               collSpecs = tableConcat(collSpecs, species[sN].collisions[collNm].collidingSpecies)
            end

            -- Record if a specific binary collision is turned on.
            if sN == sO then
               self.collPairs[sN][sO].on = selfColl
            else
               if crossColl then
                  local specInd = findInd(collSpecs, sO)
                  if specInd < (#collSpecs+1) then
                     self.collPairs[sN][sO].on = true
                  else
                     self.collPairs[sN][sO].on = false
                  end
               else
                  self.collPairs[sN][sO].on = false
               end
            end

         else

            -- This species does not collide with anyone.
            self.collPairs[sN][sO].on = false

         end    -- end if next(species[sN].collisions) statement.
      end
   end

   -- Here we wish to record some properties of each collision in collPairs.
   for sN, _ in lume.orderedIter(species) do
      -- Need next below because species[].collisions is created as an empty table. 
      if species[sN].collisions and next(species[sN].collisions) then 
         for sO, _ in lume.orderedIter(species) do
            -- Find the kind of a specific collision, and the collision frequency it uses.
            for collNmN, _ in pairs(species[sN].collisions) do
               if self.collPairs[sN][sO].on then
                  local specInd = findInd(species[sN].collisions[collNmN].collidingSpecies, sO)
                  if specInd < (#species[sN].collisions[collNmN].collidingSpecies+1) then
                     -- Collision operator kind.
                     self.collPairs[sN][sO].kind      = species[sN].collisions[collNmN].collKind
                     -- Collision frequency time dependence (e.g. constant, time-varying).
                     self.collPairs[sN][sO].timeDepNu = species[sN].collisions[collNmN].timeDepNu
                     -- Collision frequency spatial dependence (e.g. homogeneous, spatially varying).
                     self.collPairs[sN][sO].varNu     = species[sN].collisions[collNmN].varNu
                     if (not self.collPairs[sN][sO].timeDepNu) then
                        -- Constant collisionality. Record it.
                        self.collPairs[sN][sO].nu = species[sN].collisions[collNmN].collFreqs[specInd]
                     else
                        -- Normalized collisionality to be scaled (e.g. by n_r/(v_{ts}^2+v_{tr}^2)^(3/2)).
                        if (species[sN].collisions[collNmN].userInputNormNu) then
                           self.collPairs[sN][sO].normNu = species[sN].collisions[collNmN].normNuIn[specInd]
                        else
                           self.collPairs[sN][sO].normNu = 0.0    -- Not used.
                        end
                     end
                  end
               elseif self.collPairs[sO][sN].on then
                  -- Species sN doesn't collide with sO, but sO collides with sN.
                  -- For computing cross-primitive moments, species sO may need the sN-sO
                  -- collision frequency. Set it such that m_sN*nu_{sN sO}=m_sO*nu_{sO sN}.
                  for collNmO, _ in pairs(species[sO].collisions) do
                     local specInd = findInd(species[sO].collisions[collNmO].collidingSpecies, sN)
                     if specInd < (#species[sO].collisions[collNmO].collidingSpecies+1) then
                        -- Collision operator kind.
                        self.collPairs[sO][sN].kind      = species[sO].collisions[collNmO].collKind
                        -- Collision frequency time dependence (e.g. constant, time-varying).
                        self.collPairs[sO][sN].timeDepNu = species[sO].collisions[collNmN].timeDepNu
                        self.collPairs[sN][sO].timeDepNu = species[sO].collisions[collNmN].timeDepNu
                        -- Collision frequency spatial dependence (e.g. homogeneous, spatially varying).
                        self.collPairs[sO][sN].varNu     = species[sO].collisions[collNmO].varNu
                        self.collPairs[sN][sO].varNu     = species[sO].collisions[collNmO].varNu
                        if (not self.collPairs[sN][sO].timeDepNu) then
                           -- Constant collisionality. Record it.
                           if (self.collPairs[sN][sO].varNu) then 
                              -- We will need to first project the nu we do have, and later scale it by the mass ratio.
                              self.collPairs[sN][sO].nu = species[sO].collisions[collNmO].collFreqs[specInd]
                           else
                              self.collPairs[sN][sO].nu = (species[sO]:getMass()/species[sN]:getMass())*species[sO].collisions[collNmO].collFreqs[specInd]
                           end
                        else
                           -- Normalized collisionality to be scaled (e.g. by n_r/(v_{ts}^2+v_{tr}^2)^(3/2)).
                           if (species[sO].collisions[collNmO].userInputNormNu) then
                              self.collPairs[sN][sO].normNu = (species[sO]:getMass()/species[sN]:getMass())*species[sO].collisions[collNmO].normNuIn[specInd]
                           else
                              self.collPairs[sN][sO].normNu = 0.0    -- Not used.
                           end
                        end
                     end
                  end
               end
            end
         end    -- end if next(species[sN].collisions) statement.
      else
         -- This segment is needed when species sN doesn't have a collision object/table,
         -- but species sO collides with sN.
         -- For computing cross-primitive moments, species sO may need the sN-sO
         -- collision frequency. Set it such that m_sN*nu_{sN sO}=m_sO*nu_{sO sN}.
         for sO, _ in lume.orderedIter(species) do
            if species[sO].collisions and next(species[sO].collisions) then 
               for collNmO, _ in pairs(species[sO].collisions) do
                  if self.collPairs[sO][sN].on then
                     -- Species sO collides with sN. For computing cross-primitive moments,
                     -- species sO may need the sN-sO collision frequency. Set it such 
                     -- that m_sN*nu_{sN sO}=m_sO*nu_{sO sN}.
                     local specInd = findInd(species[sO].collisions[collNmO].collidingSpecies, sN)
                     if specInd < (#species[sO].collisions[collNmO].collidingSpecies+1) then
                        self.collPairs[sO][sN].varNu = species[sO].collisions[collNmO].varNu
                        self.collPairs[sN][sO].varNu = species[sO].collisions[collNmO].varNu
                        if (not self.collPairs[sN][sO].timeDepNu) then
                           -- Constant collisionality. Record it.
                           if (self.collPairs[sN][sO].varNu) then 
                              -- We will need to first project the nu we do have, and later scale it by the mass ratio.
                              self.collPairs[sN][sO].nu = species[sO].collisions[collNmO].collFreqs[specInd]
                           else
                              self.collPairs[sN][sO].nu = (species[sO]:getMass()/species[sN]:getMass())*species[sO].collisions[collNmO].collFreqs[specInd]
                           end
                        else
                           -- Normalized collisionality to be scaled (e.g. by n_r/(v_{ts}^2+v_{tr}^2)^(3/2)).
                           if (species[sO].collisions[collNmO].userInputNormNu) then
                              self.collPairs[sN][sO].normNu = (species[sO]:getMass()/species[sN]:getMass())*species[sO].collisions[collNmO].normNuIn[specInd]
                           else
                              self.collPairs[sN][sO].normNu = 0.0    -- Not used.
                           end
                        end
                     end
                  end
               end
            end
         end
      end
   end

   -- Determine if self primitive moments and boundary corrections are needed.
   -- If a pair of species only has cross-species collisions (no self-collisions)
   -- then the self-primitive moments may be computed without boundary corrections.
   -- Boundary corrections are only needed if there are LBO self-species collisions.
   self.needSelfPrimMom          = false
   self.needCorrectedSelfPrimMom = false
   -- Also check if spatially varying nu is needed, and if the user inputed a spatial
   -- profile for the collisionality (which needs to be projected).
   local needVarNu               = false
   local userInputNuProfile      = false
   if self.collPairs[self.name][self.name].on then
      self.needSelfPrimMom          = true
      if (self.collPairs[self.name][self.name].kind=="GkLBO") or
         (self.collPairs[self.name][self.name].kind=="VmLBO") then
         self.needCorrectedSelfPrimMom = true
      end
   end
   for sO, _ in lume.orderedIter(species) do
      if self.collPairs[self.name][sO].on or self.collPairs[sO][self.name].on then
         self.needSelfPrimMom = true
         if ( self.collPairs[sO][sO].on and (self.collPairs[self.name][self.name].kind=="GkLBO" or
                                             self.collPairs[self.name][self.name].kind=="VmLBO") ) then
            self.needCorrectedSelfPrimMom = true
         end

         if self.collPairs[self.name][sO].varNu or self.collPairs[sO][self.name].varNu then
            needVarNu = true
            if (not self.collPairs[self.name][sO].timeDepNu) or (not self.collPairs[sO][self.name].timeDepNu) then
               userInputNuProfile = true
            end
         end
      end
   end

   -- If ionization collision object exists, locate electrons
   local counterIz_elc = true
   local counterIz_neut = true
   for sN, _ in lume.orderedIter(species) do
      if species[sN].collisions and next(species[sN].collisions) then 
         for sO, _ in lume.orderedIter(species) do
	    if self.collPairs[sN][sO].on then
   	       if (self.collPairs[sN][sO].kind == 'Ionization') then
   		  for collNm, _ in pairs(species[sN].collisions) do
   		     if self.name==species[sN].collisions[collNm].elcNm and counterIz_elc then
   			self.neutNmIz         = species[sN].collisions[collNm].neutNm
   			self.needSelfPrimMom  = true
   			self.calcReactRate    = true
   			self.collNmIoniz      = collNm
			self.voronovReactRate = self:allocMoment()
   			self.vtSqIz           = self:allocMoment()
   			self.m0fMax           = self:allocMoment()
   			self.m0mod            = self:allocMoment()
   			self.fMaxwellIz       = self:allocDistf()
			self.srcIzM0          = self:allocMoment()
			self.intSrcIzM0       = DataStruct.DynVector{numComponents = 1}
			counterIz_elc         = false
		     elseif self.name==species[sN].collisions[collNm].neutNm and counterIz_neut then
			self.needSelfPrimMom = true
			counterIz_neut       = false
   		     end
   		  end
   	       end
   	    end
   	 end
      end
   end

   -- If Charge Exchange collision object exists, locate ions
   local counterCX = true
   for sN, _ in lume.orderedIter(species) do
      if species[sN].collisions and next(species[sN].collisions) then 
         for sO, _ in lume.orderedIter(species) do
   	    if self.collPairs[sN][sO].on then
   	       if (self.collPairs[sN][sO].kind == 'CX') then
   		  for collNm, _ in pairs(species[sN].collisions) do
   		     if self.name==species[sN].collisions[collNm].ionNm and counterCX then
  			self.calcCXSrc        = true			
			self.collNmCX         = collNm
   			self.neutNmCX         = species[sN].collisions[collNm].neutNm
   			self.needSelfPrimMom  = true
   			self.vSigmaCX         = self:allocMoment()
			species[self.neutNmCX].needSelfPrimMom = true
   			counterCX = false
    		     end
   		  end
   	       end
   	    end
   	 end
      end
   end

   if self.needSelfPrimMom then
      -- Allocate fields to store self-species primitive moments.
      self.uSelf    = self:allocVectorMoment(self.vdim)
      self.vtSqSelf = self:allocMoment()

      -- Allocate fields for boundary corrections.
      self.m1Correction = self:allocVectorMoment(self.vdim)
      self.m2Correction = self:allocMoment()

      -- Allocate fields for star moments (only used with polyOrder=1).
      if (self.basis:polyOrder()==1) then
         self.m0Star = self:allocMoment()
         self.m1Star = self:allocVectorMoment(self.vdim)
         self.m2Star = self:allocMoment()
      end
   end

   -- Allocate fieds to store cross-species primitive moments.
   self.uCross    = {}
   self.vtSqCross = {}
   for sN, _ in lume.orderedIter(species) do
      if sN ~= self.name then
         -- Flags for couplingMoments, boundary corrections, star moments,
         -- self primitive moments, cross primitive moments.
         self.momentFlags[5][sN] = false
      end

      for sO, _ in lume.orderedIter(species) do
         -- Allocate space for this species' cross-primitive moments
         -- only if some other species collides with it.
         if (sN ~= sO) and (self.collPairs[sN][sO].on or self.collPairs[sO][sN].on) then
            otherNm = string.gsub(sO .. sN, self.name, "")
            if self.uCross[otherNm] == nil then
               self.uCross[otherNm] = self:allocVectorMoment(self.vdim)
            end
            if self.vtSqCross[otherNm] == nil then
               self.vtSqCross[otherNm] = self:allocMoment()
            end
         end
      end
   end

   if needVarNu then
      self.nuVarXCross = {}    -- Collisionality varying in configuration space.
      local projectNuX = nil
      if userInputNuProfile then
         projectNuX = Updater.ProjectOnBasis {
            onGrid   = self.confGrid,
            basis    = self.confBasis,
            evaluate = function(t,xn) return 0.0 end, -- Function is set below.
            onGhosts = false,
         }
      end
      for sN, _ in lume.orderedIter(species) do
         if sN ~= self.name then
            -- Sixth moment flag is to indicate if spatially varying collisionality has been computed.
            self.momentFlags[6][sN] = false
         end

         for sO, _ in lume.orderedIter(species) do
            -- Allocate space for this species' collision frequency 
            -- only if some other species collides with it.
            if (sN ~= sO) and (self.collPairs[sN][sO].on or self.collPairs[sO][sN].on) then
               otherNm = string.gsub(sO .. sN, self.name, "")
               if self.nuVarXCross[otherNm] == nil then
                  self.nuVarXCross[otherNm] = self:allocMoment()
                  if (userInputNuProfile and (not self.collPairs[sN][sO].timeDepNu) or (not self.collPairs[sO][sN].timeDepNu)) then
                     projectNuX:setFunc(self.collPairs[self.name][otherNm].nu)
                     projectNuX:advance(0.0,{},{self.nuVarXCross[otherNm]})
                     if (not self.collPairs[self.name][otherNm].on) then
                        self.nuVarXCross[otherNm]:scale(species[self.name]:getMass()/species[otherNm]:getMass())
                     end
                     self.nuVarXCross[otherNm]:write(string.format("%s_nu-%s_%d.bp",self.name,otherNm,0),0.0,0,true)
                  end
               end
            end
         end
      end
   end

   -- Initialize the BC cross-coupling interactions.
   for _, bc in lume.orderedIter(self.nonPeriodicBCs) do bc:initCrossSpeciesCoupling(species) end

end

function VlasovSpecies:setActiveRKidx(rkIdx) self.activeRKidx = rkIdx end

function VlasovSpecies:advance(tCurr, species, emIn, inIdx, outIdx)
   self:setActiveRKidx(inIdx)
   local fIn     = self:rkStepperFields()[inIdx]
   local fRhsOut = self:rkStepperFields()[outIdx]

   -- Accumulate functional Maxwell fields (if needed).
   local emField         = emIn[1]:rkStepperFields()[inIdx]
   local emExternalField = emIn[2]:rkStepperFields()[1]
   local totalEmField    = self.totalEmField
   totalEmField:clear(0.0)

   local qbym = self.charge/self.mass
   if emField and self.computePlasmaB then totalEmField:accumulate(qbym, emField) end
   if emExternalField then totalEmField:accumulate(qbym, emExternalField) end

   -- If external force present (gravity, body force, etc.) accumulate it to electric field.
   if self.hasExtForce then
      local vExtForce = self.vExtForce
      self.evalVlasovExtForce:advance(tCurr, {}, {vExtForce})

      -- Need to barrier over the shared communicator before accumulating force onto electric field.
      Mpi.Barrier(self.grid:commSet().sharedComm)

      -- Analogous to the current, the external force only gets accumulated onto the electric field.
      local vItr, eItr   = vExtForce:get(1), totalEmField:get(1)
      local vIdxr, eIdxr = vExtForce:genIndexer(), totalEmField:genIndexer()

      for idx in totalEmField:localRangeIter() do
         vExtForce:fill(vIdxr(idx), vItr)
         totalEmField:fill(eIdxr(idx), eItr)
         for i = 1, vExtForce:numComponents() do eItr[i] = eItr[i]+vItr[i] end
      end
   end

   if self.evolveCollisionless then
      self.solver:setDtAndCflRate(self.dtGlobal[0], self.cflRateByCell)
      self.solver:advance(tCurr, {fIn, totalEmField, emField}, {fRhsOut})
   else
      fRhsOut:clear(0.0)    -- No RHS.
   end

   -- Perform the collision update.
   if self.evolveCollisions then
      for _, c in pairs(self.collisions) do
         c.collisionSlvr:setDtAndCflRate(self.dtGlobal[0], self.cflRateByCell)
         c:advance(tCurr, fIn, species, fRhsOut)   -- 'species' needed for cross-species collisions.
      end
   end
<<<<<<< HEAD

   for _, src in pairs(self.sources) do src:advance(tCurr, fIn, species, fRhsOut) end
=======
   for _, src in lume.orderedIter(self.sources) do src:advance(tCurr, fIn, species, fRhsOut) end
>>>>>>> 1c4b974d
   
   for _, bc in pairs(self.nonPeriodicBCs) do
      bc:storeBoundaryFlux(tCurr, outIdx, fRhsOut)   -- Save boundary fluxes.
   end
end

function VlasovSpecies:advanceCrossSpeciesCoupling(tCurr, species, emIn, inIdx, outIdx)
   -- Perform some operations after the updates have been computed, but before
   -- the combine RK (in PlasmaOnCartGrid) is called.

   for _, bc in pairs(self.nonPeriodicBCs) do bc:advanceCrossSpeciesCoupling(tCurr, species, outIdx) end
end

function VlasovSpecies:createDiagnostics(field)
   -- Run the KineticSpecies 'createDiagnostics()' (e.g. to create divideByJacobGeo()).
   VlasovSpecies.super.createDiagnostics(self, field)

   -- Create this species' diagnostics.
   if self.tbl.diagnostics then
      self.diagnostics[self.name] = DiagsApp{implementation = VlasovDiags()}
      self.diagnostics[self.name]:fullInit(self, field, self)
   end

   for srcNm, src in lume.orderedIter(self.sources) do
      self.diagnostics[self.name..srcNm] = src:createDiagnostics(self, field)
   end

   for bcNm, bc in lume.orderedIter(self.nonPeriodicBCs) do
      self.diagnostics[self.name..bcNm] = bc:createDiagnostics(self, field)
   end

   -- MF: This is here temporarily. It should be moved to the ionization app. 
   if self.calcIntSrcIz or self.calcReactRate then
      self.srcIzM0 = self:allocMoment()
      self.intSrcIzM0 = DataStruct.DynVector {
         numComponents = 1,
      }
      self.intCalcIz = Updater.CartFieldIntegratedQuantCalc {
         onGrid = self.confGrid,   quantity      = "V",
         basis  = self.confBasis,  numComponents = 1,
      }
   end
end

function VlasovSpecies:calcDiagnosticIntegratedMoments(tm)
   -- IMPORTANT: do not use this method anymore. It should disappear. The stuff below will be moved elsewhere (MF).
   local fIn = self:rkStepperFields()[1]

   if self.calcIntSrcIz then -- intSrcIzM0 for neutrals (when plasma is GK)
      local sourceIz = self.collisions[self.collNmIoniz]:getIonizSrc()
      sourceIz:scale(-1.0)
      self.numDensityCalc:advance(tm, {sourceIz}, {self.srcIzM0})
      self.intCalcIz:advance( tm, {self.srcIzM0}, {self.intSrcIzM0} )
   elseif self.calcReactRate then -- intSrcIzM0 for elc
      local sourceIz = self.collisions[self.collNmIoniz]:getIonizSrc()
      self.numDensityCalc:advance(tm, {sourceIz}, {self.srcIzM0})
      self.intCalcIz:advance( tm, {self.srcIzM0}, {self.intSrcIzM0} )       
   end      
end

function VlasovSpecies:calcCouplingMoments(tCurr, rkIdx, species)

   local tmStart = Time.clock()
   -- Compute moments needed in coupling to fields and collisions.
   local fIn = self:rkStepperFields()[rkIdx]
   if self.needSelfPrimMom and
      lume.any({unpack(self.momentFlags,1,4)},function(x) return x==false end) then -- No need to recompute if already computed.
      self.fiveMomentsLBOCalc:advance(tCurr, {fIn}, { self.numDensity, self.momDensity, self.ptclEnergy, 
                                                      self.m1Correction, self.m2Correction,
                                                      self.m0Star, self.m1Star, self.m2Star })
      if self.needCorrectedSelfPrimMom then
         -- Also compute self-primitive moments u and vtSq.
         self.primMomSelf:advance(tCurr, {self.numDensity, self.momDensity, self.ptclEnergy,
                                          self.m1Correction, self.m2Correction, 
                                          self.m0Star, self.m1Star, self.m2Star}, {self.uSelf, self.vtSqSelf})
      else
         -- Compute self-primitive moments with binOp updater.
         self.confDiv:advance(tCurr, {self.numDensity, self.momDensity}, {self.uSelf})
         self.confDotProduct:advance(tCurr, {self.uSelf, self.momDensity}, {self.kineticEnergyDensity})
         -- Barrier over shared communicator before combine
         Mpi.Barrier(self.grid:commSet().sharedComm)
         self.thermalEnergyDensity:combine( 1.0/self.vdim, self.ptclEnergy,
                                           -1.0/self.vdim, self.kineticEnergyDensity )
         self.confDiv:advance(tCurr, {self.numDensity, self.thermalEnergyDensity}, {self.vtSqSelf})
      end
      -- Indicate that moments, boundary corrections, star moments
      -- and self-primitive moments have been computed.
      for iF=1,4 do self.momentFlags[iF] = true end
   elseif self.momentFlags[1]==false then -- No need to recompute if already computed.
      if self.computePlasmaB then
         self.momDensityCalc:advance(tCurr, {fIn}, { self.momDensity })
      else
         self.numDensityCalc:advance(tCurr, {fIn}, { self.numDensity })
      end
      -- Indicate that the coupling moment has been computed.
      self.momentFlags[1] = true
   end

   -- For Ionization.
   if self.calcReactRate then
      local neuts = species[self.neutNmIz]
      if lume.any({unpack(neuts.momentFlags,1,4)},function(x) return x==false end) then
         -- Neutrals haven't been updated yet, so we need to compute their moments and primitive moments. 
         neuts:calcCouplingMoments(tCurr, rkIdx, species)
      end
      local neutM0   = neuts:fluidMoments()[1]
      local neutU    = neuts:selfPrimitiveMoments()[1]
      local neutVtSq = neuts:selfPrimitiveMoments()[2]
      
      if tCurr == 0.0 then
	 species[self.name].collisions[self.collNmIoniz].collisionSlvr:setDtAndCflRate(self.dtGlobal[0], self.cflRateByCell)
      end
      species[self.name].collisions[self.collNmIoniz].collisionSlvr:advance(tCurr, {neutM0, neutVtSq, self.vtSqSelf}, {self.voronovReactRate})
      species[self.name].collisions[self.collNmIoniz].calcIonizationTemp:advance(tCurr, {self.vtSqSelf}, {self.vtSqIz})

      self.calcMaxwell:advance(tCurr, {self.numDensity, neutU, self.vtSqIz}, {self.fMaxwellIz})
            
      self.numDensityCalc:advance(tCurr, {self.fMaxwellIz}, {self.m0fMax})
      self.confDiv:advance(tCurr, {self.m0fMax, self.numDensity}, {self.m0mod})
      self.confPhaseWeakMultiply:advance(tCurr, {self.m0mod, self.fMaxwellIz}, {self.fMaxwellIz})
   end

   -- For charge exchange.
   if self.calcCXSrc then
      -- Calculate Vcx*SigmaCX.
      local neuts = species[self.neutNmCX]
      if lume.any({unpack(neuts.momentFlags,1,4)},function(x) return x==false end) then
         -- Neutrals haven't been updated yet, so we need to compute their moments and primitive moments. 
         neuts:calcCouplingMoments(tCurr, rkIdx, species)
      end
      local m0       = neuts:fluidMoments()[1]
      local neutU    = neuts:selfPrimitiveMoments()[1]
      local neutVtSq = neuts:selfPrimitiveMoments()[2]
      
      species[self.neutNmCX].collisions[self.collNmCX].collisionSlvr:advance(tCurr, {m0, self.uSelf, neutU, self.vtSqSelf, neutVtSq}, {self.vSigmaCX})
   end

   for _, bc in lume.orderedIter(self.nonPeriodicBCs) do bc:calcCouplingMoments(tCurr, rkIdx, species) end

   self.tmCouplingMom = self.tmCouplingMom + Time.clock() - tmStart
end

function VlasovSpecies:fluidMoments()
   return { self.numDensity, self.momDensity, self.ptclEnergy }
end

function VlasovSpecies:boundaryCorrections()
   return { self.m1Correction, self.m2Correction }
end

function VlasovSpecies:starMoments()
   return { self.m0Star, self.m1Star, self.m2Star }
end

function VlasovSpecies:selfPrimitiveMoments()
   return { self.uSelf, self.vtSqSelf }
end

function VlasovSpecies:crossPrimitiveMoments(otherSpeciesName)
   return { self.uCross[otherSpeciesName], self.vtSqCross[otherSpeciesName] }
end

function VlasovSpecies:getNumDensity(rkIdx)
   -- If no rkIdx specified, assume numDensity has already been calculated.
   if rkIdx == nil then return self.numDensity end 

   local tmStart = Time.clock()

   local fIn = self:rkStepperFields()[rkIdx]
   self.numDensityCalc:advance(nil, {fIn}, { self.numDensity })

   self.tmCouplingMom = self.tmCouplingMom + Time.clock() - tmStart

   return self.numDensity
end

function VlasovSpecies:getMomDensity(rkIdx)
   -- If no rkIdx specified, assume momDensity has already been calculated.
   if rkIdx == nil then return self.momDensity end 

   local tmStart = Time.clock()

   local fIn = self:rkStepperFields()[rkIdx]
   self.momDensityCalc:advance(nil, {fIn}, { self.momDensity })

   self.tmCouplingMom = self.tmCouplingMom + Time.clock() - tmStart

   return self.momDensity
end

function VlasovSpecies:momCalcTime()
   local tm = self.tmCouplingMom
   return tm
end

function VlasovSpecies:getVoronovReactRate() return self.voronovReactRate end

function VlasovSpecies:getFMaxwellIz() return self.fMaxwellIz end

function VlasovSpecies:getSrcCX() return self.srcCX end

-- Please test this for higher than 1x1v... (MF: JJ?).
function VlasovSpecies:Maxwellian(xn, n0, T0, vdnIn)
   local vdn = vdnIn or {0, 0, 0}
   local vt2 = T0/self.mass
   local v2 = 0.0
   for d = self.cdim+1, self.cdim+self.vdim do
     v2 = v2 + (xn[d] - vdnIn[d-self.cdim])^2
   end
   return n0 / math.sqrt(2*math.pi*vt2)^self.vdim * math.exp(-v2/(2*vt2))
end

function VlasovSpecies:projToSource(proj)
   -- For backwards compatibility: in the case where the source is specified
   -- as a projection object in the input file, this function turns that
   -- projection object into a Source object.
   local tbl = proj.tbl
   local pow = tbl.power
   return Source { profile = proj, power = pow }
end

return VlasovSpecies<|MERGE_RESOLUTION|>--- conflicted
+++ resolved
@@ -669,12 +669,8 @@
          c:advance(tCurr, fIn, species, fRhsOut)   -- 'species' needed for cross-species collisions.
       end
    end
-<<<<<<< HEAD
-
-   for _, src in pairs(self.sources) do src:advance(tCurr, fIn, species, fRhsOut) end
-=======
+
    for _, src in lume.orderedIter(self.sources) do src:advance(tCurr, fIn, species, fRhsOut) end
->>>>>>> 1c4b974d
    
    for _, bc in pairs(self.nonPeriodicBCs) do
       bc:storeBoundaryFlux(tCurr, outIdx, fRhsOut)   -- Save boundary fluxes.
