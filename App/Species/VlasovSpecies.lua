-- Gkyl ------------------------------------------------------------------------
--
-- Vlasov species
--
--    _______     ___
-- + 6 @ |||| # P ||| +
--------------------------------------------------------------------------------

local DataStruct     = require "DataStruct"
local Grid           = require "Grid"
local KineticSpecies = require "App.Species.KineticSpecies"
local Lin            = require "Lib.Linalg"
local Mpi            = require "Comm.Mpi"
local Proto          = require "Lib.Proto"
local Time           = require "Lib.Time"
local Updater        = require "Updater"
local VlasovEq       = require "Eq.Vlasov"
local ffi            = require "ffi"
local xsys           = require "xsys"

local VlasovSpecies = Proto(KineticSpecies)

-- Add constants to object indicate various supported boundary conditions.
local SP_BC_ABSORB  = 1
local SP_BC_REFLECT = 3
local SP_BC_EXTERN  = 4
local SP_BC_COPY    = 5
-- AHH: This was 2 but seems that is unstable. So using plain copy.
local SP_BC_OPEN      = SP_BC_COPY
local SP_BC_ZEROFLUX  = 6

VlasovSpecies.bcAbsorb    = SP_BC_ABSORB     -- Absorb all particles.
VlasovSpecies.bcOpen      = SP_BC_OPEN       -- Zero gradient.
VlasovSpecies.bcCopy      = SP_BC_COPY       -- Copy stuff.
VlasovSpecies.bcReflect   = SP_BC_REFLECT    -- Specular reflection.
VlasovSpecies.bcExternal  = SP_BC_EXTERN     -- Load external BC file.
VlasovSpecies.bcZeroFlux  = SP_BC_ZEROFLUX

function VlasovSpecies:alloc(nRkDup)
   -- Allocate distribution function.
   VlasovSpecies.super.alloc(self, nRkDup)

   -- Allocate fields to store coupling moments (for use in coupling
   -- to field and collisions).
   self.numDensity = self:allocMoment()
   self.momDensity = self:allocVectorMoment(self.vdim)
   self.ptclEnergy = self:allocMoment()

   -- Allocate field to accumulate externalField if any.
   self.totalEmField = self:allocVectorMoment(8)     -- 8 components of EM field.

   -- Allocate field for external forces if any.
   if self.hasExtForce then 
      self.vExtForce = self:allocVectorMoment(self.vdim)
   end

   -- Allocate moment array for integrated moments (n, n*u_i, sum_i n*u_i^2, sum_i n*T_ii).
   self.flow                 = self:allocVectorMoment(self.vdim)
   self.kineticEnergyDensity = self:allocMoment()
   self.thermalEnergyDensity = self:allocMoment()
end

function VlasovSpecies:fullInit(appTbl)
   VlasovSpecies.super.fullInit(self, appTbl)

   local tbl = self.tbl
   -- If there is an external force, get the force function.
   if tbl.vlasovExtForceFunc then
      self.vlasovExtForceFunc = tbl.vlasovExtForceFunc
      self.hasExtForce = true
   else
      self.hasExtForce = false
   end

   -- numVelFlux used for selecting which type of numerical flux function to use in velocity space
   -- defaults to "penalty" in Eq object, supported options: "penalty," "recovery"
   -- only used for DG Maxwell.
   self.numVelFlux = tbl.numVelFlux
end

function VlasovSpecies:allocMomCouplingFields()
   return { currentDensity = self:allocVectorMoment(self.vdim) }
end


function VlasovSpecies:createSolver(hasE, hasB, funcField, plasmaB)
   -- Run the KineticSpecies 'createSolver()' to initialize the
   -- collisions solver.
   VlasovSpecies.super.createSolver(self)

   -- External forces are accumulated to the electric field part of
   -- totalEmField
   if self.hasExtForce then
      hasE = true
      hasB = true
   end

   -- Allocate field to accumulate funcField if any.
   if hasB then
      self.totalEmField = self:allocVectorMoment(8)     -- 8 components of EM field.
   else
      self.totalEmField = self:allocVectorMoment(3)     -- Electric field only.
   end

   self.computePlasmaB = true and plasmaB

   -- Create updater to advance solution by one time-step.
   self.equation = VlasovEq {
      onGrid           = self.grid,
      phaseBasis       = self.basis,
      confBasis        = self.confBasis,
      charge           = self.charge,
      mass             = self.mass,
<<<<<<< HEAD
      hasElectricField = false,
      hasMagneticField = false,
=======
      hasElectricField = hasE,
      hasMagneticField = hasB,
      plasmaMagField   = plasmaB,
>>>>>>> 75d5c747
      numVelFlux       = self.numVelFlux,
   }

   -- Must apply zero-flux BCs in velocity directions.
   local zfd = { }
   for d = 1, self.vdim do 
     table.insert(self.zeroFluxDirections, self.cdim+d)
   end

   self.solver = Updater.HyperDisCont {
      onGrid             = self.grid,
      basis              = self.basis,
      cfl                = self.cfl,
      equation           = self.equation,
      zeroFluxDirections = self.zeroFluxDirections,
   }

   -- Create updaters to compute various moments.
   self.numDensityCalc = Updater.DistFuncMomentCalc {
      onGrid     = self.grid,
      phaseBasis = self.basis,
      confBasis  = self.confBasis,
      moment     = "M0",
   }
   self.momDensityCalc = Updater.DistFuncMomentCalc {
      onGrid     = self.grid,
      phaseBasis = self.basis,
      confBasis  = self.confBasis,
      moment     = "M1i",
   }
   self.ptclEnergyCalc = Updater.DistFuncMomentCalc {
      onGrid     = self.grid,
      phaseBasis = self.basis,
      confBasis  = self.confBasis,
      moment     = "M2",
   }
   -- Create updater to compute M0, M1i, M2 moments sequentially.
   -- If collisions are LBO, the following also computes boundary corrections and, if polyOrder=1, star moments.
   self.fiveMomentsCalc = Updater.DistFuncMomentCalc {
      onGrid     = self.grid,
      phaseBasis = self.basis,
      confBasis  = self.confBasis,
      moment     = "FiveMoments",
   }
   self.calcMaxwell = Updater.MaxwellianOnBasis {
      onGrid     = self.grid,
      confGrid   = self.confGrid,
      confBasis  = self.confBasis,
      phaseGrid  = self.grid,
      phaseBasis = self.basis,
   }
   if self.needSelfPrimMom then
      -- This is used in calcCouplingMoments to reduce overhead and multiplications.
      -- If collisions are LBO, the following also computes boundary corrections and, if polyOrder=1, star moments.
      self.fiveMomentsLBOCalc = Updater.DistFuncMomentCalc {
         onGrid     = self.grid,
         phaseBasis = self.basis,
         confBasis  = self.confBasis,
         moment     = "FiveMomentsLBO",
      }
      if self.needCorrectedSelfPrimMom then
         self.primMomSelf = Updater.SelfPrimMoments {
            onGrid     = self.confGrid,
            phaseBasis = self.basis,
            confBasis  = self.confBasis,
            operator   = "VmLBO",
         }
      end
   end

   -- Updaters for the primitive moments.
   -- These will be used to compute n*u^2 and n*T for computing integrated moments.
   self.confDiv = Updater.CartFieldBinOp {
      onGrid    = self.confGrid,
      weakBasis = self.confBasis,
      operation = "Divide",
   }
   self.confDotProduct = Updater.CartFieldBinOp {
      onGrid    = self.confGrid,
      weakBasis = self.confBasis,
      operation = "DotProduct",
   }

   if self.vlasovExtForceFunc then
      self.evalVlasovExtForce = Updater.ProjectOnBasis {
         onGrid          = self.confGrid,
         basis           = self.confBasis,
         evaluate        = self.vlasovExtForceFunc,
         projectOnGhosts = false
      }
   end

   self.tmCouplingMom = 0.0    -- For timer.
end

function VlasovSpecies:initCrossSpeciesCoupling(species)
   -- This method establishes the interaction between different
   -- species that is not mediated by the field (solver), like
   -- collisions.

   -- Function to find the index of an element in table.
   local function findInd(tblIn, el)
      for i, v in ipairs(tblIn) do
         if v == el then
            return i
         end
      end
      return #tblIn+1    -- If not found return a number larger than the length of the table.
   end

   -- Function to concatenate two tables.
   local function tableConcat(t1,t2)
      for i=1,#t2 do
         t1[#t1+1] = t2[i]
      end
      return t1
   end

   -- Create a double nested table of colliding species.
   -- In this table we will encode information about that collition such as:
   --   * does the collision take place?
   --   * Operator modeling the collision.
   --   * Is the collisionality constant in time?
   --   * Does it use spatially varying collisionality?
   --   * If using homogeneous collisionality, record its value/profile.
   -- Other features of a collision may be added in the future, such as
   -- velocity dependent collisionality, FLR effects, or some specific
   -- neutral/impurity effect.
   self.collPairs  = {}
   for sN, _ in pairs(species) do
      self.collPairs[sN] = {}
      for sO, _ in pairs(species) do
         self.collPairs[sN][sO] = {}
         -- Need next below because species[].collisions is created as an empty table. 
         if species[sN].collisions and next(species[sN].collisions) then 
            -- This species collides with someone.
            local selfColl, crossColl, collSpecs = false, false, {}
            -- Obtain the boolean indicating if self/cross collisions affect the sN species.
            for collNm, _ in pairs(species[sN].collisions) do
               selfColl  = selfColl or species[sN].collisions[collNm].selfCollisions
               crossColl = crossColl or species[sN].collisions[collNm].crossCollisions
               collSpecs = tableConcat(collSpecs, species[sN].collisions[collNm].collidingSpecies)
            end

            -- Record if a specific binary collision is turned on.
            if sN == sO then
               self.collPairs[sN][sO].on = selfColl
            else
               if crossColl then
                  local specInd = findInd(collSpecs, sO)
                  if specInd < (#collSpecs+1) then
                     self.collPairs[sN][sO].on = true
                  else
                     self.collPairs[sN][sO].on = false
                  end
               else
                  self.collPairs[sN][sO].on = false
               end
            end

         else

            -- This species does not collide with anyone.
            self.collPairs[sN][sO].on = false

         end    -- end if next(species[sN].collisions) statement.
      end
   end

   -- Here we wish to record some properties of each collision in collPairs.
   for sN, _ in pairs(species) do
      -- Need next below because species[].collisions is created as an empty table. 
      if species[sN].collisions and next(species[sN].collisions) then 
         for sO, _ in pairs(species) do
            -- Find the kind of a specific collision, and the collision frequency it uses.
            for collNmN, _ in pairs(species[sN].collisions) do
               if self.collPairs[sN][sO].on then
                  local specInd = findInd(species[sN].collisions[collNmN].collidingSpecies, sO)
                  if specInd < (#species[sN].collisions[collNmN].collidingSpecies+1) then
                     -- Collision operator kind.
                     self.collPairs[sN][sO].kind      = species[sN].collisions[collNmN].collKind
                     -- Collision frequency time dependence (e.g. constant, time-varying).
                     self.collPairs[sN][sO].timeDepNu = species[sN].collisions[collNmN].timeDepNu
                     -- Collision frequency spatial dependence (e.g. homogeneous, spatially varying).
                     self.collPairs[sN][sO].varNu     = species[sN].collisions[collNmN].varNu
                     if (not self.collPairs[sN][sO].timeDepNu) then
                        -- Constant collisionality. Record it.
                        self.collPairs[sN][sO].nu = species[sN].collisions[collNmN].collFreqs[specInd]
                     else
                        -- Normalized collisionality to be scaled (e.g. by n_r/(v_{ts}^2+v_{tr}^2)^(3/2)).
                        if (species[sN].collisions[collNmN].userInputNormNu) then
                           self.collPairs[sN][sO].normNu = species[sN].collisions[collNmN].normNuIn[specInd]
                        else
                           self.collPairs[sN][sO].normNu = 0.0    -- Not used.
                        end
                     end
                  end
               elseif self.collPairs[sO][sN].on then
                  -- Species sN doesn't collide with sO, but sO collides with sN.
                  -- For computing cross-primitive moments, species sO may need the sN-sO
                  -- collision frequency. Set it such that m_sN*nu_{sN sO}=m_sO*nu_{sO sN}.
                  for collNmO, _ in pairs(species[sO].collisions) do
                     local specInd = findInd(species[sO].collisions[collNmO].collidingSpecies, sN)
                     if specInd < (#species[sO].collisions[collNmO].collidingSpecies+1) then
                        -- Collision operator kind.
                        self.collPairs[sO][sN].kind      = species[sO].collisions[collNmO].collKind
                        -- Collision frequency time dependence (e.g. constant, time-varying).
                        self.collPairs[sO][sN].timeDepNu = species[sO].collisions[collNmN].timeDepNu
                        self.collPairs[sN][sO].timeDepNu = species[sO].collisions[collNmN].timeDepNu
                        -- Collision frequency spatial dependence (e.g. homogeneous, spatially varying).
                        self.collPairs[sO][sN].varNu     = species[sO].collisions[collNmO].varNu
                        self.collPairs[sN][sO].varNu     = species[sO].collisions[collNmO].varNu
                        if (not self.collPairs[sN][sO].timeDepNu) then
                           -- Constant collisionality. Record it.
                           if (self.collPairs[sN][sO].varNu) then 
                              -- We will need to first project the nu we do have, and later scale it by the mass ratio.
                              self.collPairs[sN][sO].nu = species[sO].collisions[collNmO].collFreqs[specInd]
                           else
                              self.collPairs[sN][sO].nu = (species[sO]:getMass()/species[sN]:getMass())*species[sO].collisions[collNmO].collFreqs[specInd]
                           end
                        else
                           -- Normalized collisionality to be scaled (e.g. by n_r/(v_{ts}^2+v_{tr}^2)^(3/2)).
                           if (species[sO].collisions[collNmO].userInputNormNu) then
                              self.collPairs[sN][sO].normNu = (species[sO]:getMass()/species[sN]:getMass())*species[sO].collisions[collNmO].normNuIn[specInd]
                           else
                              self.collPairs[sN][sO].normNu = 0.0    -- Not used.
                           end
                        end
                     end
                  end
               end
            end
         end    -- end if next(species[sN].collisions) statement.
      else
         -- This segment is needed when species sN doesn't have a collision object/table,
         -- but species sO collides with sN.
         -- For computing cross-primitive moments, species sO may need the sN-sO
         -- collision frequency. Set it such that m_sN*nu_{sN sO}=m_sO*nu_{sO sN}.
         for sO, _ in pairs(species) do
            if species[sO].collisions and next(species[sO].collisions) then 
               for collNmO, _ in pairs(species[sO].collisions) do
                  if self.collPairs[sO][sN].on then
                     -- Species sO collides with sN. For computing cross-primitive moments,
                     -- species sO may need the sN-sO collision frequency. Set it such 
                     -- that m_sN*nu_{sN sO}=m_sO*nu_{sO sN}.
                     local specInd = findInd(species[sO].collisions[collNmO].collidingSpecies, sN)
                     if specInd < (#species[sO].collisions[collNmO].collidingSpecies+1) then
                        self.collPairs[sO][sN].varNu = species[sO].collisions[collNmO].varNu
                        self.collPairs[sN][sO].varNu = species[sO].collisions[collNmO].varNu
                        if (not self.collPairs[sN][sO].timeDepNu) then
                           -- Constant collisionality. Record it.
                           if (self.collPairs[sN][sO].varNu) then 
                              -- We will need to first project the nu we do have, and later scale it by the mass ratio.
                              self.collPairs[sN][sO].nu = species[sO].collisions[collNmO].collFreqs[specInd]
                           else
                              self.collPairs[sN][sO].nu = (species[sO]:getMass()/species[sN]:getMass())*species[sO].collisions[collNmO].collFreqs[specInd]
                           end
                        else
                           -- Normalized collisionality to be scaled (e.g. by n_r/(v_{ts}^2+v_{tr}^2)^(3/2)).
                           if (species[sO].collisions[collNmO].userInputNormNu) then
                              self.collPairs[sN][sO].normNu = (species[sO]:getMass()/species[sN]:getMass())*species[sO].collisions[collNmO].normNuIn[specInd]
                           else
                              self.collPairs[sN][sO].normNu = 0.0    -- Not used.
                           end
                        end
                     end
                  end
               end
            end
         end
      end
   end

   -- Determine if self primitive moments and boundary corrections are needed.
   -- If a pair of species only has cross-species collisions (no self-collisions)
   -- then the self-primitive moments may be computed without boundary corrections.
   -- Boundary corrections are only needed if there are LBO self-species collisions.
   self.needSelfPrimMom          = false
   self.needCorrectedSelfPrimMom = false
   -- Also check if spatially varying nu is needed, and if the user inputed a spatial
   -- profile for the collisionality (which needs to be projected).
   local needVarNu               = false
   local userInputNuProfile      = false
   if self.collPairs[self.name][self.name].on then
      self.needSelfPrimMom          = true
      if (self.collPairs[self.name][self.name].kind=="GkLBO") or
         (self.collPairs[self.name][self.name].kind=="VmLBO") then
         self.needCorrectedSelfPrimMom = true
      end
   end
   for sO, _ in pairs(species) do
      if self.collPairs[self.name][sO].on or self.collPairs[sO][self.name].on then
         self.needSelfPrimMom = true
         if ( self.collPairs[sO][sO].on and (self.collPairs[self.name][self.name].kind=="GkLBO" or
                                             self.collPairs[self.name][self.name].kind=="VmLBO") ) then
            self.needCorrectedSelfPrimMom = true
         end

         if self.collPairs[self.name][sO].varNu or self.collPairs[sO][self.name].varNu then
            needVarNu = true
            if (not self.collPairs[self.name][sO].timeDepNu) or (not self.collPairs[sO][self.name].timeDepNu) then
               userInputNuProfile = true
            end
         end
      end
   end

   -- If ionization collision object exists, locate electrons
   local counterIz_elc = true
   local counterIz_neut = true
   for sN, _ in pairs(species) do
      if species[sN].collisions and next(species[sN].collisions) then 
         for sO, _ in pairs(species) do
	    if self.collPairs[sN][sO].on then
   	       if (self.collPairs[sN][sO].kind == 'Ionization') then
   		  for collNm, _ in pairs(species[sN].collisions) do
   		     if self.name==species[sN].collisions[collNm].elcNm and counterIz_elc then
   			self.neutNmIz = species[sN].collisions[collNm].neutNm
   			self.needSelfPrimMom  = true
   			self.calcReactRate    = true
   			self.collNmIoniz      = collNm
			self.voronovReactRate = self:allocMoment()
   			self.vtSqIz           = self:allocMoment()
   			self.m0fMax           = self:allocMoment()
   			self.m0mod            = self:allocMoment()
   			self.fMaxwellIz       = self:allocDistf()
			self.intSrcIzM0 = DataStruct.DynVector {
			   numComponents = 1,
			}
			counterIz_elc = false
		     elseif self.name==species[sN].collisions[collNm].neutNm and counterIz_neut then
			self.needSelfPrimMom = true
			counterIz_neut = false
   		     end
   		  end
   	       end
   	    end
   	 end
      end
   end

   -- If Charge Exchange collision object exists, locate ions
   local counterCX = true
   for sN, _ in pairs(species) do
      if species[sN].collisions and next(species[sN].collisions) then 
         for sO, _ in pairs(species) do
   	    if self.collPairs[sN][sO].on then
   	       if (self.collPairs[sN][sO].kind == 'CX') then
   		  for collNm, _ in pairs(species[sN].collisions) do
   		     if self.name==species[sN].collisions[collNm].ionNm and counterCX then
  			self.calcCXSrc        = true			
			self.collNmCX         = collNm
   			self.neutNmCX         = species[sN].collisions[collNm].neutNm
   			self.needSelfPrimMom  = true
   			self.vSigmaCX         = self:allocMoment()
			species[self.neutNmCX].needSelfPrimMom = true
   			counterCX = false
    		     end
   		  end
   	       end
   	    end
   	 end
      end
   end

   if self.needSelfPrimMom then
      -- Allocate fields to store self-species primitive moments.
      self.uSelf    = self:allocVectorMoment(self.vdim)
      self.vtSqSelf = self:allocMoment()

      -- Allocate fields for boundary corrections.
      self.m1Correction = self:allocVectorMoment(self.vdim)
      self.m2Correction = self:allocMoment()

      -- Allocate fields for star moments (only used with polyOrder=1).
      if (self.basis:polyOrder()==1) then
         self.m0Star = self:allocMoment()
         self.m1Star = self:allocVectorMoment(self.vdim)
         self.m2Star = self:allocMoment()
      end
   end

   -- Allocate fieds to store cross-species primitive moments.
   self.uCross    = {}
   self.vtSqCross = {}
   for sN, _ in pairs(species) do
      if sN ~= self.name then
         -- Flags for couplingMoments, boundary corrections, star moments,
         -- self primitive moments, cross primitive moments.
         self.momentFlags[5][sN] = false
      end

      for sO, _ in pairs(species) do
         -- Allocate space for this species' cross-primitive moments
         -- only if some other species collides with it.
         if (sN ~= sO) and (self.collPairs[sN][sO].on or self.collPairs[sO][sN].on) then
            otherNm = string.gsub(sO .. sN, self.name, "")
            if self.uCross[otherNm] == nil then
               self.uCross[otherNm] = self:allocVectorMoment(self.vdim)
            end
            if self.vtSqCross[otherNm] == nil then
               self.vtSqCross[otherNm] = self:allocMoment()
            end
         end
      end
   end

   if needVarNu then
      self.nuVarXCross = {}    -- Collisionality varying in configuration space.
      local projectNuX = nil
      if userInputNuProfile then
         projectNuX = Updater.ProjectOnBasis {
            onGrid          = self.confGrid,
            basis           = self.confBasis,
            evaluate        = function(t,xn) return 0.0 end, -- Function is set below.
            projectOnGhosts = false,
         }
      end
      for sN, _ in pairs(species) do
         if sN ~= self.name then
            -- Sixth moment flag is to indicate if spatially varying collisionality has been computed.
            self.momentFlags[6][sN] = false
         end

         for sO, _ in pairs(species) do
            -- Allocate space for this species' collision frequency 
            -- only if some other species collides with it.
            if (sN ~= sO) and (self.collPairs[sN][sO].on or self.collPairs[sO][sN].on) then
               otherNm = string.gsub(sO .. sN, self.name, "")
               if self.nuVarXCross[otherNm] == nil then
                  self.nuVarXCross[otherNm] = self:allocMoment()
                  if (userInputNuProfile and (not self.collPairs[sN][sO].timeDepNu) or (not self.collPairs[sO][sN].timeDepNu)) then
                     projectNuX:setFunc(self.collPairs[self.name][otherNm].nu)
                     projectNuX:advance(0.0,{},{self.nuVarXCross[otherNm]})
                     if (not self.collPairs[self.name][otherNm].on) then
                        self.nuVarXCross[otherNm]:scale(species[self.name]:getMass()/species[otherNm]:getMass())
                     end
                     self.nuVarXCross[otherNm]:write(string.format("%s_nu-%s_%d.bp",self.name,otherNm,0),0.0,0,true)
                  end
               end
            end
         end
      end
   end

end

function VlasovSpecies:setActiveRKidx(rkIdx)
   self.activeRKidx = rkIdx
end

function VlasovSpecies:advance(tCurr, species, emIn, inIdx, outIdx)
   self:setActiveRKidx(inIdx)
   local fIn     = self:rkStepperFields()[inIdx]
   local fRhsOut = self:rkStepperFields()[outIdx]

   -- Accumulate functional Maxwell fields (if needed).
   local emField      = emIn[1]:rkStepperFields()[inIdx]
   local emExternalField  = emIn[2]:rkStepperFields()[1]
   local totalEmField = self.totalEmField
   totalEmField:clear(0.0)

   local qbym = self.charge/self.mass

   if emField and self.computePlasmaB then totalEmField:accumulate(qbym, emField) end
   if emExternalField then totalEmField:accumulate(qbym, emExternalField) end

   -- If external force present (gravity, body force, etc.) accumulate it to electric field.
   if self.hasExtForce then
      local vExtForce = self.vExtForce
      self.evalVlasovExtForce:advance(tCurr, {}, {vExtForce})

      -- Need to barrier over the shared communicator before accumulating force onto electric field.
      Mpi.Barrier(self.grid:commSet().sharedComm)

      -- Analogous to the current, the external force only gets accumulated onto the electric field.
      local vItr, eItr   = vExtForce:get(1), totalEmField:get(1)
      local vIdxr, eIdxr = vExtForce:genIndexer(), totalEmField:genIndexer()

      for idx in totalEmField:localRangeIter() do
         vExtForce:fill(vIdxr(idx), vItr)
         totalEmField:fill(eIdxr(idx), eItr)
         for i = 1, vExtForce:numComponents() do
            eItr[i] = eItr[i]+vItr[i]
         end
      end
   end

   if self.evolveCollisionless then
      self.solver:setDtAndCflRate(self.dtGlobal[0], self.cflRateByCell)
      self.solver:advance(tCurr, {fIn, totalEmField, emField}, {fRhsOut})
   else
      fRhsOut:clear(0.0)    -- No RHS.
   end

   debugNans = false
   -- test for nans after collisionless solve
   if debugNans == true then
      local testFunc      = fRhsOut
      local testFuncRange = testFunc:localRange()
      local phaseIndexer  = testFunc:genIndexer()
      local testFuncPtr   = testFunc:get(1)
      for idx in testFuncRange:rowMajorIter(tId) do
	 self.grid:setIndex(idx)
	 testFunc:fill(phaseIndexer(idx), testFuncPtr)
	 for cI = 1,self.basis:numBasis() do
	    if (testFuncPtr[cI] ~= testFuncPtr[cI]) or (testFuncPtr[cI] == 1/0) then
	       print("t = ", tcurr, "\ncolless update, at", idx[1], idx[2], idx[3], idx[4], idx[5], idx[6])
	       os.exit(0)
	    end
	 end
      end
   end

   -- Perform the collision update.
   if self.evolveCollisions then
      for _, c in pairs(self.collisions) do
         c.collisionSlvr:setDtAndCflRate(self.dtGlobal[0], self.cflRateByCell)
         c:advance(tCurr, fIn, species, fRhsOut)   -- 'species' needed for cross-species collisions.
      end
   end

   -- test for nans after collisions update
   if debugNans == true then
      local testFunc      = fRhsOut
      local testFuncRange = testFunc:localRange()
      local phaseIndexer  = testFunc:genIndexer()
      local testFuncPtr   = testFunc:get(1)
      local endRun = false
      for idx in testFuncRange:rowMajorIter(tId) do
   	 self.grid:setIndex(idx)
   	 testFunc:fill(phaseIndexer(idx), testFuncPtr)
   	 for cI = 1,self.basis:numBasis() do
   	    if (testFuncPtr[cI] ~= testFuncPtr[cI]) or (testFuncPtr[cI] == 1/0) then
   	       print("t =", tCurr, "\ncoll update, at", idx[1], idx[2], idx[3], idx[4], idx[5], idx[6])
	       os.exit(0)
   	    end
   	 end
      end
   end

   if self.sourceSteadyState and self.evolveSources then
      local localEdgeFlux = ffi.new("double[3]")
      localEdgeFlux[0] = 0.0
      localEdgeFlux[1] = 0.0
      localEdgeFlux[2] = 0.0

      local numConfDims = self.confBasis:ndim()
      assert(numConfDims==1, "VlasovSpecies: The steady state source is available only for 1X.")
      local numConfBasis = self.confBasis:numBasis()
      local lower, upper = Lin.Vec(numConfDims), Lin.Vec(numConfDims)
      lower[1], upper[1] = -1.0, 1.0
      local basisUpper = Lin.Vec(numConfBasis)
      local basisLower = Lin.Vec(numConfBasis)

      self.confBasis:evalBasis(upper, basisUpper)
      self.confBasis:evalBasis(lower, basisLower)

      local flux = self:fluidMoments()[2]
      local fluxIndexer, fluxItr = flux:genIndexer(), flux:get(1)
      for idx in flux:localRangeIter() do
	 if idx[1] == self.grid:numCells(1) then
	    flux:fill(fluxIndexer(idx), fluxItr)
	    for k = 1, numConfBasis do
	       localEdgeFlux[0] = localEdgeFlux[0] + fluxItr[k]*basisUpper[k]
	    end
	 elseif idx[1] == 1 then
	    flux:fill(fluxIndexer(idx), fluxItr)
	    for k = 1, numConfBasis do
	       localEdgeFlux[0] = localEdgeFlux[0] - fluxItr[k]*basisLower[k]
	    end
	 end
      end
      local globalEdgeFlux = ffi.new("double[3]")
      Mpi.Allreduce(localEdgeFlux, globalEdgeFlux, 1,
		    Mpi.DOUBLE, Mpi.MAX, self.grid:commSet().comm)
      local densFactor = globalEdgeFlux[0]/self.sourceSteadyStateLength
      fRhsOut:accumulate(densFactor, self.fSource)
   elseif self.fSource and self.evolveSources then
      -- add source it to the RHS
      -- Barrier over shared communicator before accumulate
      Mpi.Barrier(self.grid:commSet().sharedComm)
      fRhsOut:accumulate(self.sourceTimeDependence(tCurr), self.fSource)
   end

   -- Save boundary fluxes for diagnostics.
   if self.hasNonPeriodicBc and self.boundaryFluxDiagnostics then
      for _, bc in ipairs(self.boundaryConditions) do
         bc:storeBoundaryFlux(tCurr, outIdx, fRhsOut)
      end
   end
end

function VlasovSpecies:createDiagnostics()
   local function contains(table, element)
     for _, value in pairs(table) do
       if value == element then
         return true
       end
     end
     return false
   end

    if self.fSource then
      self.numDensitySrc = self:allocMoment()
      self.momDensitySrc = self:allocVectorMoment(self.vdim)
      self.ptclEnergySrc = self:allocMoment()
      self.fiveMomentsCalc:advance(0.0, {self.fSource}, {self.numDensitySrc, self.momDensitySrc, self.ptclEnergySrc})
    end
   -- Create updater to compute volume-integrated moments
   -- function to check if integrated moment name is correct.
   local function isIntegratedMomentNameGood(nm)
      if nm == "intM0" or nm == "intM1i" or nm == "intM2Flow" 
         or nm == "intM2Thermal" or nm == "intM2" or nm == "intL2" then
         return true
      end
      return false
   end

   local numCompInt = {}
   numCompInt["intM0"]        = 1
   numCompInt["intM1i"]       = self.vdim
   numCompInt["intM2Flow"]    = 1
   numCompInt["intM2Thermal"] = 1
   numCompInt["intM2"]        = 1
   numCompInt["intL2"]        = 1

   self.diagnosticIntegratedMomentFields   = { }
   self.diagnosticIntegratedMomentUpdaters = { } 
   -- Allocate space to store integrated moments and create integrated moment updaters.
   local function allocateDiagnosticIntegratedMoments(intMoments, bc, timeIntegrate)
      local label = ""
      local phaseGrid = self.grid
      local confGrid = self.confGrid
      if bc then
         label = bc:label()
         phaseGrid = bc:getBoundaryGrid()
         confGrid = bc:getConfBoundaryGrid()
      end
      local timeIntegrate = xsys.pickBool(timeIntegrate, false)
      for i, mom in ipairs(intMoments) do
         if isIntegratedMomentNameGood(mom) then
            self.diagnosticIntegratedMomentFields[mom..label] = DataStruct.DynVector {
               numComponents = numCompInt[mom],
            }
            local intCalc = Updater.CartFieldIntegratedQuantCalc {
                  onGrid        = self.confGrid,
                  basis         = self.confBasis,
                  numComponents = numCompInt[mom],
                  quantity      = "V",
                  timeIntegrate = timeIntegrate,
               }
            if mom == "intL2" then
               self.diagnosticIntegratedMomentUpdaters[mom..label] = Updater.CartFieldIntegratedQuantCalc {
                  onGrid        = self.grid,
                  basis         = self.basis,
                  numComponents = numCompInt[mom],
                  quantity      = "V2",
                  timeIntegrate = timeIntegrate,
               }
            else
               self.diagnosticIntegratedMomentUpdaters[mom..label] = intCalc
            end
         else
            assert(false, string.format("Error: integrated moment %s not valid", mom..label))
         end
      end
   end

   allocateDiagnosticIntegratedMoments(self.diagnosticIntegratedMoments)

   if self.hasNonPeriodicBc and self.boundaryFluxDiagnostics then
      for _, bc in ipairs(self.boundaryConditions) do
         bc:initBcDiagnostics(self.cdim)
         allocateDiagnosticIntegratedMoments(self.diagnosticIntegratedBoundaryFluxMoments, bc, true)
      end
   end

   -- Function to check if moment name is correct.
   local function isMomentNameGood(nm)
      return Updater.DistFuncMomentCalc:isMomentNameGood(nm)
   end
   -- weakMoments are diagnostics computed with weak binary operations.
   -- Check if diagnostic name is correct.
   local function isWeakMomentNameGood(nm)
      return nm == "u" or nm == "vtSq" or nm == "uCross" or nm == "vtSqCross" 
          or nm == "M2Flow" or nm == "M2Thermal" 
   end

   local numComp        = {}
   numComp["M0"]        = 1
   numComp["M1i"]       = self.vdim
   numComp["M2ij"]      = self.vdim*(self.vdim+1)/2
   numComp["M2"]        = 1
   numComp["M3i"]       = self.vdim
   numComp["u"]         = self.vdim
   numComp["vtSq"]      = 1
   numComp["uCross"]    = self.vdim
   numComp["vtSqCross"] = 1
   numComp["M2Flow"]    = 1
   numComp["M2Thermal"] = 1

   self.diagnosticMomentFields   = { }
   self.diagnosticMomentUpdaters = { } 
   self.diagnosticWeakMoments    = { }
   self.diagnosticWeakBoundaryFluxMoments = { }
   -- Create weak multiplication and division operations.
   self.weakDotProduct = Updater.CartFieldBinOp {
      onGrid    = self.confGrid,
      weakBasis = self.confBasis,
      operation = "DotProduct",
      onGhosts  = true,
   }
   self.weakDivision = Updater.CartFieldBinOp {
      onGrid    = self.confGrid,
      weakBasis = self.confBasis,
      operation = "Divide",
      onGhosts  = true,
   }
   self.confPhaseMult = Updater.CartFieldBinOp {
      onGrid     = self.grid,
      weakBasis  = self.basis,
      fieldBasis = self.confBasis,
      operation  = "Multiply",
   }

   -- Sort moments into diagnosticWeakMoments.
   local function organizeDiagnosticMoments(moments, weakMoments, integratedMoments)
      -- At beginning, all moment names are in the 'moments' list.
      -- We want to remove the weak moments and put them in the 'weakMoments' list
      for i, mom in pairs(moments) do
         if isWeakMomentNameGood(mom) then
            -- Remove moment name from moments list, and add it to weakMoments list.
            if mom == "uCross" then
               for nm, _ in pairs(self.uCross) do
                  -- Create one diagnostic for each cross velocity (used in collisions).
                  table.insert(weakMoments, mom .. "-" .. nm)
               end
            elseif mom == "vtSqCross" then
               for nm, _ in pairs(self.vtSqCross) do
                  -- Create one diagnostic for each cross temperature (used in collisions).
                  table.insert(weakMoments, mom .. "-" .. nm)
               end
            else
               table.insert(weakMoments, mom)
            end
            moments[i] = nil
         end
      end

      -- Make sure we have moment updaters/fields needed to compute integrated moments.
      -- Note: this could result in extra moments being written out if they were not
      -- already requested.
      for i, mom in ipairs(integratedMoments) do
         -- integrated M0
         if mom == "intM0" then
            if not contains(moments, "M0") then
               table.insert(moments, "M0")
            end
         end
         -- integrated M1i
         if mom == "intM1i" then
            if not contains(moments, "M1i") then
               table.insert(moments, "M1i")
            end
         end
         -- integrated M2
         if mom == "intM2" then
            if not contains(moments, "M2") then
               table.insert(moments, "M2")
            end
         end
         -- integrated M2Flow
         if mom == "intM2Flow" then
            if not contains(weakMoments, "M2Flow") then
               table.insert(weakMoments, "M2Flow")
            end
         end
         -- integrated M2Thermal
         if mom == "intM2Thermal" then
            if not contains(weakMoments, "M2Thermal") then
               table.insert(weakMoments, "M2Thermal")
            end
         end
      end
   
      -- Make sure we have the updaters needed to calculate all the weak moments.
      -- Note: this could result in extra moments being written out if they were not
      -- already requested.
      for i, mom in ipairs(weakMoments) do
         -- All weak moments require M0 = density.
         if not contains(moments, "M0") then
            table.insert(moments, "M0")
         end
   
         if mom == "u" then
            if not contains(moments, "M1i") then
               table.insert(moments, "M1i")
            end
         end
         if mom == "vtSq" then
            if not contains(moments, "M2") then
               table.insert(moments, "M2")
            end
            if not contains(weakMoments, "M2Thermal") then
               table.insert(weakMoments, "M2Thermal")
            end
            if not contains(weakMoments, "M2Flow") then
               table.insert(weakMoments, "M2Flow")
            end
            -- M1i and u are needed for M2Flow
            if not contains(moments, "M1i") then
               table.insert(moments, "M1i")
            end
            if not contains(weakMoments, "u") then
               table.insert(weakMoments, "u")
            end
         end
         if mom == "M2Flow" then -- = n*u^2 = M1.u
            if not contains(moments, "M1i") then
               table.insert(moments, "M1i")
            end
            if not contains(weakMoments, "u") then
               table.insert(weakMoments, "u")
            end
         end
         if mom == "M2Thermal" then -- = VDIM*n*vtSq = M2 - M2Flow
            if not contains(moments, "M2") then
               table.insert(moments, "M2")
            end
            if not contains(weakMoments, "M2Flow") then
               table.insert(weakMoments, "M2Flow")
            end
            -- M1i and u are needed for M2Flow
            if not contains(moments, "M1i") then
               table.insert(moments, "M1i")
            end
            if not contains(weakMoments, "u") then
               table.insert(weakMoments, "u")
            end
         end
      end
   end

   -- Allocate space to store moments and create moment updater.
   local function allocateDiagnosticMoments(moments, weakMoments, bc)
      local label = ""
      local phaseGrid = self.grid
      local confGrid = self.confGrid
      if bc then
         label = bc:label()
         phaseGrid = bc:getBoundaryGrid()
         confGrid = bc:getConfBoundaryGrid()
      end

      for i, mom in pairs(moments) do
         if isMomentNameGood(mom) then
            self.diagnosticMomentFields[mom..label] = DataStruct.Field {
               onGrid        = confGrid,
               numComponents = self.confBasis:numBasis()*numComp[mom],
               ghost         = {1, 1},
               metaData = {
                  polyOrder = self.basis:polyOrder(),
                  basisType = self.basis:id()
               },
            }
            self.diagnosticMomentUpdaters[mom..label] = Updater.DistFuncMomentCalc {
               onGrid     = phaseGrid,
               phaseBasis = self.basis,
               confBasis  = self.confBasis,
               moment     = mom,
            }
         else
            assert(false, string.format("Error: moment %s not valid", mom..label))
         end
      end

      for i, mom in ipairs(weakMoments) do
         self.diagnosticMomentFields[mom..label] = DataStruct.Field {
            onGrid        = confGrid,
            numComponents = self.confBasis:numBasis()*numComp[mom],
            ghost         = {1, 1},
            metaData = {
               polyOrder = self.basis:polyOrder(),
               basisType = self.basis:id()
            },	    	    
         }

         self.diagnosticMomentUpdaters[mom..label] = {}
         -- Weak moments do not have their own MomentCalc updaters. 
         -- Instead they are computed via weak division of two other moments.
         -- Here we set up custom advance methods for each weak moment, 
         -- which call various weak ops.
         if mom == "u" then
            self.diagnosticMomentUpdaters["u"..label].advance = function (self, tm)
               if self.diagnosticMomentUpdaters["u"..label].tCurr == tm then return end -- return if already computed for this tm

               -- compute dependencies if not already computed: M0, M1i
               if self.diagnosticMomentUpdaters["M0"..label].tCurr ~= tm then
                  local fIn = self:rkStepperFields()[1]
                  if bc then
                     fIn = bc:getBoundaryFluxRate()
                  end
                  self.diagnosticMomentUpdaters["M0"..label]:advance(tm, {fIn}, {self.diagnosticMomentFields["M0"..label]})
               end
               if self.diagnosticMomentUpdaters["M1i"..label].tCurr ~= tm then
                  local fIn = self:rkStepperFields()[1]
                  if bc then
                     fIn = bc:getBoundaryFluxRate()
                  end
                  self.diagnosticMomentUpdaters["M1i"..label]:advance(tm, {fIn}, {self.diagnosticMomentFields["M1i"..label]})
               end

               -- do weak ops
               self.weakDivision:advance(tm, {self.diagnosticMomentFields["M0"..label], self.diagnosticMomentFields["M1i"..label]}, {self.diagnosticMomentFields["u"..label]})

               self.diagnosticMomentUpdaters["u"..label].tCurr = tm -- mark as complete for this tm
            end
         elseif mom == "M2Flow" then
            self.diagnosticMomentUpdaters["M2Flow"..label].advance = function (self, tm)
               if self.diagnosticMomentUpdaters["M2Flow"..label].tCurr == tm then return end -- return if already computed for this tm

               -- compute dependencies if not already computed: u (M1i will be computed via u if necessary)
               if self.diagnosticMomentUpdaters["u"..label].tCurr ~= tm then
                  self.diagnosticMomentUpdaters["u"..label].advance(self, tm)
               end

               -- do weak ops
               -- M2Flow = M1i.u
               self.weakDotProduct:advance(tm, {self.diagnosticMomentFields["M1i"..label], self.diagnosticMomentFields["u"..label]}, 
                                               {self.diagnosticMomentFields["M2Flow"..label]})

               self.diagnosticMomentUpdaters["M2Flow"..label].tCurr = tm -- mark as complete for this tm
            end
         elseif mom == "M2Thermal" then
            self.diagnosticMomentUpdaters["M2Thermal"..label].advance = function (self, tm)
               if self.diagnosticMomentUpdaters["M2Thermal"..label].tCurr == tm then return end -- return if already computed for this tm

               -- compute dependencies if not already computed: M2, M2Flow 
               if self.diagnosticMomentUpdaters["M2"..label].tCurr ~= tm then
                  local fIn = self:rkStepperFields()[1]
                  if bc then
                     fIn = bc:getBoundaryFluxRate()
                  end
                  self.diagnosticMomentUpdaters["M2"..label]:advance(tm, {fIn}, {self.diagnosticMomentFields["M2"..label]})
               end
               if self.diagnosticMomentUpdaters["M2Flow"..label].tCurr ~= tm then
                  self.diagnosticMomentUpdaters["M2Flow"..label].advance(self, tm)
               end

               -- do weak ops
               -- M2Thermal = VDIM*M0*vtSq = M2 - M2Flow               
               self.diagnosticMomentFields["M2Thermal"..label]:combine(1.0, self.diagnosticMomentFields["M2"..label], -1.0, self.diagnosticMomentFields["M2Flow"..label])

               self.diagnosticMomentUpdaters["M2Thermal"..label].tCurr = tm -- mark as complete for this tm
            end
         elseif mom == "vtSq" then 
            self.diagnosticMomentUpdaters["vtSq"..label].advance = function (self, tm)
               if self.diagnosticMomentUpdaters["vtSq"..label].tCurr == tm then return end -- return if already computed for this tm

               -- compute dependencies if not already computed: M0, M2Thermal
               if self.diagnosticMomentUpdaters["M0"..label].tCurr ~= tm then
                  local fIn = self:rkStepperFields()[1]
                  if bc then
                     fIn = bc:getBoundaryFluxRate()
                  end
                  self.diagnosticMomentUpdaters["M0"..label]:advance(tm, {fIn}, {self.diagnosticMomentFields["M0"..label]})
               end
               if self.diagnosticMomentUpdaters["M2Thermal"..label].tCurr ~= tm then
                  self.diagnosticMomentUpdaters["M2Thermal"..label].advance(self, tm)
               end

               -- do weak ops
               -- vtSq = M2Thermal/(M0*VDIM)
               self.weakDivision:advance(tm, {self.diagnosticMomentFields["M0"..label], self.diagnosticMomentFields["M2Thermal"..label]}, {self.diagnosticMomentFields["vtSq"..label]})
               self.diagnosticMomentFields["vtSq"..label]:scale(1.0/self.vdim)

               self.diagnosticMomentUpdaters["vtSq"..label].tCurr = tm -- mark as complete for this tm
            end
         elseif string.find(mom, "uCross") then
            self.diagnosticMomentUpdaters["uCross"..label].advance = function (self, tm)
               otherNm = string.gsub(mom, "uCross%-", "")
               local uCrossOther = self.uCross[otherNm]
               if bc then
                  uCrossOther = bc:evalOnConfBoundary(self.uCross[otherNm])
               end
               self.diagnosticMomentFields[mom..label]:copy(uCrossOther)
            end
         elseif string.find(mom, "vtSqCross") then
            self.diagnosticMomentUpdaters["vtSqCross"..label].advance = function (self, tm)
               otherNm = string.gsub(mom, "vtSqCross%-", "")
               local vtSqCrossOther = self.vtSqCross[otherNm]
               if bc then
                  vtSqCrossOther = bc:evalOnConfBoundary(self.vtSqCross[otherNm])
               end
               self.diagnosticMomentFields[mom..label]:copy(vtSqCrossOther)
            end
         end
      end
   end

   organizeDiagnosticMoments(self.diagnosticMoments, self.diagnosticWeakMoments, self.diagnosticIntegratedMoments)
   allocateDiagnosticMoments(self.diagnosticMoments, self.diagnosticWeakMoments)

   if self.hasNonPeriodicBc and self.boundaryFluxDiagnostics then
      organizeDiagnosticMoments(self.diagnosticBoundaryFluxMoments, self.diagnosticWeakBoundaryFluxMoments, self.diagnosticIntegratedBoundaryFluxMoments)
      for _, bc in ipairs(self.boundaryConditions) do
         allocateDiagnosticMoments(self.diagnosticBoundaryFluxMoments, self.diagnosticWeakBoundaryFluxMoments, bc)
      end
   end
end

-- Function to compute integrated moments.
function VlasovSpecies:calcDiagnosticIntegratedMoments(tm)
   local fIn = self:rkStepperFields()[1]

   local function computeIntegratedMoments(intMoments, fIn, label)
      local label = label or ""
      for i, mom in ipairs(intMoments) do
         if mom == "intM0" then
            self.diagnosticMomentUpdaters["M0"..label]:advance(
               tm, {fIn}, {self.diagnosticMomentFields["M0"..label]})
            self.diagnosticIntegratedMomentUpdaters[mom..label]:advance(
               tm, {self.diagnosticMomentFields["M0"..label]}, {self.diagnosticIntegratedMomentFields[mom..label]})
         elseif mom == "intM1i" then
            self.diagnosticMomentUpdaters["M1i"..label]:advance(
               tm, {fIn}, {self.diagnosticMomentFields["M1i"..label]})
            self.diagnosticIntegratedMomentUpdaters[mom..label]:advance(
               tm, {self.diagnosticMomentFields["M1i"..label]}, {self.diagnosticIntegratedMomentFields[mom..label]})
         elseif mom == "intM2" then
            self.diagnosticMomentUpdaters["M2"..label]:advance(
               tm, {fIn}, {self.diagnosticMomentFields["M2"..label]})
            self.diagnosticIntegratedMomentUpdaters[mom..label]:advance(
               tm, {self.diagnosticMomentFields["M2"..label]}, {self.diagnosticIntegratedMomentFields[mom..label]})
         elseif mom == "intM2Flow" then
            self.diagnosticMomentUpdaters["M2Flow"..label].advance(self, tm)
            self.diagnosticIntegratedMomentUpdaters[mom..label]:advance(
               tm, {self.diagnosticMomentFields["M2Flow"..label]}, {self.diagnosticIntegratedMomentFields[mom..label]})
         elseif mom == "intM2Thermal" then
            self.diagnosticMomentUpdaters["M2Thermal"..label].advance(self, tm)
            self.diagnosticIntegratedMomentUpdaters[mom..label]:advance(
               tm, {self.diagnosticMomentFields["M2Thermal"..label]}, {self.diagnosticIntegratedMomentFields[mom..label]})
         elseif mom == "intL2" then
            self.diagnosticIntegratedMomentUpdaters[mom]:advance(
               tm, {self.distf[1]}, {self.diagnosticIntegratedMomentFields[mom]})
         end
      end
   end

   computeIntegratedMoments(self.diagnosticIntegratedMoments, fIn)
   
   if self.hasNonPeriodicBc and self.boundaryFluxDiagnostics then
      for _, bc in ipairs(self.boundaryConditions) do
         computeIntegratedMoments(self.diagnosticIntegratedBoundaryFluxMoments, bc:getBoundaryFluxRate(), bc:label())
      end
   end
end

-- BC functions.
function VlasovSpecies:bcReflectFunc(dir, tm, idxIn, fIn, fOut)
   -- Requires skinLoop = "flip".
   self.basis:flipSign(dir, fIn, fOut)
   self.basis:flipSign(dir+self.cdim, fOut, fOut)
end

function VlasovSpecies:bcExternFunc(dir, tm, idxIn, fIn, fOut)
   -- Requires skinLoop = "flip".
   local numBasis = self.basis:numBasis()
   local velIdx = Lin.IntVec(self.ndim)
   velIdx[1] = 1
   for d = 1, self.vdim do
      velIdx[d + 1] = idxIn[self.cdim + d]
   end
   local exIdxr = self.externalBCFunction:genIndexer()
   local externalBCFunction = self.externalBCFunction:get(exIdxr(velIdx))
   if velIdx[1] ~= 0 and velIdx[1] ~= self.grid:numCells(2) + 1 then
      for i = 1, numBasis do
	 fOut[i] = 0
         for j = 1, numBasis do
            fOut[i] = fOut[i] + fIn[j]*externalBCFunction[(i - 1)*numBasis + j]
         end
      end
   end
   return fOut
end

function VlasovSpecies:calcExternalBC()
   tbl = self.tbl
   local externalBC = assert(tbl.externalBC, "VlasovSpecies: Must define externalBC parameters")
   local lower = Lin.Vec(self.grid:ndim())
   local upper = Lin.Vec(self.grid:ndim())
   local cells = Lin.Vec(self.grid:ndim())
   lower[1] = 0
   upper[1] = 1
   cells[1] = 1
   for d = 1, self.vdim do
      lower[d + 1] = self.grid:lower(d + 1)
      upper[d + 1] = self.grid:upper(d + 1)
      cells[d + 1] = self.grid:numCells(d + 1)
   end
   local grid = Grid.RectCart {
      lower = lower,
      upper = upper,
      cells = cells,
      periodicDirs = {}
   }
   self.externalBCFunction = DataStruct.Field {
      onGrid = grid,
      numComponents = self.basis:numBasis()*self.basis:numBasis(),
      metaData = {
	 polyOrder = self.basis:polyOrder(),
	 basisType = self.basis:id(),
      },
   }
   -- Calculate Bronold and Fehske reflection function coefficients
   local evaluateBronold = Updater.EvaluateBronoldFehskeBC {
      onGrid = grid,
      basis = self.basis,
      electronAffinity = externalBC.electronAffinity,
      effectiveMass = externalBC.effectiveMass,
      elemCharge = externalBC.elemCharge,
      me = externalBC.electronMass,
   }
   evaluateBronold:advance(0.0, {}, {self.externalBCFunction})
end

function VlasovSpecies:appendBoundaryConditions(dir, edge, bcType)
   -- Need to wrap member functions so that self is passed.
   local function bcAbsorbFunc(...)  return self:bcAbsorbFunc(...) end
   local function bcCopyFunc(...)    return self:bcCopyFunc(...) end
   local function bcOpenFunc(...)    return self:bcOpenFunc(...) end
   local function bcReflectFunc(...) return self:bcReflectFunc(...) end
   local function bcExternFunc(...)  return self:bcExternFunc(...) end

   local vdir = dir + self.cdim

   if type(bcType) == "function" then
      table.insert(self.boundaryConditions,
		   self:makeBcUpdater(dir, vdir, edge,
				      { bcCopyFunc }, "pointwise", bcType))
   elseif bcType == SP_BC_ABSORB then
      table.insert(self.boundaryConditions,
		   self:makeBcUpdater(dir, vdir, edge,
				      { bcAbsorbFunc }, "pointwise"))
   elseif bcType == SP_BC_OPEN then
      table.insert(self.boundaryConditions,
		   self:makeBcUpdater(dir, vdir, edge,
				      { bcCopyFunc }, "pointwise"))
   elseif bcType == SP_BC_COPY then
      table.insert(self.boundaryConditions,
		   self:makeBcUpdater(dir, vdir, edge,
				      { bcCopyFunc }, "pointwise"))
   elseif bcType == SP_BC_REFLECT then
      table.insert(self.boundaryConditions,
		   self:makeBcUpdater(dir, vdir, edge,
				      { bcReflectFunc }, "flip"))
   elseif bcType == SP_BC_EXTERN then
      table.insert(self.boundaryConditions,
		   self:makeBcUpdater(dir, vdir, edge,
				      { bcExternFunc }, "flip"))
   elseif bcType == SP_BC_ZEROFLUX then
      table.insert(self.zeroFluxDirections, dir)
   else
      assert(false, "VlasovSpecies: Unsupported BC type!")
   end
end

function VlasovSpecies:calcCouplingMoments(tCurr, rkIdx, species)

   local tmStart = Time.clock()
   -- Compute moments needed in coupling to fields and collisions.
   local fIn = self:rkStepperFields()[rkIdx]
   if self.needSelfPrimMom then
      self.fiveMomentsLBOCalc:advance(tCurr, {fIn}, { self.numDensity, self.momDensity, self.ptclEnergy, 
                                                      self.m1Correction, self.m2Correction,
                                                      self.m0Star, self.m1Star, self.m2Star })
      if self.needCorrectedSelfPrimMom then
         -- Also compute self-primitive moments u and vtSq.
         self.primMomSelf:advance(tCurr, {self.numDensity, self.momDensity, self.ptclEnergy,
                                          self.m1Correction, self.m2Correction, 
                                          self.m0Star, self.m1Star, self.m2Star}, {self.uSelf, self.vtSqSelf})
      else
         -- Compute self-primitive moments with binOp updater.
         self.confDiv:advance(tCurr, {self.numDensity, self.momDensity}, {self.uSelf})
         self.confDotProduct:advance(tCurr, {self.uSelf, self.momDensity}, {self.kineticEnergyDensity})
         -- Barrier over shared communicator before combine
         Mpi.Barrier(self.grid:commSet().sharedComm)
         self.thermalEnergyDensity:combine( 1.0/self.vdim, self.ptclEnergy,
                                           -1.0/self.vdim, self.kineticEnergyDensity )
         self.confDiv:advance(tCurr, {self.numDensity, self.thermalEnergyDensity}, {self.vtSqSelf})
      end
      -- Indicate that moments, boundary corrections, star moments
      -- and self-primitive moments have been computed.
      for iF=1,4 do self.momentFlags[iF] = true end
   else
      if self.computePlasmaB then
         self.momDensityCalc:advance(tCurr, {fIn}, { self.momDensity })
      else
         self.numDensityCalc:advance(tCurr, {fIn}, { self.numDensity })
      end
      -- Indicate that the coupling moment has been computed.
      self.momentFlags[1] = true
   end

   -- For Ionization.
   if self.calcReactRate then
      local neutU    = species[self.neutNmIz]:selfPrimitiveMoments()[1]
      local neutM0   = species[self.neutNmIz]:fluidMoments()[1]
      local neutVtSq = species[self.neutNmIz]:selfPrimitiveMoments()[2]
      
      if tCurr == 0.0 then
	 species[self.name].collisions[self.collNmIoniz].collisionSlvr:setDtAndCflRate(self.dtGlobal[0], self.cflRateByCell)
      end
      species[self.name].collisions[self.collNmIoniz].collisionSlvr:advance(tCurr, {neutM0, neutVtSq, self.vtSqSelf}, {self.voronovReactRate})
      species[self.name].collisions[self.collNmIoniz].calcIonizationTemp:advance(tCurr, {self.vtSqSelf}, {self.vtSqIz})

      self.calcMaxwell:advance(tCurr, {self.numDensity, neutU, self.vtSqIz}, {self.fMaxwellIz})
            
      self.numDensityCalc:advance(tCurr, {self.fMaxwellIz}, {self.m0fMax})
      self.confDiv:advance(tCurr, {self.m0fMax, self.numDensity}, {self.m0mod})
      self.confPhaseMult:advance(tCurr, {self.m0mod, self.fMaxwellIz}, {self.fMaxwellIz})
   end

   -- For charge exchange.
   if self.calcCXSrc then
      -- Calculate Vcx*SigmaCX.
      local m0       = species[self.neutNmCX]:fluidMoments()[1]
      local neutU    = species[self.neutNmCX]:selfPrimitiveMoments()[1]
      local neutVtSq = species[self.neutNmCX]:selfPrimitiveMoments()[2]
      
      species[self.neutNmCX].collisions[self.collNmCX].collisionSlvr:advance(tCurr, {m0, self.uSelf, neutU, self.vtSqSelf, neutVtSq}, {self.vSigmaCX})
   end

   
   self.tmCouplingMom = self.tmCouplingMom + Time.clock() - tmStart

end

function VlasovSpecies:fluidMoments()
   return { self.numDensity, self.momDensity, self.ptclEnergy }
end

function VlasovSpecies:boundaryCorrections()
   return { self.m1Correction, self.m2Correction }
end

function VlasovSpecies:starMoments()
   return { self.m0Star, self.m1Star, self.m2Star }
end

function VlasovSpecies:selfPrimitiveMoments()
   return { self.uSelf, self.vtSqSelf }
end

function VlasovSpecies:crossPrimitiveMoments(otherSpeciesName)
   return { self.uCross[otherSpeciesName], self.vtSqCross[otherSpeciesName] }
end

function VlasovSpecies:getNumDensity(rkIdx)
   -- If no rkIdx specified, assume numDensity has already been calculated.
   if rkIdx == nil then return self.numDensity end 

   local tmStart = Time.clock()

   local fIn = self:rkStepperFields()[rkIdx]
   self.numDensityCalc:advance(nil, {fIn}, { self.numDensity })

   self.tmCouplingMom = self.tmCouplingMom + Time.clock() - tmStart

   return self.numDensity
end

function VlasovSpecies:getMomDensity(rkIdx)
   -- If no rkIdx specified, assume momDensity has already been calculated.
   if rkIdx == nil then return self.momDensity end 

   local tmStart = Time.clock()

   local fIn = self:rkStepperFields()[rkIdx]
   self.momDensityCalc:advance(nil, {fIn}, { self.momDensity })

   self.tmCouplingMom = self.tmCouplingMom + Time.clock() - tmStart

   return self.momDensity
end

function VlasovSpecies:momCalcTime()
   local tm = self.tmCouplingMom
   for i, mom in pairs(self.diagnosticMoments) do
      tm = tm + self.diagnosticMomentUpdaters[mom].totalTime
   end
   return tm
end

function VlasovSpecies:getVoronovReactRate()
   return self.voronovReactRate
end

function VlasovSpecies:getFMaxwellIz()
   return self.fMaxwellIz
end

function VlasovSpecies:getSrcCX()
   return self.srcCX
end

-- please test this for higher than 1x1v... 
function VlasovSpecies:Maxwellian(xn, n0, T0, vdnIn)
   local vdn = vdnIn or {0, 0, 0}
   local vt2 = T0/self.mass
   local v2 = 0.0
   for d = self.cdim+1, self.cdim+self.vdim do
     v2 = v2 + (xn[d] - vdn[d-self.cdim])^2
   end
   return n0 / math.sqrt(2*math.pi*vt2)^self.vdim * math.exp(-v2/(2*vt2))
end

return VlasovSpecies<|MERGE_RESOLUTION|>--- conflicted
+++ resolved
@@ -111,14 +111,9 @@
       confBasis        = self.confBasis,
       charge           = self.charge,
       mass             = self.mass,
-<<<<<<< HEAD
-      hasElectricField = false,
-      hasMagneticField = false,
-=======
       hasElectricField = hasE,
       hasMagneticField = hasB,
       plasmaMagField   = plasmaB,
->>>>>>> 75d5c747
       numVelFlux       = self.numVelFlux,
    }
 
