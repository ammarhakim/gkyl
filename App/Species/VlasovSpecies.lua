--- conflicted
+++ resolved
@@ -77,9 +77,6 @@
 
 -- ............. End of backwards compatibility for BCs .....................--
 
-<<<<<<< HEAD
--- Function to create phase space basis functions.
-=======
 -- This ctor stores what is passed to it and defers most of the
 -- construction to the fullInit() method below.
 -- We also place here the things we want every species to know about
@@ -87,7 +84,6 @@
 function VlasovSpecies:init(tbl) self.tbl = tbl end
 
 -- Function to create basis functions.
->>>>>>> 0307dd74
 local function createBasis(nm, cdim, vdim, polyOrder)
    local ndim = cdim+vdim
    if nm == "serendipity" then
@@ -168,12 +164,22 @@
 
    self.ptclEnergyAux = self:allocMoment()
 
-   -- Allocate fields to store a velocity space array
-   -- NOTE: This is a hack because right now we *only* create the proper sub-ranges 
-   -- inside CartField allocation. This array is *not* used by VlasovSpecies because
-   -- VlasovSpecies is non-relativistic and does not use the Lorentz boost factor
-   -- but the Vlasov DG object always needs to know the velocity space sub-range (JJ: 03/31/23)
+   -- Special relativistic only arrays
+   -- Allocate fields to store velocity space arrays:
+   -- p/gamma (relativistic velocity)
+   -- gamma (particle Lorentz boost factor = sqrt(1 + p^2))
+   -- gamma_inv = 1/gamma
    self.p_over_gamma  = self:allocVectorVelMoment(self.vdim)
+   self.gamma  = self:allocVelMoment()
+   self.gamma_inv  = self:allocVelMoment()
+
+   -- Allocate additional auxiliary fields needed for certain relativistic moments
+   -- V_drift (bulk velocity)
+   -- GammaV2 (bulk velocity Lorentz boost factor squared = 1/(1 - V_drift^2))
+   -- GammaV_inv = 1/GammaV = sqrt(1 - V_drift^2)
+   self.V_drift = self:allocVectorMoment(self.vdim)
+   self.GammaV2 = self:allocMoment()
+   self.GammaV_inv = self:allocMoment()
 
    -- Allocate field for external forces if any.
    if self.hasExtForce then 
@@ -420,6 +426,19 @@
    }
 
    for _, c in pairs(self.collisions) do c:setPhaseGrid(self.grid) end
+
+   -- Construct velocity space grid from phase space grid
+   local dimsV = {}
+   for d = 1, self.vdim do
+      table.insert(dimsV, self.cdim+d)
+   end
+   -- Get the ingredients of the velocity space grid from the phase space grid
+   local velGridIngr = self.grid:childGrid(dimsV)
+   self.velGrid = GridConstructor {
+      lower = velGridIngr.lower,  periodicDirs  = velGridIngr.periodicDirs,
+      upper = velGridIngr.upper,  decomposition = velGridIngr.decomposition,
+      cells = velGridIngr.cells,      
+   }
 end
 
 -- Field allocation in the species objects should be performed with one
@@ -454,6 +473,21 @@
                      mass      = self.mass,}
    return self:allocCartField(self.confGrid,dim*self.confBasis:numBasis(),{self.nGhost,self.nGhost},metaData)
 end
+-- Velocity space arrays (no ghost cells in velocity space arrays)
+function VlasovSpecies:allocVelMoment()
+   local metaData = {polyOrder = self.velBasis:polyOrder(),
+                     basisType = self.velBasis:id(),
+                     charge    = self.charge,
+                     mass      = self.mass,}
+   return self:allocCartField(self.velGrid,self.velBasis:numBasis(),{0,0},metaData)
+end
+function VlasovSpecies:allocVectorVelMoment(dim)
+   local metaData = {polyOrder = self.velBasis:polyOrder(),
+                     basisType = self.velBasis:id(),
+                     charge    = self.charge,
+                     mass      = self.mass,}
+   return self:allocCartField(self.velGrid,dim*self.velBasis:numBasis(),{0,0},metaData)
+end
 function VlasovSpecies:allocIntMoment(comp)
    local metaData = {charge = self.charge,
                      mass   = self.mass,}
@@ -523,14 +557,16 @@
       self.totEmFptr, self.totEmFidxr = self.totalEmField:get(1), self.totalEmField:genIndexer()
    end
 
-   self.computePlasmaB = true and plasmaB or extHasB
-
+   self.computePlasmaB = true and plasmaB or extHasB   -- Differentiate plasma B from external B.
+
+   -- Create table of pointers to fields needed in update
+   self.fldPtrs = {self.totalEmField}
    -- Create updater to advance solution by one time-step.
    if self.evolveCollisionless then
       self.solver = Updater.VlasovDG {
          onGrid    = self.grid,                      confBasis = self.confBasis,                phaseBasis = self.basis, 
          confRange = self.totalEmField:localRange(), velRange = self.p_over_gamma:localRange(), phaseRange = self.distf[1]:localRange(), 
-         model_id  = self.model_id,                  field_id = self.field_id, 
+         model_id  = self.model_id,                  field_id = self.field_id,                  fldPtrs    = self.fldPtrs, 
       }
       self.collisionlessAdvance = function(tCurr, inFlds, outFlds)
          self.solver:advance(tCurr, inFlds, outFlds)
@@ -781,12 +817,8 @@
    -- If external force present (gravity, body force, etc.) accumulate it to electric field.
    self.accumulateExtForce(tCurr, totalEmField)
 
-<<<<<<< HEAD
-   self.collisionlessAdvance(tCurr, {fIn, totalEmField}, {fRhsOut, self.cflRateByCell})
-=======
-   self.collisionlessAdvance(tCurr, {fIn, totalEmField, emField}, {fRhsOut, self.cflRateByCell})
+   self.collisionlessAdvance(tCurr, {fIn}, {fRhsOut, self.cflRateByCell})
    self.timers.collisionless = self.solver.totalTime
->>>>>>> 0307dd74
 
    -- Perform the collision update.
    self.timers.collisions = 0.
@@ -1026,7 +1058,130 @@
    return Source { profile = proj, power = pow }
 end
 
-<<<<<<< HEAD
+function VlasovSpecies:write(tm, field, force)
+   if self.evolve then
+
+      for _, dOb in lume.orderedIter(self.diagnostics) do
+         dOb:resetState(tm)   -- Reset booleans indicating if diagnostic has been computed.
+      end
+
+      for _, bc in pairs(self.nonPeriodicBCs) do
+         bc:computeBoundaryFluxRate(self.dtGlobal[0])
+      end
+
+      -- Compute integrated diagnostics.
+      if self.calcIntQuantTrigger(tm) then
+         for _, dOb in lume.orderedIter(self.diagnostics) do
+            dOb:calcIntegratedDiagnostics(tm, self, field)
+         end
+      end
+
+      -- Only write stuff if triggered.
+      if self.distIoTrigger(tm) or force then
+         local fIn = self:rkStepperFields()[1]
+
+         self.distIo:write(fIn, string.format("%s_%d.bp", self.name, self.distIoFrame), tm, self.distIoFrame)
+
+         for _, src in lume.orderedIter(self.sources) do src:write(tm, self.distIoFrame) end
+
+         self.distIoFrame = self.distIoFrame+1
+      end
+
+      if self.diagIoTrigger(tm) or force then
+         -- Compute moments and write them out.
+
+         -- Compute diagnostics defined on a grid.
+         for _, dOb in lume.orderedIter(self.diagnostics) do
+            dOb:calcGridDiagnostics(tm, self, field)
+         end
+
+         for _, dOb in lume.orderedIter(self.diagnostics) do   -- Write grid and integrated diagnostics.
+            dOb:write(tm, self.diagIoFrame)
+         end
+
+         for _, c in lume.orderedIter(self.collisions) do
+            c:write(tm, self.diagIoFrame)  -- MF: Preferably this method will go away. Use diagnostics instead.
+         end
+
+         self.diagIoFrame = self.diagIoFrame+1
+      end
+   else
+      -- If not evolving species, don't write anything except initial conditions.
+      if self.distIoFrame == 0 then
+
+         -- Compute integrated diagnostics.
+         for _, dOb in lume.orderedIter(self.diagnostics) do
+            dOb:calcIntegratedDiagnostics(tm, self, field)
+         end
+
+         self.distIo:write(self.distf[1], string.format("%s_%d.bp", self.name, 0), tm, 0)
+
+         -- Compute diagnostics defined on a grid.
+         for _, dOb in lume.orderedIter(self.diagnostics) do
+            dOb:calcGridDiagnostics(tm, self, field)
+         end
+
+         for _, dOb in lume.orderedIter(self.diagnostics) do   -- Write grid and integrated diagnostics.
+            dOb:write(tm, self.diagIoFrame)
+         end
+      end
+      self.distIoFrame = self.distIoFrame+1
+   end
+
+end
+
+function VlasovSpecies:writeRestart(tm)
+   -- (The final "true/false" in calls to :write determines writing of ghost cells).
+   local writeGhost = false
+
+   self.distIo:write(self.distf[1], string.format("%s_restart.bp", self.name), tm, self.distIoFrame, writeGhost)
+
+   for _, dOb in lume.orderedIter(self.diagnostics) do   -- Write restart diagnostics.
+      dOb:writeRestart(tm, self.diagIoFrame, self.dynVecRestartFrame)
+   end
+
+   self.dynVecRestartFrame = self.dynVecRestartFrame + 1
+end
+
+function VlasovSpecies:readRestart(field, externalField)
+   local readGhost = false
+
+   local tm, fr = self.distIo:read(self.distf[1], string.format("%s_restart.bp", self.name), readGhost)
+   self.distIoFrame = fr -- Reset internal frame counter.
+
+   -- Set ghost cells.
+   self.distf[1]:sync()
+
+   -- Apply BCs (unless skin cells have been read because of special BCs).
+   self:applyBc(tm, field, externalField, 1, 1)
+
+   local diagIoFrame_new
+   for _, dOb in lume.orderedIter(self.diagnostics) do   -- Read grid and integrated diagnostics.
+      local _, dfr = dOb:readRestart()
+      diagIoFrame_new = diagIoFrame_new or dfr
+      if dfr then
+         assert(diagIoFrame_new==dfr, string.format("VlasovSpecies:readRestart expected diagnostics from previous run to have the same last frame. Instead got %d and %d", diagIoFrame_new, dfr))
+      end
+   end
+   -- The 'or self.distIoFrame' below is for sims without diagnostics, or when the first
+   -- run didn't request diagnostics, but the latter (when the restart requests diagnostics
+   -- while the first one didn't) requires commenting out the loop above (a hack, beware).
+   self.diagIoFrame = diagIoFrame_new or self.distIoFrame
+
+   -- Iterate triggers.
+   self.distIoTrigger(tm)
+   self.diagIoTrigger(tm)
+
+   return tm
+end
+
+function VlasovSpecies:clearTimers()
+   for nm, _ in pairs(self.timers) do self.timers[nm] = 0. end
+   self.solver.totalTime = 0.
+   for _, c in pairs(self.collisions) do c:clearTimers() end
+   for _, src in lume.orderedIter(self.sources) do src:clearTimers() end
+end
+
 -- ................... Classes meant as aliases to simplify input files ...................... --
 -- Default: Non-Relativistic Vlasov-Maxwell (Cartesian geometry)
 local VlasovMaxwellSpecies = Proto(VlasovSpecies)
@@ -1073,131 +1228,4 @@
         VlasovPoisson       = VlasovPoissonSpecies,
         VlasovPoissonA      = VlasovPoissonASpecies,
         VlasovNeutral       = VlasovNeutralSpecies,
-        VlasovGenGeoNeutral = VlasovGenGeoNeutralSpecies}
-=======
-function VlasovSpecies:write(tm, field, force)
-   if self.evolve then
-
-      for _, dOb in lume.orderedIter(self.diagnostics) do
-         dOb:resetState(tm)   -- Reset booleans indicating if diagnostic has been computed.
-      end
-
-      for _, bc in pairs(self.nonPeriodicBCs) do
-         bc:computeBoundaryFluxRate(self.dtGlobal[0])
-      end
-
-      -- Compute integrated diagnostics.
-      if self.calcIntQuantTrigger(tm) then
-         for _, dOb in lume.orderedIter(self.diagnostics) do
-            dOb:calcIntegratedDiagnostics(tm, self, field)
-         end
-      end
-
-      -- Only write stuff if triggered.
-      if self.distIoTrigger(tm) or force then
-         local fIn = self:rkStepperFields()[1]
-
-         self.distIo:write(fIn, string.format("%s_%d.bp", self.name, self.distIoFrame), tm, self.distIoFrame)
-
-         for _, src in lume.orderedIter(self.sources) do src:write(tm, self.distIoFrame) end
-
-         self.distIoFrame = self.distIoFrame+1
-      end
-
-      if self.diagIoTrigger(tm) or force then
-         -- Compute moments and write them out.
-
-         -- Compute diagnostics defined on a grid.
-         for _, dOb in lume.orderedIter(self.diagnostics) do
-            dOb:calcGridDiagnostics(tm, self, field)
-         end
-
-         for _, dOb in lume.orderedIter(self.diagnostics) do   -- Write grid and integrated diagnostics.
-            dOb:write(tm, self.diagIoFrame)
-         end
-
-         for _, c in lume.orderedIter(self.collisions) do
-            c:write(tm, self.diagIoFrame)  -- MF: Preferably this method will go away. Use diagnostics instead.
-         end
-
-         self.diagIoFrame = self.diagIoFrame+1
-      end
-   else
-      -- If not evolving species, don't write anything except initial conditions.
-      if self.distIoFrame == 0 then
-
-         -- Compute integrated diagnostics.
-         for _, dOb in lume.orderedIter(self.diagnostics) do
-            dOb:calcIntegratedDiagnostics(tm, self, field)
-         end
-
-         self.distIo:write(self.distf[1], string.format("%s_%d.bp", self.name, 0), tm, 0)
-
-         -- Compute diagnostics defined on a grid.
-         for _, dOb in lume.orderedIter(self.diagnostics) do
-            dOb:calcGridDiagnostics(tm, self, field)
-         end
-
-         for _, dOb in lume.orderedIter(self.diagnostics) do   -- Write grid and integrated diagnostics.
-            dOb:write(tm, self.diagIoFrame)
-         end
-      end
-      self.distIoFrame = self.distIoFrame+1
-   end
-
-end
-
-function VlasovSpecies:writeRestart(tm)
-   -- (The final "true/false" in calls to :write determines writing of ghost cells).
-   local writeGhost = false
-
-   self.distIo:write(self.distf[1], string.format("%s_restart.bp", self.name), tm, self.distIoFrame, writeGhost)
-
-   for _, dOb in lume.orderedIter(self.diagnostics) do   -- Write restart diagnostics.
-      dOb:writeRestart(tm, self.diagIoFrame, self.dynVecRestartFrame)
-   end
-
-   self.dynVecRestartFrame = self.dynVecRestartFrame + 1
-end
-
-function VlasovSpecies:readRestart(field, externalField)
-   local readGhost = false
-
-   local tm, fr = self.distIo:read(self.distf[1], string.format("%s_restart.bp", self.name), readGhost)
-   self.distIoFrame = fr -- Reset internal frame counter.
-
-   -- Set ghost cells.
-   self.distf[1]:sync()
-
-   -- Apply BCs (unless skin cells have been read because of special BCs).
-   self:applyBc(tm, field, externalField, 1, 1)
-
-   local diagIoFrame_new
-   for _, dOb in lume.orderedIter(self.diagnostics) do   -- Read grid and integrated diagnostics.
-      local _, dfr = dOb:readRestart()
-      diagIoFrame_new = diagIoFrame_new or dfr
-      if dfr then
-         assert(diagIoFrame_new==dfr, string.format("VlasovSpecies:readRestart expected diagnostics from previous run to have the same last frame. Instead got %d and %d", diagIoFrame_new, dfr))
-      end
-   end
-   -- The 'or self.distIoFrame' below is for sims without diagnostics, or when the first
-   -- run didn't request diagnostics, but the latter (when the restart requests diagnostics
-   -- while the first one didn't) requires commenting out the loop above (a hack, beware).
-   self.diagIoFrame = diagIoFrame_new or self.distIoFrame
-
-   -- Iterate triggers.
-   self.distIoTrigger(tm)
-   self.diagIoTrigger(tm)
-
-   return tm
-end
-
-function VlasovSpecies:clearTimers()
-   for nm, _ in pairs(self.timers) do self.timers[nm] = 0. end
-   self.solver.totalTime = 0.
-   for _, c in pairs(self.collisions) do c:clearTimers() end
-   for _, src in lume.orderedIter(self.sources) do src:clearTimers() end
-end
-
-return VlasovSpecies
->>>>>>> 0307dd74
+        VlasovGenGeoNeutral = VlasovGenGeoNeutralSpecies}