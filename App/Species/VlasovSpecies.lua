--- conflicted
+++ resolved
@@ -214,7 +214,6 @@
       }
    end
 
-<<<<<<< HEAD
    -- Create an updater for volume integrals. Used by diagnostics.
    self.volIntegral = {
       comps1 = Updater.CartFieldIntegratedQuantCalc {
@@ -226,10 +225,9 @@
          basis  = self.confBasis,  quantity      = "V",
       },
    }
-=======
+
    -- Create species source solvers.
    for _, src in lume.orderedIter(self.sources) do src:createSolver(self, externalField) end
->>>>>>> 2b08e457
 
    self.tmCouplingMom = 0.0    -- For timer.
 end
