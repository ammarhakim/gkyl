--- conflicted
+++ resolved
@@ -715,34 +715,6 @@
    -- end
 end
 
-function VlasovSpecies:calcDiagnosticIntegratedMoments(tm)
-   -- IMPORTANT: do not use this method anymore. It should disappear. The stuff below will be moved elsewhere (MF).
-   local fIn = self:rkStepperFields()[1]
-
-<<<<<<< HEAD
-   if self.calcIntSrcIz then -- intSrcIzM0 for neutrals (when plasma is GK)
-      local sourceIz = self.collisions[self.collNmIoniz]:getIonizSrc()
-      self.numDensityCalc:advance(tm, {sourceIz}, {self.srcIzM0})
-      self.intCalcIz:advance( tm, {self.srcIzM0}, {self.intSrcIzM0} )
-   elseif self.calcReactRate then -- intSrcIzM0 for elc
-      local sourceIz = self.collisions[self.collNmIoniz]:getIonizSrc()
-      self.numDensityCalc:advance(tm, {sourceIz}, {self.srcIzM0})
-      self.intCalcIz:advance( tm, {self.srcIzM0}, {self.intSrcIzM0} )       
-   end      
-=======
-   -- if self.calcIntSrcIz then -- intSrcIzM0 for neutrals (when plasma is GK)
-   --    local sourceIz = self.collisions[self.collNmIoniz]:getIonizSrc()
-   --    sourceIz:scale(-1.0)
-   --    self.numDensityCalc:advance(tm, {sourceIz}, {self.srcIzM0})
-   --    self.intCalcIz:advance( tm, {self.srcIzM0}, {self.intSrcIzM0} )
-   -- elseif self.calcReactRate then -- intSrcIzM0 for elc
-   --    local sourceIz = self.collisions[self.collNmIoniz]:getIonizSrc()
-   --    self.numDensityCalc:advance(tm, {sourceIz}, {self.srcIzM0})
-   --    self.intCalcIz:advance( tm, {self.srcIzM0}, {self.intSrcIzM0} )       
-   -- end      
->>>>>>> fdadcbbf
-end
-
 function VlasovSpecies:calcCouplingMoments(tCurr, rkIdx, species)
 
    local tmStart = Time.clock()
@@ -870,12 +842,6 @@
    return tm
 end
 
-function VlasovSpecies:getVoronovReactRate() return self.voronovReactRate end
-
-function VlasovSpecies:getFMaxwellIz() return self.fMaxwellIz end
-
-function VlasovSpecies:getSrcCX() return self.srcCX end
-
 -- Please test this for higher than 1x1v... (MF: JJ?).
 function VlasovSpecies:Maxwellian(xn, n0, T0, vdnIn)
    local vdn = vdnIn or {0, 0, 0}
