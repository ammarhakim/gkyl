--- conflicted
+++ resolved
@@ -36,17 +36,8 @@
 function SpeciesBase:write(tm) end
 function SpeciesBase:writeRestart(tm) end
 function SpeciesBase:readRestart() return 0.0 end
-<<<<<<< HEAD
-function SpeciesBase:advance(tCurr, species, emIn, inIdx, outIdx) end
+function SpeciesBase:advance(tCurr, species, emIn, inIdx, outIdx) return true, GKYL_MAX_DOUBLE end
 function SpeciesBase:updateInDirection(dir, tCurr, dt, fIn, fOut) return true, GKYL_MAX_DOUBLE end
-=======
-function SpeciesBase:advance(tCurr, fIn, emIn, fRhsOut)
-   return true, GKYL_MAX_DOUBLE
-end
-function SpeciesBase:updateInDirection(dir, tCurr, dt, fIn, fOut)
-   return true, GKYL_MAX_DOUBLE
-end
->>>>>>> 5f121a41
 function SpeciesBase:applyBcIdx(tCurr, idx) end
 function SpeciesBase:applyBc(tCurr, fld) end
 function SpeciesBase:totalSolverTime() return 0.0 end
