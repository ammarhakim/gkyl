--- conflicted
+++ resolved
@@ -625,11 +625,7 @@
    local dApardtProv = emIn[1].dApardtProv
    local emFunc      = emIn[2]:rkStepperFields()[1]
 
-<<<<<<< HEAD
-   -- Solvers specified with clearOut = false, so we need to zero out RHS here.
-=======
    -- clear RHS, because HyperDisCont set up with clearOut = false
->>>>>>> d8e26981
    fRhsOut:clear(0.0)
 
    if self.evolveCollisions then
