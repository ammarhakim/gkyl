--- conflicted
+++ resolved
@@ -735,7 +735,6 @@
 
    local species = population:getSpecies()
 
-<<<<<<< HEAD
    -- Minimum vtSq supported by the grid (for p=1 only for now).
    -- Recomputed here because we need it for all species (for species parallelization)
    -- and createSolver is only called for the local species.
@@ -748,14 +747,13 @@
       bmagMid = bmagFunc(0.0, xMid)
    end
    self.vtSqMinSupported = vtSqMinCalc(self.mass,self.grid,self.cdim,self.vdim,bmagMid)
-=======
+
    -- For initial conditions where the ICs of one species depends on another species.
    for nm, pr in lume.orderedIter(self.projections) do
       if string.find(nm,"init") then
          pr:createCouplingSolver(species, field, externalField)
       end
    end
->>>>>>> 1fba84aa
 
    -- Create cross collision solvers.
    for _, c in lume.orderedIter(self.collisions) do c:createCouplingSolver(population, field, externalField) end
