--- conflicted
+++ resolved
@@ -43,14 +43,11 @@
    self.momDensityAux      = self:allocMoment()
    self.ptclEnergy         = self:allocMoment()
    self.ptclEnergyAux      = self:allocMoment()
-<<<<<<< HEAD
-=======
    if self.positivity then
       self.numDensityPos      = self:allocMoment()
       self.momDensityPos      = self:allocMoment()
       self.ptclEnergyPos      = self:allocMoment()
    end
->>>>>>> 4f4b0339
    self.polarizationWeight = self:allocMoment() -- not used when using linearized poisson solve
 
    if self.gyavg then
@@ -710,13 +707,9 @@
 
 function GkSpecies:createDiagnostics()
    local function isIntegratedMomentNameGood(nm)
-<<<<<<< HEAD
-      if nm == "intM0" or nm == "intM1" or nm == "intM2" or nm == "intL1" or nm == "intL2" or "intPosL2" or "intPosM0" or "intPosM2" then
-=======
       if nm == "intM0" or nm == "intM1" or nm == "intM2" or nm == "intL1" or nm == "intL2"
       or nm == "intDelM0" or nm == "intDelM2" or nm == "intDelL2"
       or nm == "intDelPosM0" or nm == "intDelPosM2" or nm == "intDelPosL2" then
->>>>>>> 4f4b0339
          return true
       end
       return false
@@ -729,11 +722,7 @@
          self.diagnosticIntegratedMomentFields[mom] = DataStruct.DynVector {
             numComponents = 1,
          }
-<<<<<<< HEAD
-         if mom == "intL2" or mom == "intPosL2" then
-=======
          if mom == "intL2" or "intDelL2" or "intDelPosL2" then
->>>>>>> 4f4b0339
             self.diagnosticIntegratedMomentUpdaters[mom] = Updater.CartFieldIntegratedQuantCalc {
                onGrid        = self.grid,
                basis         = self.basis,
@@ -988,17 +977,6 @@
       elseif mom == "intL2" then
          self.diagnosticIntegratedMomentUpdaters[mom]:advance(
             tCurr, {self.distf[1]}, {self.diagnosticIntegratedMomentFields[mom]})
-<<<<<<< HEAD
-      elseif mom == "intPosL2" and self.positivity then
-         self.diagnosticIntegratedMomentUpdaters[mom]:advance(
-            tCurr, {self.distfPos[1]}, {self.diagnosticIntegratedMomentFields[mom]})
-      elseif mom == "intPosM0" and self.positivity then
-         self.diagnosticIntegratedMomentUpdaters[mom]:advance(
-            tCurr, {self.numDensityAux}, {self.diagnosticIntegratedMomentFields[mom]})
-      elseif mom == "intPosM2" and self.positivity then
-         self.diagnosticIntegratedMomentUpdaters[mom]:advance(
-            tCurr, {self.ptclEnergyAux}, {self.diagnosticIntegratedMomentFields[mom]})
-=======
       elseif mom == "intDelM0" then 
          self.diagnosticIntegratedMomentUpdaters[mom]:advance(
             tCurr, {self.numDensityAux}, {self.diagnosticIntegratedMomentFields[mom]})
@@ -1017,7 +995,6 @@
       elseif mom == "intDelPosM2" and self.positivity then
          self.diagnosticIntegratedMomentUpdaters[mom]:advance(
             tCurr, {self.ptclEnergyPos}, {self.diagnosticIntegratedMomentFields[mom]})
->>>>>>> 4f4b0339
       end
    end
 
