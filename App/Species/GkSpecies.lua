--- conflicted
+++ resolved
@@ -1278,19 +1278,11 @@
    	 		     mass      = self.mass,},	    
    	 }
    	 self.bcGkM0fluxUpdater[label] = Updater.DistFuncMomentCalc {
-<<<<<<< HEAD
-   	    onGrid      = phaseGrid,
-   	    phaseBasis  = self.basis,
-   	    confBasis   = self.confBasis,
-   	    moment      = 'GkM0',
-   	    gkfacs      = {self.mass, bc.bmag},
-=======
-            onGrid     = phaseGrid,
+   	    onGrid     = phaseGrid,
    	    phaseBasis = self.basis,
    	    confBasis  = self.confBasis,
    	    moment     = 'GkM0',
    	    gkfacs     = {self.mass, bc.bmag},
->>>>>>> d2647ee2
    	 }
       end
    end
