-- Gkyl ------------------------------------------------------------------------
--
-- Gyrokinetic species object.
--
--    _______     ___
-- + 6 @ |||| # P ||| +
--------------------------------------------------------------------------------

local Proto            = require "Lib.Proto"
local SpeciesBase      = require "App.Species.SpeciesBase"
local ProjectionBase   = require "App.Projection.ProjectionBase"
local CollisionsBase   = require "App.Collisions.CollisionsBase"
local SourceBase       = require "App.Sources.SourceBase"
local BCsBase          = require "App.BCs.BCsBase"
local Projection       = require "App.Projection"
local Source           = require "App.Sources.GkSource"
local DiagsApp         = require "App.Diagnostics.SpeciesDiagnostics"
local GkDiags          = require "App.Diagnostics.GkDiagnostics"
local BasicBC          = require("App.BCs.GkBasic").GkBasic
local Basis            = require "Basis"
local DataStruct       = require "DataStruct"
local Grid             = require "Grid"
local DecompRegionCalc = require "Lib.CartDecomp"
local LinearTrigger    = require "Lib.LinearTrigger"
local Mpi              = require "Comm.Mpi"
local Time             = require "Lib.Time"
local Updater          = require "Updater"
local AdiosCartFieldIo = require "Io.AdiosCartFieldIo"
local xsys             = require "xsys"
local lume             = require "Lib.lume"
local ffi              = require "ffi"
local Constants        = require "Lib.Constants"

local GkSpecies = Proto(SpeciesBase)

-- This ctor stores what is passed to it and defers most of the
-- construction to the fullInit() method below.
-- We also place here the things we want every species to know about
-- every other species (when we parallelize over species).
function GkSpecies:init(tbl) self.tbl = tbl end

-- Function to create basis functions.
local function createBasis(nm, cdim, vdim, polyOrder)
   local ndim = cdim+vdim
   if nm == "serendipity" then
      if polyOrder == 1 then
         return Basis.CartModalGkHybrid { cdim = cdim, vdim = vdim }
      else
         return Basis.CartModalSerendipity { ndim = ndim, polyOrder = polyOrder }
      end
   elseif nm == "tensor" then
      return Basis.CartModalTensor { ndim = ndim, polyOrder = polyOrder }
   end
end

function GkSpecies:createBasis(nm, polyOrder)
   self.basis = createBasis(nm, self.cdim, self.vdim, polyOrder)
   for _, c in lume.orderedIter(self.collisions) do c:setPhaseBasis(self.basis) end

   -- Output of grid file is placed here because as the file name is associated
   -- with a species, we wish to save the basisID and polyOrder in it. But these
   -- can only be extracted from self.basis after this is created.
   if self.grid:getMappings() then
      local metaData = {polyOrder = self.basis:polyOrder(),
                        basisType = self.basis:id(),
                        charge    = self.charge,
                        mass      = self.mass,
                        grid      = GKYL_OUT_PREFIX .. "_" .. self.name .. "_grid.bp"}
      self.grid:write(self.name .. "_grid.bp", 0.0, metaData)
   end
end

function GkSpecies:alloc(nRkDup)
   -- Allocate fields needed in RK update.
   self.distf = {}
   for i = 1, nRkDup do
      self.distf[i] = self:allocDistf()
      self.distf[i]:clear(0.0)
   end
   self:setActiveRKidx(1)

   -- Create Adios object for field I/O.
   self.distIo = AdiosCartFieldIo {
      elemType   = self.distf[1]:elemType(),
      method     = self.ioMethod,
      writeGhost = self.writeGhost,
      metaData   = {polyOrder = self.basis:polyOrder(),
                    basisType = self.basis:id(),
                    charge    = self.charge,
                    mass      = self.mass,
                    grid      = GKYL_OUT_PREFIX .. "_" .. self.name .. "_grid.bp"},
   }

   self.flucF = (self.fluctuationBCs or self.perturbedDiagnostics) and self:allocDistf() or nil   -- Fluctuation.

   -- Array with one component per cell to store cflRate in each cell.
   self.cflRateByCell = self:allocCartField(self.grid, 1, {1,1})
   self.dtGlobal      = ffi.new("double[2]")
   self.dtGlobal[0], self.dtGlobal[1] = 1.0, 1.0   -- Temporary value (so diagnostics at t=0 aren't inf).

   -- Allocate fields to store coupling moments (for use in coupling
   -- to field and collisions).
   self.numDensity, self.numDensityAux = self:allocMoment(), self:allocMoment()
   self.momDensity, self.momDensityAux = self:allocMoment(), self:allocMoment()
   self.ptclEnergy, self.ptclEnergyAux = self:allocMoment(), self:allocMoment()
   self.threeMoments = self:allocVectorMoment(3)
			
   self.vDegFreedom = self.vdim == 1 and 1.0 or 3.0

   self.first = true
end

function GkSpecies:fullInit(appTbl)
   local tbl = self.tbl -- Previously store table.

   self.charge = tbl.charge or 1.0
   self.mass   = tbl.mass or 1.0
   self.lower, self.upper = tbl.lower, tbl.upper
   self.cells = tbl.cells
   self.vdim  = #self.cells -- Velocity dimensions.

   self.evolve              = xsys.pickBool(tbl.evolve, true) -- By default, evolve species.
   self.evolveCollisionless = xsys.pickBool(tbl.evolveCollisionless, self.evolve)

   assert(#self.lower == self.vdim, "'lower' must have " .. self.vdim .. " entries")
   assert(#self.upper == self.vdim, "'upper' must have " .. self.vdim .. " entries")
   self.coordinateMap = tbl.coordinateMap

   local nFrame = tbl.nDiagnosticFrame and tbl.nDiagnosticFrame or appTbl.nFrame
   -- Create triggers to write distribution functions and moments.
   if tbl.nDistFuncFrame then
      self.distIoTrigger = LinearTrigger(0, appTbl.tEnd, tbl.nDistFuncFrame)
   else
      self.distIoTrigger = LinearTrigger(0, appTbl.tEnd, nFrame)
   end
   self.diagIoTrigger = LinearTrigger(0, appTbl.tEnd, nFrame)

   -- Create trigger for how frequently to compute integrated moments.
   -- Do not compute the integrated diagnostics less frequently than we output data.
   if appTbl.calcIntQuantEvery then
      self.calcIntQuantTrigger = LinearTrigger(0, appTbl.tEnd,  math.max(nFrame,math.floor(1/appTbl.calcIntQuantEvery)))
   else
      self.calcIntQuantTrigger = function(t) return true end
   end

   self.diagnostics = {}  -- Table in which we'll place diagnostic objects.

   self.perturbedDiagnostics = false
   if tbl.diagnostics then
      if lume.any(tbl.diagnostics, function(e) return e=="perturbed" end) then
         lume.remove(tbl.diagnostics,"perturbed")
         self.perturbedDiagnostics = true
      end
   end

   -- Write ghost cells on boundaries of global domain (for BCs).
   self.writeGhost = xsys.pickBool(appTbl.writeGhost, false)

   -- Option to group diagnostics (i.e. it writes one file for all grid diags, and one file
   -- for all integrated diags) in all diagnostic Apps, rather than writing one file for each.
   self.groupDiags = appTbl.groupDiagnostics or false

   -- Get a random seed for random initial conditions.
   self.randomseed = tbl.randomseed

   -- Initialize table containing sources (if any).
   self.sources = {}
   for nm, val in pairs(tbl) do
      if SourceBase.is(val) or string.find(nm,"source") then
         if ProjectionBase.is(val) then val = self:projToSource(val) end
         self.sources[nm] = val
         val:setSpeciesName(self.name)
         val:setName(nm)   -- Do :setName after :setSpeciesName for sources.
         val:fullInit(self) -- Initialize sources
      end
   end
   lume.setOrder(self.sources)  -- Save order in metatable to loop in the same order (w/ orderedIter, better for I/O).

   self.projections = {}
   for nm, val in pairs(tbl) do
      if ProjectionBase.is(val) and not string.find(nm,"source") then
         self.projections[nm] = val
      end
   end
   -- It is possible to use the keywords 'init' and 'background'
   -- to specify a function directly without using a Projection object.
   if type(tbl.init) == "function" then
      self.projections["init"] = Projection.GkProjection.FunctionProjection {
         func = function(t, zn) return tbl.init(t, zn, self) end,
      }
   end
   if type(tbl.background) == "function" then
      self.projections["background"] = Projection.GkProjection.FunctionProjection {
         func = function(t, zn) return tbl.background(t, zn, self) end,
      }
   end
   lume.setOrder(self.projections)  -- Save order in metatable to loop in the same order (w/ orderedIter, better for I/O).
   for _, pr in lume.orderedIter(self.projections) do
      pr:fullInit(self)
   end

   self.deltaF         = xsys.pickBool(appTbl.deltaF, false)
   self.fluctuationBCs = xsys.pickBool(tbl.fluctuationBCs, false)
   if self.deltaF then self.fluctuationBCs = true end

   self.zeroFluxDirections = {}

   -- Read in boundary conditions.
   self.bcInDir = {{ }, { }, { }}   -- List of BCs to apply.
   if tbl.bcx then
      if tbl.bcx[1] == nil or tbl.bcx[2] == nil then assert(false, "GkSpecies: unsupported BC type") end
      self.bcInDir[1] = {tbl.bcx[1], tbl.bcx[2]}
   end
   if tbl.bcy then
      if tbl.bcy[1] == nil or tbl.bcy[2] == nil then assert(false, "GkSpecies: unsupported BC type") end
      self.bcInDir[2] = {tbl.bcy[1], tbl.bcy[2]}
   end
   if tbl.bcz then
      if tbl.bcz[1] == nil or tbl.bcz[2] == nil then assert(false, "GkSpecies: unsupported BC type") end
      self.bcInDir[3] = {tbl.bcz[1], tbl.bcz[2]}
   end
   -- Initialize boundary conditions.
   self.nonPeriodicBCs = {}
   local dirLabel  = {'X','Y','Z'}
   local edgeLabel = {'lower','upper'}
   for dir, bcsTbl in ipairs(self.bcInDir) do
      for e, bcOb in ipairs(bcsTbl) do
         local val  = bcOb
         if BCsBase.is(val) then
            local nm = 'bc'..dirLabel[dir]..edgeLabel[e]
            self.nonPeriodicBCs[nm] = val
            val:setSpeciesName(self.name)
            val:setName(nm)   -- Do :setName after :setSpeciesName for BCs.
            val:setDir(dir)
            val:setEdge(edgeLabel[e])
            val:fullInit(tbl)
         else
            assert(false, "GkSpecies: bc not recognized.")
         end
      end
      if #bcsTbl > 0 and bcsTbl[1].tbl.kind == "zeroFlux" then
         assert(bcsTbl[2].tbl.kind == "zeroFlux", "GkSpecies: ZeroFlux direction only supported for both lower and upper boundaries.")
         table.insert(self.zeroFluxDirections, dir)
      end
   end
   lume.setOrder(self.nonPeriodicBCs)  -- Save order in metatable to loop in the same order (w/ orderedIter, better for I/O).

   -- Collisions.
   self.collisions = {}
   for nm, val in pairs(tbl) do
      if CollisionsBase.is(val) then
         self.collisions[nm] = val
         val:setSpeciesName(self.name)
         val:setName(nm) -- Do :setName after :setSpeciesName for collisions.
         val:fullInit(tbl) -- Initialize collisions
      end
   end
   lume.setOrder(self.collisions)

   self.ioMethod           = "MPI"
   self.distIoFrame        = 0 -- Frame number for distribution function.
   self.diagIoFrame        = 0 -- Frame number for diagnostics.
   self.dynVecRestartFrame = 0 -- Frame number of restarts (for DynVectors only).
   self.cfl    =  0.1
   self.nGhost = 1   -- Default is 1 ghost-cell in each direction.

   self.tCurr = 0.0

   self.timers = {
      mom = 0.,   momcross = 0.,   advance = 0.,
      advancecross = 0.,   collisions = 0.,   collisionless = 0.,
      boundflux = 0.,  sources = 0.,   bc = 0.,
   }
end

function GkSpecies:setCfl(cfl)
   self.cfl = cfl
   for _, c in lume.orderedIter(self.collisions) do c:setCfl(cfl) end
end

function GkSpecies:setIoMethod(ioMethod) self.ioMethod = ioMethod end

function GkSpecies:setConfBasis(basis)
   self.confBasis = basis
   for _, c in lume.orderedIter(self.collisions) do c:setConfBasis(basis) end
   for _, src in pairs(self.sources) do src:setConfBasis(basis) end
   for _, bc in lume.orderedIter(self.nonPeriodicBCs) do bc:setConfBasis(basis) end
end
function GkSpecies:setConfGrid(grid)
   self.confGrid = grid
   for _, c in lume.orderedIter(self.collisions) do c:setConfGrid(grid) end
   for _, src in pairs(self.sources) do src:setConfGrid(grid) end
   for _, bc in lume.orderedIter(self.nonPeriodicBCs) do bc:setConfGrid(grid) end
end

function GkSpecies:createGrid(confGridIn)
   local confGrid = assert(confGridIn or self.confGrid, "GkSpecies:createGrid ... must pass in confGrid or call setConfGrid prior to createGrid")

   self.cdim = confGrid:ndim()
   self.ndim = self.cdim+self.vdim

   -- Create decomposition.
   local decompCuts = {}
   for d = 1, self.cdim do table.insert(decompCuts, confGrid:cuts(d)) end
   for d = 1, self.vdim do table.insert(decompCuts, 1) end -- No decomposition in v-space.
   self.decomp = DecompRegionCalc.CartProd {
      cuts = decompCuts, comm = confGrid:commSet().comm,
   }

   -- Create computational domain.
   local lower, upper, cells = {}, {}, {}
   for d = 1, self.cdim do
      table.insert(lower, confGrid:lower(d))
      table.insert(upper, confGrid:upper(d))
      table.insert(cells, confGrid:numCells(d))
   end
   for d = 1, self.vdim do
      table.insert(lower, self.lower[d])
      table.insert(upper, self.upper[d])
      table.insert(cells, self.cells[d])
   end

   local GridConstructor = Grid.RectCart
   local coordinateMap = {} -- Table of functions
   -- Construct comp -> phys mappings if they exist
   if self.coordinateMap or confGrid:getMappings() then
      if confGrid:getMappings() and self.coordinateMap then
         for d = 1, self.cdim do
            lower[d], upper[d] = confGrid:logicalLower(d), confGrid:logicalUpper(d)
            table.insert(coordinateMap, confGrid:getMappings(d))
         end
         for d = 1, self.vdim do
            table.insert(coordinateMap, self.coordinateMap[d])
         end
      elseif confGrid:getMappings() then
         for d = 1, self.cdim do
            lower[d], upper[d] = confGrid:logicalLower(d), confGrid:logicalUpper(d)
            table.insert(coordinateMap, confGrid:getMappings(d))
         end
         for d = 1, self.vdim do
            table.insert(coordinateMap, function (z) return z end)
         end
      else
         for d = 1, self.cdim do
            table.insert(coordinateMap, function (z) return z end)
         end
         for d = 1, self.vdim do
            table.insert(coordinateMap, self.coordinateMap[d])
         end
      end
      GridConstructor = Grid.NonUniformRectCart
   end

   self.grid = GridConstructor {
      lower     = lower,  periodicDirs  = confGrid:getPeriodicDirs(),
      upper     = upper,  decomposition = self.decomp,
      cells     = cells,  mappings      = coordinateMap,
      messenger = confGrid:getMessenger(),
   }

   for _, c in lume.orderedIter(self.collisions) do c:setPhaseGrid(self.grid) end
end

-- Field allocation in the species objects should be performed with one
-- of the following four functions instead of calling DataStruct directly.
function GkSpecies:allocCartField(grid,nComp,ghosts,metaData)
   local f = DataStruct.Field {
      onGrid        = grid,   ghost    = ghosts,
      numComponents = nComp,  metaData = metaData,
   }
   f:clear(0.0)
   return f
end
function GkSpecies:allocDistf()
   local metaData = {polyOrder = self.basis:polyOrder(),
                     basisType = self.basis:id(),
                     charge    = self.charge,
                     mass      = self.mass,
                     grid      = GKYL_OUT_PREFIX .. "_" .. self.name .. "_grid.bp"}
   return self:allocCartField(self.grid,self.basis:numBasis(),{self.nGhost,self.nGhost},metaData)
end
function GkSpecies:allocMoment()
   local metaData = {polyOrder = self.confBasis:polyOrder(),
                     basisType = self.confBasis:id(),
                     charge    = self.charge,
                     mass      = self.mass,}
   return self:allocCartField(self.confGrid,self.confBasis:numBasis(),{self.nGhost,self.nGhost},metaData)
end
function GkSpecies:allocVectorMoment(dim)
   local metaData = {polyOrder = self.confBasis:polyOrder(),
                     basisType = self.confBasis:id(),
                     charge    = self.charge,
                     mass      = self.mass,}
   return self:allocCartField(self.confGrid,dim*self.confBasis:numBasis(),{self.nGhost,self.nGhost},metaData)
end
function GkSpecies:allocIntMoment(comp)
   local metaData = {charge = self.charge,
                     mass   = self.mass,}
   local ncomp = comp or 1
   local f = DataStruct.DynVector {numComponents = ncomp,     writeRank = 0,
                                   metaData      = metaData,  comm      = self.confGrid:commSet().comm,}
   return f
end

local function vtSqMinCalc(mass,phaseGrid,cdim,vdim,bmagMid)
   local TparMin  = (mass/6.)*phaseGrid:dx(cdim+1)
   local TperpMin = vdim==1 and TparMin or (bmagMid/3.)*phaseGrid:dx(cdim+2)
   return (TparMin + 2.*TperpMin)/(3.*mass)
end

function GkSpecies:createSolver(field, externalField)
   -- Set up weak multiplication and division operators.
   self.confWeakMultiply = Updater.CartFieldBinOp {
      weakBasis = self.confBasis,  operation = "Multiply",
      onGhosts  = true,
   }
   local dummyConfField = self:allocMoment()
   self.confWeakDivide = Updater.CartFieldBinOp {
      weakBasis = self.confBasis,  operation = "Divide",
      onRange   = dummyConfField:localRange(),  onGhosts = false,
   }
   self.confWeakDotProduct = Updater.CartFieldBinOp {
      weakBasis = self.confBasis,  operation = "DotProduct",
      onGhosts  = true,
   }
   self.confPhaseWeakMultiply = Updater.CartFieldBinOp {
      weakBasis  = self.basis,  operation = "Multiply",
      fieldBasis = self.confBasis,
   }

   -- Functions to compute fluctuations given the current moments and background,
   -- and the full-F moments given the fluctuations and background.
   self.getF_or_deltaF = self.deltaF and function(fIn)
      self.flucF:combine(1.0, fIn, -1.0, self.fBackground)
      return self.flucF
   end or function(fIn) return fIn end
   self.minusBackgroundF = self.fluctuationBCs
                          and function(fIn) fIn:accumulate(-1.0, self.fBackground) end
                          or function(fIn) end
   self.calcFullF = self.fluctuationBCs and function(fIn, syncFullFperiodicDirs)
      fIn:accumulate(1.0, self.fBackground)
      fIn:sync(syncFullFperiodicDirs)
   end or function(fIn, syncFullFperiodicDirs) end
   self.calcDeltaF = self.perturbedDiagnostics
                    and function(fIn) self.flucF:combine(1.0, fIn, -1.0, self.fBackground) end
                    or function(fIn) end

   if self.fluctuationBCs or self.perturbedDiagnostics then
      self.writeFluctuation = self.perturbedDiagnostics
         and function(tm, fr, fIn)
            self.distIo:write(self.flucF, string.format("%s_fluctuation_%d.bp", self.name, self.diagIoFrame), tm, fr)
         end
         or function(tm, fr, fIn)
            self.calcDeltaF(fIn)
            self.distIo:write(self.flucF, string.format("%s_fluctuation_%d.bp", self.name, self.diagIoFrame), tm, fr)
         end
   else
      self.writeFluctuation = function(tm, fr, fIn) end
   end

   if self.evolve then
      self.applyBcFunc = function(tCurr, field, externalField, inIdx, outIdx)
         return GkSpecies["applyBcEvolve"](self, tCurr, field, externalField, inIdx, outIdx)
      end
   else
      self.applyBcFunc = function(tCurr, field, externalField, inIdx, outIdx)
         return GkSpecies["applyBcDontEvolve"](self, tCurr, field, externalField, inIdx, outIdx)
      end
   end

   local hasE, hasB       = field:hasEB()
   local extHasE, extHasB = externalField:hasEB()

   local hasPhi  = hasE or extHasE
   local hasApar = hasB or extHasB

   -- Set up Jacobian.
   if externalField then
      self.bmagFunc       = externalField.bmagFunc
      self.jacobPhaseFunc = self.bmagFunc
      self.jacobGeoFunc   = externalField.jacobGeoFunc

      self.bmag        = assert(externalField.geo.bmag, "nil bmag")
      self.bmagInv     = externalField.geo.bmagInv
      self.bmagInvSq   = externalField.geo.bmagInvSq
      self.jacobGeo    = externalField.geo.jacobGeo
      self.jacobGeoInv = externalField.geo.jacobGeoInv

      self.jacobGeoDbmagSq = self:allocMoment()
      self.confWeakMultiply:advance(0., {self.jacobGeo, self.bmagInvSq}, {self.jacobGeoDbmagSq})

      -- Compute the magnetic field in the center of the domain (e.g. for the Poisson equation).
      local xMid = {}
      for d = 1,self.cdim do xMid[d]=self.confGrid:mid(d) end
      self.bmagMid = self.bmagFunc(0.0, xMid)
   end

   -- Minimum vtSq supported by the grid (for p=1 only for now):
   self.vtSqMinSupported = vtSqMinCalc(self.mass,self.grid,self.cdim,self.vdim,self.bmagMid)

   -- Create solvers for collisions.
   for _, c in lume.orderedIter(self.collisions) do c:createSolver(self, externalField) end

   -- Create BC solvers.
   for _, bc in lume.orderedIter(self.nonPeriodicBCs) do bc:createSolver(self, field, externalField) end

   self.hasSheathBCs = false
   for _, bc in lume.orderedIter(self.nonPeriodicBCs) do
      self.hasSheathBCs = self.hasSheathBCs or (bc.phiWallFld and true or false)
   end

   -- Create updater to advance solution by one time-step.
   if self.evolveCollisionless then
      self.solver = Updater.GyrokineticDG {
         onGrid       = self.grid,       confRange = self.bmag:localRange(), 
         confBasis    = self.confBasis,  charge    = self.charge,
         phaseBasis   = self.basis,      mass      = self.mass,
         zeroFluxDirs = self.zeroFluxDirections,
      }
      self.collisionlessAdvance = function(tCurr, inFlds, outFlds)
         self.solver:advance(tCurr, inFlds, outFlds)
      end
      
--      if hasApar then
--         -- Set up solver that adds on volume term involving dApar/dt and the entire vpar surface term.
--         self.equationStep2 = GyrokineticEq.GkEqStep2 {
--            onGrid     = self.grid,       charge     = self.charge,
--            phaseBasis = self.basis,      mass       = self.mass,
--            confBasis  = self.confBasis,
--         }
--
--         -- Note that the surface update for this term only involves the vpar direction.
--         self.solverStep2 = Updater.HyperDisCont {
--            onGrid   = self.grid,           zeroFluxDirections = self.zeroFluxDirections,
--            basis    = self.basis,          updateDirections   = {self.cdim+1},
--            cfl      = self.cfl,            clearOut           = false,   -- Continue accumulating into output field.
--            equation = self.equationStep2,  globalUpwind       = false,   -- Don't reduce max speed.
--         }
--      end

      -- Boundary flux updater.
      self.boundaryFluxSlvr = Updater.BoundaryFluxCalc {
         onGrid = self.grid,  equation    = self.solver:getEquation(),
         cdim   = self.cdim,  equation_id = "gyrokinetic",
      }
      self.collisionlessBoundaryAdvance = function(tCurr, inFlds, outFlds)
         local tmStart = Time.clock()
         self.boundaryFluxSlvr:advance(tCurr, inFlds, outFlds)
         self.timers.boundflux = self.timers.boundflux + Time.clock() - tmStart
      end

   else
      self.solver = {totalTime = 0.}
      self.collisionlessAdvance = function(tCurr, inFlds, outFlds) end
      self.collisionlessBoundaryAdvance = function(tCurr, inFlds, outFlds) end
   end
   
   -- Create updaters to compute various moments.
   self.numDensityCalc = Updater.DistFuncMomentCalc {
      onGrid     = self.grid,   confBasis  = self.confBasis,
      phaseBasis = self.basis,  gkfacs     = {self.mass, self.bmag},
      moment     = "GkM0", -- GkM0 = < f >
   }
   self.momDensityCalc = Updater.DistFuncMomentCalc {
      onGrid     = self.grid,   confBasis  = self.confBasis,
      phaseBasis = self.basis,  gkfacs     = {self.mass, self.bmag},
      moment     = "GkM1", -- GkM1 = < v_parallel f > 
   }
   self.ptclEnergyCalc = Updater.DistFuncMomentCalc {
      onGrid     = self.grid,   confBasis  = self.confBasis,
      phaseBasis = self.basis,  gkfacs     = {self.mass, self.bmag},
      moment     = "GkM2", -- GkM2 = < (v_parallel^2 + 2*mu*B/m) f >
   }
   self.M2parCalc = Updater.DistFuncMomentCalc {
      onGrid     = self.grid,   confBasis  = self.confBasis,
      phaseBasis = self.basis,  gkfacs     = {self.mass, self.bmag},
      moment     = "GkM2par", -- GkM2par = < v_parallel^2 f >
   }
   self.M3parCalc = Updater.DistFuncMomentCalc {
      onGrid     = self.grid,   confBasis  = self.confBasis,
      phaseBasis = self.basis,  gkfacs     = {self.mass, self.bmag},
      moment     = "GkM3par", -- GkM3par = < v_parallel^3 f >
   }
   if self.vdim > 1 then
      self.M2perpCalc = Updater.DistFuncMomentCalc {
         onGrid     = self.grid,   confBasis  = self.confBasis,
         phaseBasis = self.basis,  gkfacs     = {self.mass, self.bmag},
         moment     = "GkM2perp", -- GkM2 = < (mu*B/m) f >
      }
      self.M3perpCalc = Updater.DistFuncMomentCalc {
         onGrid     = self.grid,   confBasis  = self.confBasis,
         phaseBasis = self.basis,  gkfacs     = {self.mass, self.bmag},
         moment     = "GkM3perp", -- GkM3perp = < vpar*(mu*B/m) f >
      }
   end
   self.calcMaxwell = Updater.MaxwellianOnBasis {
      onGrid     = self.grid,   confGrid  = self.confGrid,
      phaseBasis = self.basis,  confBasis = self.confBasis,
      mass       = self.mass,
   }
   if self.needThreeMoments then
      -- Create updater to compute M0, M1, M2 moments.
      self.threeMomentsCalc = Updater.DistFuncMomentCalc {
         onGrid     = self.grid,   confBasis = self.confBasis,
         phaseBasis = self.basis,  moment    = "GkThreeMoments",
         gkfacs     = {self.mass, self.bmag},
      }
      self.calcSelfCouplingMom = function(tCurr, fIn)
         -- Compute M0, M1i and M2.
         self.threeMomentsCalc:advance(tCurr, {fIn}, {self.threeMoments})
         -- Copy number density to its own field.
         self.numDensity:combineOffset(1., self.threeMoments, 0)
      end
   else
      self.calcSelfCouplingMom = function(tCurr, fIn)
         self.numDensityCalc:advance(tCurr, {fIn}, { self.numDensity })
      end
   end

   -- Create an updater for volume integrals. Used by diagnostics.
   -- Placed in a table with key 'scalar' to keep consistency with VlasovSpecies (makes diagnostics simpler).
   self.volIntegral = {
      scalar = Updater.CartFieldIntegratedQuantCalc {
         onGrid = self.confGrid,   numComponents = 1,
         basis  = self.confBasis,  quantity      = "V",
      }
   }

   -- Select the function that returns the mass density factor for the polarization (Poisson equation).
   -- Allow user to specify polarization density factor (n in polarization density).
   -- If the polarization is linearized, it should be specified in the input file (as a number, file, or function).
   self.polWeight = self:allocMoment() -- Polarization weight mass*jacobGeo*n0/B^2 (for Poisson equation).
   if field.linearizedPolarization then
      local evOnNodes = Updater.EvalOnNodes {
         onGrid = self.confGrid,   evaluate = function(t, xn) return 1. end,
         basis  = self.confBasis,  onGhosts = false, --true,
      }
      if self.tbl.polarizationDensityFactor == nil then
         print("*** App.Species.GkSpecies: WARNING... not specifying 'polarizationDensityFactor' and relying on n0 in the input file will be deprecated. Please change your input file to specify 'polarizationDensityFactor' (the density factor in the Poisson equation). ***")
         local den0 = self.tbl.n0 or n0
         evOnNodes:setFunc(function(t,xn) return den0*self.mass/(self.bmagMid^2) end)
         evOnNodes:advance(0., {}, {self.polWeight})
      else
         local polDenFacIn = self.tbl.polarizationDensityFactor
   
         if type(polDenFacIn) == "number" then
            evOnNodes:setFunc(function(t,xn) return polDenFacIn*self.mass/(self.bmagMid^2) end)
            evOnNodes:advance(0., {}, {self.polWeight})
         elseif type(polDenFacIn) == "string" or type(polDenFacIn) == "function" then
            if type(polDenFacIn) == "string" then
               self.distIo:read(self.polWeight, polDenFacIn) --, true)
            else
               evOnNodes:setFunc(polDenFacIn)
               evOnNodes:advance(0., {}, {self.polWeight})
            end
   
            -- Apply open BCs (although BCs here should not matter/be used).
            local function makeOpenBcUpdater(dir, edge)
               local bcOpen = function(dir, tm, idxIn, fIn, fOut)
                  self.confBasis:flipSign(dir, fIn, fOut)   -- Requires skinLoop = "pointwise".
               end
               return Updater.Bc {
                  onGrid   = self.confGrid,  edge = edge,
                  dir      = dir,            boundaryConditions = {bcOpen},
                  skinLoop = "pointwise",
               }
            end
            local openBCupdaters = {}
            for dir = 1, self.cdim do
               if not lume.any(self.confGrid:getPeriodicDirs(), function(t) return t==dir end) then
                  openBCupdaters["lower"] = makeOpenBcUpdater(dir, "lower")
                  openBCupdaters["upper"] = makeOpenBcUpdater(dir, "upper")
               end
            end
            for _, bc in pairs(openBCupdaters) do bc:advance(0., {}, {self.polWeight}) end
            self.polWeight:sync(true)
   
            self.distIo:write(self.polWeight, string.format("%s_polarizationDensityFactor_%d.bp", self.name, self.diagIoFrame), 0., self.diagIoFrame, false) --true)
   
            self.polWeight:scale(self.mass)
            self.confWeakMultiply:advance(0., {self.bmagInvSq, self.polWeight}, {self.polWeight})
         end
      end

      -- Include a factor of jacobGeo (included naturally when linearizedPolarization=false).
      self.confWeakMultiply:advance(0., {self.jacobGeo, self.polWeight}, {self.polWeight})

      self.getPolWeight = function() return self.polWeight end
   else
      self.getPolWeight = function()
         self.polWeight:combine(self.mass, self.numDensity)
         self.confWeakMultiply:advance(0., {self.jacobGeoDbmagSq, self.polWeight}, {self.polWeight})
         return self.polWeight
      end
   end

   -- Create species source solvers.
   for _, src in lume.orderedIter(self.sources) do src:createSolver(self, externalField) end
end

function GkSpecies:createCouplingSolver(population, field, externalField)
   -- After all species have called their createSolver methods, we here create the objects
   -- needed for cross-species solves (e.g. cross-species collisions).

   local species = population:getSpecies()

   -- Minimum vtSq supported by the grid (for p=1 only for now).
   -- Recomputed here because we need it for all species (for species parallelization)
   -- and createSolver is only called for the local species.
   local bmagMid
   if externalField then
      -- Magnetic field in the center of the domain.
      local bmagFunc = externalField.bmagFunc
      local xMid = {}
      for d = 1,self.cdim do xMid[d]=self.confGrid:mid(d) end
      bmagMid = bmagFunc(0.0, xMid)
   end
   self.vtSqMinSupported = vtSqMinCalc(self.mass,self.grid,self.cdim,self.vdim,bmagMid)

   -- For initial conditions where the ICs of one species depends on another species.
   for nm, pr in lume.orderedIter(self.projections) do
      if string.find(nm,"init") then
         pr:createCouplingSolver(species, field, externalField)
      end
   end

   -- Create cross collision solvers.
   for _, c in lume.orderedIter(self.collisions) do c:createCouplingSolver(population, field, externalField) end

   -- Create source solvers.
   for _, src in lume.orderedIter(self.sources) do src:createCouplingSolver(population, field, externalField) end

   -- Create BC solvers.
   for _, bc in lume.orderedIter(self.nonPeriodicBCs) do bc:createCouplingSolver(species, field, externalField) end
end

-- Note: do not call applyBc here. It is called later in initialization sequence.
function GkSpecies:initDist(extField)
   if self.randomseed then
      math.randomseed(self.randomseed)
   else
      math.randomseed(47*Mpi.Comm_rank(Mpi.COMM_WORLD)+os.time())
   end

   local syncPeriodicDirs = true
   if self.fluctuationBCs then syncPeriodicDirs = false end

   local initCnt, backgroundCnt = 0, 0
   local scaleInitWithSourcePower = false
   for nm, pr in lume.orderedIter(self.projections) do
      pr:createSolver(self)
      pr:advance(0.0, {self, extField}, {self.distf[2]})
      if string.find(nm,"init") then
         self.distf[1]:accumulate(1.0, self.distf[2])
         initCnt = initCnt + 1
         if pr.scaleWithSourcePower then scaleInitWithSourcePower = true end
      end
      if string.find(nm,"background") then
         if not self.fBackground then self.fBackground = self:allocDistf() end
         self.fBackground:accumulate(1.0, self.distf[2])
         self.fBackground:sync(syncPeriodicDirs)
         backgroundCnt = backgroundCnt + 1
      end
   end

   if scaleInitWithSourcePower then
      -- MF 2021/05/27: This assumes there's only one source object per species in the input file.
      for _, src in lume.orderedIter(self.sources) do self.distf[1]:scale(src.powerScalingFac) end
   end

   assert(initCnt>0, string.format("GkSpecies: Species '%s' not initialized!", self.name))
   if self.fBackground then
      if backgroundCnt == 0 then self.fBackground:copy(self.distf[1]) end
      self.fBackground:write(string.format("%s_background_%d.bp", self.name, self.diagIoFrame), 0., self.diagIoFrame, true)
   end

   if self.fluctuationBCs then
      assert(backgroundCnt > 0, "GkSpecies: must specify an initial background distribution with 'background' in order to use fluctuation-only BCs")
   end

   self.distf[2]:clear(0.0)
end

function GkSpecies:setActiveRKidx(rkIdx) self.activeRKidx = rkIdx end

function GkSpecies:initCrossSpeciesCoupling(population)
   -- This method establishes the interaction between different
   -- species that is not mediated by the field (solver), like
   -- collisions.

   local species = population:getSpecies()

   -- Determine if M0, M1i and M2 are needed.
   self.needThreeMoments = false

   -- Create a double nested table of colliding species.
   -- In this table we will encode information about that collition such as:
   --   * does the collision take place?
   --   * Operator modeling the collision.
   -- Other features of a collision may be added in the future
   self.collPairs = {}
   for sN, _ in lume.orderedIter(species) do
      self.collPairs[sN] = {}
      for sO, _ in lume.orderedIter(species) do
         self.collPairs[sN][sO] = {}
         -- Need next below because species[].collisions is created as an empty table.
         if species[sN].collisions and next(species[sN].collisions) then
            for collNm, collOp in pairs(species[sN].collisions) do
	       if collOp.collidingSpecies then  -- MF 2023/10/05: Needed to support diffusion+collisions.
               -- This species collides with someone.
                  self.collPairs[sN][sO].on = lume.any(collOp.collidingSpecies,
                                                       function(e) return e==sO end)
                  if self.collPairs[sN][sO].on then
                     self.collPairs[sN][sO].kind = collOp.collKind
                     self.needThreeMoments = true  -- MF 2022/09/16: currently all collision models need M0, M1, M2.
                  end
               end
            end
         else
            -- This species does not collide with anyone.
            self.collPairs[sN][sO].on = false
         end
      end
   end

   local isThisSpeciesMine = population:isSpeciesMine(self.name)
   -- Allocate threeMoments if we collide with other species not in this rank.
   if self.needThreeMoments and (not isThisSpeciesMine) then
      self.threeMoments = self:allocVectorMoment(3)
   end

   local messenger = self.confGrid:getMessenger()
   -- Create list of ranks we need to send/recv local threeMoments to/from.
   self.threeMomentsXfer = {}
   self.threeMomentsXfer.destRank, self.threeMomentsXfer.srcRank  = {}, {}
   self.threeMomentsXfer.sendReqStat, self.threeMomentsXfer.recvReqStat = {}, {}
   for sO, info in pairs(self.collPairs[self.name]) do
      local sOrank = population:getSpeciesOwner(sO)
      local selfRank = population:getSpeciesOwner(self.name)
      if sO~=self.name and info.on then
         if isThisSpeciesMine then
            -- Only species owned by this rank send threeMoments to other ranks.
            if (not lume.any(self.threeMomentsXfer.destRank, function(e) return e==sOrank end)) and
               (not population:isSpeciesMine(sO)) then
               table.insert(self.threeMomentsXfer.destRank, sOrank)
               table.insert(self.threeMomentsXfer.sendReqStat, messenger:newRequestStatus())
            end
         else
            -- Only species not owned by this rank receive threeMoments from other ranks.
            if (not lume.any(self.threeMomentsXfer.srcRank, function(e) return e==selfRank end)) and
               (not population:isSpeciesMine(self.name)) then
               table.insert(self.threeMomentsXfer.srcRank, selfRank)
               table.insert(self.threeMomentsXfer.recvReqStat, messenger:newRequestStatus())
            end
         end
      end
   end

   -- Initialize the BC cross-coupling interactions.
   for _, bc in lume.orderedIter(self.nonPeriodicBCs) do bc:initCrossSpeciesCoupling(species) end

end

function GkSpecies:advance(tCurr, population, emIn, inIdx, outIdx)
   local tmStart = Time.clock()

   self:setActiveRKidx(inIdx)
   self.tCurr = tCurr
   local fIn     = self:rkStepperFields()[inIdx]
   local fRhsOut = self:rkStepperFields()[outIdx]

   local em     = emIn[1]:rkStepperFields()[inIdx] -- Dynamic fields (e.g. phi, Apar)
   local emFunc = emIn[2]:rkStepperFields()[1]     -- Geometry/external field.

   local dApardtProv = emIn[1].dApardtProv

   -- Clear RHS, because HyperDisCont set up with clearOut = false.
   fRhsOut:clear(0.0)

   -- Do collisions first so that collisions contribution to cflRate is included in GK positivity.
   self.timers.collisions = 0.
   for _, c in lume.orderedIter(self.collisions) do
      c:advance(tCurr, fIn, population, {fRhsOut, self.cflRateByCell})
      self.timers.collisions = self.timers.collisions + c:getTimer('advance')
   end

   self.collisionlessAdvance(tCurr, {fIn, em, emFunc, dApardtProv}, {fRhsOut, self.cflRateByCell})
   self.timers.collisionless = self.solver.totalTime

   self.collisionlessBoundaryAdvance(tCurr, {fIn}, {fRhsOut})

   for _, bc in lume.orderedIter(self.nonPeriodicBCs) do
      bc:storeBoundaryFlux(tCurr, outIdx, fRhsOut)   -- Save boundary fluxes.
   end
   emIn[1]:useBoundaryFlux(tCurr, outIdx)  -- Some field objects need to use the boundary fluxes right away.

   self.timers.sources = 0.
   for _, src in lume.orderedIter(self.sources) do
      src:advance(tCurr, fIn, population:getSpecies(), fRhsOut)
      self.timers.sources = self.timers.sources + src:getTimer('advance')
   end

   self.timers.advance = self.timers.advance + Time.clock() - tmStart
end

function GkSpecies:advanceStep2(tCurr, population, emIn, inIdx, outIdx)
   local tmStart = Time.clock()
   local fIn = self:rkStepperFields()[inIdx]
   local fRhsOut = self:rkStepperFields()[outIdx]

   local em = emIn[1]:rkStepperFields()[inIdx]
   local dApardtProv = emIn[1].dApardtProv
   local emFunc = emIn[2]:rkStepperFields()[1]

   if self.evolveCollisionless then
      self.solverStep2:setDtAndCflRate(self.dtGlobal[0], self.cflRateByCell)
      self.solverStep2:advance(tCurr, {fIn, em, emFunc, dApardtProv}, {fRhsOut})
   end
   self.timers.advance = self.timers.advance + Time.clock() - tmStart
end

function GkSpecies:advanceCrossSpeciesCoupling(tCurr, population, emIn, inIdx, outIdx)
   -- Perform some operations after the updates have been computed, but before
   -- the combine RK (in PlasmaOnCartGrid) is called.
   local tmStart = Time.clock()

   local species = population:getSpecies()

   -- Wait to finish sending threeMoments if needed.
   population:speciesXferField_waitSend(self.threeMomentsXfer)

   for _, coll in lume.orderedIter(self.collisions) do
      coll:advanceCrossSpeciesCoupling(tCurr, population, emIn, inIdx, outIdx)
   end

   for _, bc in lume.orderedIter(self.nonPeriodicBCs) do bc:advanceCrossSpeciesCoupling(tCurr, species, outIdx) end
   self.timers.advancecross = self.timers.advancecross + Time.clock() - tmStart
end

function GkSpecies:createDiagnostics(field)
   -- Many diagnostics require dividing or multiplying by the Jacobian
   -- (if present). Predefine the functions that do that.
   self.divideByJacobGeo = self.jacobGeoInv
      and function(tm, fldIn, fldOut) self.confWeakMultiply:advance(tm, {fldIn, self.jacobGeoInv}, {fldOut}) end
      or function(tm, fldIn, fldOut) fldOut:copy(fldIn) end
   self.multiplyByJacobGeo = self.jacobGeo
      and function(tm, fldIn, fldOut) self.confWeakMultiply:advance(tm, {fldIn, self.jacobGeo}, {fldOut}) end
      or function(tm, fldIn, fldOut) fldOut:copy(fldIn) end

   -- Create this species' diagnostics.
   if self.tbl.diagnostics then
      self.diagnostics[self.name] = DiagsApp{implementation = GkDiags()}
      self.diagnostics[self.name]:fullInit(self, field, self)
   end

   for srcNm, src in lume.orderedIter(self.sources) do
      self.diagnostics[self.name..srcNm] = src:createDiagnostics(self, field)
   end

   for bcNm, bc in lume.orderedIter(self.nonPeriodicBCs) do
      self.diagnostics[self.name..bcNm] = bc:createDiagnostics(self, field)
   end

   for collNm, coll in lume.orderedIter(self.collisions) do
      self.diagnostics[self.name..collNm] = coll:createDiagnostics(self, field)
   end
   lume.setOrder(self.diagnostics)
end

function GkSpecies:calcCouplingMoments(tCurr, rkIdx, species)
   -- Compute moments needed in coupling to fields and collisions.
   local tmStart = Time.clock()

   local fIn = self:rkStepperFields()[rkIdx]

   fIn = self.getF_or_deltaF(fIn)  -- Return full-F, or compute and return fluctuations.

   -- Compute M0, M1i and/or M2 depending on what fields and collisions need.
   self.calcSelfCouplingMom(tCurr, fIn)

   for _, coll in lume.orderedIter(self.collisions) do
      coll:calcCouplingMoments(tCurr, rkIdx, species)
   end

<<<<<<< HEAD
   if self.calcCXSrc then
      -- Calculate Vcx*SigmaCX.
      local neuts = species[self.neutNmCX]
      -- Neutrals haven't been updated yet, so we need to compute their moments and primitive moments.
      neuts:calcCouplingMoments(tCurr, rkIdx, species)
      local m0       = neuts:fluidMoments()[1]
      local neutU    = neuts:selfPrimitiveMoments()[1]
      local neutVtSq = neuts:selfPrimitiveMoments()[2]

      species[self.neutNmCX].collisions[self.collNmCX].collisionSlvr:advance(tCurr, {m0, self.uParSelf, neutU, self.vtSqSelf, neutVtSq}, {species[self.name].collisions[self.collNmCX].reactRate})
   end
   
   self.timers.couplingMom = self.timers.couplingMom + Time.clock() - tmStart
=======
   self.timers.mom = self.timers.mom + Time.clock() - tmStart
>>>>>>> 52be53d0
end

function GkSpecies:calcCrossCouplingMoments(tCurr, rkIdx, population)
   -- Perform cross-species calculation related to coupling moments that require the
   -- self-species coupling moments.
   local tmStart = Time.clock()

   -- Begin sending/receiving threeMoments if needed.
   population:speciesXferField_begin(self.threeMomentsXfer, self.threeMoments, 22)

   for _, coll in lume.orderedIter(self.collisions) do
      coll:calcCrossCouplingMoments(tCurr, rkIdx, population)
   end

   self.timers.momcross = self.timers.momcross + Time.clock() - tmStart
end

function GkSpecies:setActiveRKidx(rkIdx) self.activeRKidx = rkIdx end

function GkSpecies:rkStepperFields() return self.distf end

function GkSpecies:getDistF(rkIdx)
   if rkIdx == nil then
      return self:rkStepperFields()[self.activeRKidx]
   else
      return self:rkStepperFields()[rkIdx]
   end
end

function GkSpecies:getFlucF() return self.flucF end

function GkSpecies:copyRk(outIdx, aIdx)
   self:rkStepperFields()[outIdx]:copy(self:rkStepperFields()[aIdx])

   for _, bc in lume.orderedIter(self.nonPeriodicBCs) do bc:copyBoundaryFluxField(aIdx, outIdx) end
end

function GkSpecies:combineRk(outIdx, a, aIdx, ...)
   local args = {...} -- Package up rest of args as table.
   local nFlds = #args/2
   self:rkStepperFields()[outIdx]:combine(a, self:rkStepperFields()[aIdx])
   for i = 1, nFlds do -- Accumulate rest of the fields.
      self:rkStepperFields()[outIdx]:accumulate(args[2*i-1], self:rkStepperFields()[args[2*i]])
   end

   for _, bc in lume.orderedIter(self.nonPeriodicBCs) do
      bc:combineBoundaryFluxField(outIdx, a, aIdx, ...)
   end
end

function GkSpecies:suggestDt()
   if not self.evolve then return GKYL_MAX_DOUBLE end

   local dtSuggested = math.min(self.cfl/self.cflRateByCell:reduce('max')[1], GKYL_MAX_DOUBLE)

   -- If dtSuggested == GKYL_MAX_DOUBLE, it is likely because of NaNs.
   -- If so, return 0 so that no timestep is taken, and we will abort the simulation.
   if dtSuggested == GKYL_MAX_DOUBLE then dtSuggested = 0.0 end

   return dtSuggested
end

function GkSpecies:setDtGlobal(dtGlobal) self.dtGlobal[0] = dtGlobal end

function GkSpecies:clearCFL()
   -- Clear cflRateByCell for next cfl calculation.
   self.cflRateByCell:clear(0.0)
end

function GkSpecies:applyBcIdx(tCurr, field, externalField, inIdx, outIdx, isFirstRk)
   self:applyBc(tCurr, field, externalField, inIdx, outIdx)
end

function GkSpecies:applyBcDontEvolve(tCurr, field, externalField, inIdx, outIdx) end
function GkSpecies:applyBcEvolve(tCurr, field, externalField, inIdx, outIdx)
   -- fIn is total distribution function.
   local tmStart = Time.clock()

   local fIn = self:rkStepperFields()[outIdx]

   local syncPeriodicDirsTrue = true

   if self.fluctuationBCs then
      -- If fluctuation-only BCs, subtract off background before applying BCs.
      fIn:accumulate(-1.0, self.fBackground)
   end

   -- Apply non-periodic BCs (to only fluctuations if fluctuation BCs).
   for _, bc in lume.orderedIter(self.nonPeriodicBCs) do bc:advance(tCurr, self, field, externalField, inIdx, outIdx) end

   -- Apply periodic BCs (to only fluctuations if fluctuation BCs)
   fIn:sync(syncPeriodicDirsTrue)

   if self.fluctuationBCs then
      -- Put back together total distribution
      fIn:accumulate(1.0, self.fBackground)

      -- Update ghosts in total distribution, without enforcing periodicity.
      fIn:sync(not syncPeriodicDirsTrue)
   end

   self.timers.bc = self.timers.bc + Time.clock() - tmStart
end
function GkSpecies:applyBc(tCurr, field, externalField, inIdx, outIdx)
   self.applyBcFunc(tCurr, field, externalField, inIdx, outIdx)
end

function GkSpecies:fluidMoments() return self.threeMoments end

function GkSpecies:vtSqMin() return self.vtSqMinSupported end

function GkSpecies:getNumDensity(rkIdx)
   -- If no rkIdx specified, assume numDensity has already been calculated.
   if rkIdx == nil then return self.numDensity end 
   local fIn = self:rkStepperFields()[rkIdx]

   local tmStart = Time.clock()

   fIn = self.getF_or_deltaF(fIn)
   self.numDensityCalc:advance(nil, {fIn}, { self.numDensityAux })

   self.timers.mom = self.timers.mom + Time.clock() - tmStart
   return self.numDensityAux
end

function GkSpecies:getMomDensity(rkIdx)
   -- If no rkIdx specified, assume momDensity has already been calculated.
   if rkIdx == nil then return self.momDensity end 
   local fIn = self:rkStepperFields()[rkIdx]
 
   local tmStart = Time.clock()

   fIn = self.getF_or_deltaF(fIn)
   self.momDensityCalc:advance(nil, {fIn}, { self.momDensityAux })

   self.timers.mom = self.timers.mom + Time.clock() - tmStart
   return self.momDensityAux
end

function GkSpecies:getPolarizationWeight() return self.getPolWeight() end

function GkSpecies:Maxwellian(xn, n0, vdIn, T0)
   local vd   = vdIn or 0.0
   local vt2  = T0/self.mass
   local vpar = xn[self.cdim+1]
   local v2   = (vpar-vd)^2
   if self.vdim > 1 then 
      local mu = xn[self.cdim+2]
      v2 = v2 + 2*math.abs(mu)*self.bmagFunc(0,xn)/self.mass
      return n0*(2*math.pi*vt2)^(-3/2)*math.exp(-v2/(2*vt2))
   else
      return n0*(2*math.pi*vt2)^(-1/2)*math.exp(-v2/(2*vt2))
   end
end

function GkSpecies:projToSource(proj)
   local tbl = proj.tbl
   local pow = tbl.power
   return Source { profile = proj, power = pow }
end

function GkSpecies:write(tm, field, force)
   if self.evolve then

      -- Compute delta-F (if perturbed diagnostics are requested) and put it in self.flucF.
      self.calcDeltaF(self:rkStepperFields()[1])

      for _, dOb in lume.orderedIter(self.diagnostics) do
         dOb:resetState(tm)   -- Reset booleans indicating if diagnostic has been computed.
      end

      for _, bc in lume.orderedIter(self.nonPeriodicBCs) do
         bc:computeBoundaryFluxRate(self.dtGlobal[0])
      end

      -- Compute integrated diagnostics.
      if self.calcIntQuantTrigger(tm) then
         for _, dOb in lume.orderedIter(self.diagnostics) do
            dOb:calcIntegratedDiagnostics(tm, self, field)
         end
      end

      -- Only write stuff if triggered.
      if self.distIoTrigger(tm) or force then
         local fIn = self:rkStepperFields()[1]

         self.distIo:write(fIn, string.format("%s_%d.bp", self.name, self.distIoFrame), tm, self.distIoFrame)
         self.writeFluctuation(tm, self.diagIoFrame, fIn)

         for _, src in lume.orderedIter(self.sources) do src:write(tm, self.distIoFrame) end

         self.distIoFrame = self.distIoFrame+1
      end


      if self.diagIoTrigger(tm) or force then
         -- Compute moments and write them out.

         -- Compute diagnostics defined on a grid.
         for _, dOb in lume.orderedIter(self.diagnostics) do
            dOb:calcGridDiagnostics(tm, self, field)
         end

         for _, dOb in lume.orderedIter(self.diagnostics) do   -- Write grid and integrated diagnostics.
            dOb:write(tm, self.diagIoFrame)
         end

         for _, c in lume.orderedIter(self.collisions) do
            c:write(tm, self.diagIoFrame)  -- MF: Preferably this method will go away. Use diagnostics instead.
         end

         self.diagIoFrame = self.diagIoFrame+1
      end
   else
      -- If not evolving species, don't write anything except initial conditions.
      if self.distIoFrame == 0 then

         -- Compute integrated diagnostics.
         for _, dOb in lume.orderedIter(self.diagnostics) do
            dOb:calcIntegratedDiagnostics(tm, self, field)
         end

         self.distIo:write(self.distf[1], string.format("%s_%d.bp", self.name, 0), tm, 0)

         -- Compute diagnostics defined on a grid.
         for _, dOb in lume.orderedIter(self.diagnostics) do
            dOb:calcGridDiagnostics(tm, self, field)
         end

         for _, dOb in lume.orderedIter(self.diagnostics) do   -- Write grid and integrated diagnostics.
            dOb:write(tm, self.diagIoFrame)
         end
      end
      self.distIoFrame = self.distIoFrame+1
   end

end

function GkSpecies:writeRestart(tm)
   -- (The final "true/false" in calls to :write determines writing of ghost cells).
   local writeGhost = false
   if self.hasSheathBCs or self.fluctuationBCs then writeGhost = true end

   self.distIo:write(self.distf[1], string.format("%s_restart.bp", self.name), tm, self.distIoFrame, writeGhost)

   for _, dOb in lume.orderedIter(self.diagnostics) do   -- Write restart diagnostics.
      dOb:writeRestart(tm, self.diagIoFrame, self.dynVecRestartFrame)
   end

   self.dynVecRestartFrame = self.dynVecRestartFrame + 1
end

function GkSpecies:readRestart(field, externalField)
   local readGhost = false
   if self.hasSheathBCs or self.fluctuationBCs then readGhost = true end

   local tm, fr = self.distIo:read(self.distf[1], string.format("%s_restart.bp", self.name), readGhost)
   self.distIoFrame = fr -- Reset internal frame counter.

   -- Set ghost cells.
   self.distf[1]:sync()

   -- Apply BCs (unless skin cells have been read because of special BCs).
   if not self.hasSheathBCs and not self.fluctuationBCs then
      self:applyBc(tm, field, externalField, 1, 1)
   end

   local diagIoFrame_new
   for _, dOb in lume.orderedIter(self.diagnostics) do   -- Read grid and integrated diagnostics.
      local _, dfr = dOb:readRestart()
      diagIoFrame_new = diagIoFrame_new or dfr
      if dfr then
         assert(diagIoFrame_new==dfr, string.format("GkSpecies:readRestart expected diagnostics from previous run to have the same last frame. Instead got %d and %d", diagIoFrame_new, dfr))
      end
   end
   -- The 'or self.distIoFrame' below is for sims without diagnostics, or when the first
   -- run didn't request diagnostics, but the latter (when the restart requests diagnostics
   -- while the first one didn't) requires commenting out the loop above (a hack, beware).
   self.diagIoFrame = diagIoFrame_new or self.distIoFrame

   -- Iterate triggers.
   self.distIoTrigger(tm)
   self.diagIoTrigger(tm)

   return tm
end

function GkSpecies:clearTimers() 
   for nm, _ in pairs(self.timers) do self.timers[nm] = 0. end
   self.solver.totalTime = 0.
   for _, c in lume.orderedIter(self.collisions) do c:clearTimers() end
   for _, src in lume.orderedIter(self.sources) do src:clearTimers() end
end

return GkSpecies<|MERGE_RESOLUTION|>--- conflicted
+++ resolved
@@ -982,23 +982,7 @@
       coll:calcCouplingMoments(tCurr, rkIdx, species)
    end
 
-<<<<<<< HEAD
-   if self.calcCXSrc then
-      -- Calculate Vcx*SigmaCX.
-      local neuts = species[self.neutNmCX]
-      -- Neutrals haven't been updated yet, so we need to compute their moments and primitive moments.
-      neuts:calcCouplingMoments(tCurr, rkIdx, species)
-      local m0       = neuts:fluidMoments()[1]
-      local neutU    = neuts:selfPrimitiveMoments()[1]
-      local neutVtSq = neuts:selfPrimitiveMoments()[2]
-
-      species[self.neutNmCX].collisions[self.collNmCX].collisionSlvr:advance(tCurr, {m0, self.uParSelf, neutU, self.vtSqSelf, neutVtSq}, {species[self.name].collisions[self.collNmCX].reactRate})
-   end
-   
-   self.timers.couplingMom = self.timers.couplingMom + Time.clock() - tmStart
-=======
    self.timers.mom = self.timers.mom + Time.clock() - tmStart
->>>>>>> 52be53d0
 end
 
 function GkSpecies:calcCrossCouplingMoments(tCurr, rkIdx, population)
