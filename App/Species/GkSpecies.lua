--- conflicted
+++ resolved
@@ -335,7 +335,6 @@
       }
    end
 
-<<<<<<< HEAD
    -- Create an updater for volume integrals. Used by diagnostics.
    -- Placed in a table with key 'comps1' to keep consistency with VlasovSpecies (makes diagnostics simpler).
    self.volIntegral = {
@@ -353,10 +352,9 @@
    else
       self.returnFluctuation = function(fIn) return fIn end
    end
-=======
+
    -- Create species source solvers.
    for _, src in lume.orderedIter(self.sources) do src:createSolver(self, externalField) end
->>>>>>> 2b08e457
 
    self._firstMomentCalc = true  -- To avoid re-calculating moments when not evolving.
 
