-- Gkyl ------------------------------------------------------------------------
--
-- Gyrokinetic species object
--
--    _______     ___
-- + 6 @ |||| # P ||| +
--------------------------------------------------------------------------------

local Proto = require "Lib.Proto"
local KineticSpecies = require "App.Species.KineticSpecies"
local Gk = require "Eq.Gyrokinetic"
local Updater = require "Updater"
local DataStruct = require "DataStruct"
local Time = require "Lib.Time"
local Constants = require "Lib.Constants"

local GkSpecies = Proto(KineticSpecies)

-- add constants to object indicate various supported boundary conditions
local SP_BC_ABSORB = 1
local SP_BC_OPEN = 2
local SP_BC_REFLECT = 3
local SP_BC_SHEATH = 4
local SP_BC_ZEROFLUX = 5
local SP_BC_COPY = 6
GkSpecies.bcAbsorb = SP_BC_ABSORB -- absorb all particles
GkSpecies.bcOpen = SP_BC_OPEN -- zero gradient
GkSpecies.bcReflect = SP_BC_REFLECT -- specular reflection
GkSpecies.bcSheath = SP_BC_SHEATH -- specular reflection
GkSpecies.bcZeroFlux = SP_BC_ZEROFLUX -- zero flux
GkSpecies.bcCopy = SP_BC_COPY -- copy stuff

function GkSpecies:alloc(nRkDup)
   -- allocate distribution function
   GkSpecies.super.alloc(self, nRkDup)

   -- allocate fields to store coupling moments (for use in coupling
   -- to field and collisions)
   self.numDensity = self:allocMoment()
   self.numDensityAux = self:allocMoment()
   self.momDensity = self:allocMoment()
   self.momDensityAux = self:allocMoment()
   self.ptclEnergy = self:allocMoment()
   self.polarizationWeight = self:allocMoment() -- not used when using linearized poisson solve

   if self.gyavg then
      self.rho1 = self:allocDistf()
      self.rho2 = self:allocDistf()
      self.rho3 = self:allocDistf()
   end
end

function GkSpecies:allocMomCouplingFields()
   assert(false, "GkSpecies:allocMomCouplingFields should not be called. Field object should allocate its own coupling fields")
end

function GkSpecies:createSolver(hasPhi, hasApar, funcField)
   -- run the KineticSpecies 'createSolver()' to initialize the
   -- collisions solver
   GkSpecies.super.createSolver(self,funcField)

   -- set up jacobian
   if funcField then
      -- save bmagFunc for later...
      self.bmagFunc = funcField.bmagFunc
      -- if vdim>1, get jacobian=bmag from geo
      self.jacobPhaseFunc = self.bmagFunc
      self.jacobGeoFunc = funcField.jacobGeoFunc
      if self.cdim == 1 then 
         self.B0 = funcField.bmagFunc(0.0, {self.grid:mid(1)})
      elseif self.cdim == 2 then 
         self.B0 = funcField.bmagFunc(0.0, {self.grid:mid(1), self.grid:mid(1)})
      else
         self.B0 = funcField.bmagFunc(0.0, {self.grid:mid(1), self.grid:mid(1), self.grid:mid(2)})
      end
      self.bmag = assert(funcField.geo.bmag, "nil bmag")
      self.bmagInv = funcField.geo.bmagInv
   end

   if self.gyavg then
      -- set up geo fields needed for gyroaveraging
      local rho1Func = function (t, xn)
         local mu = xn[self.ndim]
         return math.sqrt(2*mu*self.mass*funcField.gxxFunc(t, xn)/(self.charge^2*funcField.bmagFunc(t, xn)))
      end
      local rho2Func = function (t, xn)
         local mu = xn[self.ndim]
         return funcField.gxyFunc(t,xn)*math.sqrt(2*mu*self.mass/(self.charge^2*funcField.gxxFunc(t, xn)*funcField.bmagFunc(t, xn)))
      end
      local rho3Func = function (t, xn)
         local mu = xn[self.ndim]
         return math.sqrt(2*mu*self.mass*(funcField.gxxFunc(t,xn)*funcField.gyyFunc(t,xn)-funcField.gxyFunc(t,xn)^2)/(self.charge^2*funcField.gxxFunc(t, xn)*funcField.bmagFunc(t, xn)))
      end
      local project1 = Updater.ProjectOnBasis {
         onGrid = self.grid,
         basis = self.basis,
         evaluate = rho1Func,
         projectOnGhosts = true
      }
      project1:advance(0.0, {}, {self.rho1})
      local project2 = Updater.ProjectOnBasis {
         onGrid = self.grid,
         basis = self.basis,
         evaluate = rho2Func,
         projectOnGhosts = true
      }
      project2:advance(0.0, {}, {self.rho2})
      local project3 = Updater.ProjectOnBasis {
         onGrid = self.grid,
         basis = self.basis,
         evaluate = rho3Func,
         projectOnGhosts = true
      }
      project3:advance(0.0, {}, {self.rho3})

      -- create solver for gyroaveraging potentials
      self.emGyavgSlvr = Updater.FemGyroaverage {
         onGrid = self.confGrid,
         confBasis = self.confBasis,
         phaseGrid = self.grid,
         phaseBasis = self.basis,
         rho1 = self.rho1,
         rho2 = self.rho2,
         rho3 = self.rho3,
         muOrder0 = true, -- cell-average in mu
      }

      -- create solver for gyroaveraging distribution function
      self.distfGyavgSlvr = Updater.FemGyroaverage {
         onGrid = self.confGrid,
         confBasis = self.confBasis,
         phaseGrid = self.grid,
         phaseBasis = self.basis,
         rho1 = self.rho1,
         rho2 = self.rho2,
         rho3 = self.rho3,
         integrate = true,
      }
   end

   -- create updater to advance solution by one time-step
   self.gkEqn = Gk.GkEq {
      onGrid = self.grid,
      confGrid = self.confGrid,
      phaseBasis = self.basis,
      confBasis = self.confBasis,
      charge = self.charge,
      mass = self.mass,
      hasPhi = hasPhi,
      hasApar = hasApar,
      Bvars = funcField.bmagVars,
      hasSheathBcs = self.hasSheathBcs,
      positivity = self.positivity,
      gyavgSlvr = self.emGyavgSlvr,
   }

   -- no update in mu direction (last velocity direction if present)
   local upd = {}
   if hasApar then -- if electromagnetic only update conf dir surface terms on first step
      for d = 1, self.cdim do upd[d] = d end
   else
      for d = 1, self.cdim + 1 do upd[d] = d end
   end
   -- zero flux in vpar and mu
   table.insert(self.zeroFluxDirections, self.cdim+1)
   table.insert(self.zeroFluxDirections, self.cdim+2)

   self.solver = Updater.HyperDisCont {
      onGrid = self.grid,
      basis = self.basis,
      cfl = self.cfl,
      equation = self.gkEqn,
      zeroFluxDirections = self.zeroFluxDirections,
      updateDirections = upd,
   }
   if hasApar then 
      -- set up solver that adds on volume term involving dApar/dt and the entire vpar surface term
      self.gkEqnStep2 = Gk.GkEqStep2 {
         onGrid = self.grid,
         phaseBasis = self.basis,
         confBasis = self.confBasis,
         charge = self.charge,
         mass = self.mass,
         Bvars = funcField.bmagVars,
         positivity = self.positivity,
      }
      -- note that the surface update for this term only involves the vpar direction
      self.solverStep2 = Updater.HyperDisCont {
         onGrid = self.grid,
         basis = self.basis,
         cfl = self.cfl,
         equation = self.gkEqnStep2,
         zeroFluxDirections = self.zeroFluxDirections,
         updateDirections = {self.cdim+1},
         clearOut = false,   -- continue accumulating into output field
      }
   end
   
   -- create updaters to compute various moments
   self.numDensityCalc = Updater.DistFuncMomentCalc {
      onGrid = self.grid,
      phaseBasis = self.basis,
      confBasis = self.confBasis,
      moment = "GkM0",
      gkfacs = {self.mass, self.bmag},
   }
   self.momDensityCalc = Updater.DistFuncMomentCalc {
      onGrid = self.grid,
      phaseBasis = self.basis,
      confBasis = self.confBasis,
      moment = "GkM1",
      gkfacs = {self.mass, self.bmag},
   }
   self.ptclEnergyCalc = Updater.DistFuncMomentCalc {
      onGrid = self.grid,
      phaseBasis = self.basis,
      confBasis = self.confBasis,
      moment = "GkM2",
      gkfacs = {self.mass, self.bmag},
   }
   self.M2parCalc = Updater.DistFuncMomentCalc {
      onGrid = self.grid,
      phaseBasis = self.basis,
      confBasis = self.confBasis,
      moment = "GkM2par",
      gkfacs = {self.mass, self.bmag},
   }
   if self.vdim > 1 then
      self.M2perpCalc = Updater.DistFuncMomentCalc {
         onGrid = self.grid,
         phaseBasis = self.basis,
         confBasis = self.confBasis,
         moment = "GkM2perp",
         gkfacs = {self.mass, self.bmag},
      }
   end
   self.threeMomentsCalc = Updater.DistFuncMomentCalc {
      onGrid = self.grid,
      phaseBasis = self.basis,
      confBasis = self.confBasis,
      moment = "GkThreeMoments",
      gkfacs = {self.mass, self.bmag},
   }
   
   self._firstMomentCalc = true  -- to avoid re-calculating moments when not evolving

   self.tmCouplingMom = 0.0 -- for timer 

   if self.positivityRescale then 
      self.posRescaler = Updater.PositivityRescale {
         onGrid = self.grid,
         basis = self.basis,
      }
   end

   assert(self.n0, "Must specify background density as global variable 'n0' in species table as 'n0 = ...'")
end

function GkSpecies:advance(tCurr, species, emIn, inIdx, outIdx)
   local fIn = self:rkStepperFields()[inIdx]
   local fRhsOut = self:rkStepperFields()[outIdx]

   local em = emIn[1]:rkStepperFields()[inIdx]
   local emFunc = emIn[2]:rkStepperFields()[1]

   if self.evolveCollisionless then
<<<<<<< HEAD
      self.solver:setupDtAndCflRate(self.dtGlobal[0], self.cflRateByCell)
      self.solver:advance(tCurr, {fIn, em, emFunc, emGy}, {fRhsOut})
=======
      self.solver:setDtAndCflRate(self.dtGlobal[0], self.cflRateByCell)
      if self.positivityRescale then 
         self.posRescaler:advance(tCurr, {fIn}, {self.fPos}) 
         if(tCurr>0.0) then self:applyBc(tCurr, self.fPos) end
         self.solver:advance(tCurr, {self.fPos, em, emFunc, emGy}, {fRhsOut})
      else
         self.solver:advance(tCurr, {fIn, em, emFunc, emGy}, {fRhsOut})
      end
>>>>>>> 58722c04
   else
      fRhsOut:clear(0.0) -- no RHS
      self.gkEqn:setAuxFields({em, emFunc})  -- set auxFields in case they are needed by BCs/collisions
   end

   if not self.solverStep2 then -- if step2, wait to do collisions and sources
      if self.evolveCollisions then
         for _, c in pairs(self.collisions) do
            c.collisionSlvr:setDtAndCflRate(self.dtGlobal[0], self.cflRateByCell)
            c:advance(tCurr, fIn, species, fRhsOut)
            -- the full 'species' list is needed for the cross-species
            -- collisions
         end
      end

      if self.fSource and self.evolveSources then
        -- add source it to the RHS
        fRhsOut:accumulate(self.sourceTimeDependence(tCurr), self.fSource)
      end
   end
end

function GkSpecies:advanceStep2(tCurr, species, emIn, inIdx, outIdx)
   local fIn = self:rkStepperFields()[inIdx]
   local fRhsOut = self:rkStepperFields()[outIdx]

   local em = emIn[1]:rkStepperFields()[inIdx]
   local emFunc = emIn[2]:rkStepperFields()[1]

   if self.evolveCollisionless then
<<<<<<< HEAD
      self.solverStep2:setupDtAndCflRate(self.dtGlobal[0], self.cflRateByCell)
      self.solverStep2:advance(tCurr, {fIn, em, emFunc}, {fRhsOut})
=======
      self.solverStep2:setDtAndCflRate(self.dtGlobal[0], self.cflRateByCell)
      if self.positivityRescale then 
         self.solverStep2:advance(tCurr, {self.fPos, em, emFunc}, {fRhsOut})
      else
         self.solverStep2:advance(tCurr, {fIn, em, emFunc}, {fRhsOut})
      end
>>>>>>> 58722c04
   else
      fRhsOut:clear(0.0)  -- no RHS
   end

   if self.evolveCollisions then
      for _, c in pairs(self.collisions) do
         c.collisionSlvr:setDtAndCflRate(self.dtGlobal[0], self.cflRateByCell)
	 c:advance(tCurr, fIn, species, fRhsOut)
	 -- the full 'species' list is needed for the cross-species
	 -- collisions
      end
   end

   if self.fSource and self.evolveSources then
     -- add source it to the RHS
     fRhsOut:accumulate(self.sourceTimeDependence(tCurr), self.fSource)
   end
end

function GkSpecies:createDiagnostics()
   -- create updater to compute volume-integrated moments -- NOT YET IMPLEMENTED FOR GK
   self.intMomentCalc = nil
   
   -- function to check if moment name is correct
   local function isMomentNameGood(nm)
      return Updater.DistFuncMomentCalc:isGkMomentNameGood(nm)
   end
   local function isWeakMomentNameGood(nm)
      return nm == "GkUpar" or nm == "GkTpar" or nm == "GkTperp" or nm == "GkTemp"
   end
   local function isAuxMomentNameGood(nm)
      return nm == "GkBeta"
   end
   local function contains(table, element)
     for _, value in pairs(table) do
       if value == element then
         return true
       end
     end
     return false
   end

   self.diagnosticMomentFields = { }
   self.diagnosticMomentUpdaters = { } 
   self.diagnosticWeakMoments = { }
   self.diagnosticAuxMoments = { }
   self.weakMomentOpFields = { }
   self.weakMomentScaleFac = { }
   -- set up weak multiplication and division operators
   self.weakMultiplication = Updater.CartFieldBinOp {
      onGrid = self.confGrid,
      weakBasis = self.confBasis,
      operation = "Multiply",
      onGhosts = true,
   }
   self.weakDivision = Updater.CartFieldBinOp {
      onGrid = self.confGrid,
      weakBasis = self.confBasis,
      operation = "Divide",
      onGhosts = true,
   }
   -- sort moments into diagnosticMoments, diagnosticWeakMoments, and diagnosticAuxMoments
   for i, mom in pairs(self.diagnosticMoments) do
      if isWeakMomentNameGood(mom) then
         -- remove moment name from self.diagnosticMoments list, and add it to self.diagnosticWeakMoments list
         table.insert(self.diagnosticWeakMoments, mom)
         self.diagnosticMoments[i] = nil
      elseif isAuxMomentNameGood(mom) then
         -- remove moment name from self.diagnosticMoments list, and add it to self.diagnosticAuxMoments list
         table.insert(self.diagnosticAuxMoments, mom)
         self.diagnosticMoments[i] = nil
      end
   end

   -- make sure we have the updaters needed to calculate all the weak and aux moments
   for i, mom in pairs(self.diagnosticAuxMoments) do
      if mom == "GkBeta" then
         if not contains(self.diagnosticWeakMoments, "GkTemp") then 
            table.insert(self.diagnosticWeakMoments, "GkTemp")
         end
         if not contains(self.diagnosticMoments, "GkM0") then
            table.insert(self.diagnosticMoments, "GkM0")
         end
      end
   end

   for i, mom in pairs(self.diagnosticWeakMoments) do
      -- all GK weak moments require M0 = density
      if not contains(self.diagnosticMoments, "GkM0") then
         table.insert(self.diagnosticMoments, "GkM0")
      end

      if mom == "GkUpar" then
         if not contains(self.diagnosticMoments, "GkM1") then
            table.insert(self.diagnosticMoments, "GkM1")
         end
      end
      if mom == "GkTpar" then
         if not contains(self.diagnosticMoments, "GkM2par") then
            table.insert(self.diagnosticMoments, "GkM2par")
         end
         if not contains(self.diagnosticWeakMoments, "GkUpar") then
            table.insert(self.diagnosticWeakMoments, "GkUpar")
         end
      elseif mom == "GkTperp" then
         if not contains(self.diagnosticMoments, "GkM2perp") then
            table.insert(self.diagnosticMoments, "GkM2perp")
         end
      elseif mom == "GkTemp" then 
         if not contains(self.diagnosticMoments, "GkM2") then
            table.insert(self.diagnosticMoments, "GkM2")
         end      
         if not contains(self.diagnosticWeakMoments, "GkUpar") then
            table.insert(self.diagnosticWeakMoments, "GkUpar")
         end
      end
   end

   -- allocate space to store moments and create moment updaters
   for i, mom in pairs(self.diagnosticMoments) do
      if isMomentNameGood(mom) then
         self.diagnosticMomentFields[mom] = DataStruct.Field {
            onGrid = self.confGrid,
            numComponents = self.confBasis:numBasis(),
            ghost = {1, 1}
         }
         self.diagnosticMomentUpdaters[mom] = Updater.DistFuncMomentCalc {
            onGrid = self.grid,
            phaseBasis = self.basis,
            confBasis = self.confBasis,
            moment = mom,
            gkfacs = {self.mass, self.bmag},
         }
      else
         assert(false, string.format("Moment %s not valid", mom))
      end
   end
   for i, mom in pairs(self.diagnosticWeakMoments) do
      if isWeakMomentNameGood(mom) then
         self.diagnosticMomentFields[mom] = DataStruct.Field {
            onGrid = self.confGrid,
            numComponents = self.confBasis:numBasis(),
            ghost = {1, 1}
         }
      else
         assert(false, string.format("Moment %s not valid", mom))
      end

      if mom == "GkUpar" then
         self.weakMomentOpFields["GkUpar"] = {self.diagnosticMomentFields["GkM0"], self.diagnosticMomentFields["GkM1"]}
      elseif mom == "GkTpar" then
         self.weakMomentOpFields["GkTpar"] = {self.diagnosticMomentFields["GkM0"], self.diagnosticMomentFields["GkM2par"]}
         self.weakMomentScaleFac["GkTpar"] = self.mass
      elseif mom == "GkTperp" then
         self.weakMomentOpFields["GkTperp"] = {self.diagnosticMomentFields["GkM0"], self.diagnosticMomentFields["GkM2perp"]}
         self.weakMomentScaleFac["GkTperp"] = self.mass
      elseif mom == "GkTemp" then 
         self.weakMomentOpFields["GkTemp"] = {self.diagnosticMomentFields["GkM0"], self.diagnosticMomentFields["GkM2"]}
         self.weakMomentScaleFac["GkTemp"] = self.mass/3
      end
   end
   for i, mom in pairs(self.diagnosticAuxMoments) do
      if isAuxMomentNameGood(mom) then
         self.diagnosticMomentFields[mom] = DataStruct.Field {
            onGrid = self.confGrid,
            numComponents = self.confBasis:numBasis(),
            ghost = {1, 1}
         }
      else
         assert(false, string.format("Moment %s not valid", mom))
      end
   end
end

function GkSpecies:calcDiagnosticWeakMoments()
   GkSpecies.super.calcDiagnosticWeakMoments(self)
   -- need to subtract m*Upar^2 from GkTemp and GkTpar
   if self.diagnosticWeakMoments["GkTemp"] or self.diagnosticWeakMoments["GkTpar"] then
      self.weakMultiplication:advance(0.0,
           {self.diagnosticMomentFields["GkUpar"], self.diagnosticMomentFields["GkUpar"]}, 
           {self.momDensityAux})
   end
   if self.diagnosticWeakMoments["GkTemp"] then
      self.diagnosticWeakMoments["GkTemp"]:accumulate(-self.mass/3, self.momDensityAux)
   end
   if self.diagnosticWeakMoments["GkTpar"] then
      self.diagnosticWeakMoments["GkTpar"]:accumulate(-self.mass, self.momDensityAux)
   end
end

function GkSpecies:calcDiagnosticAuxMoments()
   if self.diagnosticMomentFields["GkBeta"] then
      self.weakMultiplication:advance(0.0, 
           {self.diagnosticMomentFields["GkM0"], self.diagnosticMomentFields["GkTemp"]}, 
           {self.diagnosticMomentFields["GkBeta"]})
      self.weakMultiplication:advance(0.0, 
           {self.diagnosticMomentFields["GkBeta"], self.bmagInv}, 
           {self.diagnosticMomentFields["GkBeta"]})
      self.weakMultiplication:advance(0.0, 
           {self.diagnosticMomentFields["GkBeta"], self.bmagInv}, 
           {self.diagnosticMomentFields["GkBeta"]})
      self.diagnosticMomentFields["GkBeta"]:scale(2*Constants.MU0)
   end
end

-- BC functions
function GkSpecies:bcReflectFunc(dir, tm, idxIn, fIn, fOut)
   -- skinLoop should be "flip"
   -- note that GK reflection only valid in z-vpar.
   -- this is checked when bc is created.

   self.basis:flipSign(dir, fIn, fOut)
   -- vpar is always first velocity dimension
   local vpardir=self.cdim+1 
   self.basis:flipSign(vpardir, fOut, fOut)
end
function GkSpecies:bcSheathFunc(dir, tm, idxIn, fIn, fOut)
   -- skinLoop should be "flip"
   -- note that GK reflection only valid in z-vpar.
   -- this is checked when bc is created.

   -- need to figure out if we are on lower or upper domain edge
   local edgeVal
   local globalRange = self.grid:globalRange()
   if idxIn[dir] == globalRange:lower(dir) then 
      -- this means we are at lower domain edge, 
      -- so we need to evaluate basis functions at z=-1
      edgeVal = -1 
   else 
      -- this means we are at upper domain edge
      -- so we need to evaluate basis functions at z=1
      edgeVal = 1 
   end
   local gkEqn = self.gkEqn
   -- calculate deltaPhi = phi - phiWall
   -- note: this gives surface-averaged scalar value of deltaPhi in this cell
   local deltaPhi = gkEqn:calcSheathDeltaPhi(idxIn, edgeVal)

   -- get vpar limits of cell
   local vpardir = self.cdim+1
   local gridIn = self.grid
   gridIn:setIndex(idxIn)
   local vL = gridIn:cellLowerInDir(vpardir)
   local vR = gridIn:cellUpperInDir(vpardir)
   local vlower, vupper
   -- this makes it so that we only need to deal with absolute values of vpar
   if math.abs(vR)>=math.abs(vL) then
      vlower = math.abs(vL)
      vupper = math.abs(vR)
   else
      vlower = math.abs(vR)
      vupper = math.abs(vL)
   end
   if -self.charge*deltaPhi > 0 then
      -- calculate cutoff velocity for reflection
      local vcut = math.sqrt(-2*self.charge*deltaPhi/self.mass)
      if vcut > vupper then
         -- reflect if vcut is above the velocities in this cell
         self:bcReflectFunc(dir, tm, nil, fIn, fOut)
      elseif vcut > vlower then
          -- partial reflect if vcut is in this velocity cell
          local fhat = self.fhatSheathPtr
          self.fhatSheath:fill(self.fhatSheathIdxr(idxIn), fhat)
          local w = gridIn:cellCenterInDir(vpardir)
          local dv = gridIn:dx(vpardir)
          -- calculate weak-equivalent distribution fhat
          gkEqn:calcSheathPartialReflection(w, dv, edgeVal, vcut, fIn, fhat)
          -- reflect fhat into skin cells
          self:bcReflectFunc(dir, tm, nil, fhat, fOut) 
      else
         -- absorb if vcut is below the velocities in this cell
         self:bcAbsorbFunc(dir, tm, nil, fIn, fOut)
      end
   else 
      -- entire species (usually ions) is lost
      self:bcAbsorbFunc(dir, tm, nil, fIn, fOut)
   end
end

function GkSpecies:appendBoundaryConditions(dir, edge, bcType)
   -- need to wrap member functions so that self is passed
   local function bcAbsorbFunc(...) return self:bcAbsorbFunc(...) end
   local function bcOpenFunc(...) return  self:bcOpenFunc(...) end
   local function bcReflectFunc(...) return self:bcReflectFunc(...) end
   local function bcSheathFunc(...) return self:bcSheathFunc(...) end
   local function bcCopyFunc(...) return self:bcCopyFunc(...) end
   
   local vdir = nil
   if dir==self.cdim then 
      vdir=self.cdim+1 
   end

   if bcType == SP_BC_ABSORB then
      table.insert(self.boundaryConditions, self:makeBcUpdater(dir, vdir, edge, { bcAbsorbFunc }, "pointwise"))
   elseif bcType == SP_BC_OPEN then
      table.insert(self.boundaryConditions, self:makeBcUpdater(dir, vdir, edge, { bcOpenFunc }, "pointwise"))
   -- note: reflection and sheath BCs only make sense in z direction,
   -- which is always last config space direction, i.e. dir = self.cdim
   elseif bcType == SP_BC_REFLECT and dir==self.cdim then
      table.insert(self.boundaryConditions, self:makeBcUpdater(dir, vdir, edge, { bcReflectFunc }, "flip"))
   elseif bcType == SP_BC_SHEATH and dir==self.cdim then
      self.fhatSheath = self:allocDistf()
      self.fhatSheathPtr = self.fhatSheath:get(1)
      self.fhatSheathIdxr = self.fhatSheath:genIndexer()
      table.insert(self.boundaryConditions, self:makeBcUpdater(dir, vdir, edge, { bcSheathFunc }, "flip"))
      self.hasSheathBcs = true
   elseif bcType == SP_BC_ZEROFLUX then
      table.insert(self.zeroFluxDirections, dir)
   elseif bcType == SP_BC_COPY then
      table.insert(self.boundaryConditions, self:makeBcUpdater(dir, vdir, edge, { bcCopyFunc }, "pointwise"))
   else
      assert(false, "GkSpecies: Unsupported BC type!")
   end
end

function GkSpecies:calcCouplingMoments(tCurr, rkIdx)
   local fIn = self:rkStepperFields()[rkIdx]

   -- compute moments needed in coupling to fields and collisions
   if self.evolve or self._firstMomentCalc then
      local tmStart = Time.clock()

      if self.deltaF then
        fIn:accumulate(-1.0, self.f0)
      end
      
      if self.collisions then 
         self.threeMomentsCalc:advance(tCurr, {fIn}, { self.numDensity, self.momDensity, self.ptclEnergy })
      else
         self.numDensityCalc:advance(tCurr, {fIn}, { self.numDensity })
      end

      if self.deltaF then
        fIn:accumulate(1.0, self.f0)
      end

      self.tmCouplingMom = self.tmCouplingMom + Time.clock() - tmStart
   end
   if not self.evolve then self._firstMomentCalc = false end
end

function GkSpecies:fluidMoments()
   return { self.numDensity, self.momDensity, self.ptclEnergy } 
end

function GkSpecies:getNumDensity(rkIdx)
   -- if no rkIdx specified, assume numDensity has already been calculated
   if rkIdx == nil then return self.numDensity end 

   if self.evolve or self._firstMomentCalc then
      local tmStart = Time.clock()
      if self.deltaF then
        self:rkStepperFields()[rkIdx]:accumulate(-1.0, self.f0)
      end
      self.numDensityCalc:advance(nil, {self:rkStepperFields()[rkIdx]}, { self.numDensityAux })
      if self.deltaF then
        self:rkStepperFields()[rkIdx]:accumulate(1.0, self.f0)
      end
      self.tmCouplingMom = self.tmCouplingMom + Time.clock() - tmStart
   end
   if not self.evolve then self._firstMomentCalc = false end
   return self.numDensityAux
end

function GkSpecies:getBackgroundDens()
   return self.n0
end

function GkSpecies:getMomDensity(rkIdx)
   -- if no rkIdx specified, assume momDensity has already been calculated
   if rkIdx == nil then return self.momDensity end 
 
   if self.evolve or self._firstMomentCalc then
      local tmStart = Time.clock()
      if self.deltaF then
        self:rkStepperFields()[rkIdx]:accumulate(-1.0, self.f0)
      end
      self.momDensityCalc:advance(nil, {self:rkStepperFields()[rkIdx]}, { self.momDensityAux })
      if self.deltaF then
        self:rkStepperFields()[rkIdx]:accumulate(1.0, self.f0)
      end
      self.tmCouplingMom = self.tmCouplingMom + Time.clock() - tmStart
   end
   if not self.evolve then self._firstMomentCalc = false end
   return self.momDensityAux
end

function GkSpecies:getPolarizationWeight(linearized)
   if linearized == false then 
     self.polarizationWeight:combine(self.mass/self.B0^2, self.numDensity)
     return self.polarizationWeight
   else 
     return self.n0*self.mass/self.B0^2
   end
end

function GkSpecies:momCalcTime()
   local tm = self.tmCouplingMom
   for i, mom in ipairs(self.diagnosticMoments) do
      tm = tm + self.diagnosticMomentUpdaters[mom].totalTime
   end
   return tm
end

function GkSpecies:solverVolTime()
   return self.gkEqn.totalVolTime
end

function GkSpecies:solverSurfTime()
   return self.gkEqn.totalSurfTime
end
function GkSpecies:totalSolverTime()
   local timer = self.solver.totalTime
   if self.solverStep2 then timer = timer + self.solverStep2.totalTime end
   if self.posRescaler then timer = timer + self.posRescaler.totalTime end
   return timer
end

function GkSpecies:Maxwellian(xn, n0, T0, vdIn)
   local vd = vdIn or 0.0
   local vt2 = T0/self.mass
   local vpar = xn[self.cdim+1]
   local v2 = (vpar-vd)^2
   if self.vdim > 1 then 
     local mu = xn[self.cdim+2]
     v2 = v2 + 2*math.abs(mu)*self.bmagFunc(0,xn)/self.mass
     return n0*(2*math.pi*vt2)^(-3/2)*math.exp(-v2/(2*vt2))
   else
     return n0*(2*math.pi*vt2)^(-1/2)*math.exp(-v2/(2*vt2))
   end
end

return GkSpecies<|MERGE_RESOLUTION|>--- conflicted
+++ resolved
@@ -264,19 +264,8 @@
    local emFunc = emIn[2]:rkStepperFields()[1]
 
    if self.evolveCollisionless then
-<<<<<<< HEAD
-      self.solver:setupDtAndCflRate(self.dtGlobal[0], self.cflRateByCell)
+      self.solver:setDtAndCflRate(self.dtGlobal[0], self.cflRateByCell)
       self.solver:advance(tCurr, {fIn, em, emFunc, emGy}, {fRhsOut})
-=======
-      self.solver:setDtAndCflRate(self.dtGlobal[0], self.cflRateByCell)
-      if self.positivityRescale then 
-         self.posRescaler:advance(tCurr, {fIn}, {self.fPos}) 
-         if(tCurr>0.0) then self:applyBc(tCurr, self.fPos) end
-         self.solver:advance(tCurr, {self.fPos, em, emFunc, emGy}, {fRhsOut})
-      else
-         self.solver:advance(tCurr, {fIn, em, emFunc, emGy}, {fRhsOut})
-      end
->>>>>>> 58722c04
    else
       fRhsOut:clear(0.0) -- no RHS
       self.gkEqn:setAuxFields({em, emFunc})  -- set auxFields in case they are needed by BCs/collisions
@@ -307,17 +296,8 @@
    local emFunc = emIn[2]:rkStepperFields()[1]
 
    if self.evolveCollisionless then
-<<<<<<< HEAD
-      self.solverStep2:setupDtAndCflRate(self.dtGlobal[0], self.cflRateByCell)
+      self.solverStep2:setDtAndCflRate(self.dtGlobal[0], self.cflRateByCell)
       self.solverStep2:advance(tCurr, {fIn, em, emFunc}, {fRhsOut})
-=======
-      self.solverStep2:setDtAndCflRate(self.dtGlobal[0], self.cflRateByCell)
-      if self.positivityRescale then 
-         self.solverStep2:advance(tCurr, {self.fPos, em, emFunc}, {fRhsOut})
-      else
-         self.solverStep2:advance(tCurr, {fIn, em, emFunc}, {fRhsOut})
-      end
->>>>>>> 58722c04
    else
       fRhsOut:clear(0.0)  -- no RHS
    end
