-- Gkyl ------------------------------------------------------------------------
--
-- Gyrokinetic species object.
--
--    _______     ___
-- + 6 @ |||| # P ||| +
--------------------------------------------------------------------------------

local Proto          = require "Lib.Proto"
local KineticSpecies = require "App.Species.KineticSpecies"
local Mpi            = require "Comm.Mpi"
local Gk             = require "Eq.Gyrokinetic"
local Updater        = require "Updater"
local DataStruct     = require "DataStruct"
local Time           = require "Lib.Time"
local Constants      = require "Lib.Constants"

local GkSpecies = Proto(KineticSpecies)

-- Add constants to object indicate various supported boundary conditions.
local SP_BC_ABSORB   = 1
local SP_BC_OPEN     = 2
local SP_BC_REFLECT  = 3
local SP_BC_SHEATH   = 4
local SP_BC_ZEROFLUX = 5
local SP_BC_COPY     = 6
GkSpecies.bcAbsorb   = SP_BC_ABSORB      -- Absorb all particles.
GkSpecies.bcOpen     = SP_BC_OPEN        -- Zero gradient.
GkSpecies.bcReflect  = SP_BC_REFLECT     -- Specular reflection.
GkSpecies.bcSheath   = SP_BC_SHEATH      -- Specular reflection.
GkSpecies.bcZeroFlux = SP_BC_ZEROFLUX    -- Zero flux.
GkSpecies.bcCopy     = SP_BC_COPY        -- Copy stuff.

function GkSpecies:alloc(nRkDup)
   -- Allocate distribution function.
   GkSpecies.super.alloc(self, nRkDup)

   -- Allocate fields to store coupling moments (for use in coupling
   -- to field and collisions).
   self.numDensity         = self:allocMoment()
   self.numDensityAux      = self:allocMoment()
   self.momDensity         = self:allocMoment()
   self.momDensityAux      = self:allocMoment()
   self.ptclEnergy         = self:allocMoment()
   self.polarizationWeight = self:allocMoment() -- not used when using linearized poisson solve

   if self.gyavg then
      self.rho1 = self:allocDistf()
      self.rho2 = self:allocDistf()
      self.rho3 = self:allocDistf()
   end

   if self.vdim == 1 then
      self.vDegFreedom = 1.0
   else
      self.vDegFreedom = 3.0
   end
end

function GkSpecies:allocMomCouplingFields()
   assert(false, "GkSpecies:allocMomCouplingFields should not be called. Field object should allocate its own coupling fields")
end

function GkSpecies:createSolver(hasPhi, hasApar, funcField)
   -- Run the KineticSpecies 'createSolver()' to initialize the
   -- collisions solver.
   GkSpecies.super.createSolver(self,funcField)

   -- Set up jacobian.
   if funcField then
      -- Save bmagFunc for later...
      self.bmagFunc = funcField.bmagFunc
      -- If vdim>1, get jacobian=bmag from geo.
      self.jacobPhaseFunc = self.bmagFunc
      self.jacobGeoFunc   = funcField.jacobGeoFunc
      if self.cdim == 1 then 
         self.B0 = funcField.bmagFunc(0.0, {self.grid:mid(1)})
      elseif self.cdim == 2 then 
         self.B0 = funcField.bmagFunc(0.0, {self.grid:mid(1), self.grid:mid(2)})
      else
         self.B0 = funcField.bmagFunc(0.0, {self.grid:mid(1), self.grid:mid(2), self.grid:mid(3)})
      end
      self.bmag    = assert(funcField.geo.bmag, "nil bmag")
      self.bmagInv = funcField.geo.bmagInv
      self.jacobGeoInv = funcField.geo.jacobGeoInv
   end

   if self.gyavg then
      -- Set up geo fields needed for gyroaveraging.
      local rho1Func = function (t, xn)
         local mu = xn[self.ndim]
         return math.sqrt(2*mu*self.mass*funcField.gxxFunc(t, xn)/(self.charge^2*funcField.bmagFunc(t, xn)))
      end
      local rho2Func = function (t, xn)
         local mu = xn[self.ndim]
         return funcField.gxyFunc(t,xn)*math.sqrt(2*mu*self.mass/(self.charge^2*funcField.gxxFunc(t, xn)*funcField.bmagFunc(t, xn)))
      end
      local rho3Func = function (t, xn)
         local mu = xn[self.ndim]
         return math.sqrt(2*mu*self.mass*(funcField.gxxFunc(t,xn)*funcField.gyyFunc(t,xn)-funcField.gxyFunc(t,xn)^2)/(self.charge^2*funcField.gxxFunc(t, xn)*funcField.bmagFunc(t, xn)))
      end
      local project1 = Updater.ProjectOnBasis {
         onGrid          = self.grid,
         basis           = self.basis,
         evaluate        = rho1Func,
         projectOnGhosts = true
      }
      project1:advance(0.0, {}, {self.rho1})
      local project2 = Updater.ProjectOnBasis {
         onGrid          = self.grid,
         basis           = self.basis,
         evaluate        = rho2Func,
         projectOnGhosts = true
      }
      project2:advance(0.0, {}, {self.rho2})
      local project3 = Updater.ProjectOnBasis {
         onGrid          = self.grid,
         basis           = self.basis,
         evaluate        = rho3Func,
         projectOnGhosts = true
      }
      project3:advance(0.0, {}, {self.rho3})

      -- Create solver for gyroaveraging potentials.
      self.emGyavgSlvr = Updater.FemGyroaverage {
         onGrid     = self.confGrid,
         confBasis  = self.confBasis,
         phaseGrid  = self.grid,
         phaseBasis = self.basis,
         rho1       = self.rho1,
         rho2       = self.rho2,
         rho3       = self.rho3,
         muOrder0   = true, -- Cell-average in mu.
      }

      -- Create solver for gyroaveraging distribution function.
      self.distfGyavgSlvr = Updater.FemGyroaverage {
         onGrid     = self.confGrid,
         confBasis  = self.confBasis,
         phaseGrid  = self.grid,
         phaseBasis = self.basis,
         rho1       = self.rho1,
         rho2       = self.rho2,
         rho3       = self.rho3,
         integrate  = true,
      }
   end

   -- Create updater to advance solution by one time-step.
   self.gkEqn = Gk.GkEq {
      onGrid       = self.grid,
      confGrid     = self.confGrid,
      phaseBasis   = self.basis,
      confBasis    = self.confBasis,
      charge       = self.charge,
      mass         = self.mass,
      hasPhi       = hasPhi,
      hasApar      = hasApar,
      Bvars        = funcField.bmagVars,
      hasSheathBcs = self.hasSheathBcs,
      positivity   = self.positivity,
      gyavgSlvr    = self.emGyavgSlvr,
   }

   -- No update in mu direction (last velocity direction if present)
   local upd = {}
   if hasApar then    -- If electromagnetic only update conf dir surface terms on first step.
      for d = 1, self.cdim do upd[d] = d end
   else
      for d = 1, self.cdim + 1 do upd[d] = d end
   end
   -- Zero flux in vpar and mu.
   table.insert(self.zeroFluxDirections, self.cdim+1)
   if self.vdim > 1 then table.insert(self.zeroFluxDirections, self.cdim+2) end

   self.solver = Updater.HyperDisCont {
      onGrid             = self.grid,
      basis              = self.basis,
      cfl                = self.cfl,
      equation           = self.gkEqn,
      zeroFluxDirections = self.zeroFluxDirections,
      updateDirections   = upd,
      clearOut           = false,   -- Continue accumulating into output field.
   }
   if hasApar and self.basis:polyOrder()==1 then 
      -- This solver calculates vpar surface terms for Ohm's law. p=1 only!
      self.solverStep2 = Updater.HyperDisCont {
         onGrid             = self.grid,
         basis              = self.basis,
         cfl                = self.cfl,
         equation           = self.gkEqn,
         zeroFluxDirections = self.zeroFluxDirections,
         updateDirections   = {self.cdim+1},    -- Only vpar terms.
         updateVolumeTerm   = false,            -- No volume term.
         clearOut           = false,            -- Continue accumulating into output field.
      }
      -- Set up solver that adds on volume term involving dApar/dt and the entire vpar surface term.
      self.gkEqnStep2 = Gk.GkEqStep2 {
         onGrid     = self.grid,
         phaseBasis = self.basis,
         confBasis  = self.confBasis,
         charge     = self.charge,
         mass       = self.mass,
         Bvars      = funcField.bmagVars,
         positivity = self.positivity,
      }
      -- Note that the surface update for this term only involves the vpar direction.
      self.solverStep3 = Updater.HyperDisCont {
         onGrid             = self.grid,
         basis              = self.basis,
         cfl                = self.cfl,
         equation           = self.gkEqnStep2,
         zeroFluxDirections = self.zeroFluxDirections,
         updateDirections   = {self.cdim+1}, -- Only vpar terms.
         clearOut           = false,   -- Continue accumulating into output field.
      }
   elseif hasApar and self.basis:polyOrder()>1 then
      -- Set up solver that adds on volume term involving dApar/dt and the entire vpar surface term.
      self.gkEqnStep2 = Gk.GkEqStep2 {
         onGrid     = self.grid,
         phaseBasis = self.basis,
         confBasis  = self.confBasis,
         charge     = self.charge,
         mass       = self.mass,
         Bvars      = funcField.bmagVars,
         positivity = self.positivity,
      }
      -- Note that the surface update for this term only involves the vpar direction.
      self.solverStep2 = Updater.HyperDisCont {
         onGrid             = self.grid,
         basis              = self.basis,
         cfl                = self.cfl,
         equation           = self.gkEqnStep2,
         zeroFluxDirections = self.zeroFluxDirections,
         updateDirections   = {self.cdim+1},
         clearOut           = false,   -- Continue accumulating into output field.
      }
   end
   
   -- Create updaters to compute various moments.
   self.numDensityCalc = Updater.DistFuncMomentCalc {
      onGrid     = self.grid,
      phaseBasis = self.basis,
      confBasis  = self.confBasis,
      moment     = "GkM0",
      gkfacs     = {self.mass, self.bmag},
   }
   self.momDensityCalc = Updater.DistFuncMomentCalc {
      onGrid     = self.grid,
      phaseBasis = self.basis,
      confBasis  = self.confBasis,
      moment     = "GkM1",
      gkfacs     = {self.mass, self.bmag},
   }
   self.momProjDensityCalc = Updater.DistFuncMomentCalc {
      onGrid     = self.grid,
      phaseBasis = self.basis,
      confBasis  = self.confBasis,
      moment     = "GkM1proj",
      gkfacs     = {self.mass, self.bmag},
   }
   self.ptclEnergyCalc = Updater.DistFuncMomentCalc {
      onGrid     = self.grid,
      phaseBasis = self.basis,
      confBasis  = self.confBasis,
      moment     = "GkM2",
      gkfacs     = {self.mass, self.bmag},
   }
   self.M2parCalc = Updater.DistFuncMomentCalc {
      onGrid     = self.grid,
      phaseBasis = self.basis,
      confBasis  = self.confBasis,
      moment     = "GkM2par",
      gkfacs     = {self.mass, self.bmag},
   }
   if self.vdim > 1 then
      self.M2perpCalc = Updater.DistFuncMomentCalc {
         onGrid     = self.grid,
         phaseBasis = self.basis,
         confBasis  = self.confBasis,
         moment     = "GkM2perp",
         gkfacs     = {self.mass, self.bmag},
      }
   end
   self.threeMomentsCalc = Updater.DistFuncMomentCalc {
      onGrid     = self.grid,
      phaseBasis = self.basis,
      confBasis  = self.confBasis,
      moment     = "GkThreeMoments",
      gkfacs     = {self.mass, self.bmag},
   }
   if self.needSelfPrimMom then
      -- This is used in calcCouplingMoments to reduce overhead and multiplications.
      -- If collisions are LBO, the following also computes boundary corrections and, if polyOrder=1, star moments.
      self.threeMomentsLBOCalc = Updater.DistFuncMomentCalc {
         onGrid     = self.grid,
         phaseBasis = self.basis,
         confBasis  = self.confBasis,
         moment     = "GkThreeMomentsLBO",
         gkfacs     = {self.mass, self.bmag},
      }
      if self.needCorrectedSelfPrimMom then
         self.primMomSelf = Updater.SelfPrimMoments {
            onGrid     = self.confGrid,
            phaseBasis = self.basis,
            confBasis  = self.confBasis,
            operator   = "GkLBO",
            gkfacs     = {self.mass, self.bmag},
         }
      end
      -- Updaters for the primitive moments.
      self.confDiv = Updater.CartFieldBinOp {
         onGrid = self.confGrid,
         onGrid    = self.confGrid,
         weakBasis = self.confBasis,
         operation = "Divide",
      }
      self.confMul = Updater.CartFieldBinOp {
         onGrid    = self.confGrid,
         onGrid    = self.confGrid,
         weakBasis = self.confBasis,
         operation = "Multiply",
      }
   end
   
   self._firstMomentCalc = true  -- To avoid re-calculating moments when not evolving.

   self.tmCouplingMom = 0.0      -- For timer.

   if self.positivityRescale or self.positivityDiffuse then 
      self.posRescaler = Updater.PositivityRescale {
         onGrid = self.grid,
         basis = self.basis,
      }
   end

   assert(self.n0, "Must specify background density as global variable 'n0' in species table as 'n0 = ...'")
end

function GkSpecies:initCrossSpeciesCoupling(species)
   -- This method establishes the interaction between different
   -- species that is not mediated by the field (solver), like
   -- collisions.

   -- Function to find the index of an element in table.
   local function findInd(tblIn, el)
      for i, v in ipairs(tblIn) do
         if v == el then
            return i
         end
      end
      return #tblIn+1    -- If not found return a number larger than the length of the table.
   end

   -- Function to concatenate to tables.
   local function tableConcat(t1,t2)
      for i=1,#t2 do
         t1[#t1+1] = t2[i]
      end
      return t1
   end

   -- Create a double nested table of colliding species.
   -- In this table we will encode information about that collition such as:
   --   * does the collision take place?
   --   * Operator modeling the collision.
   --   * Does it use constant collisionality or spatially varying.
   --   * If using constant collisionality, what is its value.
   -- Other features of a collision may be added in the future, such as
   -- velocity dependent collisionality, FLR effects, or some specific
   -- neutral/impurity effect.
   self.collPairs = {}
   for sN, _ in pairs(species) do
      self.collPairs[sN] = {}
      for sO, _ in pairs(species) do
         self.collPairs[sN][sO] = {}
         -- Need next below because species[].collisions is createded as an empty table.
         if next(species[sN].collisions) then
            -- This species collides with someone.
            local selfColl, crossColl, collSpecs = false, false, {}
            -- Obtain the boolean indicating if self/cross collisions affect the sN species.
            for nm, _ in pairs(species[sN].collisions) do
               selfColl  = selfColl or species[sN].collisions[nm].selfCollisions
               crossColl = crossColl or species[sN].collisions[nm].crossCollisions
               collSpecs = tableConcat(collSpecs, species[sN].collisions[nm].collidingSpecies)
            end

            -- Record if a specific binary collision is turned on.
            if sN == sO then
               self.collPairs[sN][sO].on = selfColl
            else
               if crossColl then
                  local specInd = findInd(collSpecs, sO)
                  if specInd < (#collSpecs+1) then
                     self.collPairs[sN][sO].on = true
                  else
                     self.collPairs[sN][sO].on = false
                  end
               else
                  self.collPairs[sN][sO].on = false
               end
            end
            -- Find the kind of a specific collision, and the collision frequency it uses.
            -- Can use this loop to record other properties of a specific collition in collPairs.
            for collNm, _ in pairs(species[sN].collisions) do
               if self.collPairs[sN][sO].on then
                  local specInd = findInd(species[sN].collisions[collNm].collidingSpecies, sO)
                  if specInd < (#species[sN].collisions[collNm].collidingSpecies+1) then
                     -- Collision operator kind.
                     self.collPairs[sN][sO].kind  = species[sN].collisions[collNm].collKind
                     -- Collision frequency type (e.g. constant, spatially varying).
                     self.collPairs[sN][sO].varNu = species[sN].collisions[collNm].varNu
                     if (not self.collPairs[sN][sO].varNu) then
                        -- Constant collisionality. Record it.
                        self.collPairs[sN][sO].nu = species[sN].collisions[collNm].collFreqs[specInd]
                     else
                        if (species[sN].collisions[collNm].userInputNormNu) then
                           -- Normalized collisionality to be scaled (e.g. by n/T^(3/2)).
                           self.collPairs[sN][sO].normNu = species[sN].collisions[collNm].normNuIn[specInd]
                        end
                     end
                  end
               end
            end

         else

            -- This species does not collide with anyone.
            self.collPairs[sN][sO].on = false

         end    -- end if next(species[sN].collisions) statement.
      end
   end

   -- Here we wish to record some properties of each collision in collPairs.
   for sN, _ in pairs(species) do
      -- Need next below because species[].collisions is createded as an empty table.
      if next(species[sN].collisions) then
         for sO, _ in pairs(species) do
            -- Find the kind of a specific collision, and the collision frequency it uses.
            for collNmN, _ in pairs(species[sN].collisions) do
               if self.collPairs[sN][sO].on then
                  local specInd = findInd(species[sN].collisions[collNmN].collidingSpecies, sO)
                  if specInd < (#species[sN].collisions[collNmN].collidingSpecies+1) then
                     -- Collision operator kind.
                     self.collPairs[sN][sO].kind  = species[sN].collisions[collNmN].collKind
                     -- Collision frequency type (e.g. constant, spatially varying).
                     self.collPairs[sN][sO].varNu = species[sN].collisions[collNmN].varNu
                     if (not self.collPairs[sN][sO].varNu) then
                        -- Constant collisionality. Record it.
                        self.collPairs[sN][sO].nu = species[sN].collisions[collNmN].collFreqs[specInd]
                     else
                        if (species[sN].collisions[collNmN].userInputNormNu) then
                           -- Normalized collisionality to be scaled (e.g. by n/T^(3/2)).
                           self.collPairs[sN][sO].normNu = species[sN].collisions[collNmN].normNuIn[specInd]
                        end
                     end
                  end
               elseif self.collPairs[sO][sN].on then
                  -- This species sN doesn't collide with sO, but sO collides with sN.
                  -- For computing cross-primitive moments, species sO may need the sN-sO
                  -- collision frequency. Set it such that m_sN*nu_{sN sO}=m_sO*nu_{sO sN}.
                  for collNmO, _ in pairs(species[sO].collisions) do
                     local specInd = findInd(species[sO].collisions[collNmO].collidingSpecies, sN)
                     if specInd < (#species[sO].collisions[collNmO].collidingSpecies+1) then
                        if (not self.collPairs[sO][sN].varNu) then
                           -- Constant collisionality. Record it.
                           self.collPairs[sN][sO].nu = (species[sO]:getMass()/species[sN]:getMass())*species[sO].collisions[collNmO].collFreqs[specInd]
                        else
                           if (species[sO].collisions[collNmO].userInputNormNu) then
                              -- Normalized collisionality to be scaled (e.g. by n/T^(3/2)).
                              self.collPairs[sN][sO].normNu = (species[sO]:getMass()/species[sN]:getMass())*species[sO].collisions[collNmO].normNuIn[specInd]
                           end
                        end
                     end
                  end
               end
            end
         end    -- end if next(species[sN].collisions) statement.
      else
         for sO, _ in pairs(species) do
            if next(species[sO].collisions) then
               for collNmO, _ in pairs(species[sO].collisions) do
                  if self.collPairs[sO][sN].on then
                     -- Species sO collides with sN. For computing cross-primitive moments,
                     -- species sO may need the sN-sO collision frequency. Set it such
                     -- that m_sN*nu_{sN sO}=m_sO*nu_{sO sN}.
                     local specInd = findInd(species[sO].collisions[collNmO].collidingSpecies, sN)
                     if specInd < (#species[sO].collisions[collNmO].collidingSpecies+1) then
                        if (not self.collPairs[sO][sN].varNu) then
                           -- Constant collisionality. Record it.
                           self.collPairs[sN][sO].nu = (species[sO]:getMass()/species[sN]:getMass())*species[sO].collisions[collNmO].collFreqs[specInd]
                        else
                           if (species[sO].collisions[collNmO].userInputNormNu) then
                              -- Normalized collisionality to be scaled (e.g. by n/T^(3/2)).
                              self.collPairs[sN][sO].normNu = (species[sO]:getMass()/species[sN]:getMass())*species[sO].collisions[collNmO].normNuIn[specInd]
                           end
                        end
                     end
                  end
               end
            end
         end
      end
   end

   -- Determine if self primitive moments and boundary corrections are needed.
   -- If a pair of species only has cross-species collisions (no self-collisions)
   -- then the self-primitive moments may be computed without boundary corrections.
   -- Boundary corrections are only needed if there are LBO self-species collisions.
   self.needSelfPrimMom          = false
   self.needCorrectedSelfPrimMom = false
   local needVarNu               = false    -- Also check if spatially varying nu is needed.
   if self.collPairs[self.name][self.name].on then
      self.needSelfPrimMom          = true
      if (self.collPairs[self.name][self.name].kind=="GkLBO") or
         (self.collPairs[self.name][self.name].kind=="VmLBO") then
         self.needCorrectedSelfPrimMom = true
      end
   end
   for sO, _ in pairs(species) do
      if self.collPairs[self.name][sO].on or self.collPairs[sO][self.name].on then
         self.needSelfPrimMom = true
         if ( self.collPairs[sO][sO].on and (self.collPairs[self.name][self.name].kind=="GkLBO" or
                                             self.collPairs[self.name][self.name].kind=="VmLBO") ) then
            self.needCorrectedSelfPrimMom = true
         end

         if self.collPairs[self.name][sO].varNu or self.collPairs[sO][self.name].varNu then
            needVarNu = true
         end
      end
   end

   if self.needSelfPrimMom then
      -- Allocate fields to store self-species primitive moments.
      self.uParSelf = self:allocMoment()
      self.vtSqSelf = self:allocMoment()

      -- Allocate fields for boundary corrections.
      self.m1Correction = self:allocMoment()
      self.m2Correction = self:allocMoment()

      -- Allocate fields for star moments (only used with polyOrder=1).
      if (self.basis:polyOrder()==1) then
         self.m0Star = self:allocMoment()
         self.m1Star = self:allocMoment()
         self.m2Star = self:allocMoment()
      end
   end

   -- Allocate fieds to store cross-species primitive moments.
   self.uParCross = {}
   self.vtSqCross = {}
   for sN, _ in pairs(species) do
      if sN ~= self.name then
         -- Flags for couplingMoments, boundary corrections, star moments,
         -- self primitive moments, cross primitive moments.
         self.momentFlags[5][sN] = false
      end

      for sO, _ in pairs(species) do
         -- Allocate space for this species' cross-primitive moments
         -- only if some other species collides with it.
         if (sN ~= sO) and (self.collPairs[sN][sO].on or self.collPairs[sO][sN].on) then
            otherNm = string.gsub(sO .. sN, self.name, "")
            if (self.uParCross[otherNm] == nil) then
               self.uParCross[otherNm] = self:allocMoment()
            end
            if (self.vtSqCross[otherNm] == nil) then
               self.vtSqCross[otherNm] = self:allocMoment()
            end
         end
      end
   end

   if needVarNu then
      self.nuVarXCross = {}    -- Collisionality varying in configuration space.
      for sN, _ in pairs(species) do
         if sN ~= self.name then
            -- Sixth moment flag is to indicate if spatially varying collisionality has been computed.
            self.momentFlags[6][sN] = false
         end

         for sO, _ in pairs(species) do
            -- Allocate space for this species' collision frequency
            -- only if some other species collides with it.
            if (sN ~= sO) and (self.collPairs[sN][sO].on or self.collPairs[sO][sN].on) then
               otherNm = string.gsub(sO .. sN, self.name, "")
               if self.nuVarXCross[otherNm] == nil then
                  self.nuVarXCross[otherNm] = self:allocMoment()
               end
            end
         end
      end
   end

end

function GkSpecies:advance(tCurr, species, emIn, inIdx, outIdx)
   self.tCurr = tCurr
   local fIn = self:rkStepperFields()[inIdx]
   local fRhsOut = self:rkStepperFields()[outIdx]

   local em = emIn[1]:rkStepperFields()[inIdx]
   local dApardtProv = emIn[1].dApardtProv
   local emFunc = emIn[2]:rkStepperFields()[1]

   -- Rescale slopes.
   if self.positivityRescale then
      self.posRescaler:advance(tCurr, {fIn}, {self.fPos})
      fIn = self.fPos
   end

   fRhsOut:clear(0.0)

   -- Do collisions first so that collisions contribution to cflRate is included in GK positivity.
   if self.evolveCollisions then
      for _, c in pairs(self.collisions) do
         c.collisionSlvr:setDtAndCflRate(self.dtGlobal[0], self.cflRateByCell)
         c:advance(tCurr, fIn, species, fRhsOut)
         -- the full 'species' list is needed for the cross-species
         -- collisions
      end
   end
   if self.evolveCollisionless then
      self.solver:setDtAndCflRate(self.dtGlobal[0], self.cflRateByCell)
      self.solver:advance(tCurr, {fIn, em, emFunc, dApardtProv}, {fRhsOut})
   else
      self.gkEqn:setAuxFields({em, emFunc, dApardtProv})  -- Set auxFields in case they are needed by BCs/collisions.
   end

   if self.fSource and self.evolveSources then
      -- Add source it to the RHS.
      -- Barrier over shared communicator before accumulate.
      Mpi.Barrier(self.grid:commSet().sharedComm)
      fRhsOut:accumulate(self.sourceTimeDependence(tCurr), self.fSource)
   end
end

function GkSpecies:advanceStep2(tCurr, species, emIn, inIdx, outIdx)
   local fIn = self:rkStepperFields()[inIdx]
   if self.positivityRescale then
      fIn = self.fPos
   end
   local fRhsOut = self:rkStepperFields()[outIdx]

   local em = emIn[1]:rkStepperFields()[inIdx]
   local dApardtProv = emIn[1].dApardtProv
   local emFunc = emIn[2]:rkStepperFields()[1]

   if self.evolveCollisionless then
      self.solverStep2:setDtAndCflRate(self.dtGlobal[0], self.cflRateByCell)
      self.solverStep2:advance(tCurr, {fIn, em, emFunc, dApardtProv}, {fRhsOut})
   end
end

function GkSpecies:advanceStep3(tCurr, species, emIn, inIdx, outIdx)
   local fIn = self:rkStepperFields()[inIdx]
   if self.positivityRescale then
      fIn = self.fPos
   end
   local fRhsOut = self:rkStepperFields()[outIdx]

   local em = emIn[1]:rkStepperFields()[inIdx]
   local dApardtProv = emIn[1].dApardtProv
   local emFunc = emIn[2]:rkStepperFields()[1]

   if self.evolveCollisionless then
      self.solverStep3:setDtAndCflRate(self.dtGlobal[0], self.cflRateByCell)
      self.solverStep3:advance(tCurr, {fIn, em, emFunc, dApardtProv}, {fRhsOut})
   end
end

function GkSpecies:createDiagnostics()
   GkSpecies.super.createDiagnostics(self)
   
   local function isIntegratedMomentNameGood(nm)
      if nm == "intM0" or nm == "intM1" or nm == "intM2" or nm == "intL2" then
         return true
      end
      return false
   end
   self.diagnosticIntegratedMomentFields   = { }
   self.diagnosticIntegratedMomentUpdaters = { } 
   -- Allocate space to store integrated moments and create integrated moment updaters.
   for i, mom in pairs(self.diagnosticIntegratedMoments) do
      if isIntegratedMomentNameGood(mom) then
         self.diagnosticIntegratedMomentFields[mom] = DataStruct.DynVector {
            numComponents = 1,
         }
         if mom == "intL2" then
            self.diagnosticIntegratedMomentUpdaters[mom] = Updater.CartFieldIntegratedQuantCalc {
               onGrid        = self.grid,
               basis         = self.basis,
               numComponents = 1,
               quantity      = "V2"
            }
         else
            self.diagnosticIntegratedMomentUpdaters[mom] = Updater.CartFieldIntegratedQuantCalc {
               onGrid        = self.confGrid,
               basis         = self.confBasis,
               numComponents = 1,
               quantity      = "V"
            }
         end
      else
         assert(false, string.format("Integrated moment %s not valid", mom))
      end
   end
   
   -- Function to check if moment name is correct.
   local function isMomentNameGood(nm)
      return Updater.DistFuncMomentCalc:isGkMomentNameGood(nm)
   end
   local function isWeakMomentNameGood(nm)
      return nm == "GkUpar" or nm == "GkVtSq" or nm == "GkTpar" or nm == "GkTperp" or nm == "GkTemp"
   end
   local function isAuxMomentNameGood(nm)
      return nm == "GkBeta" or nm == "GkUparCross" or nm == "GkVtSqCross"
   end
   local function contains(table, element)
     for _, value in pairs(table) do
       if value == element then
         return true
       end
     end
     return false
   end

   self.diagnosticMomentFields   = { }
   self.diagnosticMomentUpdaters = { } 
<<<<<<< HEAD
   self.diagnosticWeakMoments = { }
   self.diagnosticAuxMoments = { }
   self.weakMomentOpFields = { }
   self.weakMomentScaleFac = { }
   -- sort moments into diagnosticMoments, diagnosticWeakMoments, and diagnosticAuxMoments
=======
   self.diagnosticWeakMoments    = { }
   self.diagnosticAuxMoments     = { }
   self.weakMomentOpFields       = { }
   self.weakMomentScaleFac       = { }
   -- Set up weak multiplication and division operators.
   self.weakMultiplication = Updater.CartFieldBinOp {
      onGrid    = self.confGrid,
      weakBasis = self.confBasis,
      operation = "Multiply",
      onGhosts  = true,
   }
   self.weakDivision = Updater.CartFieldBinOp {
      onGrid    = self.confGrid,
      weakBasis = self.confBasis,
      operation = "Divide",
      onGhosts  = true,
   }
   -- Sort moments into diagnosticMoments, diagnosticWeakMoments, and diagnosticAuxMoments.
>>>>>>> 5e30e420
   for i, mom in pairs(self.diagnosticMoments) do
      if isWeakMomentNameGood(mom) then
         -- Remove moment name from self.diagnosticMoments list, and add it to self.diagnosticWeakMoments list.
         self.diagnosticWeakMoments[mom] = true
         self.diagnosticMoments[i]       = nil
      elseif isAuxMomentNameGood(mom) then
         -- Remove moment name from self.diagnosticMoments list, and add it to self.diagnosticAuxMoments list.
         if mom == "GkUparCross" then
            for nm, _ in pairs(self.uParCross) do
               -- Create one diagnostic for each cross velocity (used in collisions).
               self.diagnosticAuxMoments[mom .. "-" .. nm] = true
            end
         elseif mom == "GkVtSqCross" then
            for nm, _ in pairs(self.vtSqCross) do
               -- Create one diagnostic for each cross temperature (used in collisions).
               self.diagnosticAuxMoments[mom .. "-" .. nm] = true
            end
         else
            self.diagnosticAuxMoments[mom] = true
         end
         self.diagnosticMoments[i] = nil
      end
   end

   -- Make sure we have the updaters needed to calculate all the aux moments.
   for mom, _ in pairs(self.diagnosticAuxMoments) do
      if mom == "GkBeta" then
         if not self.diagnosticWeakMoments["GkTemp"] then 
            self.diagnosticWeakMoments["GkTemp"] = true
         end
         if not contains(self.diagnosticMoments, "GkM0") then
            table.insert(self.diagnosticMoments, "GkM0")
         end
      end
   end

   -- Make sure we have the updaters needed to calculate all the weak moments.
   for mom, _ in pairs(self.diagnosticWeakMoments) do
      -- All GK weak moments require M0 = density.
      if not contains(self.diagnosticMoments, "GkM0") then
         table.insert(self.diagnosticMoments, "GkM0")
      end

      if mom == "GkUpar" then
         if not contains(self.diagnosticMoments, "GkM1") then
            table.insert(self.diagnosticMoments, "GkM1")
         end
      end
      if mom == "GkVtSq" then
         if not contains(self.diagnosticMoments, "GkM2") then
            table.insert(self.diagnosticMoments, "GkM2")
         end
         if not self.diagnosticWeakMoments["GkUpar"] then
            self.diagnosticWeakMoments["GkUpar"] = true
         end
      elseif mom == "GkTpar" then
         if not contains(self.diagnosticMoments, "GkM2par") then
            table.insert(self.diagnosticMoments, "GkM2par")
         end
         if not self.diagnosticWeakMoments["GkUpar"] then
            self.diagnosticWeakMoments["GkUpar"] = true
         end
         if not contains(self.diagnosticMoments, "GkM1") then
            -- First moment is needed by GkUpar.
            table.insert(self.diagnosticMoments, "GkM1")
         end
      elseif mom == "GkTperp" then
         if not contains(self.diagnosticMoments, "GkM2perp") then
            table.insert(self.diagnosticMoments, "GkM2perp")
         end
      elseif mom == "GkTemp" then 
         if not contains(self.diagnosticMoments, "GkM2") then
            table.insert(self.diagnosticMoments, "GkM2")
         end      
         if not self.diagnosticWeakMoments["GkUpar"] then
            self.diagnosticWeakMoments["GkUpar"] = true
         end
         if not contains(self.diagnosticMoments, "GkM1") then
            -- First moment is needed by GkUpar.
            table.insert(self.diagnosticMoments, "GkM1")
         end
      end
   end

   -- Allocate space to store moments and create moment updaters.
   for i, mom in pairs(self.diagnosticMoments) do
      if isMomentNameGood(mom) then
         self.diagnosticMomentFields[mom] = DataStruct.Field {
            onGrid        = self.confGrid,
            numComponents = self.confBasis:numBasis(),
            ghost         = {1, 1},
	    metaData = {
	       polyOrder = self.basis:polyOrder(),
	       basisType = self.basis:id()
	    },	    
         }
         self.diagnosticMomentUpdaters[mom] = Updater.DistFuncMomentCalc {
            onGrid     = self.grid,
            phaseBasis = self.basis,
            confBasis  = self.confBasis,
            moment     = mom,
            gkfacs     = {self.mass, self.bmag},
         }
      else
         assert(false, string.format("Moment %s not valid", mom))
      end
   end
   for mom, _ in pairs(self.diagnosticWeakMoments) do
      if isWeakMomentNameGood(mom) then
         self.diagnosticMomentFields[mom] = DataStruct.Field {
            onGrid        = self.confGrid,
            numComponents = self.confBasis:numBasis(),
            ghost         = {1, 1},
	    metaData = {
	       polyOrder = self.basis:polyOrder(),
	       basisType = self.basis:id()
	    },	    
         }
      else
         assert(false, string.format("Moment %s not valid", mom))
      end

      if mom == "GkUpar" then
         self.weakMomentOpFields["GkUpar"] = {self.diagnosticMomentFields["GkM0"], self.diagnosticMomentFields["GkM1"]}
      elseif mom == "GkVtSq" then 
         self.weakMomentOpFields["GkVtSq"] = {self.diagnosticMomentFields["GkM0"], self.diagnosticMomentFields["GkM2"]}
         self.weakMomentScaleFac["GkVtSq"] = 1.0/self.vDegFreedom
      elseif mom == "GkTpar" then
         self.weakMomentOpFields["GkTpar"] = {self.diagnosticMomentFields["GkM0"], self.diagnosticMomentFields["GkM2par"]}
         self.weakMomentScaleFac["GkTpar"] = self.mass
      elseif mom == "GkTperp" then
         self.weakMomentOpFields["GkTperp"] = {self.diagnosticMomentFields["GkM0"], self.diagnosticMomentFields["GkM2perp"]}
         self.weakMomentScaleFac["GkTperp"] = self.mass
      elseif mom == "GkTemp" then 
         self.weakMomentOpFields["GkTemp"] = {self.diagnosticMomentFields["GkM0"], self.diagnosticMomentFields["GkM2"]}
         self.weakMomentScaleFac["GkTemp"] = self.mass/self.vDegFreedom
      end
   end

   for mom, _ in pairs(self.diagnosticAuxMoments) do
      self.diagnosticMomentFields[mom] = DataStruct.Field {
         onGrid        = self.confGrid,
         numComponents = self.confBasis:numBasis(),
         ghost         = {1, 1},
	 metaData = {
	       polyOrder = self.basis:polyOrder(),
	       basisType = self.basis:id()
	 },	    
      }
   end
end

function GkSpecies:calcDiagnosticIntegratedMoments(tCurr)
   -- First compute M0, M1, M2.
   local fIn = self:rkStepperFields()[1]
   self.threeMomentsCalc:advance(tCurr, {fIn}, { self.numDensity, self.momDensity, self.ptclEnergy })

   for i, mom in pairs(self.diagnosticIntegratedMoments) do
      if mom == "intM0" then
         self.diagnosticIntegratedMomentUpdaters[mom]:advance(
            tCurr, {self.numDensity}, {self.diagnosticIntegratedMomentFields[mom]})
      elseif mom == "intM1" then
         self.diagnosticIntegratedMomentUpdaters[mom]:advance(
            tCurr, {self.momDensity}, {self.diagnosticIntegratedMomentFields[mom]})
      elseif mom == "intM2" then
         self.diagnosticIntegratedMomentUpdaters[mom]:advance(
            tCurr, {self.ptclEnergy}, {self.diagnosticIntegratedMomentFields[mom]})
      elseif mom == "intL2" then
         self.diagnosticIntegratedMomentUpdaters[mom]:advance(
            tCurr, {self.distf[1]}, {self.diagnosticIntegratedMomentFields[mom]})
      end
   end

end

function GkSpecies:calcDiagnosticWeakMoments()
   GkSpecies.super.calcDiagnosticWeakMoments(self)
   if self.diagnosticWeakMoments["GkVtSq"] then
      -- Need to subtract (uPar^2)/vdim from vtSq (which at this point holds M2/(vdim*M0)).
      -- uPar is calculated in KineticEnergySpecies:calcDiagnositcWeakMoments().
      self.weakMultiplication:advance(0.0,
           {self.diagnosticMomentFields["GkUpar"], self.diagnosticMomentFields["GkUpar"]}, 
           {self.momDensityAux})
      -- Barrier over shared communicator before accumulate.
      Mpi.Barrier(self.grid:commSet().sharedComm)
      self.diagnosticMomentFields["GkVtSq"]:accumulate(-self.weakMomentScaleFac["GkVtSq"], self.momDensityAux)
   end
   -- Need to subtract m*Upar^2 from GkTemp and GkTpar.
   if self.diagnosticWeakMoments["GkTemp"] or self.diagnosticWeakMoments["GkTpar"] then
      self.weakMultiplication:advance(0.0,
           {self.diagnosticMomentFields["GkUpar"], self.diagnosticMomentFields["GkUpar"]}, 
           {self.momDensityAux})
   end
   -- Barrier over shared communicator before accumulate.
   Mpi.Barrier(self.grid:commSet().sharedComm)
   if self.diagnosticWeakMoments["GkTemp"] then
      self.diagnosticMomentFields["GkTemp"]:accumulate(-self.weakMomentScaleFac["GkTemp"], self.momDensityAux)
   end
   if self.diagnosticWeakMoments["GkTpar"] then
      self.diagnosticMomentFields["GkTpar"]:accumulate(-self.mass, self.momDensityAux)
   end
end

function GkSpecies:calcDiagnosticAuxMoments()
   if self.diagnosticMomentFields["GkBeta"] then
      self.weakMultiplication:advance(0.0, 
           {self.diagnosticMomentFields["GkM0"], self.diagnosticMomentFields["GkTemp"]}, 
           {self.diagnosticMomentFields["GkBeta"]})
      self.weakMultiplication:advance(0.0, 
           {self.diagnosticMomentFields["GkBeta"], self.bmagInv}, 
           {self.diagnosticMomentFields["GkBeta"]})
      self.weakMultiplication:advance(0.0, 
           {self.diagnosticMomentFields["GkBeta"], self.bmagInv}, 
           {self.diagnosticMomentFields["GkBeta"]})
      self.diagnosticMomentFields["GkBeta"]:scale(2*Constants.MU0)
   end
   for nm, _ in pairs(self.diagnosticAuxMoments) do
      if string.find(nm, "GkUparCross") then
         otherNm = string.gsub(nm, "GkUparCross%-", "")
         self.diagnosticMomentFields[nm]:copy(self.uParCross[otherNm])
      end
      if string.find(nm, "GkVtSqCross") then
         otherNm = string.gsub(nm, "GkVtSqCross%-", "")
         self.diagnosticMomentFields[nm]:copy(self.vtSqCross[otherNm])
      end
   end
end

-- BC functions.
function GkSpecies:bcReflectFunc(dir, tm, idxIn, fIn, fOut)
   -- skinLoop should be "flip"
   -- Note that GK reflection only valid in z-vpar.
   -- This is checked when bc is created.

   self.basis:flipSign(dir, fIn, fOut)
   -- vpar is always first velocity dimension
   local vpardir=self.cdim+1 
   self.basis:flipSign(vpardir, fOut, fOut)
end
function GkSpecies:bcSheathFunc(dir, tm, idxIn, fIn, fOut)
   -- skinLoop should be "flip"
   -- Note that GK reflection only valid in z-vpar.
   -- This is checked when bc is created.

   -- Need to figure out if we are on lower or upper domain edge
   local edgeVal
   local globalRange = self.grid:globalRange()
   if idxIn[dir] == globalRange:lower(dir) then 
      -- This means we are at lower domain edge, 
      -- so we need to evaluate basis functions at z=-1.
      edgeVal = -1 
   else 
      -- This means we are at upper domain edge
      -- so we need to evaluate basis functions at z=1.
      edgeVal = 1 
   end
   -- Get vpar limits of cell.
   local vpardir = self.cdim+1
   local gridIn = self.grid
   gridIn:setIndex(idxIn)
   local vL = gridIn:cellLowerInDir(vpardir)
   local vR = gridIn:cellUpperInDir(vpardir)
   local vlowerSq, vupperSq
   -- This makes it so that we only need to deal with absolute values of vpar.
   if math.abs(vR)>=math.abs(vL) then
      vlowerSq = vL*vL
      vupperSq = vR*vR
   else
      vlowerSq = vR*vR
      vupperSq = vL*vL
   end
   local w = gridIn:cellCenterInDir(vpardir)
   local dv = gridIn:dx(vpardir)
   local fhat = self.fhatSheathPtr -- distribution function to be reflected
   self.fhatSheath:fill(self.fhatSheathIdxr(idxIn), fhat)
   -- calculate reflected distribution function fhat
   -- note: reflected distribution can be 
   -- 1) fhat=0 (no reflection, i.e. absorb), 
   -- 2) fhat=f (full reflection)
   -- 3) fhat=c*f (partial reflection)
   self.gkEqn:calcSheathReflection(w, dv, vlowerSq, vupperSq, edgeVal, self.charge, self.mass, idxIn, fIn, fhat)
   -- reflect fhat into skin cells
   self:bcReflectFunc(dir, tm, nil, fhat, fOut) 
end

function GkSpecies:appendBoundaryConditions(dir, edge, bcType)
   -- Need to wrap member functions so that self is passed.
   local function bcAbsorbFunc(...) return self:bcAbsorbFunc(...) end
   local function bcOpenFunc(...) return  self:bcOpenFunc(...) end
   local function bcReflectFunc(...) return self:bcReflectFunc(...) end
   local function bcSheathFunc(...) return self:bcSheathFunc(...) end
   local function bcCopyFunc(...) return self:bcCopyFunc(...) end
   
   local vdir = nil
   if dir==self.cdim then 
      vdir=self.cdim+1 
   end

   if bcType == SP_BC_ABSORB then
      table.insert(self.boundaryConditions, self:makeBcUpdater(dir, vdir, edge, { bcAbsorbFunc }, "pointwise"))
   elseif bcType == SP_BC_OPEN then
      table.insert(self.boundaryConditions, self:makeBcUpdater(dir, vdir, edge, { bcOpenFunc }, "pointwise"))
   -- Note: reflection and sheath BCs only make sense in z direction,
   -- which is always last config space direction, i.e. dir = self.cdim.
   elseif bcType == SP_BC_REFLECT and dir==self.cdim then
      table.insert(self.boundaryConditions, self:makeBcUpdater(dir, vdir, edge, { bcReflectFunc }, "flip"))
   elseif bcType == SP_BC_SHEATH and dir==self.cdim then
      self.fhatSheath = self:allocDistf()
      self.fhatSheathPtr = self.fhatSheath:get(1)
      self.fhatSheathIdxr = self.fhatSheath:genIndexer()
      table.insert(self.boundaryConditions, self:makeBcUpdater(dir, vdir, edge, { bcSheathFunc }, "flip"))
      self.hasSheathBcs = true
   elseif bcType == SP_BC_ZEROFLUX then
      table.insert(self.zeroFluxDirections, dir)
   elseif bcType == SP_BC_COPY then
      table.insert(self.boundaryConditions, self:makeBcUpdater(dir, vdir, edge, { bcCopyFunc }, "pointwise"))
   else
      assert(false, "GkSpecies: Unsupported BC type!")
   end
end

function GkSpecies:calcCouplingMoments(tCurr, rkIdx)
   local fIn = self:rkStepperFields()[rkIdx]

   -- Compute moments needed in coupling to fields and collisions.
   if self.evolve or self._firstMomentCalc then
      local tmStart = Time.clock()

      if self.deltaF then
        fIn:accumulate(-1.0, self.f0)
      end
      
      if self.needSelfPrimMom then
         self.threeMomentsLBOCalc:advance(tCurr, {fIn}, { self.numDensity, self.momDensity, self.ptclEnergy,
                                                          self.m1Correction, self.m2Correction,
                                                          self.m0Star, self.m1Star, self.m2Star })
         if self.needCorrectedSelfPrimMom then
            -- Also compute self-primitive moments uPar and vtSq.
            self.primMomSelf:advance(tCurr, {self.numDensity, self.momDensity, self.ptclEnergy,
                                             self.m1Correction, self.m2Correction,
                                             self.m0Star, self.m1Star, self.m2Star}, {self.uParSelf, self.vtSqSelf})
         else
            -- Compute self-primitive moments with binOp updaters.
            self.confDiv:advance(tCurr, {self.numDensity, self.momDensity}, {self.uParSelf})
            self.confMul:advance(tCurr, {self.uParSelf, self.momDensity}, {self.numDensityAux})
            -- Barrier over shared communicator before combine
            Mpi.Barrier(self.grid:commSet().sharedComm)
            self.momDensityAux:combine( 1.0/self.vDegFreedom, self.ptclEnergy,
                                       -1.0/self.vDegFreedom, self.numDensityAux )
            self.confDiv:advance(tCurr, {self.numDensity, self.momDensityAux}, {self.vtSqSelf})
         end
         -- Indicate that moments, boundary corrections, star moments
         -- and self-primitive moments have been computed.
         for iF=1,4 do
            self.momentFlags[iF] = true
         end
      else
         self.numDensityCalc:advance(tCurr, {fIn}, { self.numDensity })
         -- Indicate that first moment has been computed.
         self.momentFlags[1] = true
      end

      if self.deltaF then
        fIn:accumulate(1.0, self.f0)
      end

      self.tmCouplingMom = self.tmCouplingMom + Time.clock() - tmStart
   end
   if not self.evolve then self._firstMomentCalc = false end
end

function GkSpecies:fluidMoments()
   return { self.numDensity, self.momDensity, self.ptclEnergy } 
end

function GkSpecies:boundaryCorrections()
   return { self.m1Correction, self.m2Correction }
end

function GkSpecies:starMoments()
   return { self.m0Star, self.m1Star, self.m2Star }
end

function GkSpecies:selfPrimitiveMoments()
   return { self.uParSelf, self.vtSqSelf }
end

function GkSpecies:crossPrimitiveMoments(otherSpeciesName)
   return { self.uParCross[otherSpeciesName], self.vtSqCross[otherSpeciesName] }
end

function GkSpecies:getNumDensity(rkIdx)
   -- If no rkIdx specified, assume numDensity has already been calculated.
   if rkIdx == nil then return self.numDensity end 
   local fIn = self:rkStepperFields()[rkIdx]

   if self.evolve or self._firstMomentCalc then
      local tmStart = Time.clock()
      if self.deltaF then
        fIn:accumulate(-1.0, self.f0)
      end
      self.numDensityCalc:advance(nil, {fIn}, { self.numDensityAux })
      if self.deltaF then
        fIn:accumulate(1.0, self.f0)
      end
      self.tmCouplingMom = self.tmCouplingMom + Time.clock() - tmStart
   end
   if not self.evolve then self._firstMomentCalc = false end
   return self.numDensityAux
end

function GkSpecies:getBackgroundDens()
   return self.n0
end

function GkSpecies:getMomDensity(rkIdx)
   -- If no rkIdx specified, assume momDensity has already been calculated.
   if rkIdx == nil then return self.momDensity end 
   local fIn = self:rkStepperFields()[rkIdx]
 
   if self.evolve or self._firstMomentCalc then
      local tmStart = Time.clock()
      if self.deltaF then
        fIn:accumulate(-1.0, self.f0)
      end
      self.momDensityCalc:advance(nil, {fIn}, { self.momDensityAux })
      if self.deltaF then
        fIn:accumulate(1.0, self.f0)
      end
      self.tmCouplingMom = self.tmCouplingMom + Time.clock() - tmStart
   end
   if not self.evolve then self._firstMomentCalc = false end
   return self.momDensityAux
end

-- Like getMomDensity, but use GkM1proj instead of GkM1, which uses cell-average v_parallel in moment calculation.
function GkSpecies:getMomProjDensity(rkIdx)
   -- If no rkIdx specified, assume momDensity has already been calculated.
   if rkIdx == nil then return self.momDensity end 
   local fIn = self:rkStepperFields()[rkIdx]
 
   if self.evolve or self._firstMomentCalc then
      local tmStart = Time.clock()
      if self.deltaF then
        fIn:accumulate(-1.0, self.f0)
      end
      self.momProjDensityCalc:advance(nil, {fIn}, { self.momDensityAux })
      if self.deltaF then
        fIn:accumulate(1.0, self.f0)
      end
      self.tmCouplingMom = self.tmCouplingMom + Time.clock() - tmStart
   end
   if not self.evolve then self._firstMomentCalc = false end
   return self.momDensityAux
end

function GkSpecies:getEmModifier(rkIdx)
   -- For p > 1, this is just numDensity.
   if self.basis:polyOrder() > 1 then return self:getNumDensity(rkIdx) end

   local fIn = self.gkEqn.emMod

   if self.evolve or self._firstMomentCalc then
      local tmStart = Time.clock()
      if self.deltaF then
        fIn:accumulate(-1.0, self.f0)
      end
      self.momProjDensityCalc:advance(nil, {fIn}, { self.momDensityAux })
      if self.deltaF then
        fIn:accumulate(1.0, self.f0)
      end
      self.tmCouplingMom = self.tmCouplingMom + Time.clock() - tmStart
   end
   if not self.evolve then self._firstMomentCalc = false end
   fIn:clear(0.0)
   return self.momDensityAux
end

function GkSpecies:getPolarizationWeight(linearized)
   if linearized == false then 
     self.polarizationWeight:combine(self.mass/self.B0^2, self.numDensity)
     return self.polarizationWeight
   else 
     return self.n0*self.mass/self.B0^2
   end
end

function GkSpecies:momCalcTime()
   local tm = self.tmCouplingMom
   for i, mom in ipairs(self.diagnosticMoments) do
      tm = tm + self.diagnosticMomentUpdaters[mom].totalTime
   end
   return tm
end

function GkSpecies:solverVolTime()
   return self.gkEqn.totalVolTime
end

function GkSpecies:solverSurfTime()
   return self.gkEqn.totalSurfTime
end
function GkSpecies:totalSolverTime()
   local timer = self.solver.totalTime
   if self.solverStep2 then timer = timer + self.solverStep2.totalTime end
   if self.solverStep3 then timer = timer + self.solverStep3.totalTime end
   if self.posRescaler then timer = timer + self.posRescaler.totalTime end
   return timer
end

function GkSpecies:Maxwellian(xn, n0, T0, vdIn)
   local vd = vdIn or 0.0
   local vt2 = T0/self.mass
   local vpar = xn[self.cdim+1]
   local v2 = (vpar-vd)^2
   if self.vdim > 1 then 
     local mu = xn[self.cdim+2]
     v2 = v2 + 2*math.abs(mu)*self.bmagFunc(0,xn)/self.mass
     return n0*(2*math.pi*vt2)^(-3/2)*math.exp(-v2/(2*vt2))
   else
     return n0*(2*math.pi*vt2)^(-1/2)*math.exp(-v2/(2*vt2))
   end
end

return GkSpecies<|MERGE_RESOLUTION|>--- conflicted
+++ resolved
@@ -730,13 +730,6 @@
 
    self.diagnosticMomentFields   = { }
    self.diagnosticMomentUpdaters = { } 
-<<<<<<< HEAD
-   self.diagnosticWeakMoments = { }
-   self.diagnosticAuxMoments = { }
-   self.weakMomentOpFields = { }
-   self.weakMomentScaleFac = { }
-   -- sort moments into diagnosticMoments, diagnosticWeakMoments, and diagnosticAuxMoments
-=======
    self.diagnosticWeakMoments    = { }
    self.diagnosticAuxMoments     = { }
    self.weakMomentOpFields       = { }
@@ -755,7 +748,6 @@
       onGhosts  = true,
    }
    -- Sort moments into diagnosticMoments, diagnosticWeakMoments, and diagnosticAuxMoments.
->>>>>>> 5e30e420
    for i, mom in pairs(self.diagnosticMoments) do
       if isWeakMomentNameGood(mom) then
          -- Remove moment name from self.diagnosticMoments list, and add it to self.diagnosticWeakMoments list.
