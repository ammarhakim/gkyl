--- conflicted
+++ resolved
@@ -70,10 +70,7 @@
    self.coordinateMap = tbl.coordinateMap
 
    self.useShared = xsys.pickBool(appTbl.useShared, false)
-<<<<<<< HEAD
-   
-=======
->>>>>>> 195df7d5
+
    self.decompCuts = {}
    -- parallel decomposition stuff
    if tbl.decompCuts then
