--- conflicted
+++ resolved
@@ -212,13 +212,9 @@
       if Collisions.CollisionsBase.is(val) then
 	 self.collisions[nm] = val
 	 val:setSpeciesName(self.name)
-<<<<<<< HEAD
-	 val:setName(nm)
+	 val:setName(nm) -- Do :setName after :setSpeciesName for collisions.
 	 val:setCollName(nm)
-=======
-         val:setName(nm)   -- Do :setName after :setSpeciesName for collisions.
->>>>>>> fdadcbbf
-	 val:fullInit(tbl) -- Initialize collisions
+     	 val:fullInit(tbl) -- Initialize collisions
       end
    end
    lume.setOrder(self.collisions)
@@ -781,47 +777,6 @@
       or function(tm, fldIn, fldOut) fldOut:copy(fldIn) end
 end
 
-function KineticSpecies:calcAndWriteDiagnosticMoments(tm)
-    -- IMPORTANT: do not use this method anymore. It should disappear. The stuff below will be moved elsewhere (MF).
-
-    -- Write ionization diagnostics
-<<<<<<< HEAD
-   if self.calcReactRate then
-       -- include dynvector for zeroth moment of ionization source
-       tmStart = Time.clock()
-       self.intSrcIzM0:write(
-          string.format("%s_intSrcIzM0.bp", self.name), tm, self.diagIoFrame)
-       self.integratedMomentsTime = self.integratedMomentsTime + Time.clock() - tmStart       
-=======
-    if self.calcReactRate then
-       local sourceIz = self.collisions[self.collNmIoniz]:getIonizSrc()
-       self.fMaxwellIz:write(string.format("%s_fMaxwell_%d.bp", self.name, self.diagIoFrame), tm, self.diagIoFrame, self.writeSkin)
-       self.vtSqIz:write(string.format("%s_vtSqIz_%d.bp", self.name, self.diagIoFrame), tm, self.diagIoFrame, self.writeSkin)
-       self.voronovReactRate:write(string.format("%s_coefIz_%d.bp", self.name, self.diagIoFrame), tm, self.diagIoFrame, self.writeSkin)
-       sourceIz:write(string.format("%s_sourceIz_%d.bp", self.name, self.diagIoFrame), tm, self.diagIoFrame, self.writeSkin)
-       -- self.intSrcIzM0:write(
-       --    string.format("%s_intSrcIzM0.bp", self.name), tm, self.diagIoFrame)
->>>>>>> fdadcbbf
-    end
-
-    if self.calcIntSrcIz then
-       tmStart = Time.clock()
-<<<<<<< HEAD
-
-       self.intSrcIzM0:write(
-          string.format("%s_intSrcIzM0.bp", self.name), tm, self.diagIoFrame)
-       self.integratedMomentsTime = self.integratedMomentsTime + Time.clock() - tmStart    
-=======
-       local sourceIz = self.collisions[self.collNmIoniz]:getIonizSrc()
-       sourceIz:write(string.format("%s_sourceIz_%d.bp", self.name, self.diagIoFrame), tm, self.diagIoFrame, self.writeSkin)
-       -- self.intSrcIzM0:write(
-       --    string.format("%s_intSrcIzM0.bp", self.name), tm, self.diagIoFrame)
-       -- self.integratedMomentsTime = self.integratedMomentsTime + Time.clock() - tmStart 
-       
->>>>>>> fdadcbbf
-    end
-end
-
 function KineticSpecies:isEvolving() return self.evolve end
 
 function KineticSpecies:write(tm, force)
@@ -841,7 +796,7 @@
       local tmStart = Time.clock()
       -- Compute integrated diagnostics.
       if self.calcIntQuantTrigger(tm) then
-         self:calcDiagnosticIntegratedMoments(tm)   -- MF: to be removed. Only here for some neutral diagnostics (to be moved).
+
          for _, dOb in lume.orderedIter(self.diagnostics) do
             dOb:calcIntegratedDiagnostics(tm, self)   -- Compute integrated diagnostics (this species' and other objects').
          end
@@ -863,7 +818,6 @@
 
       if self.diagIoTrigger(tm) or force then
          -- Compute moments and write them out.
-         self:calcAndWriteDiagnosticMoments(tm)   -- MF: to be removed. Only here for some neutral diagnostics (to be moved).
 
          for _, dOb in lume.orderedIter(self.diagnostics) do
             dOb:calcGridDiagnostics(tm, self)   -- Compute grid diagnostics (this species' and other objects').
@@ -894,15 +848,13 @@
       if self.distIoFrame == 0 then
 
          local tmStart = Time.clock()
-         self:calcDiagnosticIntegratedMoments(tm)   -- MF: to be removed. Only here for some neutral diagnostics (to be moved).
+
          for _, dOb in lume.orderedIter(self.diagnostics) do
             dOb:calcIntegratedDiagnostics(tm, self)   -- Compute integrated diagnostics (this species' and other objects').
          end
          self.integratedMomentsTime = self.integratedMomentsTime + Time.clock() - tmStart
 
 	 self.distIo:write(self.distf[1], string.format("%s_%d.bp", self.name, 0), tm, 0)
-
-	 self:calcAndWriteDiagnosticMoments(tm)   -- MF: to be removed. Only here for some neutral diagnostics (to be moved).
 
          for _, dOb in lume.orderedIter(self.diagnostics) do
             dOb:calcGridDiagnostics(tm, self)   -- Compute grid diagnostics (this species' and other objects').
@@ -927,16 +879,6 @@
    for _, dOb in lume.orderedIter(self.diagnostics) do   -- Write restart diagnostics.
       dOb:writeRestart(tm, self.diagIoFrame, self.dynVecRestartFrame)
    end
-
-   -- The following two should be moved elsehwere (MF).
-   -- if self.calcReactRate then
-   --    self.intSrcIzM0:write(
-   -- 	 string.format("%s_intSrcIzM0_restart.bp", self.name), tm, self.dynVecRestartFrame, false, false)
-   -- end
-   -- if self.calcIntSrcIz then
-   --    self.intSrcIzM0:write(
-   -- 	 string.format("%s_intSrcIzM0_restart.bp", self.name), tm, self.dynVecRestartFrame, false, false)
-   -- end
 
    self.dynVecRestartFrame = self.dynVecRestartFrame + 1
 end
