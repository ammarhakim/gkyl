-- Gkyl ------------------------------------------------------------------------
--
-- App support code: KineticSpecies object.
--
--    _______     ___
-- + 6 @ |||| # P ||| +
--------------------------------------------------------------------------------
-- System imports.
local xsys = require "xsys"

-- Gkeyll imports.
local AdiosCartFieldIo = require "Io.AdiosCartFieldIo"
local Basis            = require "Basis"
local Collisions       = require "App.Collisions"
local DataStruct       = require "DataStruct"
local DecompRegionCalc = require "Lib.CartDecomp"
local Grid             = require "Grid"
local LinearTrigger    = require "Lib.LinearTrigger"
local Mpi              = require "Comm.Mpi"
local Projection       = require "App.Projection"
local ProjectionBase   = require "App.Projection.ProjectionBase"
local Proto            = require "Lib.Proto"
local SpeciesBase      = require "App.Species.SpeciesBase"
local BCs              = require "App.BCs"
local SourceBase       = require "App.Sources.SourceBase"
local Time             = require "Lib.Time"
local Updater          = require "Updater"
local ffi              = require "ffi"
local lume             = require "Lib.lume"

-- Function to create basis functions.
local function createBasis(nm, ndim, polyOrder)
   if nm == "serendipity" then
      return Basis.CartModalSerendipity { ndim = ndim, polyOrder = polyOrder }
   elseif nm == "maximal-order" then
      return Basis.CartModalMaxOrder { ndim = ndim, polyOrder = polyOrder }
   elseif nm == "tensor" then
      return Basis.CartModalTensor { ndim = ndim, polyOrder = polyOrder }
   end
end

-- Base class for kinetic species.
local KineticSpecies = Proto(SpeciesBase)

-- This ctor simply stores what is passed to it and defers actual
-- construction to the fullInit() method below.
function KineticSpecies:init(tbl)
   self.tbl = tbl
end

-- Actual function for initialization. This indirection is needed as
-- we need the app top-level table for proper initialization.
function KineticSpecies:fullInit(appTbl)
   local tbl = self.tbl -- Previously store table.

   self.charge = tbl.charge or 1.0
   self.mass   = tbl.mass or 1.0
   self.n0     = tbl.n0 or n0
   self.lower, self.upper = tbl.lower, tbl.upper
   self.cells  = tbl.cells
   self.vdim   = #self.cells -- Velocity dimensions.

   self.evolve              = xsys.pickBool(tbl.evolve, true) -- By default, evolve species.
   self.evolveCollisionless = xsys.pickBool(tbl.evolveCollisionless, self.evolve) 
   self.evolveCollisions    = xsys.pickBool(tbl.evolveCollisions, self.evolve) 

   assert(#self.lower == self.vdim, "'lower' must have " .. self.vdim .. " entries")
   assert(#self.upper == self.vdim, "'upper' must have " .. self.vdim .. " entries")
   self.coordinateMap = tbl.coordinateMap

   self.useShared = xsys.pickBool(appTbl.useShared, false)
   
   self.decompCuts = {}
   -- WE DO NOT ALLOW DECOMPOSITION IN VELOCITY SPACE
   for d = 1, self.vdim do self.decompCuts[d] = 1 end

   local nFrame = tbl.nDiagnosticFrame and tbl.nDiagnosticFrame or appTbl.nFrame
   -- Create triggers to write distribution functions and moments.
   if tbl.nDistFuncFrame then
      self.distIoTrigger = LinearTrigger(0, appTbl.tEnd, tbl.nDistFuncFrame)
   else
      self.distIoTrigger = LinearTrigger(0, appTbl.tEnd, nFrame)
   end
   self.diagIoTrigger = LinearTrigger(0, appTbl.tEnd, nFrame)

   -- Create trigger for how frequently to compute integrated moments.
   -- Do not compute the integrated diagnostics less frequently than we output data.
   if appTbl.calcIntQuantEvery then
      self.calcIntQuantTrigger = LinearTrigger(0, appTbl.tEnd,  math.max(nFrame,math.floor(1/appTbl.calcIntQuantEvery)))
   else
      self.calcIntQuantTrigger = function(t) return true end
   end

   -- Determine if user wants diagnostics of the fluctuations.
   -- ~~~~~ Backwards compatibility with old diagnostic specification. To be removed in the future. ~~~~~~ --
   if tbl.diagnosticMoments then
      print("App.Species.KineticSpecies: warning... 'diagnosticMoments' will be deprecated. use 'diagnostics' instead.")
      tbl.diagnostics = tbl.diagnostics or {}
      for nm, v in pairs(tbl.diagnosticMoments) do
         if nm == "perturbed" and v == true then 
            table.insert(tbl.diagnostics, "perturbed")
         elseif type(nm) == "number" then
	    table.insert(tbl.diagnostics, v)
         end
      end
   end
   if tbl.diagnosticIntegratedMoments then
      print("App.Species.KineticSpecies: warning... 'diagnosticIntegratedMoments' will be deprecated. use 'diagnostics' instead.")
      tbl.diagnostics = tbl.diagnostics or {}
      for _, v in ipairs(tbl.diagnosticIntegratedMoments) do table.insert(tbl.diagnostics, v) end
   end
   -- ~~~~~~~~~~~~ End of diagnostics backwards compatibility code. ~~~~~~~~~~~~~~~~~~~~~~~ --

   self.diagnostics = {}  -- Table in which we'll place diagnostic objects.

   self.perturbedDiagnostics = false
   if tbl.diagnostics then
      if lume.any(tbl.diagnostics, function(e) return e=="perturbed" end) then
         lume.remove(tbl.diagnostics,"perturbed")
         self.perturbedDiagnostics = true
      end
   end

   -- Write ghost cells on boundaries of global domain (for BCs).
   self.writeGhost = xsys.pickBool(appTbl.writeGhost, false)

   -- Get a random seed for random initial conditions.
   self.randomseed = tbl.randomseed

   -- Initialize table containing sources (if any).
   self.sources = {} 
   for nm, val in pairs(tbl) do
      if SourceBase.is(val) or string.find(nm,"source") then
         if ProjectionBase.is(val) then val = self:projToSource(val) end
	 self.sources[nm] = val
	 val:setSpeciesName(self.name)
         val:setName(nm)   -- Do :setName after :setSpeciesName for sources.
	 val:fullInit(tbl) -- Initialize sources
      end
   end
   lume.setOrder(self.sources)  -- Save order in metatable to loop in the same order (w/ orderedIter, better for I/O).

   self.projections = {}
   for nm, val in pairs(tbl) do
      if ProjectionBase.is(val) and not string.find(nm,"source") then
         self.projections[nm] = val
      end
   end
   -- It is possible to use the keywords 'init' and 'background'
   -- to specify a function directly without using a Projection object.
   if type(tbl.init) == "function" then
      self.projections["init"] = Projection.KineticProjection.FunctionProjection {
	 func = function(t, zn) return tbl.init(t, zn, self) end,
      }
   end
   if type(tbl.background) == "function" then
      self.projections["background"] = Projection.KineticProjection.FunctionProjection {
	 func = function(t, zn) return tbl.background(t, zn, self) end,
      }
   end
   lume.setOrder(self.projections)  -- Save order in metatable to loop in the same order (w/ orderedIter, better for I/O).

   self.deltaF         = xsys.pickBool(appTbl.deltaF, false)
   self.fluctuationBCs = xsys.pickBool(tbl.fluctuationBCs, false)
   if self.deltaF then self.fluctuationBCs = true end

   self.zeroFluxDirections = {}

   -- Read in boundary conditions.
   self.bcInDir = {{ }, { }, { }}   -- List of BCs to apply.
   if tbl.bcx then
      if tbl.bcx[1] == nil or tbl.bcx[2] == nil then assert(false, "KineticSpecies: unsupported BC type") end
      self.bcInDir[1] = {tbl.bcx[1], tbl.bcx[2]}
   end
   if tbl.bcy then
      if tbl.bcy[1] == nil or tbl.bcy[2] == nil then assert(false, "KineticSpecies: unsupported BC type") end
      self.bcInDir[2] = {tbl.bcy[1], tbl.bcy[2]}
   end
   if tbl.bcz then
      if tbl.bcz[1] == nil or tbl.bcz[2] == nil then assert(false, "KineticSpecies: unsupported BC type") end
      self.bcInDir[3] = {tbl.bcz[1], tbl.bcz[2]}
   end
   -- Initialize boundary conditions.
   self.nonPeriodicBCs = {}
   local dirLabel  = {'X','Y','Z'}
   local edgeLabel = {'lower','upper'}
   for d, bcsTbl in ipairs(self.bcInDir) do
      for e, bcOb in ipairs(bcsTbl) do
         local goodBC = false
         local val    = bcOb
         if not BCs.BCsBase.is(val) then val = self:makeBcApp(bcOb, d, e) end
         if BCs.BCsBase.is(val) then
            local nm = 'bc'..dirLabel[d]..edgeLabel[e]
            self.nonPeriodicBCs[nm] = val
            val:setSpeciesName(self.name)
            val:setName(nm)   -- Do :setName after :setSpeciesName for BCs.
            val:setDir(d)
            val:setEdge(edgeLabel[e])
            val:fullInit(tbl)
            goodBC = true
         elseif val=="zeroFlux" then
            goodBC = true
         end
         assert(goodBC, "GkSpecies: bc not recognized.")
      end
   end
   lume.setOrder(self.nonPeriodicBCs)  -- Save order in metatable to loop in the same order (w/ orderedIter, better for I/O).

   -- Collisions.
   self.collisions = {}
   for nm, val in pairs(tbl) do
      if Collisions.CollisionsBase.is(val) then
	 self.collisions[nm] = val
	 self.collisions[nm]:setName(nm)
	 val:setSpeciesName(self.name)
	 val:fullInit(tbl) -- Initialize collisions
      end
   end

   self.positivity        = xsys.pickBool(tbl.applyPositivity, false)
   self.positivityDiffuse = xsys.pickBool(tbl.positivityDiffuse, self.positivity)
   self.positivityRescale = xsys.pickBool(tbl.positivityRescale, false)
   self.nonconPositivity  = xsys.pickBool(tbl.nonconPositivity, false)
   
   -- for GK only: flag for gyroaveraging.
   self.gyavg = xsys.pickBool(tbl.gyroaverage, false)

   self.ioMethod           = "MPI"
   self.distIoFrame        = 0 -- Frame number for distribution function.
   self.diagIoFrame        = 0 -- Frame number for diagnostics.
   self.dynVecRestartFrame = 0 -- Frame number of restarts (for DynVectors only).
   self.cfl    =  0.1
   self.nGhost = 1   -- Default is 1 ghost-cell in each direction.

   self.tCurr = 0.0

   self.integratedMomentsTime = 0.0 -- Timer for integrated moments.
   self.bcTime = 0.0   -- Timer for BCs.

end

function KineticSpecies:getCharge() return self.charge end
function KineticSpecies:getMass() return self.mass end
function KineticSpecies:getNdim() return self.ndim end
function KineticSpecies:getVdim() return self.vdim end
function KineticSpecies:setName(nm) self.name = nm end -- Needs to be called before fullInit().

function KineticSpecies:setCfl(cfl)
   self.cfl = cfl
   for _, c in pairs(self.collisions) do c:setCfl(cfl) end   
end

function KineticSpecies:setIoMethod(ioMethod) self.ioMethod = ioMethod end

function KineticSpecies:setConfBasis(basis)
   self.confBasis = basis
   for _, c in pairs(self.collisions) do c:setConfBasis(basis) end
   for _, src in pairs(self.sources) do src:setConfBasis(basis) end
   for _, bc in pairs(self.nonPeriodicBCs) do bc:setConfBasis(basis) end
end
function KineticSpecies:setConfGrid(grid)
   self.confGrid = grid
   for _, c in pairs(self.collisions) do c:setConfGrid(grid) end
   for _, src in pairs(self.sources) do src:setConfGrid(grid) end
   for _, bc in pairs(self.nonPeriodicBCs) do bc:setConfGrid(grid) end
end

function KineticSpecies:createGrid(confGridIn)
   local confGrid = assert(confGridIn or self.confGrid, "KineticSpecies:createGrid ... must pass in confGrid or call setConfGrid prior to createGrid") 
 
   self.cdim = confGrid:ndim()
   self.ndim = self.cdim+self.vdim

   -- Create decomposition.
   local decompCuts = {}
   for d = 1, self.cdim do table.insert(decompCuts, confGrid:cuts(d)) end
   for d = 1, self.vdim do table.insert(decompCuts, self.decompCuts[d]) end
   self.decomp = DecompRegionCalc.CartProd {
      cuts      = decompCuts,
      useShared = self.useShared,
   }

   -- Create computational domain.
   local lower, upper, cells = {}, {}, {}
   for d = 1, self.cdim do
      table.insert(lower, confGrid:lower(d))
      table.insert(upper, confGrid:upper(d))
      table.insert(cells, confGrid:numCells(d))
   end
   for d = 1, self.vdim do
      table.insert(lower, self.lower[d])
      table.insert(upper, self.upper[d])
      table.insert(cells, self.cells[d])
   end

   local GridConstructor = Grid.RectCart
   local coordinateMap = {} -- Table of functions
   -- Construct comp -> phys mappings if they exist
   if self.coordinateMap or confGrid:getMappings() then
      if confGrid:getMappings() and self.coordinateMap then
         for d = 1, self.cdim do
            lower[d], upper[d] = confGrid:logicalLower(d), confGrid:logicalUpper(d)
            table.insert(coordinateMap, confGrid:getMappings(d))
         end
         for d = 1, self.vdim do
            table.insert(coordinateMap, self.coordinateMap[d])
         end
      elseif confGrid:getMappings() then
         for d = 1, self.cdim do
            lower[d], upper[d] = confGrid:logicalLower(d), confGrid:logicalUpper(d)
            table.insert(coordinateMap, confGrid:getMappings(d))
         end
         for d = 1, self.vdim do
            table.insert(coordinateMap, function (z) return z end)
         end
      else
         for d = 1, self.cdim do
            table.insert(coordinateMap, function (z) return z end)
         end
         for d = 1, self.vdim do
            table.insert(coordinateMap, self.coordinateMap[d])
         end
      end
      GridConstructor = Grid.NonUniformRectCart
   end

   self.grid = GridConstructor {
      lower         = lower,
      upper         = upper,
      cells         = cells,
      periodicDirs  = confGrid:getPeriodicDirs(),
      decomposition = self.decomp,
      mappings      = coordinateMap,
   }

   for _, c in pairs(self.collisions) do
      c:setPhaseGrid(self.grid)
   end
end

function KineticSpecies:createBasis(nm, polyOrder)
   self.basis = createBasis(nm, self.ndim, polyOrder)
   for _, c in pairs(self.collisions) do
      c:setPhaseBasis(self.basis)
   end

   -- Output of grid file is placed here because as the file name is associated
   -- with a species, we wish to save the basisID and polyOrder in it. But these
   -- can only be extracted from self.basis after this is created.
   if self.grid:getMappings() then
      local metaData = {polyOrder = self.basis:polyOrder(),
                        basisType = self.basis:id(),
                        charge    = self.charge,
                        mass      = self.mass,
                        grid      = GKYL_OUT_PREFIX .. "_" .. self.name .. "_grid.bp"}
      self.grid:write(self.name .. "_grid.bp", 0.0, metaData)
   end
end

-- Field allocation in the species objects should be performed with one
-- of the following four functions instead of calling DataStruct directly.
function KineticSpecies:allocCartField(grid,nComp,ghosts,metaData)
   local f = DataStruct.Field {
      onGrid        = grid,
      numComponents = nComp,
      ghost         = ghosts,
      metaData      = metaData,
   }
   f:clear(0.0)
   return f
end
function KineticSpecies:allocDistf()
   local metaData = {polyOrder = self.basis:polyOrder(),
                     basisType = self.basis:id(),
                     charge    = self.charge,
                     mass      = self.mass,
                     grid      = GKYL_OUT_PREFIX .. "_" .. self.name .. "_grid.bp"}
   return self:allocCartField(self.grid,self.basis:numBasis(),{self.nGhost,self.nGhost},metaData)
end
function KineticSpecies:allocMoment()
   local metaData = {polyOrder = self.basis:polyOrder(),
                     basisType = self.basis:id(),
                     charge    = self.charge,
                     mass      = self.mass,}
   return self:allocCartField(self.confGrid,self.confBasis:numBasis(),{self.nGhost,self.nGhost},metaData)
end
function KineticSpecies:allocVectorMoment(dim)
   local metaData = {polyOrder = self.basis:polyOrder(),
                     basisType = self.basis:id(),
                     charge    = self.charge,
                     mass      = self.mass,}
   return self:allocCartField(self.confGrid,dim*self.confBasis:numBasis(),{self.nGhost,self.nGhost},metaData)
end

function KineticSpecies:createSolver(field, externalField)
   -- Set up weak multiplication and division operators.
   self.confWeakMultiply = Updater.CartFieldBinOp {
      onGrid    = self.confGrid,   operation = "Multiply",
      weakBasis = self.confBasis,  onGhosts  = true,
   }
   self.confWeakDivide = Updater.CartFieldBinOp {
      onGrid    = self.confGrid,   operation = "Divide",
      weakBasis = self.confBasis,  onGhosts  = true,
   }
   self.confWeakDotProduct = Updater.CartFieldBinOp {
      onGrid    = self.confGrid,   operation = "DotProduct",
      weakBasis = self.confBasis,  onGhosts  = true,
   }
   self.confPhaseWeakMultiply = Updater.CartFieldBinOp {
      onGrid    = self.grid,   fieldBasis = self.confBasis,
      weakBasis = self.basis,  operation  = "Multiply",
   }

   -- Functions to compute fluctuations given the current moments and background,
   -- and the full-F moments given the fluctuations and background.
   self.getF_or_deltaF = self.deltaF and function(fIn)
      self.flucF:combine(1.0, fIn, -1.0, self.fBackground)
      return self.flucF
   end or function(fIn) return fIn end
   self.minusBackgroundF = self.fluctuationBCs
                          and function(fIn) fIn:accumulate(-1.0, self.fBackground) end
                          or function(fIn) end
   self.calcFullF = self.fluctuationBCs and function(fIn, syncFullFperiodicDirs)
      fIn:accumulate(1.0, self.fBackground)
      fIn:sync(syncFullFperiodicDirs)
   end or function(fIn, syncFullFperiodicDirs) end
   self.calcDeltaF = self.perturbedDiagnostics
                    and function(fIn) self.flucF:combine(1.0, fIn, -1.0, self.fBackground) end
                    or function(fIn) end

   if self.fluctuationBCs or self.perturbedDiagnostics then
      self.writeFluctuation = self.perturbedDiagnostics
         and function(tm, fr, fIn)
            self.distIo:write(self.flucF, string.format("%s_fluctuation_%d.bp", self.name, self.diagIoFrame), tm, fr)
         end
         or function(tm, fr, fIn)
            self.calcDeltaF(fIn)
            self.distIo:write(self.flucF, string.format("%s_fluctuation_%d.bp", self.name, self.diagIoFrame), tm, fr)
         end
   else
      self.writeFluctuation = function(tm, fr, fIn) end
   end

   if self.evolve then
      self.applyBcFunc = function(tCurr, field, externalField, inIdx, outIdx)
         return KineticSpecies["applyBcEvolve"](self, tCurr, field, externalField, inIdx, outIdx)
      end
   else
      self.applyBcFunc = function(tCurr, field, externalField, inIdx, outIdx)
         return KineticSpecies["applyBcDontEvolve"](self, tCurr, field, externalField, inIdx, outIdx)
      end
   end

   -- Create solvers for collisions.
   for _, c in pairs(self.collisions) do c:createSolver(externalField) end

   -- Create BC solvers.
   for _, bc in lume.orderedIter(self.nonPeriodicBCs) do bc:createSolver(self, field, externalField) end

   if self.positivity then
      self.posChecker = Updater.PositivityCheck {
         onGrid = self.grid,
         basis  = self.basis,
      }
      self.posRescaler = Updater.PositivityRescale {
         onGrid = self.grid,
         basis  = self.basis,
      }
   end
   if self.nonconPositivity then
      self.prePosM0     = self:allocMoment()
      self.postPosM0    = self:allocMoment()
      self.delPosM0     = self:allocMoment()
      self.intDelPosM0  = DataStruct.DynVector{numComponents = 1}
      self.intPosM0     = DataStruct.DynVector{numComponents = 1}
      self.calcIntPosM0 = Updater.CartFieldIntegratedQuantCalc {
	    onGrid        = self.confGrid,
	    basis         = self.confBasis,
	    numComponents = 1,
	    quantity      = "V",
	    timeIntegrate = timeIntegrate,
      }
      self.nonconPos = Updater.PositivityRescale {
         onGrid = self.grid,
         basis  = self.basis,
	 nonconservative = true,
      }
   end
end

function KineticSpecies:createCouplingSolver(species, field, externalField)
   -- After all species have called their createSolver methods, we here create the objects
   -- needed for cross-species solves (e.g. cross-species collisions).

   -- Create BC solvers.
   for _, bc in lume.orderedIter(self.nonPeriodicBCs) do bc:createCouplingSolver(species, field, externalField) end
end

function KineticSpecies:alloc(nRkDup)
   -- Allocate fields needed in RK update.
   self.distf = {}
   for i = 1, nRkDup do
      self.distf[i] = self:allocDistf()
      self.distf[i]:clear(0.0)
   end
   self:setActiveRKidx(1)

   if self.positivity then
      self.fDelPos = {}
      for i = 1, nRkDup do
         self.fDelPos[i] = self:allocDistf()
         self.fDelPos[i]:clear(0.0)
      end
   end

   -- Create Adios object for field I/O.
   self.distIo = AdiosCartFieldIo {
      elemType   = self.distf[1]:elemType(),
      method     = self.ioMethod,
      writeGhost = self.writeGhost,
      metaData   = {polyOrder = self.basis:polyOrder(),
                    basisType = self.basis:id(),
                    charge    = self.charge,
                    mass      = self.mass,    
                    grid      = GKYL_OUT_PREFIX .. "_" .. self.name .. "_grid.bp"},
   }

   self.flucF = (self.fluctuationBCs or self.perturbedDiagnostics) and self:allocDistf() or nil   -- Fluctuation.

   if self.positivity then self.fPos = self:allocDistf() end

   self.fPrev = self:allocDistf()
   self.fPrev:clear(0.0)

   -- Array with one component per cell to store cflRate in each cell.
   self.cflRateByCell = self:allocCartField(self.grid, 1, {1,1})
   self.cflRatePtr    = self.cflRateByCell:get(1)
   self.cflRateIdxr   = self.cflRateByCell:genIndexer()
   self.dtGlobal      = ffi.new("double[2]")
   self.dtGlobal[0], self.dtGlobal[1] = 1.0, 1.0   -- Temporary value (so diagnostics at t=0 aren't inf).

   -- Create a table of flags to indicate whether moments have been computed.
   -- At first we consider 6 flags: coupling moments (M0, M1i, M2)
   -- boundary corrections (m1Correction, m2Correction), star moments
   -- (m0Star, m1Star, m2Star), self primitive moments (uSelf, vtSqSelf),
   -- cross primitive moments (uCross, vtSqCross), and spatially varying
   -- cross-species collisionality (varNuXCross).
   self.momentFlags = {}
   for iF = 1,4 do self.momentFlags[iF] = false end
   -- The fifth and sixth entries need a table to store 
   -- a flag for each pair of species colliding.
   self.momentFlags[5] = {}  -- Corresponds to uCross and vtSqCross.
   self.momentFlags[6] = {}  -- Corresponds to varNuXCross.
end

-- Note: do not call applyBc here. It is called later in initialization sequence.
function KineticSpecies:initDist(extField)
   if self.randomseed then 
      math.randomseed(self.randomseed) 
   else
      math.randomseed(47*Mpi.Comm_rank(Mpi.COMM_WORLD)+os.time())
   end

   local syncPeriodicDirs = true
   if self.fluctuationBCs then syncPeriodicDirs = false end

   local initCnt, backgroundCnt = 0, 0
   for nm, pr in lume.orderedIter(self.projections) do
      pr:fullInit(self)
      pr:advance(0.0, {extField}, {self.distf[2]})
      -- This barrier is needed as when using MPI-SHM some
      -- processes will get to accumulate before projection is finished.
      Mpi.Barrier(self.grid:commSet().sharedComm)
      if string.find(nm,"init") then
	 self.distf[1]:accumulate(1.0, self.distf[2])
	 initCnt = initCnt + 1
         if pr.scaleWithSourcePower then self.scaleInitWithSourcePower = true end
      end
      if string.find(nm,"background") then
	 if not self.fBackground then self.fBackground = self:allocDistf() end
	 self.fBackground:accumulate(1.0, self.distf[2])
	 self.fBackground:sync(syncPeriodicDirs)
	 backgroundCnt = backgroundCnt + 1
      end
      -- if pr.isReservoir then
      --    if not self.fReservoir then 
      --       self.fReservoir = self:allocDistf()
      --    end
      --    self.fReservoir:accumulate(1.0, self.distf[2])
      -- end
   end

   if self.scaleInitWithSourcePower then 
      -- MF 2021/05/27: This assumes there's only one source object per species in the input file.
      for _, src in lume.orderedIter(self.sources) do self.distf[1]:scale(src.powerScalingFac) end
   end
   
   assert(initCnt>0, string.format("KineticSpecies: Species '%s' not initialized!", self.name))
   if self.fBackground then
      if backgroundCnt == 0 then self.fBackground:copy(self.distf[1]) end
      self.fBackground:write(string.format("%s_background_%d.bp", self.name, self.diagIoFrame), 0., self.diagIoFrame, true)
   end

   if self.fluctuationBCs then 
      assert(backgroundCnt > 0, "KineticSpecies: must specify an initial background distribution with 'background' in order to use fluctuation-only BCs") 
   end

   self.distf[2]:clear(0.0)
   
   -- Calculate initial density averaged over simulation domain.
   --self.n0 = nil
   --local dens0 = self:allocMoment()
   --self.numDensityCalc:advance(0, {self.distf[1]}, {dens0})
   --local data
   --local dynVec = DataStruct.DynVector { numComponents = 1 }
   ---- integrate 
   --local calcInt = Updater.CartFieldIntegratedQuantCalc {
   --   onGrid = self.confGrid,
   --   basis = self.confBasis,
   --   numComponents = 1,
   --   quantity = "V"
   --}
   --calcInt:advance(0.0, {dens0}, {dynVec})
   --_, data = dynVec:lastData()
   --self.n0 = data[1]/self.confGrid:gridVolume()
   --print("Average density is " .. self.n0)
end

function KineticSpecies:setActiveRKidx(rkIdx) self.activeRKidx = rkIdx end

function KineticSpecies:rkStepperFields() return self.distf end

function KineticSpecies:getDistF(rkIdx)
   if rkIdx == nil then
      return self:rkStepperFields()[self.activeRKidx]
   else
      return self:rkStepperFields()[rkIdx]
   end
end

function KineticSpecies:getFlucF() return self.flucF end

function KineticSpecies:copyRk(outIdx, aIdx)
   self:rkStepperFields()[outIdx]:copy(self:rkStepperFields()[aIdx])

   for _, bc in pairs(self.nonPeriodicBCs) do bc:copyBoundaryFluxField(aIdx, outIdx) end

   if self.positivity then
      self.fDelPos[outIdx]:copy(self.fDelPos[aIdx])
   end
end

function KineticSpecies:combineRk(outIdx, a, aIdx, ...)
   local args = {...} -- Package up rest of args as table.
   local nFlds = #args/2
   self:rkStepperFields()[outIdx]:combine(a, self:rkStepperFields()[aIdx])
   for i = 1, nFlds do -- Accumulate rest of the fields.
      self:rkStepperFields()[outIdx]:accumulate(args[2*i-1], self:rkStepperFields()[args[2*i]])
   end

   for _, bc in pairs(self.nonPeriodicBCs) do
      bc:combineBoundaryFluxField(outIdx, a, aIdx, ...)
   end

   if self.positivity then
      self.fDelPos[outIdx]:combine(a, self.fDelPos[aIdx])
      for i = 1, nFlds do -- Accumulate rest of the fields.
         self.fDelPos[outIdx]:accumulate(args[2*i-1], self.fDelPos[args[2*i]])
      end
   end
end

function KineticSpecies:suggestDt()
   if not self.evolve then return GKYL_MAX_DOUBLE end

   local dtSuggested = math.min(self.cfl/self.cflRateByCell:reduce('max')[1], GKYL_MAX_DOUBLE)

   -- If dtSuggested == GKYL_MAX_DOUBLE, it is likely because of NaNs. 
   -- If so, return 0 so that no timestep is taken, and we will abort the simulation.
   if dtSuggested == GKYL_MAX_DOUBLE then dtSuggested = 0.0 end

   return dtSuggested
end

function KineticSpecies:setDtGlobal(dtGlobal) self.dtGlobal[0] = dtGlobal end

function KineticSpecies:clearCFL()
   -- Clear cflRateByCell for next cfl calculation.
   self.cflRateByCell:clear(0.0)
end

function KineticSpecies:clearMomentFlags(species)
   -- Clear the momentFlags table to indicate that moments (and other
   -- quantities) need to be computed again.
   for iF = 1,4 do self.momentFlags[iF] = false end
   for sN, _ in lume.orderedIter(species) do
      if sN ~= self.name then
         self.momentFlags[5][sN] = false
         self.momentFlags[6][sN] = false
      end
   end
end

function KineticSpecies:checkPositivity(tCurr, idx)
  local status = true
  if self.positivity then
     --status = self.posChecker:advance(tCurr, {self:rkStepperFields()[idx]}, {})
  end
  return status
end

function KineticSpecies:applyBcIdx(tCurr, field, externalField, inIdx, outIdx, isFirstRk)
  if self.positivityDiffuse then
     self.fDelPos[outIdx]:combine(-1.0, self:rkStepperFields()[outIdx])
     self.posRescaler:advance(tCurr, {self:rkStepperFields()[outIdx]}, {self:rkStepperFields()[outIdx]}, true, isFirstRk)
     self.fDelPos[outIdx]:accumulate(1.0, self:rkStepperFields()[outIdx])
  end
  self:applyBc(tCurr, field, externalField, inIdx, outIdx)
  if self.positivity then
     self:checkPositivity(tCurr, outIdx)
  end
  if self.nonconPositivity then
     self.numDensityCalc:advance(tCurr, {self:rkStepperFields()[idx]}, {self.prePosM0})
     
     self.nonconPos:advance(tCurr, {self:rkStepperFields()[idx]}, {self:rkStepperFields()[idx]}, false)
     
     self.numDensityCalc:advance(tCurr, {self:rkStepperFields()[idx]}, {self.postPosM0})
     self.delPosM0:combine(1.0, self.postPosM0, -1.0, self.prePosM0)

     local tm, lv = self.intPosM0:lastData()
     self.calcIntPosM0:advance(tCurr, {self.delPosM0}, {self.intDelPosM0})
     local tmDel, lvDel = self.intDelPosM0:lastData()
     self.intPosM0:appendData(tmDel, {lv[1]+lvDel[1]})
  end
end

function KineticSpecies:applyBcDontEvolve(tCurr, field, externalField, inIdx, outIdx) end
function KineticSpecies:applyBcEvolve(tCurr, field, externalField, inIdx, outIdx)
   -- fIn is total distribution function.
   local tmStart = Time.clock()

   local fIn = self:rkStepperFields()[outIdx]

   local syncPeriodicDirsTrue = true

   if self.fluctuationBCs then
      -- If fluctuation-only BCs, subtract off background before applying BCs.
      fIn:accumulate(-1.0, self.fBackground)
   end

   -- Apply non-periodic BCs (to only fluctuations if fluctuation BCs).
   for _, bc in lume.orderedIter(self.nonPeriodicBCs) do bc:advance(tCurr, self, field, externalField, inIdx, outIdx) end

   -- Apply periodic BCs (to only fluctuations if fluctuation BCs)
   fIn:sync(syncPeriodicDirsTrue)

   if self.fluctuationBCs then
      -- Put back together total distribution
      fIn:accumulate(1.0, self.fBackground)
 
      -- Update ghosts in total distribution, without enforcing periodicity.
      fIn:sync(not syncPeriodicDirsTrue)
   end

   self.bcTime = self.bcTime + (Time.clock()-tmStart)
end
function KineticSpecies:applyBc(tCurr, field, externalField, inIdx, outIdx)
   self.applyBcFunc(tCurr, field, externalField, inIdx, outIdx)
end

function KineticSpecies:createDiagnostics(field)
   -- Many diagnostics require dividing or multiplying by the Jacobian
   -- (if present). Predefine the functions that do that.
   self.divideByJacobGeo = self.jacobGeoInv
      and function(tm, fldIn, fldOut) self.confWeakMultiply:advance(tm, {fldIn, self.jacobGeoInv}, {fldOut}) end
      or function(tm, fldIn, fldOut) fldOut:copy(fldIn) end
   self.multiplyByJacobGeo = self.jacobGeo
      and function(tm, fldIn, fldOut) self.confWeakMultiply:advance(tm, {fldIn, self.jacobGeo}, {fldOut}) end
      or function(tm, fldIn, fldOut) fldOut:copy(fldIn) end
end

function KineticSpecies:calcAndWriteDiagnosticMoments(tm)
    -- IMPORTANT: do not use this method anymore. It should disappear. The stuff below will be moved elsewhere (MF).

    -- Write ionization diagnostics
    if self.calcReactRate then
       local sourceIz = self.collisions[self.collNmIoniz]:getIonizSrc()
       self.fMaxwellIz:write(string.format("%s_fMaxwell_%d.bp", self.name, self.diagIoFrame), tm, self.diagIoFrame, self.writeSkin)
       self.vtSqIz:write(string.format("%s_vtSqIz_%d.bp", self.name, self.diagIoFrame), tm, self.diagIoFrame, self.writeSkin)
       self.voronovReactRate:write(string.format("%s_coefIz_%d.bp", self.name, self.diagIoFrame), tm, self.diagIoFrame, self.writeSkin)
       sourceIz:write(string.format("%s_sourceIz_%d.bp", self.name, self.diagIoFrame), tm, self.diagIoFrame, self.writeSkin)
       -- include dynvector for zeroth vector of ionization source
       tmStart = Time.clock()
       self.intSrcIzM0:write(
          string.format("%s_intSrcIzM0.bp", self.name), tm, self.diagIoFrame)
       self.integratedMomentsTime = self.integratedMomentsTime + Time.clock() - tmStart       
    end

    if self.calcIntSrcIz then
       tmStart = Time.clock()
       local sourceIz = self.collisions[self.collNmIoniz]:getIonizSrc()
       sourceIz:write(string.format("%s_sourceIz_%d.bp", self.name, self.diagIoFrame), tm, self.diagIoFrame, self.writeSkin)
       self.intSrcIzM0:write(
          string.format("%s_intSrcIzM0.bp", self.name), tm, self.diagIoFrame)
       self.integratedMomentsTime = self.integratedMomentsTime + Time.clock() - tmStart    
    end
       
    -- Write CX diagnostics
    if self.calcCXSrc then
       self.vSigmaCX:write(string.format("%s_vSigmaCX_%d.bp", self.name, self.diagIoFrame), tm, self.diagIoFrame, self.writeSkin)
       self.collisions[self.collNmCX].sourceCX:write(string.format("%s_sourceCX_%d.bp", self.name, self.diagIoFrame), tm, self.diagIoFrame, self.writeSkin)
    end
<<<<<<< HEAD

    -- Write recycling diagnostics
    if self.hasRecycleBcs then
        for _, bc in ipairs(self.boundaryConditions) do
	   label = bc:label()
	   if self.cdim == 1 or (self.cdim == 3 and string.match(label,"Z")) then
	      wlabel = (label):gsub("Flux","")
	      self.recycleCoef[label]:write(string.format("%s%s_%d.bp", 'recycleCoef', wlabel, self.diagIoFrame), tm, self.diagIoFrame, false)
	      self.recycleDistF[label]:write(string.format("%s_%s%s_%d.bp", self.name, 'recycleDistF', wlabel, self.diagIoFrame), tm, self.diagIoFrame, false)
	   end
	end
    end

    -- Vlasov positivity diagnostics
    if self.nonconPositivity then
       self.intPosM0:write( string.format("%s_intPosM0.bp", self.name), tm, self.diagIoFrame)
    end
=======
>>>>>>> 1c4b974d
end

function KineticSpecies:isEvolving() return self.evolve end

function KineticSpecies:write(tm, force)
   if self.evolve then

      -- Compute delta-F (if perturbed diagnostics are requested) and put it in self.flucF.
      self.calcDeltaF(self:rkStepperFields()[1])

      for _, dOb in pairs(self.diagnostics) do
         dOb:resetState(tm)   -- Reset booleans indicating if diagnostic has been computed.
      end

      for _, bc in pairs(self.nonPeriodicBCs) do
         bc:computeBoundaryFluxRate(self.dtGlobal[0])
      end

      local tmStart = Time.clock()
      -- Compute integrated diagnostics.
      if self.calcIntQuantTrigger(tm) then
         self:calcDiagnosticIntegratedMoments(tm)   -- MF: to be removed. Only here for some neutral diagnostics (to be moved).
         for _, dOb in pairs(self.diagnostics) do
            dOb:calcIntegratedDiagnostics(tm, self)   -- Compute integrated diagnostics (this species' and other objects').
         end
      end
      self.integratedMomentsTime = self.integratedMomentsTime + Time.clock() - tmStart

      -- Only write stuff if triggered.
      if self.distIoTrigger(tm) or force then
         local fIn = self:rkStepperFields()[1]

         self.distIo:write(fIn, string.format("%s_%d.bp", self.name, self.distIoFrame), tm, self.distIoFrame)
         self.writeFluctuation(tm, self.diagIoFrame, fIn)

         for _, src in lume.orderedIter(self.sources) do src:write(tm, self.distIoFrame) end

         self.distIoFrame = self.distIoFrame+1
      end


      if self.diagIoTrigger(tm) or force then
         -- Compute moments and write them out.
         self:calcAndWriteDiagnosticMoments(tm)   -- MF: to be removed. Only here for some neutral diagnostics (to be moved).

         for _, dOb in pairs(self.diagnostics) do
            dOb:calcGridDiagnostics(tm, self)   -- Compute grid diagnostics (this species' and other objects').
         end

         for _, dOb in pairs(self.diagnostics) do   -- Write grid and integrated diagnostics.
            dOb:write(tm, self.diagIoFrame)
         end

         if self.evolveCollisions then
            for _, c in pairs(self.collisions) do
               c:write(tm, self.diagIoFrame)
            end
         end

         if self.positivityDiffuse then
            self.posRescaler:write(tm, self.diagIoFrame, self.name)
         end

         self.diagIoFrame = self.diagIoFrame+1
      end
   else
      -- If not evolving species, don't write anything except initial conditions.
      if self.distIoFrame == 0 then

         local tmStart = Time.clock()
         self:calcDiagnosticIntegratedMoments(tm)   -- MF: to be removed. Only here for some neutral diagnostics (to be moved).
         for _, dOb in pairs(self.diagnostics) do
            dOb:calcIntegratedDiagnostics(tm, self)   -- Compute integrated diagnostics (this species' and other objects').
         end
         self.integratedMomentsTime = self.integratedMomentsTime + Time.clock() - tmStart

	 self.distIo:write(self.distf[1], string.format("%s_%d.bp", self.name, 0), tm, 0)

	 self:calcAndWriteDiagnosticMoments(tm)   -- MF: to be removed. Only here for some neutral diagnostics (to be moved).

         for _, dOb in pairs(self.diagnostics) do
            dOb:calcGridDiagnostics(tm, self)   -- Compute grid diagnostics (this species' and other objects').
         end

         for _, dOb in pairs(self.diagnostics) do   -- Write grid and integrated diagnostics.
            dOb:write(tm, self.diagIoFrame)
         end
      end
      self.distIoFrame = self.distIoFrame+1
   end

end

function KineticSpecies:writeRestart(tm)
   -- (The final "true/false" in calls to :write determines writing of ghost cells).
   local writeGhost = false
   if self.hasSheathBCs or self.fluctuationBCs then writeGhost = true end

   self.distIo:write(self.distf[1], string.format("%s_restart.bp", self.name), tm, self.distIoFrame, writeGhost)

   for _, dOb in pairs(self.diagnostics) do   -- Write restart diagnostics.
      dOb:writeRestart(tm, self.diagIoFrame, self.dynVecRestartFrame)
   end

   -- The following two should be moved elsehwere (MF).
   if self.calcReactRate then
      self.intSrcIzM0:write(
	 string.format("%s_intSrcIzM0_restart.bp", self.name), tm, self.dynVecRestartFrame, false, false)
   end
   if self.calcIntSrcIz then
      self.intSrcIzM0:write(
	 string.format("%s_intSrcIzM0_restart.bp", self.name), tm, self.dynVecRestartFrame, false, false)
   end

   self.dynVecRestartFrame = self.dynVecRestartFrame + 1
end

function KineticSpecies:readRestart()
   local readGhost = false
   if self.hasSheathBCs or self.fluctuationBCs then readGhost = true end

   local tm, fr = self.distIo:read(self.distf[1], string.format("%s_restart.bp", self.name), readGhost)
   self.distIoFrame = fr -- Reset internal frame counter.

   -- Set ghost cells.
   self.distf[1]:sync()

   -- Apply BCs (unless skin cells have been read because of special BCs).
   if not self.hasSheathBCs and not self.fluctuationBCs then 
      self:applyBc(tm, self.distf[1]) 
   end 

   for _, dOb in pairs(self.diagnostics) do   -- Read grid and integrated diagnostics.
      _, _ = dOb:readRestart()
   end
   
   -- The following two should be moved elsehwere (MF).
   if self.calcReactRate then
      self.intSrcIzM0:read(
	 string.format("%s_intSrcIzM0_restart.bp", self.name))
   end
   if self.calcIntSrcIz then
      self.intSrcIzM0:read(
	 string.format("%s_intSrcIzM0_restart.bp", self.name))
   end

   -- Iterate triggers.
   self.distIoTrigger(tm)
   self.diagIoTrigger(tm)
   
   return tm
end

-- Timers.
function KineticSpecies:totalSolverTime() return self.solver.totalTime end
function KineticSpecies:totalBcTime() return self.bcTime end
function KineticSpecies:intMomCalcTime() return self.integratedMomentsTime end

return KineticSpecies<|MERGE_RESOLUTION|>--- conflicted
+++ resolved
@@ -810,26 +810,11 @@
        self.vSigmaCX:write(string.format("%s_vSigmaCX_%d.bp", self.name, self.diagIoFrame), tm, self.diagIoFrame, self.writeSkin)
        self.collisions[self.collNmCX].sourceCX:write(string.format("%s_sourceCX_%d.bp", self.name, self.diagIoFrame), tm, self.diagIoFrame, self.writeSkin)
     end
-<<<<<<< HEAD
-
-    -- Write recycling diagnostics
-    if self.hasRecycleBcs then
-        for _, bc in ipairs(self.boundaryConditions) do
-	   label = bc:label()
-	   if self.cdim == 1 or (self.cdim == 3 and string.match(label,"Z")) then
-	      wlabel = (label):gsub("Flux","")
-	      self.recycleCoef[label]:write(string.format("%s%s_%d.bp", 'recycleCoef', wlabel, self.diagIoFrame), tm, self.diagIoFrame, false)
-	      self.recycleDistF[label]:write(string.format("%s_%s%s_%d.bp", self.name, 'recycleDistF', wlabel, self.diagIoFrame), tm, self.diagIoFrame, false)
-	   end
-	end
-    end
 
     -- Vlasov positivity diagnostics
     if self.nonconPositivity then
        self.intPosM0:write( string.format("%s_intPosM0.bp", self.name), tm, self.diagIoFrame)
     end
-=======
->>>>>>> 1c4b974d
 end
 
 function KineticSpecies:isEvolving() return self.evolve end
