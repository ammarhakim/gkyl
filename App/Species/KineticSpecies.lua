-- Gkyl ------------------------------------------------------------------------
--
-- App support code: KineticSpecies object.
--
--    _______     ___
-- + 6 @ |||| # P ||| +
--------------------------------------------------------------------------------
-- System imports.
local xsys = require "xsys"

-- Gkeyll imports.
local AdiosCartFieldIo = require "Io.AdiosCartFieldIo"
local Basis            = require "Basis"
local Collisions       = require "App.Collisions"
local DataStruct       = require "DataStruct"
local DecompRegionCalc = require "Lib.CartDecomp"
local GaussQuadRules   = require "Lib.GaussQuadRules"
local Grid             = require "Grid"
local LinearDecomp     = require "Lib.LinearDecomp"
local LinearTrigger    = require "Lib.LinearTrigger"
local Mpi              = require "Comm.Mpi"
local Projection       = require "App.Projection"
local ProjectionBase   = require "App.Projection.ProjectionBase"
local Proto            = require "Lib.Proto"
local Range            = require "Lib.Range"
local SpeciesBase      = require "App.Species.SpeciesBase"
local Time             = require "Lib.Time"
local Updater          = require "Updater"
local ffi              = require "ffi"

-- Function to create basis functions.
local function createBasis(nm, ndim, polyOrder)
   if nm == "serendipity" then
      return Basis.CartModalSerendipity { ndim = ndim, polyOrder = polyOrder }
   elseif nm == "maximal-order" then
      return Basis.CartModalMaxOrder { ndim = ndim, polyOrder = polyOrder }
   elseif nm == "tensor" then
      return Basis.CartModalTensor { ndim = ndim, polyOrder = polyOrder }
   end
end

-- Base class for kinetic species.
local KineticSpecies = Proto(SpeciesBase)

-- This ctor simply stores what is passed to it and defers actual
-- construction to the fullInit() method below.
function KineticSpecies:init(tbl)
   self.tbl = tbl
end

-- Actual function for initialization. This indirection is needed as
-- we need the app top-level table for proper initialization.
function KineticSpecies:fullInit(appTbl)
   local tbl = self.tbl -- Previously store table.

   self.cfl    =  0.1
   self.charge = tbl.charge and tbl.charge or 1.0
   self.mass   = tbl.mass and tbl.mass or 1.0
   self.n0     = tbl.n0 or n0
   self.lower, self.upper = tbl.lower, tbl.upper
   self.cells    = tbl.cells
   self.vdim     = #self.cells -- Velocity dimensions.
   self.ioMethod = "MPI"
   self.evolve   = xsys.pickBool(tbl.evolve, true) -- By default, evolve species.
   self.evolveCollisionless = xsys.pickBool(tbl.evolveCollisionless,
					    self.evolve) 
   self.evolveCollisions = xsys.pickBool(tbl.evolveCollisions, self.evolve) 
   self.evolveSources    = xsys.pickBool(tbl.evolveSources, self.evolve) 
   self.confBasis        = nil -- Will be set later.

   assert(#self.lower == self.vdim, "'lower' must have " .. self.vdim .. " entries")
   assert(#self.upper == self.vdim, "'upper' must have " .. self.vdim .. " entries")
   self.coordinateMap = tbl.coordinateMap

   self.useShared = xsys.pickBool(appTbl.useShared, false)
   
   self.decompCuts = {}
   -- WE DO NOT ALLOW DECOMPOSITION IN VELOCITY SPACE
   for d = 1, self.vdim do self.decompCuts[d] = 1 end

   -- Create triggers to write distribution functions and moments.
   if tbl.nDistFuncFrame then
      self.distIoTrigger = LinearTrigger(0, appTbl.tEnd, tbl.nDistFuncFrame)
   else
      self.distIoTrigger = LinearTrigger(0, appTbl.tEnd, appTbl.nFrame)
   end

   if tbl.nDiagnosticFrame then
      self.diagIoTrigger = LinearTrigger(0, appTbl.tEnd, tbl.nDiagnosticFrame)
   else
      self.diagIoTrigger = LinearTrigger(0, appTbl.tEnd, appTbl.nFrame)
   end

   -- Create trigger for how frequently to compute integrated moments.
   self.calcIntQuantFlag = false
   if appTbl.calcIntQuantEvery then
      self.calcIntQuantTrigger = LinearTrigger(0, appTbl.tEnd,  math.floor(1/appTbl.calcIntQuantEvery))
   else
      self.calcIntQuantFlag = true
   end

   self.distIoFrame = 0 -- Frame number for distribution function.
   self.diagIoFrame = 0 -- Frame number for diagnostics.

   self.writeGhost = xsys.pickBool(appTbl.writeGhost, false)

   -- Write perturbed moments by subtracting background before moment calc.. false by default.
   self.perturbedMoments = false
   -- Read in which diagnostic moments to compute on output.
   self.diagnosticMoments = { }
   if tbl.diagnosticMoments then
      for i, nm in pairs(tbl.diagnosticMoments) do
         if i == "perturbed" and nm == true then 
            self.perturbedMoments = true
         elseif type(i) == "number" then
	    self.diagnosticMoments[i] = nm
         end
      end
   end

   -- Read in which integrated diagnostic moments to compute on output.
   self.diagnosticIntegratedMoments = { }
   if tbl.diagnosticIntegratedMoments then
      for i, nm in ipairs(tbl.diagnosticIntegratedMoments) do
         self.diagnosticIntegratedMoments[i] = nm
      end
   end

   -- Get a random seed for random initial conditions.
   self.randomseed = tbl.randomseed

   -- Initialization.
   self.projections = {}
   for nm, val in pairs(tbl) do
      if ProjectionBase.is(val) then
	 self.projections[nm] = val
      end
   end
   self.sourceSteadyState = xsys.pickBool(tbl.sourceSteadyState, false)
   if self.sourceSteadyState then
      self.sourceSteadyStateLength = assert(tbl.sourceSteadyStateLength,
					    "KineticSpecies: Must specify sourceSteadyStateLength when sourceSteadyState is true.")
   end
   if tbl.sourceTimeDependence then 
      self.sourceTimeDependence = tbl.sourceTimeDependence 
   else 
      self.sourceTimeDependence = function (t) return 1.0 end 
   end
   -- It is possible to use the keyword 'init', 'initBackground', and
   -- 'initSource' to specify a function directly without using a
   -- Projection object.
   if type(tbl.init) == "function" then
      self.projections["init"] = Projection.KineticProjection.FunctionProjection {
	 func = function (t, zn)
	    return tbl.init(t, zn, self)
	 end,
	 isInit = true,
      }
   end
   if type(tbl.initBackground) == "function" then
      self.projections["initBackground"] = Projection.KineticProjection.FunctionProjection {
	 func = function (t, zn)
	    return tbl.initBackground(t, zn, self)
	 end,
	 isInit       = false,
	 isBackground = true,
      }
   end
   if type(tbl.source) == "function" then
      self.projections["initSource"] = Projection.KineticProjection.FunctionProjection {
	 func = function (t, zn)
	    return tbl.source(t, zn, self)
	 end,
	 isInit   = false,
	 isSource = true,
      }
   end
   -- >> LEGACY CODE >>>>>>>>>>>>>>>>>>>>>>>>>>>>>>>>>>>>>>>>>>>>>>>>>
   if type(tbl.init) == "table" and tbl.init[1] == "maxwellian" then 
      self.projections["init"] = Projection.GkProjection.MaxwellianProjection {
	 density         = tbl.init.density,
	 driftSpeed      = tbl.init.driftSpeed,
	 temperature     = tbl.init.temperature,
	 exactScaleM0    = true,
	 exactLagFixM012 = false,
	 isInit          = true,
      }
   end 
   if type(tbl.initBackground) == "table" and tbl.initBackground[1] == "maxwellian" then 
      self.projections["initBackground"] = Projection.GkProjection.MaxwellianProjection {
	 density         = tbl.initBackground.density,
	 driftSpeed      = tbl.initBackground.driftSpeed,
	 temperature     = tbl.initBackground.temperature,
	 exactScaleM0    = true,
	 exactLagFixM012 = false,
	 isInit          = false,
	 isBackground    = true,
      }
   end 
   if type(tbl.source) == "table" and tbl.source[1] == "maxwellian" then 
      self.projections["initSource"] = Projection.GkProjection.MaxwellianProjection {
	 density         = tbl.source.density,
	 driftSpeed      = tbl.source.driftSpeed,
	 temperature     = tbl.source.temperature,
	 exactScaleM0    = true,
	 exactLagFixM012 = false,
	 isInit          = false,
	 isSource        = true,
      }
   end 
   -- <<<<<<<<<<<<<<<<<<<<<<<<<<<<<<<<<<<<<<<<<<<<<<<<<<<<<<<<<<<<<<<<

   self.deltaF         = xsys.pickBool(appTbl.deltaF, false)
   self.fluctuationBCs = xsys.pickBool(tbl.fluctuationBCs, false)
   if self.deltaF then self.fluctuationBCs = true end

   self.zeroFluxDirections = {}

   self.hasNonPeriodicBc = false -- To indicate if we have non-periodic BCs.
   self.bcx, self.bcy, self.bcz = { }, { }, { }

   -- Read in boundary conditions.
   -- Check to see if bc type is good is now done in createBc.
   if tbl.bcx then
      self.bcx[1], self.bcx[2] = tbl.bcx[1], tbl.bcx[2]
      if self.bcx[1] == nil or self.bcx[2] == nil then assert(false, "KineticSpecies: unsupported BC type") end
      self.hasNonPeriodicBc = true
   end
   if tbl.bcy then
      self.bcy[1], self.bcy[2] = tbl.bcy[1], tbl.bcy[2]
      if self.bcy[1] == nil or self.bcy[2] == nil then assert(false, "KineticSpecies: unsupported BC type") end
      self.hasNonPeriodicBc = true
   end
   if tbl.bcz then
      self.bcz[1], self.bcz[2] = tbl.bcz[1], tbl.bcz[2]
      if self.bcz[1] == nil or self.bcz[2] == nil then assert(false, "KineticSpecies: unsupported BC type") end
      self.hasNonPeriodicBc = true
   end

   self.boundaryConditions = { } -- list of Bcs to apply

   self.bcTime = 0.0 -- Timer for BCs.
   self.integratedMomentsTime = 0.0 -- Timer for integrated moments.

   -- Collisions/Sources.
   self.collisions = {}
   for nm, val in pairs(tbl) do
      if Collisions.CollisionsBase.is(val) then
	 self.collisions[nm] = val
	 self.collisions[nm]:setName(nm)
	 val:setSpeciesName(self.name)
	 val:fullInit(tbl) -- Initialize collisions
      end
   end

   self.positivity        = xsys.pickBool(tbl.applyPositivity, false)
   self.positivityDiffuse = xsys.pickBool(tbl.positivityDiffuse, self.positivity)
   self.positivityRescale = xsys.pickBool(tbl.positivityRescale, false)
   
   -- for GK only: flag for gyroaveraging.
   self.gyavg = xsys.pickBool(tbl.gyroaverage, false)

   self.tCurr = 0.0
end

function KineticSpecies:getCharge() return self.charge end
function KineticSpecies:getMass() return self.mass end

function KineticSpecies:getNdim()
   return self.ndim
end
function KineticSpecies:getVdim()
   return self.vdim
end
function KineticSpecies:setName(nm) -- Needs to be called before fullInit().
   self.name = nm
end
function KineticSpecies:setCfl(cfl)
   self.cfl = cfl
   for _, c in pairs(self.collisions) do
      c:setCfl(cfl)
   end   
end
function KineticSpecies:setIoMethod(ioMethod)
   self.ioMethod = ioMethod
end
function KineticSpecies:setConfBasis(basis)
   self.confBasis = basis
   for _, c in pairs(self.collisions) do
      c:setConfBasis(basis)
   end
end
function KineticSpecies:setConfGrid(grid)
   self.confGrid = grid
   for _, c in pairs(self.collisions) do
      c:setConfGrid(grid)
   end
end

function KineticSpecies:createGrid(cLo, cUp, cCells, cDecompCuts,
				   cPeriodicDirs, cMap)
   self.cdim = #cCells
   self.ndim = self.cdim+self.vdim

   -- Create decomposition.
   local decompCuts = {}
   for d = 1, self.cdim do table.insert(decompCuts, cDecompCuts[d]) end
   for d = 1, self.vdim do table.insert(decompCuts, self.decompCuts[d]) end
   self.decomp = DecompRegionCalc.CartProd {
      cuts = decompCuts,
      useShared = self.useShared,
   }

   -- Create computational domain.
   local lower, upper, cells = {}, {}, {}
   for d = 1, self.cdim do
      table.insert(lower, cLo[d])
      table.insert(upper, cUp[d])
      table.insert(cells, cCells[d])
   end
   for d = 1, self.vdim do
      table.insert(lower, self.lower[d])
      table.insert(upper, self.upper[d])
      table.insert(cells, self.cells[d])
   end

   local GridConstructor = Grid.RectCart
   local coordinateMap = {} -- Table of functions.
   -- Construct comp -> phys mappings if they exist.
   if self.coordinateMap or cMap then
      if cMap and self.coordinateMap then
         for d = 1, self.cdim do
            table.insert(coordinateMap, cMap[d])
         end
         for d = 1, self.vdim do
            table.insert(coordinateMap, self.coordinateMap[d])
         end
      elseif cMap then
         for d = 1, self.cdim do
            table.insert(coordinateMap, cMap[d])
         end
         for d = 1, self.vdim do
            table.insert(coordinateMap, function (z) return z end)
         end
      else
         for d = 1, self.cdim do
            table.insert(coordinateMap, function (z) return z end)
         end
         for d = 1, self.vdim do
            table.insert(coordinateMap, self.coordinateMap[d])
         end
      end
      GridConstructor = Grid.NonUniformRectCart
   end
   self.grid = GridConstructor {
      lower         = lower,
      upper         = upper,
      cells         = cells,
      periodicDirs  = cPeriodicDirs,
      decomposition = self.decomp,
      mappings      = coordinateMap,
   }

   for _, c in pairs(self.collisions) do
      c:setPhaseGrid(self.grid)
   end
end

function KineticSpecies:createBasis(nm, polyOrder)
   self.basis = createBasis(nm, self.ndim, polyOrder)
   for _, c in pairs(self.collisions) do
      c:setPhaseBasis(self.basis)
   end
end

function KineticSpecies:allocDistf()
   local f = DataStruct.Field {
	onGrid        = self.grid,
	numComponents = self.basis:numBasis(),
	ghost         = {1, 1},
   }
   f:clear(0.0)
   return f
end
function KineticSpecies:allocMoment()
   local m = DataStruct.Field {
	onGrid        = self.confGrid,
	numComponents = self.confBasis:numBasis(),
	ghost         = {1, 1},
   }
   m:clear(0.0)
   return m
end
function KineticSpecies:allocVectorMoment(dim)
   local m = DataStruct.Field {
	onGrid = self.confGrid,
	numComponents = self.confBasis:numBasis()*dim,
	ghost = {1, 1},
   }
   m:clear(0.0)
   return m
end

-- Various functions to apply BCs of different types.
function KineticSpecies:bcAbsorbFunc(dir, tm, idxIn, fIn, fOut)
   -- Note that for bcAbsorb there is no operation on fIn,
   -- so skinLoop (which determines indexing of fIn) does not matter 
   for i = 1, self.basis:numBasis() do
      fOut[i] = 0.0
   end
end
function KineticSpecies:bcOpenFunc(dir, tm, idxIn, fIn, fOut)
   -- Requires skinLoop = "pointwise".
   self.basis:flipSign(dir, fIn, fOut)
end
function KineticSpecies:bcCopyFunc(dir, tm, idxIn, fIn, fOut)
   -- Requires skinLoop = "pointwise".
   for i = 1, self.basis:numBasis() do
      fOut[i] = fIn[i]
   end
end

-- Function to construct a BC updater.
function KineticSpecies:makeBcUpdater(dir, vdir, edge, bcList, skinLoop,
				      hasExtFld)
   return Updater.Bc {
      onGrid = self.grid,
      boundaryConditions = bcList,
      dir = dir,
      vdir = vdir,
      edge = edge,
      skinLoop = skinLoop,
      cdim = self.cdim,
      vdim = self.vdim,
      hasExtFld = hasExtFld,
   }
end

function KineticSpecies:createBCs()
   -- Functions to make life easier while reading in BCs to apply.
   -- Note: appendBoundaryConditions defined in sub-classes.
   local function handleBc(dir, bc)
      if bc[1] then
	 self:appendBoundaryConditions(dir, "lower", bc[1])
      end
      if bc[2] then
	 self:appendBoundaryConditions(dir, "upper", bc[2])
      end
   end

   -- Add various BCs to list of BCs to apply.
   handleBc(1, self.bcx)
   handleBc(2, self.bcy)
   handleBc(3, self.bcz)
end

function KineticSpecies:createSolver(funcField)
   -- Create solvers for collisions.
   for _, c in pairs(self.collisions) do
      c:createSolver(funcField)
   end

   if self.positivity then
      self.posChecker = Updater.PositivityCheck {
         onGrid = self.grid,
         basis = self.basis,
      }

      self.posRescaler = Updater.PositivityRescale {
         onGrid = self.grid,
         basis = self.basis,
      }
   end
end

function KineticSpecies:alloc(nRkDup)
   -- Allocate fields needed in RK update.
   self.distf = {}
   for i = 1, nRkDup do
      self.distf[i] = self:allocDistf()
      self.distf[i]:clear(0.0)
   end
   -- Create Adios object for field I/O.
   self.distIo = AdiosCartFieldIo {
      elemType   = self.distf[1]:elemType(),
      method     = self.ioMethod,
      writeGhost = self.writeGhost,
      metaData = {
	 polyOrder = self.basis:polyOrder(),
	 basisType = self.basis:id()
      },
   }

   if self.positivity then
      self.fPos = self:allocDistf()
   end

   -- Array with one component per cell to store cflRate in each cell.
   self.cflRateByCell = DataStruct.Field {
	onGrid        = self.grid,
	numComponents = 1,
	ghost         = {1, 1},
   }
   self.cflRateByCell:clear(0.0)
   self.cflRatePtr  = self.cflRateByCell:get(1)
   self.cflRateIdxr = self.cflRateByCell:genIndexer()
   self.dt          = ffi.new("double[2]")
   self.dtGlobal    = ffi.new("double[2]")

   self:createBCs()

   -- Create a table of flags to indicate whether moments have been computed.
   -- At first we consider 6 flags: coupling moments (M0, M1i, M2)
   -- boundary corrections (m1Correction, m2Correction), star moments
   -- (m0Star, m1Star, m2Star), self primitive moments (uSelf, vtSqSelf),
   -- cross primitive moments (uCross, vtSqCross), and spatially varying
   -- cross-species collisionality (varNuXCross).
   self.momentFlags = {}
   for iF = 1,4 do
      self.momentFlags[iF] = false
   end
   -- The fifth and sixth entries need a table to store 
   -- a flag for each pair of species colliding.
   self.momentFlags[5] = {}  -- Corresponds to uCross and vtSqCross.
   self.momentFlags[6] = {}  -- Corresponds to varNuXCross.

end

-- Note: do not call applyBc here. it is called later in initialization sequence.
function KineticSpecies:initDist()
   if self.randomseed then 
      math.randomseed(self.randomseed) 
   else
      math.randomseed(47*Mpi.Comm_rank(Mpi.COMM_WORLD)+os.time())
   end

   local syncPeriodicDirs = true
   if self.fluctuationBCs then syncPeriodicDirs = false end

   local initCnt, backgroundCnt = 0, 0
   for _, pr in pairs(self.projections) do
      pr:fullInit(self)
      pr:run(0.0, self.distf[2])
      -- This barrier is needed as when using MPI-SHM some
      -- processes will get to accumulate before projection is finished.
      Mpi.Barrier(self.grid:commSet().sharedComm)
      if pr.isInit then
	 self.distf[1]:accumulate(1.0, self.distf[2])
	 initCnt = initCnt + 1
      end
      if pr.isBackground then
	 if not self.f0 then 
	    self.f0 = self:allocDistf()
	 end
	 self.f0:accumulate(1.0, self.distf[2])
	 self.f0:sync(syncPeriodicDirs)
	 backgroundCnt = backgroundCnt + 1
      end
      if pr.isSource then
	 if not self.fSource then 
	    self.fSource = self:allocDistf()
	 end
	 self.fSource:accumulate(1.0, self.distf[2])
         if self.positivityRescale then
<<<<<<< HEAD
           self.posRescaler:advance(0.0, {self.fSource}, {self.fSource}, false)
=======
            self.posRescaler:advance(0.0, {self.fSource}, {self.fSource})
>>>>>>> 04a7c3b4
         end
      end
      if pr.isReservoir then
	 if not self.fReservoir then 
	    self.fReservoir = self:allocDistf()
	 end
	 self.fReservoir:accumulate(1.0, self.distf[2])
      end
   end
   assert(initCnt > 0,
	  string.format("KineticSpecies: Species '%s' not initialized!", self.name))
   if self.f0 and backgroundCnt == 0 then 
      self.f0:copy(self.distf[1])
   end

   if self.fluctuationBCs then 
      assert(backgroundCnt > 0, "KineticSpecies: must specify an initial background distribution with 'initBackground' in order to use fluctuation-only BCs") 
   end

   self.distf[2]:clear(0.0)

   -- Calculate initial density averaged over simulation domain.
   --self.n0 = nil
   --local dens0 = self:allocMoment()
   --self.numDensityCalc:advance(0, {self.distf[1]}, {dens0})
   --local data
   --local dynVec = DataStruct.DynVector { numComponents = 1 }
   ---- integrate 
   --local calcInt = Updater.CartFieldIntegratedQuantCalc {
   --   onGrid = self.confGrid,
   --   basis = self.confBasis,
   --   numComponents = 1,
   --   quantity = "V"
   --}
   --calcInt:advance(0.0, {dens0}, {dynVec})
   --_, data = dynVec:lastData()
   --self.n0 = data[1]/self.confGrid:gridVolume()
   --print("Average density is " .. self.n0)
end

function KineticSpecies:rkStepperFields()
   return self.distf
end

-- For RK timestepping.
function KineticSpecies:copyRk(outIdx, aIdx)
   self:rkStepperFields()[outIdx]:copy(self:rkStepperFields()[aIdx])
end
-- For RK timestepping.
function KineticSpecies:combineRk(outIdx, a, aIdx, ...)
   local args = {...} -- Package up rest of args as table.
   local nFlds = #args/2
   self:rkStepperFields()[outIdx]:combine(a, self:rkStepperFields()[aIdx])
   for i = 1, nFlds do -- Accumulate rest of the fields.
      self:rkStepperFields()[outIdx]:accumulate(args[2*i-1], self:rkStepperFields()[args[2*i]])
   end
end

function KineticSpecies:suggestDt()
   -- Loop over local region. 
   local grid = self.grid
   self.dt[0] = GKYL_MAX_DOUBLE

   local tId = grid:subGridSharedId() -- Local thread ID.
   local localRange = self.cflRateByCell:localRange()
   local localRangeDecomp = LinearDecomp.LinearDecompRange {
	 range = localRange, numSplit = grid:numSharedProcs() }

   for idx in localRangeDecomp:rowMajorIter(tId) do
      -- Calculate local min dt from local cflRates on each proc.
      self.cflRateByCell:fill(self.cflRateIdxr(idx), self.cflRatePtr)
      self.dt[0] = math.min(self.dt[0], self.cfl/self.cflRatePtr:data()[0])
   end

   -- All reduce to get global min dt.
   Mpi.Allreduce(self.dt, self.dtGlobal, 1, Mpi.DOUBLE, Mpi.MIN, grid:commSet().comm)

   return math.min(self.dtGlobal[0], GKYL_MAX_DOUBLE)
end

function KineticSpecies:clearCFL()
   -- Clear cflRateByCell for next cfl calculation.
   self.cflRateByCell:clear(0.0)
end

function KineticSpecies:clearMomentFlags(species)
   -- Clear the momentFlags table to indicate that moments (and other
   -- quantities) need to be computed again.
   for iF = 1,4 do
      self.momentFlags[iF] = false
   end
   for sN, _ in pairs(species) do
      if sN ~= self.name then
         self.momentFlags[5][sN] = false
         self.momentFlags[6][sN] = false
      end
   end
end

function KineticSpecies:checkPositivity(tCurr, idx)
  local status = true
  if self.positivity then
     status = self.posChecker:advance(tCurr, {self:rkStepperFields()[idx]}, {})
  end
  return status
end

function KineticSpecies:applyBcIdx(tCurr, idx, isFirstRk)
  if self.positivityDiffuse then
     self.posRescaler:advance(tCurr, {self:rkStepperFields()[idx]}, {self:rkStepperFields()[idx]}, true, isFirstRk)
  end
  self:applyBc(tCurr, self:rkStepperFields()[idx])
  if self.positivity then
     self:checkPositivity(tCurr, idx)
  end
end

function KineticSpecies:applyBc(tCurr, fIn)
   -- fIn is total distribution function.
   local tmStart = Time.clock()

   if self.evolve then 
      local syncPeriodicDirsTrue = true

      if self.fluctuationBCs then
        -- If fluctuation-only BCs, subtract off background before applying BCs.
        fIn:accumulate(-1.0, self.f0)
      end

      -- Apply non-periodic BCs (to only fluctuations if fluctuation BCs).
      if self.hasNonPeriodicBc then
         for _, bc in ipairs(self.boundaryConditions) do
            bc:advance(tCurr, {self.fReservoir}, {fIn})
         end
      end

      -- Apply periodic BCs (to only fluctuations if fluctuation BCs)
      fIn:sync(syncPeriodicDirsTrue)

      if self.fluctuationBCs then
        -- Put back together total distribution
        fIn:accumulate(1.0, self.f0)

        -- Update ghosts in total distribution, without enforcing periodicity.
        fIn:sync(not syncPeriodicDirsTrue)
      end
   end

   self.bcTime = self.bcTime + (Time.clock()-tmStart)
end

function KineticSpecies:createDiagnostics()
end

function KineticSpecies:calcDiagnosticMoments()
   local f = self.distf[1]
   if self.f0 and self.perturbedMoments then f:accumulate(-1, self.f0) end
   for i, mom in pairs(self.diagnosticMoments) do
      self.diagnosticMomentUpdaters[mom]:advance(
	 0.0, {f}, {self.diagnosticMomentFields[mom]})
   end
   if self.f0 and self.perturbedMoments then f:accumulate(1, self.f0) end
end

function KineticSpecies:calcDiagnosticWeakMoments()
   for mom, _ in pairs(self.diagnosticWeakMoments) do
      self.weakDivision:advance(0.0, self.weakMomentOpFields[mom], {self.diagnosticMomentFields[mom]})
      if self.weakMomentScaleFac[mom] then self.diagnosticMomentFields[mom]:scale(self.weakMomentScaleFac[mom]) end
   end
end

-- Species-specific.
function KineticSpecies:calcDiagnosticAuxMoments()
end

-- Species-specific.
function KineticSpecies:calcDiagnosticIntegratedMoments()
end

function KineticSpecies:calcAndWriteDiagnosticMoments(tm)
    self:calcDiagnosticMoments()
    for i, mom in ipairs(self.diagnosticMoments) do
       -- Should one use AdiosIo object for this?
       self.diagnosticMomentFields[mom]:write(
          string.format("%s_%s_%d.bp", self.name, mom, self.diagIoFrame), tm, self.diagIoFrame, self.writeGhost)
    end

    if self.diagnosticWeakMoments then 
       self:calcDiagnosticWeakMoments()
       for mom, _ in pairs(self.diagnosticWeakMoments) do
          -- Should one use AdiosIo object for this?
          self.diagnosticMomentFields[mom]:write(
             string.format("%s_%s_%d.bp", self.name, mom, self.diagIoFrame), tm, self.diagIoFrame, self.writeGhost)
       end
    end

    if self.diagnosticAuxMoments then 
       self:calcDiagnosticAuxMoments()
       for mom, _ in pairs(self.diagnosticAuxMoments) do
          -- Should one use AdiosIo object for this?
          self.diagnosticMomentFields[mom]:write(
             string.format("%s_%s_%d.bp", self.name, mom, self.diagIoFrame), tm, self.diagIoFrame, self.writeGhost)
       end
    end

    -- Write integrated moments.
    for i, mom in ipairs(self.diagnosticIntegratedMoments) do
       self.diagnosticIntegratedMomentFields[mom]:write(
          string.format("%s_%s_%d.bp", self.name, mom, self.diagIoFrame), tm, self.diagIoFrame)
    end
end

function KineticSpecies:isEvolving()
   return self.evolve
end

function KineticSpecies:write(tm, force)
   if self.evolve then
      local tmStart = Time.clock()
      -- Compute integrated diagnostics.
      if self.calcIntQuantFlag == false then
         if self.calcIntQuantTrigger(tm) then
            self:calcDiagnosticIntegratedMoments(tm)
         end
      else
         self:calcDiagnosticIntegratedMoments(tm)
      end
      -- Time computation of integrated moments.
      self.integratedMomentsTime = self.integratedMomentsTime + Time.clock() - tmStart

      -- Only write stuff if triggered.
      if self.distIoTrigger(tm) or force then
	 self.distIo:write(self.distf[1], string.format("%s_%d.bp", self.name, self.distIoFrame), tm, self.distIoFrame)
         if self.f0 then
            if tm == 0.0 then
	       self.distIo:write(self.f0, string.format("%s_f0_%d.bp", self.name, self.distIoFrame), tm, self.distIoFrame)
	    end
            self.distf[1]:accumulate(-1, self.f0)
            self.distIo:write(self.distf[1], string.format("%s_f1_%d.bp", self.name, self.distIoFrame), tm, self.distIoFrame)
            self.distf[1]:accumulate(1, self.f0)
         end
         if tm == 0.0 and self.fSource then
            self.distIo:write(self.fSource, string.format("%s_fSource_0.bp", self.name), tm, self.distIoFrame)
         end
	 self.distIoFrame = self.distIoFrame+1
      end


      if self.diagIoTrigger(tm) or force then
         -- Compute moments and write them out.
         self:calcAndWriteDiagnosticMoments(tm)

         if self.evolveCollisions then
            for _, c in pairs(self.collisions) do
               c:write(tm, self.diagIoFrame)
            end
         end

         if self.positivityDiffuse then
            self.posRescaler:write(tm, self.diagIoFrame, self.name)
         end

         self.diagIoFrame = self.diagIoFrame+1
      end
   else
      -- If not evolving species, don't write anything except initial conditions.
      if self.distIoFrame == 0 then
	 self.distIo:write(self.distf[1], string.format("%s_%d.bp", self.name, 0), tm, 0)

	 -- Compute moments and write them out.
	 self:calcAndWriteDiagnosticMoments(tm)
      end
      self.distIoFrame = self.distIoFrame+1
   end

end

function KineticSpecies:writeRestart(tm)
   -- (The final "true/false" determines writing of ghost cells).
   local writeGhosts = false
   if self.hasSheathBcs or self.fluctuationBCs then writeGhosts = true end
   self.distIo:write(self.distf[1], string.format("%s_restart.bp", self.name), tm, self.distIoFrame, writeGhosts)
   for i, mom in ipairs(self.diagnosticMoments) do
      self.diagnosticMomentFields[mom]:write(
	 string.format("%s_%s_restart.bp", self.name, mom), tm, self.diagIoFrame, false)
   end   

   -- (The final "false" prevents flushing of data after write).
   for i, mom in ipairs(self.diagnosticIntegratedMoments) do
      self.diagnosticIntegratedMomentFields[mom]:write(
         string.format("%s_%s_restart.bp", self.name, mom), tm, self.diagIoFrame, false)
   end
end

function KineticSpecies:readRestart()
   local readGhosts = false
   if self.hasSheathBcs or self.fluctuationBCs then readGhosts = true end
   local tm, fr = self.distIo:read(self.distf[1], string.format("%s_restart.bp", self.name), readGhosts)

   -- Apply BCs and set ghost-cell data (unless ghosts have been read because of special BCs)
   if not self.hasSheathBcs and not self.fluctuationBCs then 
      self:applyBc(tm, self.distf[1]) 
   end 
   
   self.distIoFrame = fr -- Reset internal frame counter.
   for i, mom in ipairs(self.diagnosticIntegratedMoments) do
      local _, dfr = self.diagnosticIntegratedMomentFields[mom]:read(
         string.format("%s_%s_restart.bp", self.name, mom))
      self.diagIoFrame = dfr -- Reset internal diagnostic IO frame counter.
   end

   for i, mom in ipairs(self.diagnosticMoments) do
      local _, dfr = self.diagnosticMomentFields[mom]:read(
         string.format("%s_%s_restart.bp", self.name, mom))
      self.diagIoFrame = dfr -- Reset internal diagnostic IO frame counter.
   end

   -- Iterate triggers.
   self.distIoTrigger(tm)
   self.diagIoTrigger(tm)
   
   return tm
end

-- Timers.
function KineticSpecies:totalSolverTime()
   return self.solver.totalTime
end
function KineticSpecies:totalBcTime()
   return self.bcTime
end
function KineticSpecies:intMomCalcTime()
   return self.integratedMomentsTime
end

return KineticSpecies<|MERGE_RESOLUTION|>--- conflicted
+++ resolved
@@ -562,11 +562,7 @@
 	 end
 	 self.fSource:accumulate(1.0, self.distf[2])
          if self.positivityRescale then
-<<<<<<< HEAD
            self.posRescaler:advance(0.0, {self.fSource}, {self.fSource}, false)
-=======
-            self.posRescaler:advance(0.0, {self.fSource}, {self.fSource})
->>>>>>> 04a7c3b4
          end
       end
       if pr.isReservoir then
