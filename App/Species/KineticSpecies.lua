--- conflicted
+++ resolved
@@ -436,8 +436,6 @@
    return self:allocCartField(self.confGrid,dim*self.confBasis:numBasis(),{self.nGhost,self.nGhost},metaData)
 end
 
-<<<<<<< HEAD
-=======
 -- Various functions to apply BCs of different types.
 function KineticSpecies:bcAbsorbFunc(dir, tm, idxIn, fIn, fOut)
    -- Note that for bcAbsorb there is no operation on fIn,
@@ -496,7 +494,6 @@
    if self.tbl.computeExternalBC then self:initExternalBC() end
 end
 
->>>>>>> b18e8dbf
 function KineticSpecies:createSolver(externalField)
    -- Set up weak multiplication and division operators.
    self.confWeakMultiply = Updater.CartFieldBinOp {
