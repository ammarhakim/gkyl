-- Gkyl ------------------------------------------------------------------------
--
-- App support code: KineticSpecies object
--
--    _______     ___
-- + 6 @ |||| # P ||| +
--------------------------------------------------------------------------------

local AdiosCartFieldIo = require "Io.AdiosCartFieldIo"
local Basis = require "Basis"
local DataStruct = require "DataStruct"
local DecompRegionCalc = require "Lib.CartDecomp"
local GaussQuadRules = require "Lib.GaussQuadRules"
local Grid = require "Grid"
local LinearTrigger = require "Lib.LinearTrigger"
local Proto = require "Lib.Proto"
local Range = require "Lib.Range"
local SpeciesBase = require "App.Species.SpeciesBase"
local Updater = require "Updater"
local xsys = require "xsys"
local Time = require "Lib.Time"
local Mpi = require "Comm.Mpi"
local Collisions = require "App.Collisions"
local ProjectionBase = require "App.Projection.ProjectionBase"
local Projection = require "App.Projection"

-- function to create basis functions
local function createBasis(nm, ndim, polyOrder)
   if nm == "serendipity" then
      return Basis.CartModalSerendipity { ndim = ndim, polyOrder = polyOrder }
   elseif nm == "maximal-order" then
      return Basis.CartModalMaxOrder { ndim = ndim, polyOrder = polyOrder }
   elseif nm == "tensor" then
      return Basis.CartModalTensor { ndim = ndim, polyOrder = polyOrder }
   end
end

-- base class for kinetic species
local KineticSpecies = Proto(SpeciesBase)

-- this ctor simply stores what is passed to it and defers actual
-- construction to the fullInit() method below
function KineticSpecies:init(tbl)
   self.tbl = tbl
end

-- Actual function for initialization. This indirection is needed as
-- we need the app top-level table for proper initialization
function KineticSpecies:fullInit(appTbl)
   local tbl = self.tbl -- previously store table

   self.name = "name"
   self.cfl =  0.1
   self.charge = tbl.charge and tbl.charge or 1.0
   self.mass = tbl.mass and tbl.mass or 1.0
   self.n0 = tbl.n0 or n0
   self.lower, self.upper = tbl.lower, tbl.upper
   self.cells = tbl.cells
   self.vdim = #self.cells -- velocity dimensions
   self.ioMethod = "MPI"
   self.evolve = xsys.pickBool(tbl.evolve, true) -- by default, evolve species
   self.evolveCollisionless = xsys.pickBool(tbl.evolveCollisionless,
					    self.evolve) 
   self.evolveCollisions = xsys.pickBool(tbl.evolveCollisions, self.evolve) 
   self.evolveSources = xsys.pickBool(tbl.evolveSources, self.evolve) 
   self.confBasis = nil -- Will be set later

   assert(#self.lower == self.vdim, "'lower' must have " .. self.vdim .. " entries")
   assert(#self.upper == self.vdim, "'upper' must have " .. self.vdim .. " entries")
   self.coordinateMap = tbl.coordinateMap

   self.useShared = xsys.pickBool(appTbl.useShared, false)
<<<<<<< HEAD
   
=======
>>>>>>> 05342e13
   self.decompCuts = {}
   -- parallel decomposition stuff
   if tbl.decompCuts then
      assert(self.vdim == #tbl.decompCuts, "decompCuts should have exactly " .. self.vdim .. " entries")
      self.decompCuts = tbl.decompCuts
   else
      -- if not specified, use 1 processor
      for d = 1, self.vdim do self.decompCuts[d] = 1 end
   end

   -- create triggers to write distribution functions and moments
   if tbl.nDistFuncFrame then
      self.distIoTrigger = LinearTrigger(0, appTbl.tEnd, tbl.nDistFuncFrame)
   else
      self.distIoTrigger = LinearTrigger(0, appTbl.tEnd, appTbl.nFrame)
   end

   if tbl.nDiagnosticFrame then
      self.diagIoTrigger = LinearTrigger(0, appTbl.tEnd, tbl.nDiagnosticFrame)
   else
      self.diagIoTrigger = LinearTrigger(0, appTbl.tEnd, appTbl.nFrame)
   end

   -- create trigger for how frequently to compute integrated moments
   self.calcIntQuantFlag = false
   if appTbl.calcIntQuantEvery then
      self.calcIntQuantTrigger = LinearTrigger(0, appTbl.tEnd,  math.floor(1/appTbl.calcIntQuantEvery))
   else
      self.calcIntQuantFlag = true
   end

   self.distIoFrame = 0 -- frame number for distribution function
   self.diagIoFrame = 0 -- frame number for diagnostics

   self.writeGhost = xsys.pickBool(appTbl.writeGhost, false)

   -- write perturbed moments by subtracting background before moment calc.. false by default
   self.perturbedMoments = false
   -- read in which diagnostic moments to compute on output
   self.diagnosticMoments = { }
   if tbl.diagnosticMoments then
      for i, nm in pairs(tbl.diagnosticMoments) do
         if i == "perturbed" and nm == true then 
            self.perturbedMoments = true
         elseif type(i) == "number" then
	    self.diagnosticMoments[i] = nm
         end
      end
   end

   -- read in which integrated diagnostic moments to compute on output
   self.diagnosticIntegratedMoments = { }
   if tbl.diagnosticIntegratedMoments then
      for i, nm in ipairs(tbl.diagnosticIntegratedMoments) do
         self.diagnosticIntegratedMoments[i] = nm
      end
   end

   -- get a random seed for random initial conditions
   self.randomseed = tbl.randomseed

   -- Initialization
   self.projections = {}
   for nm, val in pairs(tbl) do
      if ProjectionBase.is(val) then
	 self.projections[nm] = val
      end
   end
   if tbl.sourceTimeDependence then 
      self.sourceTimeDependence = tbl.sourceTimeDependence 
   else 
      self.sourceTimeDependence = function (t) return 1.0 end 
   end
   -- it is possible to use the keyword 'init', 'initBackground', and
   -- 'initSource' to specify a function directly without using a
   -- Projection object
   if type(tbl.init) == "function" then
      self.projections["init"] = Projection.KineticProjection.FunctionProjection {
	 func = function (t, zn)
	    return tbl.init(t, zn, self)
	 end,
	 isInit = true,
      }
   end
   if type(tbl.initBackground) == "function" then
      self.projections["initBackground"] = Projection.KineticProjection.FunctionProjection {
	 func = function (t, zn)
	    return tbl.initBackground(t, zn, self)
	 end,
	 isInit = false,
	 isBackground = true,
      }
   end
   if type(tbl.source) == "function" then
      self.projections["initSource"] = Projection.KineticProjection.FunctionProjection {
	 func = function (t, zn)
	    return tbl.source(t, zn, self)
	 end,
	 isInit = false,
	 isSource = true,
      }
   end
   -- >> LEGACY CODE >>>>>>>>>>>>>>>>>>>>>>>>>>>>>>>>>>>>>>>>>>>>>>>>>
   if type(tbl.init) == "table" and tbl.init[1] == "maxwellian" then 
      self.projections["init"] = Projection.GkProjection.MaxwellianProjection {
	 density = tbl.init.density,
	 driftSpeed = tbl.init.driftSpeed,
	 temperature = tbl.init.temperature,
	 exactScaleM0 = true,
	 exactLagFixM012 = false,
	 isInit = true,
      }
   end 
   if type(tbl.initBackground) == "table" and tbl.initBackground[1] == "maxwellian" then 
      self.projections["initBackground"] = Projection.GkProjection.MaxwellianProjection {
	 density = tbl.initBackground.density,
	 driftSpeed = tbl.initBackground.driftSpeed,
	 temperature = tbl.initBackground.temperature,
	 exactScaleM0 = true,
	 exactLagFixM012 = false,
	 isInit = false,
	 isBackground = true,
      }
   end 
   if type(tbl.source) == "table" and tbl.source[1] == "maxwellian" then 
      self.projections["initSource"] = Projection.GkProjection.MaxwellianProjection {
	 density = tbl.source.density,
	 driftSpeed = tbl.source.driftSpeed,
	 temperature = tbl.source.temperature,
	 exactScaleM0 = true,
	 exactLagFixM012 = false,
	 isInit = false,
	 isSource = true,
      }
   end 
   -- <<<<<<<<<<<<<<<<<<<<<<<<<<<<<<<<<<<<<<<<<<<<<<<<<<<<<<<<<<<<<<<<

   self.fluctuationBCs = xsys.pickBool(tbl.fluctuationBCs, false)

   self.zeroFluxDirections = {}

   self.hasNonPeriodicBc = false -- to indicate if we have non-periodic BCs
   self.bcx, self.bcy, self.bcz = { }, { }, { }

   -- read in boundary conditions
   -- check to see if bc type is good is now done in createBc
   if tbl.bcx then
      self.bcx[1], self.bcx[2] = tbl.bcx[1], tbl.bcx[2]
      if self.bcx[1] == nil or self.bcx[2] == nil then assert(false, "KineticSpecies: unsupported BC type") end
      self.hasNonPeriodicBc = true
   end
   if tbl.bcy then
      self.bcy[1], self.bcy[2] = tbl.bcy[1], tbl.bcy[2]
      if self.bcy[1] == nil or self.bcy[2] == nil then assert(false, "KineticSpecies: unsupported BC type") end
      self.hasNonPeriodicBc = true
   end
   if tbl.bcz then
      self.bcz[1], self.bcz[2] = tbl.bcz[1], tbl.bcz[2]
      if self.bcz[1] == nil or self.bcz[2] == nil then assert(false, "KineticSpecies: unsupported BC type") end
      self.hasNonPeriodicBc = true
   end

   self.boundaryConditions = { } -- list of Bcs to apply

   self.bcTime = 0.0 -- timer for BCs
   self.integratedMomentsTime = 0.0 -- timer for integrated moments

   -- Collisions/Sources
   self.collisions = {}
   for nm, val in pairs(tbl) do
      if Collisions.CollisionsBase.is(val) then
	 val:fullInit(tbl) -- initialize species
	 self.collisions[nm] = val
	 self.collisions[nm]:setName(nm)
      end
   end

   self.positivity = xsys.pickBool(tbl.applyPositivity, false)
   self.positivityRescale = xsys.pickBool(tbl.positivityRescale, self.positivity)
   
   -- for GK only: flag for gyroaveraging
   self.gyavg = xsys.pickBool(tbl.gyroaverage, false)

   -- gravity table for running Vlasov simulations with constant gravity
   self.constGravity = tbl.constGravity
end

function KineticSpecies:getCharge() return self.charge end
function KineticSpecies:getMass() return self.mass end

function KineticSpecies:getNdim()
   return self.ndim
end
function KineticSpecies:getVdim()
   return self.vdim
end
function KineticSpecies:setName(nm)
   self.name = nm
   -- set "self species" for collisions
   for _, c in pairs(self.collisions) do
      c:setSpeciesName(nm)
   end
end
function KineticSpecies:setCfl(cfl)
   self.cfl = cfl
   for _, c in pairs(self.collisions) do
      c:setCfl(cfl)
   end   
end
function KineticSpecies:setIoMethod(ioMethod)
   self.ioMethod = ioMethod
end
function KineticSpecies:setConfBasis(basis)
   self.confBasis = basis
   for _, c in pairs(self.collisions) do
      c:setConfBasis(basis)
   end
end
function KineticSpecies:setConfGrid(grid)
   self.confGrid = grid
   for _, c in pairs(self.collisions) do
      c:setConfGrid(grid)
   end
end

function KineticSpecies:createGrid(cLo, cUp, cCells, cDecompCuts,
				   cPeriodicDirs, cMap)
   self.cdim = #cCells
   self.ndim = self.cdim+self.vdim

   -- create decomposition
   local decompCuts = {}
   for d = 1, self.cdim do table.insert(decompCuts, cDecompCuts[d]) end
   for d = 1, self.vdim do table.insert(decompCuts, self.decompCuts[d]) end
   self.decomp = DecompRegionCalc.CartProd {
      cuts = decompCuts,
      useShared = self.useShared,
   }

   -- create computational domain
   local lower, upper, cells = {}, {}, {}
   for d = 1, self.cdim do
      table.insert(lower, cLo[d])
      table.insert(upper, cUp[d])
      table.insert(cells, cCells[d])
   end
   for d = 1, self.vdim do
      table.insert(lower, self.lower[d])
      table.insert(upper, self.upper[d])
      table.insert(cells, self.cells[d])
   end

   local GridConstructor = Grid.RectCart
   local coordinateMap = {} -- table of functions
   -- construct comp -> phys mappings if they exist
   if self.coordinateMap or cMap then
      if cMap and self.coordinateMap then
         for d = 1, self.cdim do
            table.insert(coordinateMap, cMap[d])
         end
         for d = 1, self.vdim do
            table.insert(coordinateMap, self.coordinateMap[d])
         end
      elseif cMap then
         for d = 1, self.cdim do
            table.insert(coordinateMap, cMap[d])
         end
         for d = 1, self.vdim do
            table.insert(coordinateMap, function (z) return z end)
         end
      else
         for d = 1, self.cdim do
            table.insert(coordinateMap, function (z) return z end)
         end
         for d = 1, self.vdim do
            table.insert(coordinateMap, self.coordinateMap[d])
         end
      end
      GridConstructor = Grid.NonUniformRectCart
   end
   self.grid = GridConstructor {
      lower = lower,
      upper = upper,
      cells = cells,
      periodicDirs = cPeriodicDirs,
      decomposition = self.decomp,
      mappings = coordinateMap,
   }

   for _, c in pairs(self.collisions) do
      c:setPhaseGrid(self.grid)
   end
end

function KineticSpecies:createBasis(nm, polyOrder)
   self.basis = createBasis(nm, self.ndim, polyOrder)
   for _, c in pairs(self.collisions) do
      c:setPhaseBasis(self.basis)
   end
end

function KineticSpecies:allocDistf()
   local f = DataStruct.Field {
	onGrid = self.grid,
	numComponents = self.basis:numBasis(),
	ghost = {1, 1},
   }
   f:clear(0.0)
   return f
end
function KineticSpecies:allocMoment()
   local m = DataStruct.Field {
	onGrid = self.confGrid,
	numComponents = self.confBasis:numBasis(),
	ghost = {1, 1},
   }
   m:clear(0.0)
   return m
end
function KineticSpecies:allocVectorMoment(dim)
   local m = DataStruct.Field {
	onGrid = self.confGrid,
	numComponents = self.confBasis:numBasis()*dim,
	ghost = {1, 1},
   }
   m:clear(0.0)
   return m
end

-- various functions to apply BCs of different types
function KineticSpecies:bcAbsorbFunc(dir, tm, idxIn, fIn, fOut)
   -- note that for bcAbsorb there is no operation on fIn,
   -- so skinLoop (which determines indexing of fIn) does not matter 
   for i = 1, self.basis:numBasis() do
      fOut[i] = 0.0
   end
end
function KineticSpecies:bcOpenFunc(dir, tm, idxIn, fIn, fOut)
   -- requires skinLoop = "pointwise"
   self.basis:flipSign(dir, fIn, fOut)
end
function KineticSpecies:bcCopyFunc(dir, tm, idxIn, fIn, fOut)
   -- requires skinLoop = "pointwise"
   for i = 1, self.basis:numBasis() do
      fOut[i] = fIn[i]
   end
end

-- function to construct a BC updater
function KineticSpecies:makeBcUpdater(dir, vdir, edge, bcList, skinLoop)
   return Updater.Bc {
      onGrid = self.grid,
      boundaryConditions = bcList,
      dir = dir,
      vdir = vdir,
      edge = edge,
      skinLoop = skinLoop,
      cdim = self.cdim,
      vdim = self.vdim,
   }
end

function KineticSpecies:createBCs()
   -- functions to make life easier while reading in BCs to apply
   -- note: appendBoundaryConditions defined in sub-classes
   local function handleBc(dir, bc)
      if bc[1] then
	 self:appendBoundaryConditions(dir, "lower", bc[1])
      end
      if bc[2] then
	 self:appendBoundaryConditions(dir, "upper", bc[2])
      end
   end

   -- add various BCs to list of BCs to apply
   handleBc(1, self.bcx)
   handleBc(2, self.bcy)
   handleBc(3, self.bcz)
end

function KineticSpecies:createSolver(funcField)
   -- create solvers for collisions
   for _, c in pairs(self.collisions) do
      c:createSolver(funcField)
   end
end

function KineticSpecies:alloc(nRkDup)
   -- allocate fields needed in RK update
   self.distf = {}
   for i = 1, nRkDup do
      self.distf[i] = self:allocDistf()
   end
   -- create Adios object for field I/O
   self.distIo = AdiosCartFieldIo {
      elemType = self.distf[1]:elemType(),
      method = self.ioMethod,
      writeGhost = self.writeGhost
   }

   if self.positivity then
      self.fPos = self:allocDistf()
   end

   self:createBCs()
end

function KineticSpecies:initDist()
   if self.randomseed then 
      math.randomseed(self.randomseed) 
   else
      math.randomseed(47*Mpi.Comm_rank(Mpi.COMM_WORLD)+os.time())
   end

   local syncPeriodicDirs = true
   if self.fluctuationBCs then syncPeriodicDirs = false end

   local initCnt, backgroundCnt = 0, 0
   for _, pr in pairs(self.projections) do
      pr:fullInit(self)
      pr:run(0.0, self.distf[2])
      if pr.isInit then
	 self.distf[1]:accumulate(1.0, self.distf[2])
	 initCnt = initCnt + 1
      end
      if pr.isBackground then
	 if not self.f0 then 
	    self.f0 = self:allocDistf()
	 end
	 self.f0:accumulate(1.0, self.distf[2])
	 self.f0:sync(syncPeriodicDirs)
	 backgroundCnt = backgroundCnt + 1
      end
      if pr.isSource then
	 if not self.fSource then 
	    self.fSource = self:allocDistf()
	 end
	 self.fSource:accumulate(1.0, self.distf[2])
      end
   end
   assert(initCnt > 0,
	  string.format("KineticSpecies: Species '%s' not initialized!", self.name))
   if self.f0 and backgroundCnt == 0 then 
      self.f0:copy(self.distf[1])
   end

   if self.fluctuationBCs then 
      assert(backgroundCnt > 0, "KineticSpecies: must specify an initial background distribution with 'initBackground' in order to use fluctuation-only BCs") 
   end

   -- calculate initial density averaged over simulation domain
   --self.n0 = nil
   --local dens0 = self:allocMoment()
   --self.numDensityCalc:advance(0,0, {self.distf[1]}, {dens0})
   --local data
   --local dynVec = DataStruct.DynVector { numComponents = 1 }
   ---- integrate 
   --local calcInt = Updater.CartFieldIntegratedQuantCalc {
   --   onGrid = self.confGrid,
   --   basis = self.confBasis,
   --   numComponents = 1,
   --   quantity = "V"
   --}
   --calcInt:advance(0.0, 0.0, {dens0}, {dynVec})
   --_, data = dynVec:lastData()
   --self.n0 = data[1]/self.confGrid:gridVolume()
   --print("Average density is " .. self.n0)
end

function KineticSpecies:rkStepperFields()
   return self.distf
end

-- for RK timestepping 
function KineticSpecies:copyRk(outIdx, aIdx)
   self:rkStepperFields()[outIdx]:copy(self:rkStepperFields()[aIdx])
end
-- for RK timestepping 
function KineticSpecies:combineRk(outIdx, a, aIdx, ...)
   local args = {...} -- package up rest of args as table
   local nFlds = #args/2
   self:rkStepperFields()[outIdx]:combine(a, self:rkStepperFields()[aIdx])
   for i = 1, nFlds do -- accumulate rest of the fields
      self:rkStepperFields()[outIdx]:accumulate(args[2*i-1], self:rkStepperFields()[args[2*i]])
   end	 
end

function KineticSpecies:applyBc(tCurr, dt, fIn)
   -- fIn is total distribution function
   local tmStart = Time.clock()

   if self.evolve then 
      local syncPeriodicDirsTrue = true

      if self.fluctuationBCs then
        -- if fluctuation-only BCs, subtract off background before applying BCs
        fIn:accumulate(-1.0, self.f0)
      end

      -- apply non-periodic BCs (to only fluctuations if fluctuation BCs)
      if self.hasNonPeriodicBc then
         for _, bc in ipairs(self.boundaryConditions) do
            bc:advance(tCurr, dt, {}, {fIn})
         end
      end

      -- apply periodic BCs (to only fluctuations if fluctuation BCs)
      fIn:sync(syncPeriodicDirsTrue)

      if self.fluctuationBCs then
        -- put back together total distribution
        fIn:accumulate(1.0, self.f0)

        -- update ghosts in total distribution, without enforcing periodicity
        fIn:sync(not syncPeriodicDirsTrue)
      end
   end

   self.bcTime = self.bcTime + (Time.clock()-tmStart)
end

function KineticSpecies:createDiagnostics()
end

function KineticSpecies:calcDiagnosticMoments()
   if self.f0 and self.perturbedMoments then self.distf[1]:accumulate(-1, self.f0) end
   local numMoms = #self.diagnosticMoments
   for i = 1, numMoms do
      self.diagnosticMomentUpdaters[i]:advance(
	 0.0, 0.0, {self.distf[1]}, {self.diagnosticMomentFields[i]})
   end
   if self.f0 and self.perturbedMoments then self.distf[1]:accumulate(1, self.f0) end
end

function KineticSpecies:calcDiagnosticIntegratedMoments()
end

function KineticSpecies:isEvolving()
   return self.evolve
end

function KineticSpecies:write(tm)
   if self.evolve then
      local tmStart = Time.clock()
      -- compute integrated diagnostics
      if self.calcIntQuantFlag == false then
         if self.calcIntQuantTrigger(tm) then
            self:calcDiagnosticIntegratedMoments(tm)
         end
      else
         self:calcDiagnosticIntegratedMoments(tm)
      end
      -- time computation of integrated moments
      self.integratedMomentsTime = self.integratedMomentsTime + Time.clock() - tmStart

      -- only write stuff if triggered
      if self.distIoTrigger(tm) then
	 self.distIo:write(self.distf[1], string.format("%s_%d.bp", self.name, self.distIoFrame), tm, self.distIoFrame)
         if self.f0 then
            if tm == 0.0 then
	       self.distIo:write(self.f0, string.format("%s_f0_%d.bp", self.name, self.distIoFrame), tm, self.distIoFrame)
	    end
            self.distf[1]:accumulate(-1, self.f0)
            self.distIo:write(self.distf[1], string.format("%s_f1_%d.bp", self.name, self.distIoFrame), tm, self.distIoFrame)
            self.distf[1]:accumulate(1, self.f0)
         end
         if tm == 0.0 and self.fSource then
            self.distIo:write(self.fSource, string.format("%s_fSource_0.bp", self.name), tm, self.distIoFrame)
         end
	 self.distIoFrame = self.distIoFrame+1
      end


      if self.diagIoTrigger(tm) then
         -- compute moments and write them out
         self:calcDiagnosticMoments()
         for i, mom in ipairs(self.diagnosticMoments) do
            -- should one use AdiosIo object for this?
            self.diagnosticMomentFields[i]:write(
               string.format("%s_%s_%d.bp", self.name, mom, self.diagIoFrame), tm, self.diagIoFrame, self.writeGhost)
         end
         for i, mom in ipairs(self.diagnosticIntegratedMoments) do
            self.diagnosticIntegratedMomentFields[i]:write(
               string.format("%s_%s_%d.bp", self.name, mom, self.diagIoFrame), tm, self.diagIoFrame)
         end

         if self.evolveCollisions then
            for _, c in pairs(self.collisions) do
               c:write(tm, self.diagIoFrame)
            end
         end

         self.diagIoFrame = self.diagIoFrame+1
      end
   else
      -- if not evolving species, don't write anything except initial conditions
      if self.distIoFrame == 0 then
	 self.distIo:write(self.distf[1], string.format("%s_%d.bp", self.name, 0), tm, 0)

	 -- compute moments and write them out
	 self:calcDiagnosticMoments()
	 for i, mom in ipairs(self.diagnosticMoments) do
	    -- should one use AdiosIo object for this?
	    self.diagnosticMomentFields[i]:write(string.format("%s_%s_%d.bp", self.name, mom, 0), tm, 0, self.writeGhost)
	 end
      end
      self.distIoFrame = self.distIoFrame+1
   end

end

function KineticSpecies:writeRestart(tm)
   -- (the final "false" prevents writing of ghost cells)
   self.distIo:write(self.distf[1], string.format("%s_restart.bp", self.name), tm, self.distIoFrame, false)
   for i, mom in ipairs(self.diagnosticMoments) do
      self.diagnosticMomentFields[i]:write(
	 string.format("%s_%s_restart.bp", self.name, mom), tm, self.diagIoFrame, false)
   end   

   -- (the final "false" prevents flushing of data after write)
   for i, mom in ipairs(self.diagnosticIntegratedMoments) do
      self.diagnosticIntegratedMomentFields[i]:write(
         string.format("%s_%s_restart.bp", self.name, mom), tm, self.diagIoFrame, false)
   end
end

function KineticSpecies:readRestart()
   local tm, fr = self.distIo:read(self.distf[1], string.format("%s_restart.bp", self.name))

   self:applyBc(tm, 0.0, self.distf[1]) -- apply BCs and set ghost-cell data
   
   self.distIoFrame = fr -- reset internal frame counter
   for i, mom in ipairs(self.diagnosticIntegratedMoments) do
      local _, dfr = self.diagnosticIntegratedMomentFields[i]:read(
         string.format("%s_%s_restart.bp", self.name, mom))
      self.diagIoFrame = dfr -- reset internal diagnostic IO frame counter
   end

   for i, mom in ipairs(self.diagnosticMoments) do
      local _, dfr = self.diagnosticMomentFields[i]:read(
         string.format("%s_%s_restart.bp", self.name, mom))
      self.diagIoFrame = dfr -- reset internal diagnostic IO frame counter
   end

   -- iterate triggers
   self.distIoTrigger(tm)
   self.diagIoTrigger(tm)
   
   return tm
end

-- timers
function KineticSpecies:totalSolverTime()
   return self.solver.totalTime
end
function KineticSpecies:totalBcTime()
   return self.bcTime
end
function KineticSpecies:intMomCalcTime()
   return self.integratedMomentsTime
end

return KineticSpecies<|MERGE_RESOLUTION|>--- conflicted
+++ resolved
@@ -70,10 +70,7 @@
    self.coordinateMap = tbl.coordinateMap
 
    self.useShared = xsys.pickBool(appTbl.useShared, false)
-<<<<<<< HEAD
-   
-=======
->>>>>>> 05342e13
+
    self.decompCuts = {}
    -- parallel decomposition stuff
    if tbl.decompCuts then
