-- Gkyl ------------------------------------------------------------------------
--
-- App support code: KineticSpecies object.
--
--    _______     ___
-- + 6 @ |||| # P ||| +
--------------------------------------------------------------------------------
-- System imports.
local xsys = require "xsys"

-- Gkeyll imports.
local AdiosCartFieldIo = require "Io.AdiosCartFieldIo"
local Basis            = require "Basis"
local Collisions       = require "App.Collisions"
local DataStruct       = require "DataStruct"
local DecompRegionCalc = require "Lib.CartDecomp"
local GaussQuadRules   = require "Lib.GaussQuadRules"
local Grid             = require "Grid"
local LinearDecomp     = require "Lib.LinearDecomp"
local LinearTrigger    = require "Lib.LinearTrigger"
local Mpi              = require "Comm.Mpi"
local Projection       = require "App.Projection"
local ProjectionBase   = require "App.Projection.ProjectionBase"
local Proto            = require "Lib.Proto"
local Range            = require "Lib.Range"
local SpeciesBase      = require "App.Species.SpeciesBase"
local Time             = require "Lib.Time"
local Updater          = require "Updater"
local ffi              = require "ffi"

-- Function to create basis functions.
local function createBasis(nm, ndim, polyOrder)
   if nm == "serendipity" then
      return Basis.CartModalSerendipity { ndim = ndim, polyOrder = polyOrder }
   elseif nm == "maximal-order" then
      return Basis.CartModalMaxOrder { ndim = ndim, polyOrder = polyOrder }
   elseif nm == "tensor" then
      return Basis.CartModalTensor { ndim = ndim, polyOrder = polyOrder }
   end
end

-- Base class for kinetic species.
local KineticSpecies = Proto(SpeciesBase)

-- This ctor simply stores what is passed to it and defers actual
-- construction to the fullInit() method below.
function KineticSpecies:init(tbl)
   self.tbl = tbl
end

-- Actual function for initialization. This indirection is needed as
-- we need the app top-level table for proper initialization.
function KineticSpecies:fullInit(appTbl)
   local tbl = self.tbl -- Previously store table.

   self.cfl    =  0.1
   self.charge = tbl.charge and tbl.charge or 1.0
   self.mass   = tbl.mass and tbl.mass or 1.0
   self.n0     = tbl.n0 or n0
   self.lower, self.upper = tbl.lower, tbl.upper
   self.cells    = tbl.cells
   self.vdim     = #self.cells -- Velocity dimensions.
   self.ioMethod = "MPI"
   self.evolve   = xsys.pickBool(tbl.evolve, true) -- By default, evolve species.
   self.evolveCollisionless = xsys.pickBool(tbl.evolveCollisionless,
					    self.evolve) 
   self.evolveCollisions = xsys.pickBool(tbl.evolveCollisions, self.evolve) 
   self.evolveSources    = xsys.pickBool(tbl.evolveSources, self.evolve) 
   self.confBasis        = nil -- Will be set later.

   assert(#self.lower == self.vdim, "'lower' must have " .. self.vdim .. " entries")
   assert(#self.upper == self.vdim, "'upper' must have " .. self.vdim .. " entries")
   self.coordinateMap = tbl.coordinateMap

   self.useShared = xsys.pickBool(appTbl.useShared, false)
   
   self.decompCuts = {}
   -- WE DO NOT ALLOW DECOMPOSITION IN VELOCITY SPACE
   for d = 1, self.vdim do self.decompCuts[d] = 1 end

   -- Create triggers to write distribution functions and moments.
   if tbl.nDistFuncFrame then
      self.distIoTrigger = LinearTrigger(0, appTbl.tEnd, tbl.nDistFuncFrame)
   else
      self.distIoTrigger = LinearTrigger(0, appTbl.tEnd, appTbl.nFrame)
   end

   if tbl.nDiagnosticFrame then
      self.diagIoTrigger = LinearTrigger(0, appTbl.tEnd, tbl.nDiagnosticFrame)
   else
      self.diagIoTrigger = LinearTrigger(0, appTbl.tEnd, appTbl.nFrame)
   end

   -- Create trigger for how frequently to compute integrated moments.
   self.calcIntQuantFlag = false
   if appTbl.calcIntQuantEvery then
      self.calcIntQuantTrigger = LinearTrigger(0, appTbl.tEnd,  math.floor(1/appTbl.calcIntQuantEvery))
   else
      self.calcIntQuantFlag = true
   end

   self.distIoFrame = 0 -- Frame number for distribution function.
   self.diagIoFrame = 0 -- Frame number for diagnostics.

   self.writeGhost = xsys.pickBool(appTbl.writeGhost, false)

   -- Write perturbed moments by subtracting background before moment calc.. false by default.
   self.perturbedMoments = false
   -- Read in which diagnostic moments to compute on output.
   self.diagnosticMoments = { }
   if tbl.diagnosticMoments then
      for i, nm in pairs(tbl.diagnosticMoments) do
         if i == "perturbed" and nm == true then 
            self.perturbedMoments = true
         elseif type(i) == "number" then
	    self.diagnosticMoments[i] = nm
         end
      end
   end

   -- Read in which integrated diagnostic moments to compute on output.
   self.diagnosticIntegratedMoments = { }
   if tbl.diagnosticIntegratedMoments then
      for i, nm in ipairs(tbl.diagnosticIntegratedMoments) do
         self.diagnosticIntegratedMoments[i] = nm
      end
   end

   -- Get a random seed for random initial conditions.
   self.randomseed = tbl.randomseed

   -- Initialization.
   self.projections = {}
   for nm, val in pairs(tbl) do
      if ProjectionBase.is(val) then
	 self.projections[nm] = val
      end
   end
   self.sourceSteadyState = xsys.pickBool(tbl.sourceSteadyState, false)
   if self.sourceSteadyState then
      self.sourceSteadyStateLength = assert(tbl.sourceSteadyStateLength,
					    "KineticSpecies: Must specify sourceSteadyStateLength when sourceSteadyState is true.")
   end
   if tbl.sourceTimeDependence then 
      self.sourceTimeDependence = tbl.sourceTimeDependence 
   else 
      self.sourceTimeDependence = function (t) return 1.0 end 
   end
   -- It is possible to use the keyword 'init', 'initBackground', and
   -- 'initSource' to specify a function directly without using a
   -- Projection object.
   if type(tbl.init) == "function" then
      self.projections["init"] = Projection.KineticProjection.FunctionProjection {
	 func = function (t, zn)
	    return tbl.init(t, zn, self)
	 end,
	 isInit = true,
      }
   end
   if type(tbl.initBackground) == "function" then
      self.projections["initBackground"] = Projection.KineticProjection.FunctionProjection {
	 func = function (t, zn)
	    return tbl.initBackground(t, zn, self)
	 end,
	 isInit       = false,
	 isBackground = true,
      }
   end
   if type(tbl.source) == "function" then
      self.projections["initSource"] = Projection.KineticProjection.FunctionProjection {
	 func = function (t, zn)
	    return tbl.source(t, zn, self)
	 end,
	 isInit   = false,
	 isSource = true,
      }
   end
   -- >> LEGACY CODE >>>>>>>>>>>>>>>>>>>>>>>>>>>>>>>>>>>>>>>>>>>>>>>>>
   if type(tbl.init) == "table" and tbl.init[1] == "maxwellian" then 
      self.projections["init"] = Projection.GkProjection.MaxwellianProjection {
	 density         = tbl.init.density,
	 driftSpeed      = tbl.init.driftSpeed,
	 temperature     = tbl.init.temperature,
	 exactScaleM0    = true,
	 exactLagFixM012 = false,
	 isInit          = true,
      }
   end 
   if type(tbl.initBackground) == "table" and tbl.initBackground[1] == "maxwellian" then 
      self.projections["initBackground"] = Projection.GkProjection.MaxwellianProjection {
	 density         = tbl.initBackground.density,
	 driftSpeed      = tbl.initBackground.driftSpeed,
	 temperature     = tbl.initBackground.temperature,
	 exactScaleM0    = true,
	 exactLagFixM012 = false,
	 isInit          = false,
	 isBackground    = true,
      }
   end 
   if type(tbl.source) == "table" and tbl.source[1] == "maxwellian" then 
      self.projections["initSource"] = Projection.GkProjection.MaxwellianProjection {
	 density         = tbl.source.density,
	 driftSpeed      = tbl.source.driftSpeed,
	 temperature     = tbl.source.temperature,
	 exactScaleM0    = true,
	 exactLagFixM012 = false,
	 isInit          = false,
	 isSource        = true,
      }
   end 
   -- <<<<<<<<<<<<<<<<<<<<<<<<<<<<<<<<<<<<<<<<<<<<<<<<<<<<<<<<<<<<<<<<

   self.deltaF         = xsys.pickBool(appTbl.deltaF, false)
   self.fluctuationBCs = xsys.pickBool(tbl.fluctuationBCs, false)
   if self.deltaF then self.fluctuationBCs = true end

   self.zeroFluxDirections = {}

   self.hasNonPeriodicBc = false -- To indicate if we have non-periodic BCs.
   self.bcx, self.bcy, self.bcz = { }, { }, { }

   -- Read in boundary conditions.
   -- Check to see if bc type is good is now done in createBc.
   if tbl.bcx then
      self.bcx[1], self.bcx[2] = tbl.bcx[1], tbl.bcx[2]
      if self.bcx[1] == nil or self.bcx[2] == nil then assert(false, "KineticSpecies: unsupported BC type") end
      self.hasNonPeriodicBc = true
   end
   if tbl.bcy then
      self.bcy[1], self.bcy[2] = tbl.bcy[1], tbl.bcy[2]
      if self.bcy[1] == nil or self.bcy[2] == nil then assert(false, "KineticSpecies: unsupported BC type") end
      self.hasNonPeriodicBc = true
   end
   if tbl.bcz then
      self.bcz[1], self.bcz[2] = tbl.bcz[1], tbl.bcz[2]
      if self.bcz[1] == nil or self.bcz[2] == nil then assert(false, "KineticSpecies: unsupported BC type") end
      self.hasNonPeriodicBc = true
   end

   self.boundaryConditions = { } -- list of Bcs to apply

   self.bcTime = 0.0 -- Timer for BCs.
   self.integratedMomentsTime = 0.0 -- Timer for integrated moments.

   -- Collisions.
   self.collisions = {}
   for nm, val in pairs(tbl) do
      if Collisions.CollisionsBase.is(val) then
	 self.collisions[nm] = val
	 self.collisions[nm]:setName(nm)
	 val:setSpeciesName(self.name)
	 val:fullInit(tbl) -- Initialize collisions
      end
   end

   self.positivity        = xsys.pickBool(tbl.applyPositivity, false)
   self.positivityDiffuse = xsys.pickBool(tbl.positivityDiffuse, self.positivity)
   self.positivityRescale = xsys.pickBool(tbl.positivityRescale, false)
   
   -- for GK only: flag for gyroaveraging.
   self.gyavg = xsys.pickBool(tbl.gyroaverage, false)

   self.tCurr = 0.0
end

function KineticSpecies:getCharge() return self.charge end
function KineticSpecies:getMass() return self.mass end

function KineticSpecies:getNdim()
   return self.ndim
end
function KineticSpecies:getVdim()
   return self.vdim
end
function KineticSpecies:setName(nm) -- Needs to be called before fullInit().
   self.name = nm
end
function KineticSpecies:setCfl(cfl)
   self.cfl = cfl
   for _, c in pairs(self.collisions) do
      c:setCfl(cfl)
   end   
end
function KineticSpecies:setIoMethod(ioMethod)
   self.ioMethod = ioMethod
end
function KineticSpecies:setConfBasis(basis)
   self.confBasis = basis
   for _, c in pairs(self.collisions) do
      c:setConfBasis(basis)
   end
end
function KineticSpecies:setConfGrid(grid)
   self.confGrid = grid
   for _, c in pairs(self.collisions) do
      c:setConfGrid(grid)
   end
end

function KineticSpecies:createGrid(cLo, cUp, cCells, cDecompCuts,
				   cPeriodicDirs, cMap)
   self.cdim = #cCells
   self.ndim = self.cdim+self.vdim

   -- Create decomposition.
   local decompCuts = {}
   for d = 1, self.cdim do table.insert(decompCuts, cDecompCuts[d]) end
   for d = 1, self.vdim do table.insert(decompCuts, self.decompCuts[d]) end
   self.decomp = DecompRegionCalc.CartProd {
      cuts = decompCuts,
      useShared = self.useShared,
   }

   -- Create computational domain.
   local lower, upper, cells = {}, {}, {}
   for d = 1, self.cdim do
      table.insert(lower, cLo[d])
      table.insert(upper, cUp[d])
      table.insert(cells, cCells[d])
   end
   for d = 1, self.vdim do
      table.insert(lower, self.lower[d])
      table.insert(upper, self.upper[d])
      table.insert(cells, self.cells[d])
   end

   local GridConstructor = Grid.RectCart
   local coordinateMap = {} -- Table of functions.
   -- Construct comp -> phys mappings if they exist.
   if self.coordinateMap or cMap then
      if cMap and self.coordinateMap then
         for d = 1, self.cdim do
            table.insert(coordinateMap, cMap[d])
         end
         for d = 1, self.vdim do
            table.insert(coordinateMap, self.coordinateMap[d])
         end
      elseif cMap then
         for d = 1, self.cdim do
            table.insert(coordinateMap, cMap[d])
         end
         for d = 1, self.vdim do
            table.insert(coordinateMap, function (z) return z end)
         end
      else
         for d = 1, self.cdim do
            table.insert(coordinateMap, function (z) return z end)
         end
         for d = 1, self.vdim do
            table.insert(coordinateMap, self.coordinateMap[d])
         end
      end
      GridConstructor = Grid.NonUniformRectCart
   end
   self.grid = GridConstructor {
      lower         = lower,
      upper         = upper,
      cells         = cells,
      periodicDirs  = cPeriodicDirs,
      decomposition = self.decomp,
      mappings      = coordinateMap,
   }

   for _, c in pairs(self.collisions) do
      c:setPhaseGrid(self.grid)
   end
end

function KineticSpecies:createBasis(nm, polyOrder)
   self.basis = createBasis(nm, self.ndim, polyOrder)
   for _, c in pairs(self.collisions) do
      c:setPhaseBasis(self.basis)
   end
end

function KineticSpecies:allocDistf()
   local f = DataStruct.Field {
	onGrid        = self.grid,
	numComponents = self.basis:numBasis(),
	ghost         = {1, 1},
   }
   f:clear(0.0)
   return f
end
function KineticSpecies:allocMoment()
   local m = DataStruct.Field {
	onGrid        = self.confGrid,
	numComponents = self.confBasis:numBasis(),
	ghost         = {1, 1},
   }
   m:clear(0.0)
   return m
end
function KineticSpecies:allocVectorMoment(dim)
   local m = DataStruct.Field {
	onGrid        = self.confGrid,
	numComponents = self.confBasis:numBasis()*dim,
	ghost         = {1, 1},
   }
   m:clear(0.0)
   return m
end

-- Various functions to apply BCs of different types.
function KineticSpecies:bcAbsorbFunc(dir, tm, idxIn, fIn, fOut)
   -- Note that for bcAbsorb there is no operation on fIn,
   -- so skinLoop (which determines indexing of fIn) does not matter 
   for i = 1, self.basis:numBasis() do
      fOut[i] = 0.0
   end
end
function KineticSpecies:bcOpenFunc(dir, tm, idxIn, fIn, fOut)
   -- Requires skinLoop = "pointwise".
   self.basis:flipSign(dir, fIn, fOut)
end
function KineticSpecies:bcCopyFunc(dir, tm, idxIn, fIn, fOut)
   -- Requires skinLoop = "pointwise".
   for i = 1, self.basis:numBasis() do
      fOut[i] = fIn[i]
   end
end

-- Function to construct a BC updater.
function KineticSpecies:makeBcUpdater(dir, vdir, edge, bcList, skinLoop,
				      hasExtFld)
   return Updater.Bc {
      onGrid             = self.grid,
      boundaryConditions = bcList,
      dir                = dir,
      vdir               = vdir,
      edge               = edge,
      skinLoop           = skinLoop,
      cdim               = self.cdim,
      vdim               = self.vdim,
      hasExtFld          = hasExtFld,
   }
end

function KineticSpecies:createBCs()
   -- Functions to make life easier while reading in BCs to apply.
   -- Note: appendBoundaryConditions defined in sub-classes.
   local function handleBc(dir, bc)
      if bc[1] then
	 self:appendBoundaryConditions(dir, "lower", bc[1])
      end
      if bc[2] then
	 self:appendBoundaryConditions(dir, "upper", bc[2])
      end
   end

   -- Add various BCs to list of BCs to apply.
   handleBc(1, self.bcx)
   handleBc(2, self.bcy)
   handleBc(3, self.bcz)
end

function KineticSpecies:createSolver(funcField)
   -- Create solvers for collisions.
   for _, c in pairs(self.collisions) do
      c:createSolver(funcField)
   end

   if self.positivity then
      self.posChecker = Updater.PositivityCheck {
         onGrid = self.grid,
         basis = self.basis,
      }

      self.posRescaler = Updater.PositivityRescale {
         onGrid = self.grid,
         basis = self.basis,
      }
   end
end

function KineticSpecies:alloc(nRkDup)
   -- Allocate fields needed in RK update.
   self.distf = {}
   for i = 1, nRkDup do
      self.distf[i] = self:allocDistf()
      self.distf[i]:clear(0.0)
   end

   if self.positivity then
<<<<<<< HEAD
      self.distfPos = {}
      for i = 1, nRkDup do
         self.distfPos[i] = self:allocDistf()
         self.distfPos[i]:clear(0.0)
=======
      self.fDelPos = {}
      for i = 1, nRkDup do
         self.fDelPos[i] = self:allocDistf()
         self.fDelPos[i]:clear(0.0)
>>>>>>> 4f4b0339
      end
   end

   -- Create Adios object for field I/O.
   self.distIo = AdiosCartFieldIo {
      elemType   = self.distf[1]:elemType(),
      method     = self.ioMethod,
      writeGhost = self.writeGhost,
      metaData = {
	 polyOrder = self.basis:polyOrder(),
	 basisType = self.basis:id()
      },
   }

   if self.positivity then
      self.fPos = self:allocDistf()
   end

   self.fPrev = self:allocDistf()
   self.fPrev:clear(0.0)

   -- Array with one component per cell to store cflRate in each cell.
   self.cflRateByCell = DataStruct.Field {
	onGrid        = self.grid,
	numComponents = 1,
	ghost         = {1, 1},
   }
   self.cflRateByCell:clear(0.0)
   self.cflRatePtr  = self.cflRateByCell:get(1)
   self.cflRateIdxr = self.cflRateByCell:genIndexer()
   self.dt          = ffi.new("double[2]")
   self.dtGlobal    = ffi.new("double[2]")

   self:createBCs()

   -- Create a table of flags to indicate whether moments have been computed.
   -- At first we consider 6 flags: coupling moments (M0, M1i, M2)
   -- boundary corrections (m1Correction, m2Correction), star moments
   -- (m0Star, m1Star, m2Star), self primitive moments (uSelf, vtSqSelf),
   -- cross primitive moments (uCross, vtSqCross), and spatially varying
   -- cross-species collisionality (varNuXCross).
   self.momentFlags = {}
   for iF = 1,4 do
      self.momentFlags[iF] = false
   end
   -- The fifth and sixth entries need a table to store 
   -- a flag for each pair of species colliding.
   self.momentFlags[5] = {}  -- Corresponds to uCross and vtSqCross.
   self.momentFlags[6] = {}  -- Corresponds to varNuXCross.

end

-- Note: do not call applyBc here. it is called later in initialization sequence.
function KineticSpecies:initDist()
   if self.randomseed then 
      math.randomseed(self.randomseed) 
   else
      math.randomseed(47*Mpi.Comm_rank(Mpi.COMM_WORLD)+os.time())
   end

   local syncPeriodicDirs = true
   if self.fluctuationBCs then syncPeriodicDirs = false end

   local initCnt, backgroundCnt = 0, 0
   for _, pr in pairs(self.projections) do
      pr:fullInit(self)
      pr:run(0.0, self.distf[2])
      -- This barrier is needed as when using MPI-SHM some
      -- processes will get to accumulate before projection is finished.
      Mpi.Barrier(self.grid:commSet().sharedComm)
      if pr.isInit then
	 self.distf[1]:accumulate(1.0, self.distf[2])
	 initCnt = initCnt + 1
      end
      if pr.isBackground then
	 if not self.f0 then 
	    self.f0 = self:allocDistf()
	 end
	 self.f0:accumulate(1.0, self.distf[2])
	 self.f0:sync(syncPeriodicDirs)
	 backgroundCnt = backgroundCnt + 1
      end
      if pr.isSource then
	 if not self.fSource then 
	    self.fSource = self:allocDistf()
	 end
	 self.fSource:accumulate(1.0, self.distf[2])
         if self.positivityRescale then
            self.posRescaler:advance(0.0, {self.fSource}, {self.fSource}, false)
         end
      end
      if pr.isReservoir then
	 if not self.fReservoir then 
	    self.fReservoir = self:allocDistf()
	 end
	 self.fReservoir:accumulate(1.0, self.distf[2])
      end
   end
   assert(initCnt > 0,
	  string.format("KineticSpecies: Species '%s' not initialized!", self.name))
   if self.f0 and backgroundCnt == 0 then 
      self.f0:copy(self.distf[1])
   end

   if self.fluctuationBCs then 
      assert(backgroundCnt > 0, "KineticSpecies: must specify an initial background distribution with 'initBackground' in order to use fluctuation-only BCs") 
   end

   self.distf[2]:clear(0.0)

   -- Calculate initial density averaged over simulation domain.
   --self.n0 = nil
   --local dens0 = self:allocMoment()
   --self.numDensityCalc:advance(0, {self.distf[1]}, {dens0})
   --local data
   --local dynVec = DataStruct.DynVector { numComponents = 1 }
   ---- integrate 
   --local calcInt = Updater.CartFieldIntegratedQuantCalc {
   --   onGrid = self.confGrid,
   --   basis = self.confBasis,
   --   numComponents = 1,
   --   quantity = "V"
   --}
   --calcInt:advance(0.0, {dens0}, {dynVec})
   --_, data = dynVec:lastData()
   --self.n0 = data[1]/self.confGrid:gridVolume()
   --print("Average density is " .. self.n0)
end

function KineticSpecies:rkStepperFields()
   return self.distf
end

-- For RK timestepping.
function KineticSpecies:copyRk(outIdx, aIdx)
   self:rkStepperFields()[outIdx]:copy(self:rkStepperFields()[aIdx])
   if self.positivity then
<<<<<<< HEAD
      self.distfPos[outIdx]:copy(self.distfPos[aIdx])
=======
      self.fDelPos[outIdx]:copy(self.fDelPos[aIdx])
>>>>>>> 4f4b0339
   end
end
-- For RK timestepping.
function KineticSpecies:combineRk(outIdx, a, aIdx, ...)
   local args = {...} -- Package up rest of args as table.
   local nFlds = #args/2
   self:rkStepperFields()[outIdx]:combine(a, self:rkStepperFields()[aIdx])
   for i = 1, nFlds do -- Accumulate rest of the fields.
      self:rkStepperFields()[outIdx]:accumulate(args[2*i-1], self:rkStepperFields()[args[2*i]])
   end

   if self.positivity then
<<<<<<< HEAD
      self.distfPos[outIdx]:combine(a, self.distfPos[aIdx])
      for i = 1, nFlds do -- Accumulate rest of the fields.
         self.distfPos[outIdx]:accumulate(args[2*i-1], self.distfPos[args[2*i]])
      end
   end
end

function KineticSpecies:forwardEuler(tCurr, outIdx, dt, rhsIdx, a, inIdx)
   --print(outIdx, dt, rhsIdx, a, inIdx)
   self:combineRk(outIdx, dt, rhsIdx, a, inIdx)
   if self.positivityRescale then
      -- if rescaling volume term, then the combineRk above only computed f^n + dt*f^n_surf (stored in outIdx)
      -- because volume term is stored separately in self.fPos
      -- now compute scaling factor for volume term so that control nodes stay positive. 
      self.posRescaler:rescaleVolTerm(tCurr, self:rkStepperFields()[outIdx], dt, self.fPos)
      self:rkStepperFields()[outIdx]:accumulate(dt, self.fPos)
   end
=======
      self.fDelPos[outIdx]:combine(a, self.fDelPos[aIdx])
      for i = 1, nFlds do -- Accumulate rest of the fields.
         self.fDelPos[outIdx]:accumulate(args[2*i-1], self.fDelPos[args[2*i]])
      end
   end
>>>>>>> 4f4b0339
end

function KineticSpecies:suggestDt()
   -- Loop over local region. 
   local grid = self.grid
   self.dt[0] = GKYL_MAX_DOUBLE

   local tId = grid:subGridSharedId() -- Local thread ID.
   local localRange = self.cflRateByCell:localRange()
   local localRangeDecomp = LinearDecomp.LinearDecompRange {
	 range = localRange, numSplit = grid:numSharedProcs() }

   for idx in localRangeDecomp:rowMajorIter(tId) do
      -- Calculate local min dt from local cflRates on each proc.
      self.cflRateByCell:fill(self.cflRateIdxr(idx), self.cflRatePtr)
      self.dt[0] = math.min(self.dt[0], self.cfl/self.cflRatePtr:data()[0])
   end

   -- All reduce to get global min dt.
   Mpi.Allreduce(self.dt, self.dtGlobal, 1, Mpi.DOUBLE, Mpi.MIN, grid:commSet().comm)

   return math.min(self.dtGlobal[0], GKYL_MAX_DOUBLE)
end

function KineticSpecies:clearCFL()
   -- Clear cflRateByCell for next cfl calculation.
   self.cflRateByCell:clear(0.0)
end

function KineticSpecies:clearMomentFlags(species)
   -- Clear the momentFlags table to indicate that moments (and other
   -- quantities) need to be computed again.
   for iF = 1,4 do
      self.momentFlags[iF] = false
   end
   for sN, _ in pairs(species) do
      if sN ~= self.name then
         self.momentFlags[5][sN] = false
         self.momentFlags[6][sN] = false
      end
   end
end

function KineticSpecies:checkPositivity(tCurr, idx)
  local status = true
  if self.positivity then
     status = self.posChecker:advance(tCurr, {self:rkStepperFields()[idx]}, {})
  end
  return status
end

function KineticSpecies:applyBcIdx(tCurr, idx, isFirstRk)
  if self.positivityDiffuse then
<<<<<<< HEAD
     self.distfPos[idx]:combine(-1.0, self:rkStepperFields()[idx])
     self.posRescaler:advance(tCurr, {self:rkStepperFields()[idx]}, {self:rkStepperFields()[idx]}, true, isFirstRk)
     self.distfPos[idx]:accumulate(1.0, self:rkStepperFields()[idx])
=======
     self.fDelPos[idx]:combine(-1.0, self:rkStepperFields()[idx])
     self.posRescaler:advance(tCurr, {self:rkStepperFields()[idx]}, {self:rkStepperFields()[idx]}, true, isFirstRk)
     self.fDelPos[idx]:accumulate(1.0, self:rkStepperFields()[idx])
>>>>>>> 4f4b0339
  end
  self:applyBc(tCurr, self:rkStepperFields()[idx])
  if self.positivity then
     self:checkPositivity(tCurr, idx)
  end
end

function KineticSpecies:applyBc(tCurr, fIn)
   -- fIn is total distribution function.
   local tmStart = Time.clock()

   if self.evolve then 
      local syncPeriodicDirsTrue = true

      if self.fluctuationBCs then
        -- If fluctuation-only BCs, subtract off background before applying BCs.
        fIn:accumulate(-1.0, self.f0)
      end

      -- Apply non-periodic BCs (to only fluctuations if fluctuation BCs).
      if self.hasNonPeriodicBc then
         for _, bc in ipairs(self.boundaryConditions) do
            bc:advance(tCurr, {self.fReservoir}, {fIn})
         end
      end

      -- Apply periodic BCs (to only fluctuations if fluctuation BCs)
      fIn:sync(syncPeriodicDirsTrue)

      if self.fluctuationBCs then
        -- Put back together total distribution
        fIn:accumulate(1.0, self.f0)

        -- Update ghosts in total distribution, without enforcing periodicity.
        fIn:sync(not syncPeriodicDirsTrue)
      end
   end

   self.bcTime = self.bcTime + (Time.clock()-tmStart)
end

function KineticSpecies:createDiagnostics()
end

function KineticSpecies:calcDiagnosticMoments()
   local f = self.distf[1]
   if self.f0 and self.perturbedMoments then f:accumulate(-1, self.f0) end
   for i, mom in pairs(self.diagnosticMoments) do
      self.diagnosticMomentUpdaters[mom]:advance(
	 0.0, {f}, {self.diagnosticMomentFields[mom]})
   end
   if self.f0 and self.perturbedMoments then f:accumulate(1, self.f0) end
end

function KineticSpecies:calcDiagnosticWeakMoments()
   for mom, _ in pairs(self.diagnosticWeakMoments) do
      self.weakDivision:advance(0.0, self.weakMomentOpFields[mom], {self.diagnosticMomentFields[mom]})
      if self.weakMomentScaleFac[mom] then self.diagnosticMomentFields[mom]:scale(self.weakMomentScaleFac[mom]) end
   end
end

-- Species-specific.
function KineticSpecies:calcDiagnosticAuxMoments()
end

-- Species-specific.
function KineticSpecies:calcDiagnosticIntegratedMoments()
end

function KineticSpecies:calcAndWriteDiagnosticMoments(tm)
    self:calcDiagnosticMoments()
    for i, mom in ipairs(self.diagnosticMoments) do
       -- Should one use AdiosIo object for this?
       self.diagnosticMomentFields[mom]:write(
          string.format("%s_%s_%d.bp", self.name, mom, self.diagIoFrame), tm, self.diagIoFrame, self.writeGhost)
    end

    if self.diagnosticWeakMoments then 
       self:calcDiagnosticWeakMoments()
       for mom, _ in pairs(self.diagnosticWeakMoments) do
          -- Should one use AdiosIo object for this?
          self.diagnosticMomentFields[mom]:write(
             string.format("%s_%s_%d.bp", self.name, mom, self.diagIoFrame), tm, self.diagIoFrame, self.writeGhost)
       end
    end

    if self.diagnosticAuxMoments then 
       self:calcDiagnosticAuxMoments()
       for mom, _ in pairs(self.diagnosticAuxMoments) do
          -- Should one use AdiosIo object for this?
          self.diagnosticMomentFields[mom]:write(
             string.format("%s_%s_%d.bp", self.name, mom, self.diagIoFrame), tm, self.diagIoFrame, self.writeGhost)
       end
    end

    -- Write integrated moments.
    for i, mom in ipairs(self.diagnosticIntegratedMoments) do
       self.diagnosticIntegratedMomentFields[mom]:write(
          string.format("%s_%s_%d.bp", self.name, mom, self.diagIoFrame), tm, self.diagIoFrame)
    end
end

function KineticSpecies:isEvolving()
   return self.evolve
end

function KineticSpecies:write(tm, force)
   if self.evolve then
      local tmStart = Time.clock()
      -- Compute integrated diagnostics.
      if self.calcIntQuantFlag == false then
         if self.calcIntQuantTrigger(tm) then
            self:calcDiagnosticIntegratedMoments(tm)
         end
      else
         self:calcDiagnosticIntegratedMoments(tm)
      end
      -- Time computation of integrated moments.
      self.integratedMomentsTime = self.integratedMomentsTime + Time.clock() - tmStart

      -- Only write stuff if triggered.
      if self.distIoTrigger(tm) or force then
	 self.distIo:write(self.distf[1], string.format("%s_%d.bp", self.name, self.distIoFrame), tm, self.distIoFrame)
         if self.f0 then
            if tm == 0.0 then
	       self.distIo:write(self.f0, string.format("%s_f0_%d.bp", self.name, self.distIoFrame), tm, self.distIoFrame)
	    end
            self.distf[1]:accumulate(-1, self.f0)
            self.distIo:write(self.distf[1], string.format("%s_f1_%d.bp", self.name, self.distIoFrame), tm, self.distIoFrame)
            self.distf[1]:accumulate(1, self.f0)
         end
         if tm == 0.0 and self.fSource then
            self.distIo:write(self.fSource, string.format("%s_fSource_0.bp", self.name), tm, self.distIoFrame)
         end
	 self.distIoFrame = self.distIoFrame+1
      end


      if self.diagIoTrigger(tm) or force then
         -- Compute moments and write them out.
         self:calcAndWriteDiagnosticMoments(tm)

         if self.evolveCollisions then
            for _, c in pairs(self.collisions) do
               c:write(tm, self.diagIoFrame)
            end
         end

<<<<<<< HEAD
         -- write local cfl number by cell
=======
>>>>>>> 4f4b0339
         self.cflRateByCell:scale(self.dtGlobal[0])
         self.cflRateByCell:write(
             string.format("%s_%s_%d.bp", self.name, "cflByCell", self.diagIoFrame), tm, self.diagIoFrame, self.writeGhost)

         if self.positivityDiffuse then
            self.posRescaler:write(tm, self.diagIoFrame, self.name)
         end

         self.diagIoFrame = self.diagIoFrame+1
      end
   else
      -- If not evolving species, don't write anything except initial conditions.
      if self.distIoFrame == 0 then
	 self.distIo:write(self.distf[1], string.format("%s_%d.bp", self.name, 0), tm, 0)

	 -- Compute moments and write them out.
	 self:calcAndWriteDiagnosticMoments(tm)
      end
      self.distIoFrame = self.distIoFrame+1
   end

end

function KineticSpecies:writeRestart(tm)
   -- (The final "true/false" determines writing of ghost cells).
   local writeGhosts = false
   if self.hasSheathBcs or self.fluctuationBCs then writeGhosts = true end
   self.distIo:write(self.distf[1], string.format("%s_restart.bp", self.name), tm, self.distIoFrame, writeGhosts)
   for i, mom in ipairs(self.diagnosticMoments) do
      self.diagnosticMomentFields[mom]:write(
	 string.format("%s_%s_restart.bp", self.name, mom), tm, self.diagIoFrame, false)
   end   

   -- (The final "false" prevents flushing of data after write).
   for i, mom in ipairs(self.diagnosticIntegratedMoments) do
      self.diagnosticIntegratedMomentFields[mom]:write(
         string.format("%s_%s_restart.bp", self.name, mom), tm, self.diagIoFrame, false)
   end
end

function KineticSpecies:readRestart()
   local readGhosts = false
   if self.hasSheathBcs or self.fluctuationBCs then readGhosts = true end
   local tm, fr = self.distIo:read(self.distf[1], string.format("%s_restart.bp", self.name), readGhosts)

   -- Apply BCs and set ghost-cell data (unless ghosts have been read because of special BCs)
   if not self.hasSheathBcs and not self.fluctuationBCs then 
      self:applyBc(tm, self.distf[1]) 
   end 
   
   self.distIoFrame = fr -- Reset internal frame counter.
   for i, mom in ipairs(self.diagnosticIntegratedMoments) do
      local _, dfr = self.diagnosticIntegratedMomentFields[mom]:read(
         string.format("%s_%s_restart.bp", self.name, mom))
      self.diagIoFrame = dfr -- Reset internal diagnostic IO frame counter.
   end

   for i, mom in ipairs(self.diagnosticMoments) do
      local _, dfr = self.diagnosticMomentFields[mom]:read(
         string.format("%s_%s_restart.bp", self.name, mom))
      self.diagIoFrame = dfr -- Reset internal diagnostic IO frame counter.
   end

   -- Iterate triggers.
   self.distIoTrigger(tm)
   self.diagIoTrigger(tm)
   
   return tm
end

-- Timers.
function KineticSpecies:totalSolverTime()
   return self.solver.totalTime
end
function KineticSpecies:totalBcTime()
   return self.bcTime
end
function KineticSpecies:intMomCalcTime()
   return self.integratedMomentsTime
end

return KineticSpecies<|MERGE_RESOLUTION|>--- conflicted
+++ resolved
@@ -482,17 +482,10 @@
    end
 
    if self.positivity then
-<<<<<<< HEAD
-      self.distfPos = {}
-      for i = 1, nRkDup do
-         self.distfPos[i] = self:allocDistf()
-         self.distfPos[i]:clear(0.0)
-=======
       self.fDelPos = {}
       for i = 1, nRkDup do
          self.fDelPos[i] = self:allocDistf()
          self.fDelPos[i]:clear(0.0)
->>>>>>> 4f4b0339
       end
    end
 
@@ -630,11 +623,7 @@
 function KineticSpecies:copyRk(outIdx, aIdx)
    self:rkStepperFields()[outIdx]:copy(self:rkStepperFields()[aIdx])
    if self.positivity then
-<<<<<<< HEAD
-      self.distfPos[outIdx]:copy(self.distfPos[aIdx])
-=======
       self.fDelPos[outIdx]:copy(self.fDelPos[aIdx])
->>>>>>> 4f4b0339
    end
 end
 -- For RK timestepping.
@@ -647,10 +636,9 @@
    end
 
    if self.positivity then
-<<<<<<< HEAD
-      self.distfPos[outIdx]:combine(a, self.distfPos[aIdx])
+      self.fDelPos[outIdx]:combine(a, self.fDelPos[aIdx])
       for i = 1, nFlds do -- Accumulate rest of the fields.
-         self.distfPos[outIdx]:accumulate(args[2*i-1], self.distfPos[args[2*i]])
+         self.fDelPos[outIdx]:accumulate(args[2*i-1], self.fDelPos[args[2*i]])
       end
    end
 end
@@ -665,13 +653,6 @@
       self.posRescaler:rescaleVolTerm(tCurr, self:rkStepperFields()[outIdx], dt, self.fPos)
       self:rkStepperFields()[outIdx]:accumulate(dt, self.fPos)
    end
-=======
-      self.fDelPos[outIdx]:combine(a, self.fDelPos[aIdx])
-      for i = 1, nFlds do -- Accumulate rest of the fields.
-         self.fDelPos[outIdx]:accumulate(args[2*i-1], self.fDelPos[args[2*i]])
-      end
-   end
->>>>>>> 4f4b0339
 end
 
 function KineticSpecies:suggestDt()
@@ -725,15 +706,9 @@
 
 function KineticSpecies:applyBcIdx(tCurr, idx, isFirstRk)
   if self.positivityDiffuse then
-<<<<<<< HEAD
-     self.distfPos[idx]:combine(-1.0, self:rkStepperFields()[idx])
-     self.posRescaler:advance(tCurr, {self:rkStepperFields()[idx]}, {self:rkStepperFields()[idx]}, true, isFirstRk)
-     self.distfPos[idx]:accumulate(1.0, self:rkStepperFields()[idx])
-=======
      self.fDelPos[idx]:combine(-1.0, self:rkStepperFields()[idx])
      self.posRescaler:advance(tCurr, {self:rkStepperFields()[idx]}, {self:rkStepperFields()[idx]}, true, isFirstRk)
      self.fDelPos[idx]:accumulate(1.0, self:rkStepperFields()[idx])
->>>>>>> 4f4b0339
   end
   self:applyBc(tCurr, self:rkStepperFields()[idx])
   if self.positivity then
@@ -882,10 +857,7 @@
             end
          end
 
-<<<<<<< HEAD
          -- write local cfl number by cell
-=======
->>>>>>> 4f4b0339
          self.cflRateByCell:scale(self.dtGlobal[0])
          self.cflRateByCell:write(
              string.format("%s_%s_%d.bp", self.name, "cflByCell", self.diagIoFrame), tm, self.diagIoFrame, self.writeGhost)
