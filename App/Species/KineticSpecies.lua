-- Gkyl ------------------------------------------------------------------------
--
-- App support code: KineticSpecies object.
--
--    _______     ___
-- + 6 @ |||| # P ||| +
--------------------------------------------------------------------------------
-- System imports.
local xsys = require "xsys"

-- Gkeyll imports.
local AdiosCartFieldIo = require "Io.AdiosCartFieldIo"
local Basis            = require "Basis"
local Collisions       = require "App.Collisions"
local DataStruct       = require "DataStruct"
local DecompRegionCalc = require "Lib.CartDecomp"
local GaussQuadRules   = require "Lib.GaussQuadRules"
local Grid             = require "Grid"
local LinearDecomp     = require "Lib.LinearDecomp"
local LinearTrigger    = require "Lib.LinearTrigger"
local Mpi              = require "Comm.Mpi"
local Projection       = require "App.Projection"
local ProjectionBase   = require "App.Projection.ProjectionBase"
local Proto            = require "Lib.Proto"
local Range            = require "Lib.Range"
local SpeciesBase      = require "App.Species.SpeciesBase"
local Time             = require "Lib.Time"
local Updater          = require "Updater"
local ffi              = require "ffi"

-- Function to create basis functions.
local function createBasis(nm, ndim, polyOrder)
   if nm == "serendipity" then
      return Basis.CartModalSerendipity { ndim = ndim, polyOrder = polyOrder }
   elseif nm == "maximal-order" then
      return Basis.CartModalMaxOrder { ndim = ndim, polyOrder = polyOrder }
   elseif nm == "tensor" then
      return Basis.CartModalTensor { ndim = ndim, polyOrder = polyOrder }
   end
end

-- Base class for kinetic species.
local KineticSpecies = Proto(SpeciesBase)

-- This ctor simply stores what is passed to it and defers actual
-- construction to the fullInit() method below.
function KineticSpecies:init(tbl)
   self.tbl = tbl
end

-- Actual function for initialization. This indirection is needed as
-- we need the app top-level table for proper initialization.
function KineticSpecies:fullInit(appTbl)
   local tbl = self.tbl -- Previously store table.

   self.cfl    =  0.1
   self.charge = tbl.charge and tbl.charge or 1.0
   self.mass   = tbl.mass and tbl.mass or 1.0
   self.n0     = tbl.n0 or n0
   self.lower, self.upper = tbl.lower, tbl.upper
   self.cells    = tbl.cells
   self.vdim     = #self.cells -- Velocity dimensions.
   self.ioMethod = "MPI"
   self.evolve   = xsys.pickBool(tbl.evolve, true) -- By default, evolve species.
   self.evolveCollisionless = xsys.pickBool(tbl.evolveCollisionless,
					    self.evolve) 
   self.evolveCollisions = xsys.pickBool(tbl.evolveCollisions, self.evolve) 
   self.evolveSources    = xsys.pickBool(tbl.evolveSources, self.evolve) 
   self.confBasis        = nil -- Will be set later.

   assert(#self.lower == self.vdim, "'lower' must have " .. self.vdim .. " entries")
   assert(#self.upper == self.vdim, "'upper' must have " .. self.vdim .. " entries")
   self.coordinateMap = tbl.coordinateMap

   self.useShared = xsys.pickBool(appTbl.useShared, false)
   
   self.decompCuts = {}
   -- WE DO NOT ALLOW DECOMPOSITION IN VELOCITY SPACE
   for d = 1, self.vdim do self.decompCuts[d] = 1 end

   -- Create triggers to write distribution functions and moments.
   if tbl.nDistFuncFrame then
      self.distIoTrigger = LinearTrigger(0, appTbl.tEnd, tbl.nDistFuncFrame)
   else
      self.distIoTrigger = LinearTrigger(0, appTbl.tEnd, appTbl.nFrame)
   end

   if tbl.nDiagnosticFrame then
      self.diagIoTrigger = LinearTrigger(0, appTbl.tEnd, tbl.nDiagnosticFrame)
   else
      self.diagIoTrigger = LinearTrigger(0, appTbl.tEnd, appTbl.nFrame)
   end

   -- Create trigger for how frequently to compute integrated moments.
   self.calcIntQuantFlag = false
   if appTbl.calcIntQuantEvery then
      self.calcIntQuantTrigger = LinearTrigger(0, appTbl.tEnd,  math.floor(1/appTbl.calcIntQuantEvery))
   else
      self.calcIntQuantFlag = true
   end

   self.distIoFrame = 0 -- Frame number for distribution function.
   self.diagIoFrame = 0 -- Frame number for diagnostics.
   self.dynVecRestartFrame = 0 -- Frame number of restarts (for DynVectors only).

   self.writeSkin = xsys.pickBool(appTbl.writeSkin, false)

   -- Write perturbed moments by subtracting background before moment calc.. false by default.
   self.perturbedMoments = false
   -- Read in which diagnostic moments to compute on output.
   self.requestedDiagnosticMoments = tbl.diagnosticMoments or {}
   self.diagnosticMoments = { }
   if tbl.diagnosticMoments then
      for i, nm in pairs(tbl.diagnosticMoments) do
         if i == "perturbed" and nm == true then 
            self.perturbedMoments = true
         elseif type(i) == "number" then
	    self.diagnosticMoments[i] = nm
         end
      end
   end

   -- Read in which integrated diagnostic moments to compute on output.
   self.diagnosticIntegratedMoments = { }
   if tbl.diagnosticIntegratedMoments then
      for i, nm in ipairs(tbl.diagnosticIntegratedMoments) do
         self.diagnosticIntegratedMoments[i] = nm
      end
   end

   -- Read in which boundary diagnostic moments to compute on output.
   self.diagnosticBoundaryFluxMoments = { }
   self.requestedDiagnosticBoundaryFluxMoments = tbl.diagnosticBoundaryFluxMoments or {}
   if tbl.diagnosticBoundaryFluxMoments then
      self.boundaryFluxDiagnostics = true
      for i, nm in pairs(tbl.diagnosticBoundaryFluxMoments) do
         self.diagnosticBoundaryFluxMoments[i] = nm
      end
   end

   -- Read in which boundary diagnostic moments to compute on output.
   self.diagnosticIntegratedBoundaryFluxMoments = { }
   if tbl.diagnosticIntegratedBoundaryFluxMoments then
      self.boundaryFluxDiagnostics = true
      for i, nm in pairs(tbl.diagnosticIntegratedBoundaryFluxMoments) do
         self.diagnosticIntegratedBoundaryFluxMoments[i] = nm
      end
   end

   -- Get a random seed for random initial conditions.
   self.randomseed = tbl.randomseed

   -- Initialization.
   self.projections = {}
   for nm, val in pairs(tbl) do
      if ProjectionBase.is(val) then
	 self.projections[nm] = val
      end
   end
   self.sourceSteadyState = xsys.pickBool(tbl.sourceSteadyState, false)
   if self.sourceSteadyState then
      self.sourceSteadyStateLength = assert(tbl.sourceSteadyStateLength,
					    "KineticSpecies: Must specify sourceSteadyStateLength when sourceSteadyState is true.")
   end
   if tbl.sourceTimeDependence then 
      self.sourceTimeDependence = tbl.sourceTimeDependence 
   else 
      self.sourceTimeDependence = function (t) return 1.0 end 
   end
   -- It is possible to use the keyword 'init', 'initBackground', and
   -- 'initSource' to specify a function directly without using a
   -- Projection object.
   if type(tbl.init) == "function" then
      self.projections["init"] = Projection.KineticProjection.FunctionProjection {
	 func = function (t, zn)
	    return tbl.init(t, zn, self)
	 end,
	 isInit = true,
      }
   end
   if type(tbl.initBackground) == "function" then
      self.projections["initBackground"] = Projection.KineticProjection.FunctionProjection {
	 func = function (t, zn)
	    return tbl.initBackground(t, zn, self)
	 end,
	 isInit       = false,
	 isBackground = true,
      }
   end
   if type(tbl.source) == "function" then
      self.projections["initSource"] = Projection.KineticProjection.FunctionProjection {
	 func = function (t, zn)
	    return tbl.source(t, zn, self)
	 end,
	 isInit   = false,
	 isSource = true,
      }
   end
   -- >> LEGACY CODE >>>>>>>>>>>>>>>>>>>>>>>>>>>>>>>>>>>>>>>>>>>>>>>>>
   if type(tbl.init) == "table" and tbl.init[1] == "maxwellian" then 
      self.projections["init"] = Projection.GkProjection.MaxwellianProjection {
	 density         = tbl.init.density,
	 driftSpeed      = tbl.init.driftSpeed,
	 temperature     = tbl.init.temperature,
	 exactScaleM0    = true,
	 exactLagFixM012 = false,
	 isInit          = true,
      }
   end 
   if type(tbl.initBackground) == "table" and tbl.initBackground[1] == "maxwellian" then 
      self.projections["initBackground"] = Projection.GkProjection.MaxwellianProjection {
	 density         = tbl.initBackground.density,
	 driftSpeed      = tbl.initBackground.driftSpeed,
	 temperature     = tbl.initBackground.temperature,
	 exactScaleM0    = true,
	 exactLagFixM012 = false,
	 isInit          = false,
	 isBackground    = true,
      }
   end 
   if type(tbl.source) == "table" and tbl.source[1] == "maxwellian" then 
      self.projections["initSource"] = Projection.GkProjection.MaxwellianProjection {
	 density         = tbl.source.density,
	 driftSpeed      = tbl.source.driftSpeed,
	 temperature     = tbl.source.temperature,
	 exactScaleM0    = true,
	 exactLagFixM012 = false,
	 isInit          = false,
	 isSource        = true,
      }
   end 
   -- <<<<<<<<<<<<<<<<<<<<<<<<<<<<<<<<<<<<<<<<<<<<<<<<<<<<<<<<<<<<<<<<

   self.deltaF         = xsys.pickBool(appTbl.deltaF, false)
   self.fluctuationBCs = xsys.pickBool(tbl.fluctuationBCs, false)
   if self.deltaF then self.fluctuationBCs = true end

   self.zeroFluxDirections = {}

   self.hasNonPeriodicBc = false -- To indicate if we have non-periodic BCs.
   self.bcx, self.bcy, self.bcz = { }, { }, { }

   -- Read in boundary conditions.
   -- Check to see if bc type is good is now done in createBc.
   if tbl.bcx then
      self.bcx[1], self.bcx[2] = tbl.bcx[1], tbl.bcx[2]
      if self.bcx[1] == nil or self.bcx[2] == nil then assert(false, "KineticSpecies: unsupported BC type") end
      self.hasNonPeriodicBc = true
   end
   if tbl.bcy then
      self.bcy[1], self.bcy[2] = tbl.bcy[1], tbl.bcy[2]
      if self.bcy[1] == nil or self.bcy[2] == nil then assert(false, "KineticSpecies: unsupported BC type") end
      self.hasNonPeriodicBc = true
   end
   if tbl.bcz then
      self.bcz[1], self.bcz[2] = tbl.bcz[1], tbl.bcz[2]
      if self.bcz[1] == nil or self.bcz[2] == nil then assert(false, "KineticSpecies: unsupported BC type") end
      self.hasNonPeriodicBc = true
   end

   self.boundaryConditions = { } -- list of Bcs to apply

   self.bcTime = 0.0 -- Timer for BCs.
   self.integratedMomentsTime = 0.0 -- Timer for integrated moments.

   -- Collisions.
   self.collisions = {}
   for nm, val in pairs(tbl) do
      if Collisions.CollisionsBase.is(val) then
	 self.collisions[nm] = val
	 self.collisions[nm]:setName(nm)
	 val:setSpeciesName(self.name)
	 val:fullInit(tbl) -- Initialize collisions
      end
   end

   self.positivity        = xsys.pickBool(tbl.applyPositivity, false)
   self.positivityDiffuse = xsys.pickBool(tbl.positivityDiffuse, self.positivity)
   self.positivityRescale = xsys.pickBool(tbl.positivityRescale, false)
   
   -- for GK only: flag for gyroaveraging.
   self.gyavg = xsys.pickBool(tbl.gyroaverage, false)

   self.tCurr = 0.0
end

function KineticSpecies:getCharge() return self.charge end
function KineticSpecies:getMass() return self.mass end

function KineticSpecies:getNdim()
   return self.ndim
end
function KineticSpecies:getVdim()
   return self.vdim
end
function KineticSpecies:setName(nm) -- Needs to be called before fullInit().
   self.name = nm
end
function KineticSpecies:setCfl(cfl)
   self.cfl = cfl
   for _, c in pairs(self.collisions) do
      c:setCfl(cfl)
   end   
end
function KineticSpecies:setIoMethod(ioMethod)
   self.ioMethod = ioMethod
end
function KineticSpecies:setConfBasis(basis)
   self.confBasis = basis
   for _, c in pairs(self.collisions) do
      c:setConfBasis(basis)
   end
end
function KineticSpecies:setConfGrid(grid)
   self.confGrid = grid
   for _, c in pairs(self.collisions) do
      c:setConfGrid(grid)
   end
end

function KineticSpecies:createGrid(confGridIn)
   local confGrid = assert(confGridIn or self.confGrid, "KineticSpecies:createGrid ... must pass in confGrid or call setConfGrid prior to createGrid") 
 
   self.cdim = confGrid:ndim()
   self.ndim = self.cdim+self.vdim

   -- Create decomposition.
   local decompCuts = {}
   for d = 1, self.cdim do table.insert(decompCuts, confGrid:cuts(d)) end
   for d = 1, self.vdim do table.insert(decompCuts, self.decompCuts[d]) end
   self.decomp = DecompRegionCalc.CartProd {
      cuts = decompCuts,
      useShared = self.useShared,
   }

   -- Create computational domain.
   local lower, upper, cells = {}, {}, {}
   for d = 1, self.cdim do
      table.insert(lower, confGrid:lower(d))
      table.insert(upper, confGrid:upper(d))
      table.insert(cells, confGrid:numCells(d))
   end
   for d = 1, self.vdim do
      table.insert(lower, self.lower[d])
      table.insert(upper, self.upper[d])
      table.insert(cells, self.cells[d])
   end

   local GridConstructor = Grid.RectCart
   local coordinateMap = {} -- Table of functions
   -- Construct comp -> phys mappings if they exist
   if self.coordinateMap or confGrid:getMappings() then
      if confGrid:getMappings() and self.coordinateMap then
         for d = 1, self.cdim do
            table.insert(coordinateMap, confGrid:getMappings(d))
         end
         for d = 1, self.vdim do
            table.insert(coordinateMap, self.coordinateMap[d])
         end
      elseif confGrid:getMappings() then
         for d = 1, self.cdim do
            table.insert(coordinateMap, confGrid:getMappings(d))
         end
         for d = 1, self.vdim do
            table.insert(coordinateMap, function (z) return z end)
         end
      else
         for d = 1, self.cdim do
            table.insert(coordinateMap, function (z) return z end)
         end
         for d = 1, self.vdim do
            table.insert(coordinateMap, self.coordinateMap[d])
         end
      end
      GridConstructor = Grid.NonUniformRectCart
   end

   self.grid = GridConstructor {
      lower         = lower,
      upper         = upper,
      cells         = cells,
      periodicDirs  = confGrid:getPeriodicDirs(),
      decomposition = self.decomp,
      mappings      = coordinateMap,
   }

   for _, c in pairs(self.collisions) do
      c:setPhaseGrid(self.grid)
   end
end

function KineticSpecies:createBasis(nm, polyOrder)
   self.basis = createBasis(nm, self.ndim, polyOrder)
   for _, c in pairs(self.collisions) do
      c:setPhaseBasis(self.basis)
   end

   -- Output of grid file is placed here because as the file name is associated
   -- with a species, we wish to save the basisID and polyOrder in it. But these
   -- can only be extracted from self.basis after this is created.
   if self.coordinateMap then
      local metaData = {
         polyOrder = self.basis:polyOrder(),
         basisType = self.basis:id(),
         grid      = GKYL_OUT_PREFIX .. "_grid_" .. self.name .. ".bp"
      }
      self.grid:write("grid_" .. self.name .. ".bp", 0.0, metaData)
   end
end

function KineticSpecies:allocDistf()
   local f = DataStruct.Field {
	onGrid        = self.grid,
	numComponents = self.basis:numBasis(),
	ghost         = {1, 1},
        metaData = {
           polyOrder = self.basis:polyOrder(),
           basisType = self.basis:id()
        },
   }
   f:clear(0.0)
   return f
end
function KineticSpecies:allocMoment()
   local m = DataStruct.Field {
	onGrid        = self.confGrid,
	numComponents = self.confBasis:numBasis(),
	ghost         = {1, 1},
        metaData = {
           polyOrder = self.basis:polyOrder(),
           basisType = self.basis:id()
        },
   }
   m:clear(0.0)
   return m
end
function KineticSpecies:allocVectorMoment(dim)
   local m = DataStruct.Field {
	onGrid        = self.confGrid,
	numComponents = self.confBasis:numBasis()*dim,
	ghost         = {1, 1},
        metaData = {
           polyOrder = self.basis:polyOrder(),
           basisType = self.basis:id()
        },
   }
   m:clear(0.0)
   return m
end

-- Various functions to apply BCs of different types.
function KineticSpecies:bcAbsorbFunc(dir, tm, idxIn, fIn, fOut)
   -- Note that for bcAbsorb there is no operation on fIn,
   -- so skinLoop (which determines indexing of fIn) does not matter 
   for i = 1, self.basis:numBasis() do
      fOut[i] = 0.0
   end
end
function KineticSpecies:bcOpenFunc(dir, tm, idxIn, fIn, fOut)
   -- Requires skinLoop = "pointwise".
   self.basis:flipSign(dir, fIn, fOut)
end
function KineticSpecies:bcCopyFunc(dir, tm, idxIn, fIn, fOut)
   -- Requires skinLoop = "pointwise".
   for i = 1, self.basis:numBasis() do
      fOut[i] = fIn[i]
   end
end

-- Function to construct a BC updater.
function KineticSpecies:makeBcUpdater(dir, vdir, edge, bcList, skinLoop,
				      hasExtFld)
   return Updater.Bc {
      onGrid             = self.grid,
      boundaryConditions = bcList,
      dir                = dir,
      vdir               = vdir,
      edge               = edge,
      skinLoop           = skinLoop,
      cdim               = self.cdim,
      vdim               = self.vdim,
      hasExtFld          = hasExtFld,
   }
end

function KineticSpecies:createBCs()
   -- Functions to make life easier while reading in BCs to apply.
   -- Note: appendBoundaryConditions defined in sub-classes.
   local function handleBc(dir, bc)
      if bc[1] then
	 self:appendBoundaryConditions(dir, "lower", bc[1])
      end
      if bc[2] then
	 self:appendBoundaryConditions(dir, "upper", bc[2])
      end
   end

   -- Add various BCs to list of BCs to apply.
   handleBc(1, self.bcx)
   handleBc(2, self.bcy)
   handleBc(3, self.bcz)
end

function KineticSpecies:createSolver(funcField)
   -- Create solvers for collisions.
   for _, c in pairs(self.collisions) do
      c:createSolver(funcField)
   end

   if self.positivity then
      self.posChecker = Updater.PositivityCheck {
         onGrid = self.grid,
         basis = self.basis,
      }

      self.posRescaler = Updater.PositivityRescale {
         onGrid = self.grid,
         basis = self.basis,
      }
   end
end

function KineticSpecies:alloc(nRkDup)
   -- Allocate fields needed in RK update.
   self.distf = {}
   for i = 1, nRkDup do
      self.distf[i] = self:allocDistf()
      self.distf[i]:clear(0.0)
   end

   if self.positivity then
      self.fDelPos = {}
      for i = 1, nRkDup do
         self.fDelPos[i] = self:allocDistf()
         self.fDelPos[i]:clear(0.0)
      end
   end

   -- Create Adios object for field I/O.
   self.distIo = AdiosCartFieldIo {
      elemType  = self.distf[1]:elemType(),
      method    = self.ioMethod,
      writeSkin = self.writeSkin,
      metaData  = {
	 polyOrder = self.basis:polyOrder(),
	 basisType = self.basis:id(),
         grid      = GKYL_OUT_PREFIX .. "_grid_" .. self.name .. ".bp"
      },
   }

   if self.positivity then
      self.fPos = self:allocDistf()
   end

   self.fPrev = self:allocDistf()
   self.fPrev:clear(0.0)

   -- Array with one component per cell to store cflRate in each cell.
   self.cflRateByCell = DataStruct.Field {
	onGrid        = self.grid,
	numComponents = 1,
	ghost         = {1, 1},
   }
   self.cflRateByCell:clear(0.0)
   self.cflRatePtr  = self.cflRateByCell:get(1)
   self.cflRateIdxr = self.cflRateByCell:genIndexer()
   self.dt          = ffi.new("double[2]")
   self.dtGlobal    = ffi.new("double[2]")

   self:createBCs()

   -- Create a table of flags to indicate whether moments have been computed.
   -- At first we consider 6 flags: coupling moments (M0, M1i, M2)
   -- boundary corrections (m1Correction, m2Correction), star moments
   -- (m0Star, m1Star, m2Star), self primitive moments (uSelf, vtSqSelf),
   -- cross primitive moments (uCross, vtSqCross), and spatially varying
   -- cross-species collisionality (varNuXCross).
   self.momentFlags = {}
   for iF = 1,4 do
      self.momentFlags[iF] = false
   end
   -- The fifth and sixth entries need a table to store 
   -- a flag for each pair of species colliding.
   self.momentFlags[5] = {}  -- Corresponds to uCross and vtSqCross.
   self.momentFlags[6] = {}  -- Corresponds to varNuXCross.

end

-- Note: do not call applyBc here. it is called later in initialization sequence.
function KineticSpecies:initDist()
   if self.randomseed then 
      math.randomseed(self.randomseed) 
   else
      math.randomseed(47*Mpi.Comm_rank(Mpi.COMM_WORLD)+os.time())
   end

   local syncPeriodicDirs = true
   if self.fluctuationBCs then syncPeriodicDirs = false end

   local initCnt, backgroundCnt = 0, 0
   for _, pr in pairs(self.projections) do
      pr:fullInit(self)
      pr:run(0.0, self.distf[2])
      -- This barrier is needed as when using MPI-SHM some
      -- processes will get to accumulate before projection is finished.
      Mpi.Barrier(self.grid:commSet().sharedComm)
      if pr.isInit then
	 self.distf[1]:accumulate(1.0, self.distf[2])
	 initCnt = initCnt + 1
         if pr.scaleWithSourcePower then self.scaleInitWithSourcePower = true end
      end
      if pr.isBackground then
	 if not self.f0 then 
	    self.f0 = self:allocDistf()
	 end
	 self.f0:accumulate(1.0, self.distf[2])
	 self.f0:sync(syncPeriodicDirs)
	 backgroundCnt = backgroundCnt + 1
      end
      if pr.isSource then
	 if not self.fSource then 
	    self.fSource = self:allocDistf()
	 end
	 self.fSource:accumulate(1.0, self.distf[2])
         if self.positivityRescale then
            self.posRescaler:advance(0.0, {self.fSource}, {self.fSource}, false)
         end
         if pr.power then
            local calcInt = Updater.CartFieldIntegratedQuantCalc {
               onGrid        = self.confGrid,
               basis         = self.confBasis,
               numComponents = 1,
               quantity      = "V",
            }
            local intKE = DataStruct.DynVector{numComponents = 1}
            self.ptclEnergyCalc:advance(0.0, {self.fSource}, {self.ptclEnergyAux})
            calcInt:advance(0.0, {self.ptclEnergyAux, self.mass/2}, {intKE})
            local _, intKE_data = intKE:lastData()
            self.powerScalingFac = pr.power/intKE_data[1]
            self.fSource:scale(self.powerScalingFac)
         end
      end
      if pr.isReservoir then
	 if not self.fReservoir then 
	    self.fReservoir = self:allocDistf()
	 end
	 self.fReservoir:accumulate(1.0, self.distf[2])
      end
   end
   if self.scaleInitWithSourcePower then self.distf[1]:scale(self.powerScalingFac) end
   assert(initCnt > 0,
	  string.format("KineticSpecies: Species '%s' not initialized!", self.name))
   if self.f0 and backgroundCnt == 0 then 
      self.f0:copy(self.distf[1])
   end

   if self.fluctuationBCs then 
      assert(backgroundCnt > 0, "KineticSpecies: must specify an initial background distribution with 'initBackground' in order to use fluctuation-only BCs") 
   end

   self.distf[2]:clear(0.0)

   -- Calculate initial density averaged over simulation domain.
   --self.n0 = nil
   --local dens0 = self:allocMoment()
   --self.numDensityCalc:advance(0, {self.distf[1]}, {dens0})
   --local data
   --local dynVec = DataStruct.DynVector { numComponents = 1 }
   ---- integrate 
   --local calcInt = Updater.CartFieldIntegratedQuantCalc {
   --   onGrid = self.confGrid,
   --   basis = self.confBasis,
   --   numComponents = 1,
   --   quantity = "V"
   --}
   --calcInt:advance(0.0, {dens0}, {dynVec})
   --_, data = dynVec:lastData()
   --self.n0 = data[1]/self.confGrid:gridVolume()
   --print("Average density is " .. self.n0)
end

function KineticSpecies:rkStepperFields()
   return self.distf
end

-- For RK timestepping.
function KineticSpecies:copyRk(outIdx, aIdx)
   self:rkStepperFields()[outIdx]:copy(self:rkStepperFields()[aIdx])

   if self.hasNonPeriodicBc and self.boundaryFluxDiagnostics then
      for _, bc in ipairs(self.boundaryConditions) do
         bc:getBoundaryFluxFields()[outIdx]:copy(bc:getBoundaryFluxFields()[aIdx])
      end
   end

   if self.positivity then
      self.fDelPos[outIdx]:copy(self.fDelPos[aIdx])
   end
end
-- For RK timestepping.
function KineticSpecies:combineRk(outIdx, a, aIdx, ...)
   local args = {...} -- Package up rest of args as table.
   local nFlds = #args/2
   self:rkStepperFields()[outIdx]:combine(a, self:rkStepperFields()[aIdx])
   for i = 1, nFlds do -- Accumulate rest of the fields.
      self:rkStepperFields()[outIdx]:accumulate(args[2*i-1], self:rkStepperFields()[args[2*i]])
   end

   if self.hasNonPeriodicBc and self.boundaryFluxDiagnostics then
      for _, bc in ipairs(self.boundaryConditions) do
         bc:getBoundaryFluxFields()[outIdx]:combine(a, bc:getBoundaryFluxFields()[aIdx])
         for i = 1, nFlds do -- Accumulate rest of the fields.
            bc:getBoundaryFluxFields()[outIdx]:accumulate(args[2*i-1], bc:getBoundaryFluxFields()[args[2*i]])
         end
      end
   end

   if self.positivity then
      self.fDelPos[outIdx]:combine(a, self.fDelPos[aIdx])
      for i = 1, nFlds do -- Accumulate rest of the fields.
         self.fDelPos[outIdx]:accumulate(args[2*i-1], self.fDelPos[args[2*i]])
      end
   end
end

function KineticSpecies:suggestDt()
   if not self.evolve then return GKYL_MAX_DOUBLE end

   -- Loop over local region. 
   local grid = self.grid
   self.dt[0] = GKYL_MAX_DOUBLE

   local tId = grid:subGridSharedId() -- Local thread ID.
   local localRange = self.cflRateByCell:localRange()
   local localRangeDecomp = LinearDecomp.LinearDecompRange {
	 range = localRange, numSplit = grid:numSharedProcs() }

   for idx in localRangeDecomp:rowMajorIter(tId) do
      -- Calculate local min dt from local cflRates on each proc.
      self.cflRateByCell:fill(self.cflRateIdxr(idx), self.cflRatePtr)
      self.dt[0] = math.min(self.dt[0], self.cfl/self.cflRatePtr:data()[0])
   end

   -- All reduce to get global min dt.
   Mpi.Allreduce(self.dt, self.dtGlobal, 1, Mpi.DOUBLE, Mpi.MIN, grid:commSet().comm)

   local dtSuggested = math.min(self.dtGlobal[0], GKYL_MAX_DOUBLE)

   -- If dtSuggested == GKYL_MAX_DOUBLE, it is likely because of NaNs. 
   -- If so, return 0 so that no timestep is taken, and we will abort the simulation.
   if dtSuggested == GKYL_MAX_DOUBLE then dtSuggested = 0.0 end

   return dtSuggested
end

function KineticSpecies:setDtGlobal(dtGlobal)
   self.dtGlobal[0] = dtGlobal
end

function KineticSpecies:clearCFL()
   -- Clear cflRateByCell for next cfl calculation.
   self.cflRateByCell:clear(0.0)
end

function KineticSpecies:clearMomentFlags(species)
   -- Clear the momentFlags table to indicate that moments (and other
   -- quantities) need to be computed again.
   for iF = 1,4 do
      self.momentFlags[iF] = false
   end
   for sN, _ in pairs(species) do
      if sN ~= self.name then
         self.momentFlags[5][sN] = false
         self.momentFlags[6][sN] = false
      end
   end
end

function KineticSpecies:checkPositivity(tCurr, idx)
  local status = true
  if self.positivity then
     status = self.posChecker:advance(tCurr, {self:rkStepperFields()[idx]}, {})
  end
  return status
end

function KineticSpecies:applyBcIdx(tCurr, idx, isFirstRk)
  if self.positivityDiffuse then
     self.fDelPos[idx]:combine(-1.0, self:rkStepperFields()[idx])
     self.posRescaler:advance(tCurr, {self:rkStepperFields()[idx]}, {self:rkStepperFields()[idx]}, true, isFirstRk)
     self.fDelPos[idx]:accumulate(1.0, self:rkStepperFields()[idx])
  end
  self:applyBc(tCurr, self:rkStepperFields()[idx])
  if self.positivity then
     self:checkPositivity(tCurr, idx)
  end
end

function KineticSpecies:applyBc(tCurr, fIn)
   -- fIn is total distribution function.
   local tmStart = Time.clock()

   if self.evolve then 
      local syncPeriodicDirsTrue = true

      if self.fluctuationBCs then
        -- If fluctuation-only BCs, subtract off background before applying BCs.
        fIn:accumulate(-1.0, self.f0)
      end

      -- Apply non-periodic BCs (to only fluctuations if fluctuation BCs).
      if self.hasNonPeriodicBc then
         for _, bc in ipairs(self.boundaryConditions) do
            bc:advance(tCurr, {self.fReservoir}, {fIn})
         end
      end

      -- Apply periodic BCs (to only fluctuations if fluctuation BCs)
      fIn:sync(syncPeriodicDirsTrue)

      if self.fluctuationBCs then
        -- Put back together total distribution
        fIn:accumulate(1.0, self.f0)

        -- Update ghosts in total distribution, without enforcing periodicity.
        fIn:sync(not syncPeriodicDirsTrue)
      end
   end

   self.bcTime = self.bcTime + (Time.clock()-tmStart)
end

function KineticSpecies:createDiagnostics()
   -- set up weak multiplication and division operators
   self.weakMultiplication = Updater.CartFieldBinOp {
      onGrid = self.confGrid,
      weakBasis = self.confBasis,
      operation = "Multiply",
      onGhosts = true,
   }
   self.weakDivision = Updater.CartFieldBinOp {
      onGrid = self.confGrid,
      weakBasis = self.confBasis,
      operation = "Divide",
      onGhosts = true,
   }
end

function KineticSpecies:calcDiagnosticMoments(tm)
   local f = self.distf[1]
   local tCurr = tm
   if self.f0 and self.perturbedMoments then 
      f:accumulate(-1, self.f0)
      tCurr = -tm-1 -- setting tCurr = -tm-1 will force the updater to recompute moments even if it has already been used on this timestep
   end
   for i, mom in ipairs(self.diagnosticMoments) do
      self.diagnosticMomentUpdaters[mom]:advance(
<<<<<<< HEAD
	 0.0, {f}, {self.diagnosticMomentFields[mom]})
      -- remove geometric jacobian factor
      if self.jacobGeoInv then
         self.weakMultiplication:advance(
            0.0, {self.diagnosticMomentFields[mom], self.jacobGeoInv}, {self.diagnosticMomentFields[mom]})
      end
=======
	 tCurr, {f}, {self.diagnosticMomentFields[mom]})
>>>>>>> 1e186a79
   end
   if self.f0 and self.perturbedMoments then f:accumulate(1, self.f0) end
end

-- Some species-specific parts, but this function still gets called.
function KineticSpecies:calcDiagnosticWeakMoments(tm, weakMoments, bc)
   local label = ""
   if bc then 
      label = bc:label() 
   end
   for i, mom in ipairs(weakMoments) do
      self.diagnosticMomentUpdaters[mom..label].advance(self, tm)
   end
end

function KineticSpecies:calcDiagnosticBoundaryFluxMoments(tm)
   for _, bc in ipairs(self.boundaryConditions) do
      for i, mom in ipairs(self.diagnosticBoundaryFluxMoments) do
         self.diagnosticMomentUpdaters[mom..bc:label()]:advance(
            tm, {bc:getBoundaryFluxRate()}, {self.diagnosticMomentFields[mom..bc:label()]})
      end 
   end
end

-- Species-specific.
function KineticSpecies:calcDiagnosticIntegratedMoments(tm)
end

function KineticSpecies:calcAndWriteDiagnosticMoments(tm)
    self:calcDiagnosticMoments(tm)
    if self.diagnosticWeakMoments then 
       self:calcDiagnosticWeakMoments(tm, self.diagnosticWeakMoments)
    end
    if self.diagnosticBoundaryFluxMoments then
       self:calcDiagnosticBoundaryFluxMoments(tm)
    end
    if self.diagnosticWeakBoundaryFluxMoments then
       for _, bc in ipairs(self.boundaryConditions) do
          self:calcDiagnosticWeakMoments(tm, self.diagnosticWeakBoundaryFluxMoments, bc)
       end
    end

    for i, mom in ipairs(self.requestedDiagnosticMoments) do
       self.diagnosticMomentFields[mom]:write(
          string.format("%s_%s_%d.bp", self.name, mom, self.diagIoFrame), tm, self.diagIoFrame, self.writeSkin)
    end

    for i, mom in ipairs(self.requestedDiagnosticBoundaryFluxMoments) do
       for _, bc in ipairs(self.boundaryConditions) do
          self.diagnosticMomentFields[mom..bc:label()]:write(
             string.format("%s_%s_%d.bp", self.name, mom..bc:label(), self.diagIoFrame), tm, self.diagIoFrame, self.writeSkin)
       end
    end

    -- Write integrated moments.
    for i, mom in ipairs(self.diagnosticIntegratedMoments) do
       self.diagnosticIntegratedMomentFields[mom]:write(
          string.format("%s_%s.bp", self.name, mom), tm, self.diagIoFrame)
    end

    for i, mom in ipairs(self.diagnosticIntegratedBoundaryFluxMoments) do
       for _, bc in ipairs(self.boundaryConditions) do
          self.diagnosticIntegratedMomentFields[mom..bc:label()]:write(
             string.format("%s_%s.bp", self.name, mom..bc:label()), tm, self.diagIoFrame)
       end
    end
end

function KineticSpecies:isEvolving()
   return self.evolve
end

function KineticSpecies:write(tm, force)
   if self.evolve then
      if self.hasNonPeriodicBc and self.boundaryFluxDiagnostics and tm > 0 then
         for _, bc in ipairs(self.boundaryConditions) do
            bc:getBoundaryFluxRate():combine(1.0/self.dtGlobal[0], bc:getBoundaryFluxFields()[1], -1.0/self.dtGlobal[0], bc:getBoundaryFluxFieldPrev())
            bc:getBoundaryFluxFieldPrev():copy(bc:getBoundaryFluxFields()[1])
         end
      end

      local tmStart = Time.clock()
      -- Compute integrated diagnostics.
      if self.calcIntQuantFlag == false then
         if self.calcIntQuantTrigger(tm) then
            self:calcDiagnosticIntegratedMoments(tm)
         end
      else
         self:calcDiagnosticIntegratedMoments(tm)
      end
      -- Time computation of integrated moments.
      self.integratedMomentsTime = self.integratedMomentsTime + Time.clock() - tmStart

      -- Only write stuff if triggered.
      if self.distIoTrigger(tm) or force then
	 self.distIo:write(self.distf[1], string.format("%s_%d.bp", self.name, self.distIoFrame), tm, self.distIoFrame)
         if self.f0 then
            if tm == 0.0 then
	       self.distIo:write(self.f0, string.format("%s_f0_%d.bp", self.name, self.distIoFrame), tm, self.distIoFrame)
	    end
            self.distf[1]:accumulate(-1, self.f0)
            self.distIo:write(self.distf[1], string.format("%s_f1_%d.bp", self.name, self.distIoFrame), tm, self.distIoFrame)
            self.distf[1]:accumulate(1, self.f0)
         end
         if tm == 0.0 and self.fSource then
            self.distIo:write(self.fSource, string.format("%s_fSource_0.bp", self.name), tm, self.distIoFrame)
            if self.numDensitySrc then self.numDensitySrc:write(string.format("%s_srcM0_0.bp", self.name), tm, self.distIoFrame) end
            if self.momDensitySrc then self.momDensitySrc:write(string.format("%s_srcM1_0.bp", self.name), tm, self.distIoFrame) end
            if self.ptclEnergySrc then self.ptclEnergySrc:write(string.format("%s_srcM2_0.bp", self.name), tm, self.distIoFrame) end
         end
	 self.distIoFrame = self.distIoFrame+1
      end


      if self.diagIoTrigger(tm) or force then
         -- Compute moments and write them out.
         self:calcAndWriteDiagnosticMoments(tm)

         if self.evolveCollisions then
            for _, c in pairs(self.collisions) do
               c:write(tm, self.diagIoFrame)
            end
         end

         if self.positivityDiffuse then
            self.posRescaler:write(tm, self.diagIoFrame, self.name)
         end

         self.diagIoFrame = self.diagIoFrame+1
      end
   else
      -- If not evolving species, don't write anything except initial conditions.
      if self.distIoFrame == 0 then
	 self.distIo:write(self.distf[1], string.format("%s_%d.bp", self.name, 0), tm, 0)

	 -- Compute moments and write them out.
	 self:calcAndWriteDiagnosticMoments(tm)
      end
      self.distIoFrame = self.distIoFrame+1
   end

end

function KineticSpecies:writeRestart(tm)
   -- (The final "true/false" determines writing of ghost cells).
   local writeSkin = false
   if self.hasSheathBcs or self.fluctuationBCs then writeSkin = true end
   self.distIo:write(self.distf[1], string.format("%s_restart.bp", self.name), tm, self.distIoFrame, writeSkin)
   for i, mom in ipairs(self.diagnosticMoments) do
      self.diagnosticMomentFields[mom]:write(
	 string.format("%s_%s_restart.bp", self.name, mom), tm, self.diagIoFrame, false)
   end   

   -- Write restart files for integrated moments. Note: these are only needed for the rare case that the
   -- restart write frequency is higher than the normal write frequency from nFrame.
   for i, mom in ipairs(self.diagnosticIntegratedMoments) do
      -- (the first "false" prevents flushing of data after write, the second "false" prevents appending)
      self.diagnosticIntegratedMomentFields[mom]:write(
         string.format("%s_%s_restart.bp", self.name, mom), tm, self.dynVecRestartFrame, false, false)
   end
   self.dynVecRestartFrame = self.dynVecRestartFrame + 1
end

function KineticSpecies:readRestart()
   local readSkin = false
   if self.hasSheathBcs or self.fluctuationBCs then readSkin = true end
   local tm, fr = self.distIo:read(self.distf[1], string.format("%s_restart.bp", self.name), readSkin)
   self.distIoFrame = fr -- Reset internal frame counter.

   -- set ghost cells
   self.distf[1]:sync()

   -- Apply BCs (unless skin cells have been read because of special BCs)
   if not self.hasSheathBcs and not self.fluctuationBCs then 
      self:applyBc(tm, self.distf[1]) 
   end 
   
   for i, mom in ipairs(self.diagnosticIntegratedMoments) do
      self.diagnosticIntegratedMomentFields[mom]:read(
         string.format("%s_%s_restart.bp", self.name, mom))
   end

   for i, mom in ipairs(self.diagnosticMoments) do
      local _, dfr = self.diagnosticMomentFields[mom]:read(
         string.format("%s_%s_restart.bp", self.name, mom))
      self.diagIoFrame = dfr -- Reset internal diagnostic IO frame counter.
   end

   -- Iterate triggers.
   self.distIoTrigger(tm)
   self.diagIoTrigger(tm)
   
   return tm
end

-- Timers.
function KineticSpecies:totalSolverTime()
   return self.solver.totalTime
end
function KineticSpecies:totalBcTime()
   return self.bcTime
end
function KineticSpecies:intMomCalcTime()
   return self.integratedMomentsTime
end

return KineticSpecies<|MERGE_RESOLUTION|>--- conflicted
+++ resolved
@@ -855,16 +855,12 @@
    end
    for i, mom in ipairs(self.diagnosticMoments) do
       self.diagnosticMomentUpdaters[mom]:advance(
-<<<<<<< HEAD
-	 0.0, {f}, {self.diagnosticMomentFields[mom]})
+	 tCurr, {f}, {self.diagnosticMomentFields[mom]})
       -- remove geometric jacobian factor
       if self.jacobGeoInv then
          self.weakMultiplication:advance(
             0.0, {self.diagnosticMomentFields[mom], self.jacobGeoInv}, {self.diagnosticMomentFields[mom]})
       end
-=======
-	 tCurr, {f}, {self.diagnosticMomentFields[mom]})
->>>>>>> 1e186a79
    end
    if self.f0 and self.perturbedMoments then f:accumulate(1, self.f0) end
 end
