-- Gkyl ------------------------------------------------------------------------
--
-- App support code: KineticSpecies object.
--
--    _______     ___
-- + 6 @ |||| # P ||| +
--------------------------------------------------------------------------------
-- System imports.
local xsys = require "xsys"

-- Gkeyll imports.
local AdiosCartFieldIo = require "Io.AdiosCartFieldIo"
local Basis            = require "Basis"
local Collisions       = require "App.Collisions"
local DataStruct       = require "DataStruct"
local DecompRegionCalc = require "Lib.CartDecomp"
local GaussQuadRules   = require "Lib.GaussQuadRules"
local Grid             = require "Grid"
local LinearDecomp     = require "Lib.LinearDecomp"
local LinearTrigger    = require "Lib.LinearTrigger"
local Mpi              = require "Comm.Mpi"
local Projection       = require "App.Projection"
local ProjectionBase   = require "App.Projection.ProjectionBase"
local Proto            = require "Lib.Proto"
local Range            = require "Lib.Range"
local SpeciesBase      = require "App.Species.SpeciesBase"
local Time             = require "Lib.Time"
local Updater          = require "Updater"
local ffi              = require "ffi"

-- Function to create basis functions.
local function createBasis(nm, ndim, polyOrder)
   if nm == "serendipity" then
      return Basis.CartModalSerendipity { ndim = ndim, polyOrder = polyOrder }
   elseif nm == "maximal-order" then
      return Basis.CartModalMaxOrder { ndim = ndim, polyOrder = polyOrder }
   elseif nm == "tensor" then
      return Basis.CartModalTensor { ndim = ndim, polyOrder = polyOrder }
   end
end

-- Base class for kinetic species.
local KineticSpecies = Proto(SpeciesBase)

-- This ctor simply stores what is passed to it and defers actual
-- construction to the fullInit() method below.
function KineticSpecies:init(tbl)
   self.tbl = tbl
end

-- Actual function for initialization. This indirection is needed as
-- we need the app top-level table for proper initialization.
function KineticSpecies:fullInit(appTbl)
   local tbl = self.tbl -- Previously store table.

   self.cfl    =  0.1
   self.charge = tbl.charge and tbl.charge or 1.0
   self.mass   = tbl.mass and tbl.mass or 1.0
   self.n0     = tbl.n0 or n0
   self.lower, self.upper = tbl.lower, tbl.upper
   self.cells    = tbl.cells
   self.vdim     = #self.cells -- Velocity dimensions.
   self.ioMethod = "MPI"
   self.evolve   = xsys.pickBool(tbl.evolve, true) -- By default, evolve species.
   self.evolveCollisionless = xsys.pickBool(tbl.evolveCollisionless,
					    self.evolve) 
   self.evolveCollisions = xsys.pickBool(tbl.evolveCollisions, self.evolve) 
   self.evolveSources    = xsys.pickBool(tbl.evolveSources, self.evolve) 
   self.confBasis        = nil -- Will be set later.

   assert(#self.lower == self.vdim, "'lower' must have " .. self.vdim .. " entries")
   assert(#self.upper == self.vdim, "'upper' must have " .. self.vdim .. " entries")
   self.coordinateMap = tbl.coordinateMap

   self.useShared = xsys.pickBool(appTbl.useShared, false)
   
   self.decompCuts = {}
   -- WE DO NOT ALLOW DECOMPOSITION IN VELOCITY SPACE
   for d = 1, self.vdim do self.decompCuts[d] = 1 end

   -- Create triggers to write distribution functions and moments.
   if tbl.nDistFuncFrame then
      self.distIoTrigger = LinearTrigger(0, appTbl.tEnd, tbl.nDistFuncFrame)
   else
      self.distIoTrigger = LinearTrigger(0, appTbl.tEnd, appTbl.nFrame)
   end

   if tbl.nDiagnosticFrame then
      self.diagIoTrigger = LinearTrigger(0, appTbl.tEnd, tbl.nDiagnosticFrame)
   else
      self.diagIoTrigger = LinearTrigger(0, appTbl.tEnd, appTbl.nFrame)
   end

   -- Create trigger for how frequently to compute integrated moments.
   self.calcIntQuantFlag = false
   if appTbl.calcIntQuantEvery then
      self.calcIntQuantTrigger = LinearTrigger(0, appTbl.tEnd,  math.floor(1/appTbl.calcIntQuantEvery))
   else
      self.calcIntQuantFlag = true
   end

   self.distIoFrame = 0 -- Frame number for distribution function.
   self.diagIoFrame = 0 -- Frame number for diagnostics.
   self.dynVecRestartFrame = 0 -- Frame number of restarts (for DynVectors only).

   -- write ghost cells on boundaries of global domain (for BCs)
   self.writeGhost = xsys.pickBool(appTbl.writeGhost, false)

   -- Write perturbed moments by subtracting background before moment calc.. false by default.
   self.perturbedMoments = false
   -- Read in which diagnostic moments to compute on output.
   self.requestedDiagnosticMoments = tbl.diagnosticMoments or {}
   self.diagnosticMoments = { }
   if tbl.diagnosticMoments then
      for i, nm in pairs(tbl.diagnosticMoments) do
         if i == "perturbed" and nm == true then 
            self.perturbedMoments = true
         elseif type(i) == "number" then
	    self.diagnosticMoments[i] = nm
         end
      end
   end

   -- Read in which integrated diagnostic moments to compute on output.
   self.diagnosticIntegratedMoments = { }
   if tbl.diagnosticIntegratedMoments then
      for i, nm in ipairs(tbl.diagnosticIntegratedMoments) do
         self.diagnosticIntegratedMoments[i] = nm
      end
   end

   -- Read in which boundary diagnostic moments to compute on output.
   self.diagnosticBoundaryFluxMoments = { }
   self.requestedDiagnosticBoundaryFluxMoments = tbl.diagnosticBoundaryFluxMoments or {}
   if tbl.diagnosticBoundaryFluxMoments then
      self.boundaryFluxDiagnostics = true
      for i, nm in pairs(tbl.diagnosticBoundaryFluxMoments) do
         self.diagnosticBoundaryFluxMoments[i] = nm
      end
   end

   -- Read in which boundary diagnostic moments to compute on output.
   self.diagnosticIntegratedBoundaryFluxMoments = { }
   if tbl.diagnosticIntegratedBoundaryFluxMoments then
      self.boundaryFluxDiagnostics = true
      for i, nm in pairs(tbl.diagnosticIntegratedBoundaryFluxMoments) do
         self.diagnosticIntegratedBoundaryFluxMoments[i] = nm
      end
   end

   -- Get a random seed for random initial conditions.
   self.randomseed = tbl.randomseed

   -- Initialization.
   self.projections = {}
   for nm, val in pairs(tbl) do
      if ProjectionBase.is(val) then
	 self.projections[nm] = val
      end
   end
   self.sourceSteadyState = xsys.pickBool(tbl.sourceSteadyState, false)
   if self.sourceSteadyState then
      self.sourceSteadyStateLength = assert(tbl.sourceSteadyStateLength,
					    "KineticSpecies: Must specify sourceSteadyStateLength when sourceSteadyState is true.")
   end
   if tbl.sourceTimeDependence then 
      self.sourceTimeDependence = tbl.sourceTimeDependence 
   else 
      self.sourceTimeDependence = function (t) return 1.0 end 
   end
   -- It is possible to use the keyword 'init', 'initBackground', and
   -- 'initSource' to specify a function directly without using a
   -- Projection object.
   if type(tbl.init) == "function" then
      self.projections["init"] = Projection.KineticProjection.FunctionProjection {
	 func = function (t, zn)
	    return tbl.init(t, zn, self)
	 end,
	 isInit = true,
      }
   end
   if type(tbl.initBackground) == "function" then
      self.projections["initBackground"] = Projection.KineticProjection.FunctionProjection {
	 func = function (t, zn)
	    return tbl.initBackground(t, zn, self)
	 end,
	 isInit       = false,
	 isBackground = true,
      }
   end
   if type(tbl.source) == "function" then
      self.projections["initSource"] = Projection.KineticProjection.FunctionProjection {
	 func = function (t, zn)
	    return tbl.source(t, zn, self)
	 end,
	 isInit   = false,
	 isSource = true,
      }
   end
   -- >> LEGACY CODE >>>>>>>>>>>>>>>>>>>>>>>>>>>>>>>>>>>>>>>>>>>>>>>>>
   if type(tbl.init) == "table" and tbl.init[1] == "maxwellian" then 
      self.projections["init"] = Projection.GkProjection.MaxwellianProjection {
	 density         = tbl.init.density,
	 driftSpeed      = tbl.init.driftSpeed,
	 temperature     = tbl.init.temperature,
	 exactScaleM0    = true,
	 exactLagFixM012 = false,
	 isInit          = true,
      }
   end 
   if type(tbl.initBackground) == "table" and tbl.initBackground[1] == "maxwellian" then 
      self.projections["initBackground"] = Projection.GkProjection.MaxwellianProjection {
	 density         = tbl.initBackground.density,
	 driftSpeed      = tbl.initBackground.driftSpeed,
	 temperature     = tbl.initBackground.temperature,
	 exactScaleM0    = true,
	 exactLagFixM012 = false,
	 isInit          = false,
	 isBackground    = true,
      }
   end 
   if type(tbl.source) == "table" and tbl.source[1] == "maxwellian" then 
      self.projections["initSource"] = Projection.GkProjection.MaxwellianProjection {
	 density         = tbl.source.density,
	 driftSpeed      = tbl.source.driftSpeed,
	 temperature     = tbl.source.temperature,
	 exactScaleM0    = true,
	 exactLagFixM012 = false,
	 isInit          = false,
	 isSource        = true,
      }
   end 
   -- <<<<<<<<<<<<<<<<<<<<<<<<<<<<<<<<<<<<<<<<<<<<<<<<<<<<<<<<<<<<<<<<

   self.deltaF         = xsys.pickBool(appTbl.deltaF, false)
   self.fluctuationBCs = xsys.pickBool(tbl.fluctuationBCs, false)
   if self.deltaF then self.fluctuationBCs = true end

   self.zeroFluxDirections = {}

   self.hasNonPeriodicBc = false -- To indicate if we have non-periodic BCs.
   self.bcx, self.bcy, self.bcz = { }, { }, { }
   -- Functional BCs
   self.evolveFnBC = xsys.pickBool(tbl.evolveFnBC, true)
   self.feedbackBC = xsys.pickBool(tbl.feedbackBC, false)

   -- Read in boundary conditions.
   -- Check to see if bc type is good is now done in createBc.
   if tbl.bcx then
      self.bcx[1], self.bcx[2] = tbl.bcx[1], tbl.bcx[2]
      if self.bcx[1] == nil or self.bcx[2] == nil then assert(false, "KineticSpecies: unsupported BC type") end
      self.hasNonPeriodicBc = true
   end
   if tbl.bcy then
      self.bcy[1], self.bcy[2] = tbl.bcy[1], tbl.bcy[2]
      if self.bcy[1] == nil or self.bcy[2] == nil then assert(false, "KineticSpecies: unsupported BC type") end
      self.hasNonPeriodicBc = true
   end
   if tbl.bcz then
      self.bcz[1], self.bcz[2] = tbl.bcz[1], tbl.bcz[2]
      if self.bcz[1] == nil or self.bcz[2] == nil then assert(false, "KineticSpecies: unsupported BC type") end
      self.hasNonPeriodicBc = true
   end

   self.boundaryConditions = { } -- list of Bcs to apply

   self.bcTime = 0.0 -- Timer for BCs.
   self.integratedMomentsTime = 0.0 -- Timer for integrated moments.

   -- Collisions.
   self.collisions = {}
   for nm, val in pairs(tbl) do
      if Collisions.CollisionsBase.is(val) then
	 self.collisions[nm] = val
	 self.collisions[nm]:setName(nm)
	 val:setSpeciesName(self.name)
	 val:fullInit(tbl) -- Initialize collisions
      end
   end

   self.positivity        = xsys.pickBool(tbl.applyPositivity, false)
   self.positivityDiffuse = xsys.pickBool(tbl.positivityDiffuse, self.positivity)
   self.positivityRescale = xsys.pickBool(tbl.positivityRescale, false)
   
   -- for GK only: flag for gyroaveraging.
   self.gyavg = xsys.pickBool(tbl.gyroaverage, false)

   self.tCurr = 0.0
end

function KineticSpecies:getCharge() return self.charge end
function KineticSpecies:getMass() return self.mass end

function KineticSpecies:getNdim()
   return self.ndim
end
function KineticSpecies:getVdim()
   return self.vdim
end
function KineticSpecies:setName(nm) -- Needs to be called before fullInit().
   self.name = nm
end
function KineticSpecies:setCfl(cfl)
   self.cfl = cfl
   for _, c in pairs(self.collisions) do
      c:setCfl(cfl)
   end   
end
function KineticSpecies:setIoMethod(ioMethod)
   self.ioMethod = ioMethod
end
function KineticSpecies:setConfBasis(basis)
   self.confBasis = basis
   for _, c in pairs(self.collisions) do
      c:setConfBasis(basis)
   end
end
function KineticSpecies:setConfGrid(grid)
   self.confGrid = grid
   for _, c in pairs(self.collisions) do
      c:setConfGrid(grid)
   end
end

function KineticSpecies:createGrid(cLo, cUp, cCells, cDecompCuts,
				   cPeriodicDirs, cMap)
   self.cdim = #cCells
   self.ndim = self.cdim+self.vdim

   -- Create decomposition.
   local decompCuts = {}
   for d = 1, self.cdim do table.insert(decompCuts, cDecompCuts[d]) end
   for d = 1, self.vdim do table.insert(decompCuts, self.decompCuts[d]) end
   self.decomp = DecompRegionCalc.CartProd {
      cuts = decompCuts,
      useShared = self.useShared,
   }

   -- Create computational domain.
   local lower, upper, cells = {}, {}, {}
   for d = 1, self.cdim do
      table.insert(lower, cLo[d])
      table.insert(upper, cUp[d])
      table.insert(cells, cCells[d])
   end
   for d = 1, self.vdim do
      table.insert(lower, self.lower[d])
      table.insert(upper, self.upper[d])
      table.insert(cells, self.cells[d])
   end

   local GridConstructor = Grid.RectCart
   local coordinateMap = {} -- Table of functions.
   -- Construct comp -> phys mappings if they exist.
   if self.coordinateMap or cMap then
      if cMap and self.coordinateMap then
         for d = 1, self.cdim do
            table.insert(coordinateMap, cMap[d])
         end
         for d = 1, self.vdim do
            table.insert(coordinateMap, self.coordinateMap[d])
         end
      elseif cMap then
         for d = 1, self.cdim do
            table.insert(coordinateMap, cMap[d])
         end
         for d = 1, self.vdim do
            table.insert(coordinateMap, function (z) return z end)
         end
      else
         for d = 1, self.cdim do
            table.insert(coordinateMap, function (z) return z end)
         end
         for d = 1, self.vdim do
            table.insert(coordinateMap, self.coordinateMap[d])
         end
      end
      GridConstructor = Grid.NonUniformRectCart
   end

   self.grid = GridConstructor {
      lower         = lower,
      upper         = upper,
      cells         = cells,
      periodicDirs  = cPeriodicDirs,
      decomposition = self.decomp,
      mappings      = coordinateMap,
   }

   for _, c in pairs(self.collisions) do
      c:setPhaseGrid(self.grid)
   end
end

function KineticSpecies:createBasis(nm, polyOrder)
   self.basis = createBasis(nm, self.ndim, polyOrder)
   for _, c in pairs(self.collisions) do
      c:setPhaseBasis(self.basis)
   end

   -- Output of grid file is placed here because as the file name is associated
   -- with a species, we wish to save the basisID and polyOrder in it. But these
   -- can only be extracted from self.basis after this is created.
   if self.coordinateMap then
      local metaData = {
         polyOrder = self.basis:polyOrder(),
         basisType = self.basis:id(),
         grid      = GKYL_OUT_PREFIX .. "_grid_" .. self.name .. ".bp"
      }
      self.grid:write("grid_" .. self.name .. ".bp", 0.0, metaData)
   end
end

function KineticSpecies:allocDistf()
   local f = DataStruct.Field {
	onGrid        = self.grid,
	numComponents = self.basis:numBasis(),
	ghost         = {1, 1},
        metaData = {
           polyOrder = self.basis:polyOrder(),
           basisType = self.basis:id()
        },
   }
   f:clear(0.0)
   return f
end
function KineticSpecies:allocMoment()
   local m = DataStruct.Field {
	onGrid        = self.confGrid,
	numComponents = self.confBasis:numBasis(),
	ghost         = {1, 1},
        metaData = {
           polyOrder = self.basis:polyOrder(),
           basisType = self.basis:id()
        },
   }
   m:clear(0.0)
   return m
end
function KineticSpecies:allocVectorMoment(dim)
   local m = DataStruct.Field {
	onGrid        = self.confGrid,
	numComponents = self.confBasis:numBasis()*dim,
	ghost         = {1, 1},
        metaData = {
           polyOrder = self.basis:polyOrder(),
           basisType = self.basis:id()
        },
   }
   m:clear(0.0)
   return m
end

-- Various functions to apply BCs of different types.
function KineticSpecies:bcAbsorbFunc(dir, tm, idxIn, fIn, fOut)
   -- Note that for bcAbsorb there is no operation on fIn,
   -- so skinLoop (which determines indexing of fIn) does not matter 
   for i = 1, self.basis:numBasis() do
      fOut[i] = 0.0
   end
end
function KineticSpecies:bcOpenFunc(dir, tm, idxIn, fIn, fOut)
   -- Requires skinLoop = "pointwise".
   self.basis:flipSign(dir, fIn, fOut)
end
function KineticSpecies:bcCopyFunc(dir, tm, idxIn, fIn, fOut)
   -- Requires skinLoop = "pointwise".
   for i = 1, self.basis:numBasis() do
      fOut[i] = fIn[i]
   end
end

-- Function to construct a BC updater.
function KineticSpecies:makeBcUpdater(dir, vdir, edge, bcList, skinLoop,
				      evaluateFn)
   return Updater.Bc {
      onGrid             = self.grid,
      boundaryConditions = bcList,
      dir                = dir,
      vdir               = vdir,
      edge               = edge,
      skinLoop           = skinLoop,
      cdim               = self.cdim,
      vdim               = self.vdim,
      basis = self.basis,
      evaluate = evaluateFn,
      evolveFn = self.evolveFnBC,
      feedback = self.feedbackBC,
      confBasis = self.confBasis,
   }
end

function KineticSpecies:createBCs()
   -- Functions to make life easier while reading in BCs to apply.
   -- Note: appendBoundaryConditions defined in sub-classes.
   local function handleBc(dir, bc)
      if bc[1] then
	 self:appendBoundaryConditions(dir, "lower", bc[1])
      end
      if bc[2] then
	 self:appendBoundaryConditions(dir, "upper", bc[2])
      end
   end

   -- Add various BCs to list of BCs to apply.
   handleBc(1, self.bcx)
   handleBc(2, self.bcy)
   handleBc(3, self.bcz)
end

function KineticSpecies:createSolver(externalField)
   -- Create solvers for collisions.
   for _, c in pairs(self.collisions) do
<<<<<<< HEAD
      c:createSolver(funcField, species)
=======
      c:createSolver(externalField)
>>>>>>> f5d3df13
   end
   if self.positivity then
      self.posChecker = Updater.PositivityCheck {
         onGrid = self.grid,
         basis = self.basis,
      }

      self.posRescaler = Updater.PositivityRescale {
         onGrid = self.grid,
         basis = self.basis,
      }
   end
end

function KineticSpecies:alloc(nRkDup)
   -- Allocate fields needed in RK update.
   self.distf = {}
   for i = 1, nRkDup do
      self.distf[i] = self:allocDistf()
      self.distf[i]:clear(0.0)
   end

   if self.positivity then
      self.fDelPos = {}
      for i = 1, nRkDup do
         self.fDelPos[i] = self:allocDistf()
         self.fDelPos[i]:clear(0.0)
      end
   end

   -- Create Adios object for field I/O.
   self.distIo = AdiosCartFieldIo {
      elemType  = self.distf[1]:elemType(),
      method    = self.ioMethod,
      writeGhost = self.writeGhost,
      metaData  = {
	 polyOrder = self.basis:polyOrder(),
	 basisType = self.basis:id(),
         grid      = GKYL_OUT_PREFIX .. "_grid_" .. self.name .. ".bp"
      },
   }

   if self.positivity then
      self.fPos = self:allocDistf()
   end

   self.fPrev = self:allocDistf()
   self.fPrev:clear(0.0)

   -- Array with one component per cell to store cflRate in each cell.
   self.cflRateByCell = DataStruct.Field {
	onGrid        = self.grid,
	numComponents = 1,
	ghost         = {1, 1},
   }
   self.cflRateByCell:clear(0.0)
   self.cflRatePtr  = self.cflRateByCell:get(1)
   self.cflRateIdxr = self.cflRateByCell:genIndexer()
   self.dtGlobal    = ffi.new("double[2]")

   self:createBCs()

   -- Create a table of flags to indicate whether moments have been computed.
   -- At first we consider 6 flags: coupling moments (M0, M1i, M2)
   -- boundary corrections (m1Correction, m2Correction), star moments
   -- (m0Star, m1Star, m2Star), self primitive moments (uSelf, vtSqSelf),
   -- cross primitive moments (uCross, vtSqCross), and spatially varying
   -- cross-species collisionality (varNuXCross).
   self.momentFlags = {}
   for iF = 1,4 do
      self.momentFlags[iF] = false
   end
   -- The fifth and sixth entries need a table to store 
   -- a flag for each pair of species colliding.
   self.momentFlags[5] = {}  -- Corresponds to uCross and vtSqCross.
   self.momentFlags[6] = {}  -- Corresponds to varNuXCross.
end

function KineticSpecies:getDistF(rkIdx)
   if rkIdx == nil then
      return self:rkStepperFields()[self.activeRKidx]
   else
      return self:rkStepperFields()[self.rkIdx]
   end
end

function KineticSpecies:setActiveRKidx(rkIdx)
   self.activeRKidx = rkIdx
end

-- Note: do not call applyBc here. it is called later in initialization sequence.
function KineticSpecies:initDist()
   if self.randomseed then 
      math.randomseed(self.randomseed) 
   else
      math.randomseed(47*Mpi.Comm_rank(Mpi.COMM_WORLD)+os.time())
   end

   local syncPeriodicDirs = true
   if self.fluctuationBCs then syncPeriodicDirs = false end
   local initCnt, backgroundCnt = 0, 0
   for _, pr in pairs(self.projections) do
      pr:fullInit(self)
      pr:run(0.0, self.distf[2])
      -- This barrier is needed as when using MPI-SHM some
      -- processes will get to accumulate before projection is finished.
      Mpi.Barrier(self.grid:commSet().sharedComm)
      if pr.isInit then
	 self.distf[1]:accumulate(1.0, self.distf[2])
	 initCnt = initCnt + 1
         if pr.scaleWithSourcePower then self.scaleInitWithSourcePower = true end
      end
      if pr.isBackground then
	 if not self.f0 then 
	    self.f0 = self:allocDistf()
	 end
	 self.f0:accumulate(1.0, self.distf[2])
	 self.f0:sync(syncPeriodicDirs)
	 backgroundCnt = backgroundCnt + 1
      end
      if pr.isSource then
	 if not self.fSource then 
	    self.fSource = self:allocDistf()
	 end
	 self.fSource:accumulate(1.0, self.distf[2])
         if self.positivityRescale then
            self.posRescaler:advance(0.0, {self.fSource}, {self.fSource}, false)
         end
         if pr.power then
            local calcInt = Updater.CartFieldIntegratedQuantCalc {
               onGrid        = self.confGrid,
               basis         = self.confBasis,
               numComponents = 1,
               quantity      = "V",
            }
            local intKE = DataStruct.DynVector{numComponents = 1}
            self.ptclEnergyCalc:advance(0.0, {self.fSource}, {self.ptclEnergyAux})
            calcInt:advance(0.0, {self.ptclEnergyAux, self.mass/2}, {intKE})
            local _, intKE_data = intKE:lastData()
            self.powerScalingFac = pr.power/intKE_data[1]
            self.fSource:scale(self.powerScalingFac)
         end
      end
      -- if pr.isReservoir then
      --    if not self.fReservoir then 
      --       self.fReservoir = self:allocDistf()
      --    end
      --    self.fReservoir:accumulate(1.0, self.distf[2])
      -- end
   end
   if self.scaleInitWithSourcePower then self.distf[1]:scale(self.powerScalingFac) end
   assert(initCnt > 0,
	  string.format("KineticSpecies: Species '%s' not initialized!", self.name))
   if self.f0 and backgroundCnt == 0 then 
      self.f0:copy(self.distf[1])
   end

   if self.fluctuationBCs then 
      assert(backgroundCnt > 0, "KineticSpecies: must specify an initial background distribution with 'initBackground' in order to use fluctuation-only BCs") 
   end

   self.distf[2]:clear(0.0)
   
   self:setActiveRKidx(1)

   -- Calculate initial density averaged over simulation domain.
   --self.n0 = nil
   --local dens0 = self:allocMoment()
   --self.numDensityCalc:advance(0, {self.distf[1]}, {dens0})
   --local data
   --local dynVec = DataStruct.DynVector { numComponents = 1 }
   ---- integrate 
   --local calcInt = Updater.CartFieldIntegratedQuantCalc {
   --   onGrid = self.confGrid,
   --   basis = self.confBasis,
   --   numComponents = 1,
   --   quantity = "V"
   --}
   --calcInt:advance(0.0, {dens0}, {dynVec})
   --_, data = dynVec:lastData()
   --self.n0 = data[1]/self.confGrid:gridVolume()
   --print("Average density is " .. self.n0)
end

function KineticSpecies:rkStepperFields()
   return self.distf
end

-- For RK timestepping.
function KineticSpecies:copyRk(outIdx, aIdx)
   self:rkStepperFields()[outIdx]:copy(self:rkStepperFields()[aIdx])

   if self.hasNonPeriodicBc and self.boundaryFluxDiagnostics then
      for _, bc in ipairs(self.boundaryConditions) do
         bc:getBoundaryFluxFields()[outIdx]:copy(bc:getBoundaryFluxFields()[aIdx])
      end
   end

   if self.positivity then
      self.fDelPos[outIdx]:copy(self.fDelPos[aIdx])
   end
end
-- For RK timestepping.
function KineticSpecies:combineRk(outIdx, a, aIdx, ...)
   local args = {...} -- Package up rest of args as table.
   local nFlds = #args/2
   self:rkStepperFields()[outIdx]:combine(a, self:rkStepperFields()[aIdx])
   for i = 1, nFlds do -- Accumulate rest of the fields.
      self:rkStepperFields()[outIdx]:accumulate(args[2*i-1], self:rkStepperFields()[args[2*i]])
   end

   if self.hasNonPeriodicBc and self.boundaryFluxDiagnostics then
      for _, bc in ipairs(self.boundaryConditions) do
         bc:getBoundaryFluxFields()[outIdx]:combine(a, bc:getBoundaryFluxFields()[aIdx])
         for i = 1, nFlds do -- Accumulate rest of the fields.
            bc:getBoundaryFluxFields()[outIdx]:accumulate(args[2*i-1], bc:getBoundaryFluxFields()[args[2*i]])
         end
      end
   end

   if self.positivity then
      self.fDelPos[outIdx]:combine(a, self.fDelPos[aIdx])
      for i = 1, nFlds do -- Accumulate rest of the fields.
         self.fDelPos[outIdx]:accumulate(args[2*i-1], self.fDelPos[args[2*i]])
      end
   end
end

function KineticSpecies:suggestDt()
   if not self.evolve then return GKYL_MAX_DOUBLE end

   local dtSuggested = math.min(self.cfl/self.cflRateByCell:reduce('max')[1], GKYL_MAX_DOUBLE)

   -- If dtSuggested == GKYL_MAX_DOUBLE, it is likely because of NaNs. 
   -- If so, return 0 so that no timestep is taken, and we will abort the simulation.
   if dtSuggested == GKYL_MAX_DOUBLE then dtSuggested = 0.0 end

   return dtSuggested
end

function KineticSpecies:setDtGlobal(dtGlobal)
   self.dtGlobal[0] = dtGlobal
end

function KineticSpecies:clearCFL()
   -- Clear cflRateByCell for next cfl calculation.
   self.cflRateByCell:clear(0.0)
end

function KineticSpecies:clearMomentFlags(species)
   -- Clear the momentFlags table to indicate that moments (and other
   -- quantities) need to be computed again.
   for iF = 1,4 do
      self.momentFlags[iF] = false
   end
   for sN, _ in pairs(species) do
      if sN ~= self.name then
         self.momentFlags[5][sN] = false
         self.momentFlags[6][sN] = false
      end
   end
end

function KineticSpecies:checkPositivity(tCurr, idx)
  local status = true
  if self.positivity then
     status = self.posChecker:advance(tCurr, {self:rkStepperFields()[idx]}, {})
  end
  return status
end

function KineticSpecies:applyBcIdx(tCurr, idx, isFirstRk)
  if self.positivityDiffuse then
     self.fDelPos[idx]:combine(-1.0, self:rkStepperFields()[idx])
     self.posRescaler:advance(tCurr, {self:rkStepperFields()[idx]}, {self:rkStepperFields()[idx]}, true, isFirstRk)
     self.fDelPos[idx]:accumulate(1.0, self:rkStepperFields()[idx])
  end
  self:applyBc(tCurr, self:rkStepperFields()[idx])
  if self.positivity then
     self:checkPositivity(tCurr, idx)
  end
end

function KineticSpecies:applyBc(tCurr, fIn)
   -- fIn is total distribution function.
   local tmStart = Time.clock()

   if self.evolve then 
      local syncPeriodicDirsTrue = true

      if self.fluctuationBCs then
        -- If fluctuation-only BCs, subtract off background before applying BCs.
        fIn:accumulate(-1.0, self.f0)
      end

      -- Apply non-periodic BCs (to only fluctuations if fluctuation BCs).
      if self.hasNonPeriodicBc then
         if self.feedbackBC then
            self.numDensityCalc:advance(nil, {fIn}, { self.numDensity })
            self.momDensityCalc:advance(nil, {fIn}, { self.momDensity })
            self.ptclEnergyCalc:advance(nil, {fIn}, { self.ptclEnergy })
            for _, bc in ipairs(self.boundaryConditions) do
               bc:advance(tCurr, {self.numDensity, self.momDensity, self.ptclEnergy}, {fIn})
            end
         else
            for _, bc in ipairs(self.boundaryConditions) do
               bc:advance(tCurr, {}, {fIn})
            end
         end
      end

      -- Apply periodic BCs (to only fluctuations if fluctuation BCs)
      fIn:sync(syncPeriodicDirsTrue)

      if self.fluctuationBCs then
        -- Put back together total distribution
        fIn:accumulate(1.0, self.f0)

        -- Update ghosts in total distribution, without enforcing periodicity.
        fIn:sync(not syncPeriodicDirsTrue)
      end
   end

   self.bcTime = self.bcTime + (Time.clock()-tmStart)
end

function KineticSpecies:createDiagnostics()
end

function KineticSpecies:calcDiagnosticMoments(tm)
   local f = self.distf[1]
   local tCurr = tm
   if self.f0 and self.perturbedMoments then 
      f:accumulate(-1, self.f0)
      tCurr = -tm-1 -- setting tCurr = -tm-1 will force the updater to recompute moments even if it has already been used on this timestep
   end
   for i, mom in pairs(self.diagnosticMoments) do
      self.diagnosticMomentUpdaters[mom]:advance(
	 tCurr, {f}, {self.diagnosticMomentFields[mom]})
   end
   if self.f0 and self.perturbedMoments then f:accumulate(1, self.f0) end
end

-- Some species-specific parts, but this function still gets called.
function KineticSpecies:calcDiagnosticWeakMoments(tm, weakMoments, bc)
   local label = ""
   if bc then 
      label = bc:label() 
   end
   for i, mom in ipairs(weakMoments) do
      self.diagnosticMomentUpdaters[mom..label].advance(self, tm)
   end
end

function KineticSpecies:calcDiagnosticBoundaryFluxMoments(tm)
   for _, bc in ipairs(self.boundaryConditions) do
      for i, mom in ipairs(self.diagnosticBoundaryFluxMoments) do
         self.diagnosticMomentUpdaters[mom..bc:label()]:advance(
            tm, {bc:getBoundaryFluxRate()}, {self.diagnosticMomentFields[mom..bc:label()]})
      end 
   end
end

-- Species-specific.
function KineticSpecies:calcDiagnosticIntegratedMoments(tm)
end

function KineticSpecies:calcAndWriteDiagnosticMoments(tm)
    self:calcDiagnosticMoments(tm)
    if self.diagnosticWeakMoments then 
       self:calcDiagnosticWeakMoments(tm, self.diagnosticWeakMoments)
    end
    if self.diagnosticBoundaryFluxMoments then
       self:calcDiagnosticBoundaryFluxMoments(tm)
    end
    if self.diagnosticWeakBoundaryFluxMoments then
       for _, bc in ipairs(self.boundaryConditions) do
          self:calcDiagnosticWeakMoments(tm, self.diagnosticWeakBoundaryFluxMoments, bc)
       end
    end

    for i, mom in ipairs(self.requestedDiagnosticMoments) do
       self.diagnosticMomentFields[mom]:write(
          string.format("%s_%s_%d.bp", self.name, mom, self.diagIoFrame), tm, self.diagIoFrame, self.writeGhost)
    end

    for i, mom in ipairs(self.requestedDiagnosticBoundaryFluxMoments) do
       for _, bc in ipairs(self.boundaryConditions) do
          self.diagnosticMomentFields[mom..bc:label()]:write(
             string.format("%s_%s_%d.bp", self.name, mom..bc:label(), self.diagIoFrame), tm, self.diagIoFrame, self.writeGhost)
       end
    end

    -- Write integrated moments.
    for i, mom in ipairs(self.diagnosticIntegratedMoments) do
       self.diagnosticIntegratedMomentFields[mom]:write(
          string.format("%s_%s.bp", self.name, mom), tm, self.diagIoFrame)
    end

    for i, mom in ipairs(self.diagnosticIntegratedBoundaryFluxMoments) do
       for _, bc in ipairs(self.boundaryConditions) do
          self.diagnosticIntegratedMomentFields[mom..bc:label()]:write(
             string.format("%s_%s.bp", self.name, mom..bc:label()), tm, self.diagIoFrame)
       end
    end

    -- Write ionization diagnostics
    if self.calcReactRate then
       local sourceIz = self.collisions[self.collNmIoniz]:getIonizSrc()
       self.fMaxwellIz:write(string.format("%s_fMaxwell_%d.bp", self.name, self.diagIoFrame), tm, self.diagIoFrame, self.writeSkin)
       self.vtSqIz:write(string.format("%s_vtSqIz_%d.bp", self.name, self.diagIoFrame), tm, self.diagIoFrame, self.writeSkin)
       self.voronovReactRate:write(string.format("%s_coefIz_%d.bp", self.name, self.diagIoFrame), tm, self.diagIoFrame, self.writeSkin)
       sourceIz:write(string.format("%s_sourceIz_%d.bp", self.name, self.diagIoFrame), tm, self.diagIoFrame, self.writeSkin)
       -- include dynvector for zeroth vector of ionization source
       local srcIzM0 = self:allocMoment()
       self.numDensityCalc:advance(tm, {sourceIz}, {srcIzM0})
       local intCalc = Updater.CartFieldIntegratedQuantCalc {
       	  onGrid        = self.confGrid,
       	  basis         = self.confBasis,
       	  numComponents = 1,
       	  quantity      = "V",
       	  timeIntegrate = true,
       }
       intCalc:advance( tm, {srcIzM0}, {self.intSrcIzM0} )
       self.intSrcIzM0:write(
          string.format("%s_intSrcIzM0.bp", self.name), tm, self.diagIoFrame)   
       
    end

    -- Write CX diagnostics
    if self.calcCXSrc then
       self.vSigmaCX:write(string.format("%s_vSigmaCX_%d.bp", self.name, self.diagIoFrame), tm, self.diagIoFrame, self.writeSkin)
       self.collisions[self.collNmCX].sourceCX:write(string.format("%s_sourceCX_%d.bp", self.name, self.diagIoFrame), tm, self.diagIoFrame, self.writeSkin)
    end
end

function KineticSpecies:isEvolving()
   return self.evolve
end

function KineticSpecies:write(tm, force)
   if self.evolve then
      if self.hasNonPeriodicBc and self.boundaryFluxDiagnostics and tm > 0 then
         for _, bc in ipairs(self.boundaryConditions) do
            bc:getBoundaryFluxRate():combine(1.0/self.dtGlobal[0], bc:getBoundaryFluxFields()[1], -1.0/self.dtGlobal[0], bc:getBoundaryFluxFieldPrev())
            bc:getBoundaryFluxFieldPrev():copy(bc:getBoundaryFluxFields()[1])
         end
      end

      local tmStart = Time.clock()
      -- Compute integrated diagnostics.
      if self.calcIntQuantFlag == false then
         if self.calcIntQuantTrigger(tm) then
            self:calcDiagnosticIntegratedMoments(tm)
         end
      else
         self:calcDiagnosticIntegratedMoments(tm)
      end
      -- Time computation of integrated moments.
      self.integratedMomentsTime = self.integratedMomentsTime + Time.clock() - tmStart

      -- Only write stuff if triggered.
      if self.distIoTrigger(tm) or force then
	 self.distIo:write(self.distf[1], string.format("%s_%d.bp", self.name, self.distIoFrame), tm, self.distIoFrame)
         if self.f0 then
            if tm == 0.0 then
	       self.distIo:write(self.f0, string.format("%s_f0_%d.bp", self.name, self.distIoFrame), tm, self.distIoFrame)
	    end
            self.distf[1]:accumulate(-1, self.f0)
            self.distIo:write(self.distf[1], string.format("%s_f1_%d.bp", self.name, self.distIoFrame), tm, self.distIoFrame)
            self.distf[1]:accumulate(1, self.f0)
         end
         if tm == 0.0 and self.fSource then
            self.distIo:write(self.fSource, string.format("%s_fSource_0.bp", self.name), tm, self.distIoFrame)
            if self.numDensitySrc then self.numDensitySrc:write(string.format("%s_srcM0_0.bp", self.name), tm, self.distIoFrame) end
            if self.momDensitySrc then self.momDensitySrc:write(string.format("%s_srcM1_0.bp", self.name), tm, self.distIoFrame) end
            if self.ptclEnergySrc then self.ptclEnergySrc:write(string.format("%s_srcM2_0.bp", self.name), tm, self.distIoFrame) end
         end
	 self.distIoFrame = self.distIoFrame+1
      end


      if self.diagIoTrigger(tm) or force then
         -- Compute moments and write them out.
         self:calcAndWriteDiagnosticMoments(tm)

         if self.evolveCollisions then
            for _, c in pairs(self.collisions) do
               c:write(tm, self.diagIoFrame)
            end
         end

         if self.positivityDiffuse then
            self.posRescaler:write(tm, self.diagIoFrame, self.name)
         end

         self.diagIoFrame = self.diagIoFrame+1
      end
   else
      -- If not evolving species, don't write anything except initial conditions.
      if self.distIoFrame == 0 then
	 self.distIo:write(self.distf[1], string.format("%s_%d.bp", self.name, 0), tm, 0)

	 -- Compute moments and write them out.
	 self:calcAndWriteDiagnosticMoments(tm)
      end
      self.distIoFrame = self.distIoFrame+1
   end

end

function KineticSpecies:writeRestart(tm)
   -- (The final "true/false" determines writing of ghost cells).
   local writeGhost = false
   if self.hasSheathBcs or self.fluctuationBCs then writeGhost = true end
   self.distIo:write(self.distf[1], string.format("%s_restart.bp", self.name), tm, self.distIoFrame, writeGhost)
   for i, mom in pairs(self.diagnosticMoments) do
      self.diagnosticMomentFields[mom]:write(
	 string.format("%s_%s_restart.bp", self.name, mom), tm, self.diagIoFrame, false)
   end   

   -- Write restart files for integrated moments. Note: these are only needed for the rare case that the
   -- restart write frequency is higher than the normal write frequency from nFrame.
   for i, mom in ipairs(self.diagnosticIntegratedMoments) do
      -- (the first "false" prevents flushing of data after write, the second "false" prevents appending)
      self.diagnosticIntegratedMomentFields[mom]:write(
         string.format("%s_%s_restart.bp", self.name, mom), tm, self.dynVecRestartFrame, false, false)
   end

   if self.calcReactRate then
      self.intSrcIzM0:write(
	 string.format("%s_intSrcIzM0_restart.bp", self.name), tm, self.dynVecRestartFrame, false, false)
   end
   self.dynVecRestartFrame = self.dynVecRestartFrame + 1
end

function KineticSpecies:readRestart()
   local readGhost = false
   if self.hasSheathBcs or self.fluctuationBCs then readGhost = true end
   local tm, fr = self.distIo:read(self.distf[1], string.format("%s_restart.bp", self.name), readGhost)
   self.distIoFrame = fr -- Reset internal frame counter.

   -- set ghost cells
   self.distf[1]:sync()

   -- Apply BCs (unless skin cells have been read because of special BCs)
   if not self.hasSheathBcs and not self.fluctuationBCs then 
      self:applyBc(tm, self.distf[1]) 
   end 
   
   for i, mom in ipairs(self.diagnosticIntegratedMoments) do
      self.diagnosticIntegratedMomentFields[mom]:read(
         string.format("%s_%s_restart.bp", self.name, mom))
   end
   
   if self.calcReactRate then
      self.intSrcIzM0:read(
	 string.format("%s_intSrcIzM0_restart.bp", self.name))
   end

   for i, mom in pairs(self.diagnosticMoments) do
      local _, dfr = self.diagnosticMomentFields[mom]:read(
         string.format("%s_%s_restart.bp", self.name, mom))
      self.diagIoFrame = dfr -- Reset internal diagnostic IO frame counter.
   end

   -- Iterate triggers.
   self.distIoTrigger(tm)
   self.diagIoTrigger(tm)
   
   return tm
end

-- Timers.
function KineticSpecies:totalSolverTime()
   return self.solver.totalTime
end
function KineticSpecies:totalBcTime()
   return self.bcTime
end
function KineticSpecies:intMomCalcTime()
   return self.integratedMomentsTime
end

return KineticSpecies<|MERGE_RESOLUTION|>--- conflicted
+++ resolved
@@ -511,11 +511,8 @@
 function KineticSpecies:createSolver(externalField)
    -- Create solvers for collisions.
    for _, c in pairs(self.collisions) do
-<<<<<<< HEAD
-      c:createSolver(funcField, species)
-=======
+      -- c:createSolver(funcField, species) -- from fixNeutrals HEAD
       c:createSolver(externalField)
->>>>>>> f5d3df13
    end
    if self.positivity then
       self.posChecker = Updater.PositivityCheck {
