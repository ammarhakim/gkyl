-- Gkyl ------------------------------------------------------------------------
--
-- App support code: KineticSpecies object.
--
--    _______     ___
-- + 6 @ |||| # P ||| +
--------------------------------------------------------------------------------
-- System imports.
local xsys = require "xsys"

-- Gkeyll imports.
local AdiosCartFieldIo = require "Io.AdiosCartFieldIo"
local Basis            = require "Basis"
local Collisions       = require "App.Collisions"
local DataStruct       = require "DataStruct"
local DecompRegionCalc = require "Lib.CartDecomp"
local GaussQuadRules   = require "Lib.GaussQuadRules"
local Grid             = require "Grid"
local LinearDecomp     = require "Lib.LinearDecomp"
local LinearTrigger    = require "Lib.LinearTrigger"
local Mpi              = require "Comm.Mpi"
local Projection       = require "App.Projection"
local ProjectionBase   = require "App.Projection.ProjectionBase"
local Proto            = require "Lib.Proto"
local Range            = require "Lib.Range"
local SpeciesBase      = require "App.Species.SpeciesBase"
local Time             = require "Lib.Time"
local Updater          = require "Updater"
local ffi              = require "ffi"

-- Function to create basis functions.
local function createBasis(nm, ndim, polyOrder)
   if nm == "serendipity" then
      return Basis.CartModalSerendipity { ndim = ndim, polyOrder = polyOrder }
   elseif nm == "maximal-order" then
      return Basis.CartModalMaxOrder { ndim = ndim, polyOrder = polyOrder }
   elseif nm == "tensor" then
      return Basis.CartModalTensor { ndim = ndim, polyOrder = polyOrder }
   end
end

-- Base class for kinetic species.
local KineticSpecies = Proto(SpeciesBase)

-- This ctor simply stores what is passed to it and defers actual
-- construction to the fullInit() method below.
function KineticSpecies:init(tbl)
   self.tbl = tbl
end

-- Actual function for initialization. This indirection is needed as
-- we need the app top-level table for proper initialization.
function KineticSpecies:fullInit(appTbl)
   local tbl = self.tbl -- Previously store table.

   self.cfl    =  0.1
   self.charge = tbl.charge and tbl.charge or 1.0
   self.mass   = tbl.mass and tbl.mass or 1.0
   self.n0     = tbl.n0 or n0
   self.lower, self.upper = tbl.lower, tbl.upper
   self.cells    = tbl.cells
   self.vdim     = #self.cells -- Velocity dimensions.
   self.ioMethod = "MPI"
   self.evolve   = xsys.pickBool(tbl.evolve, true) -- By default, evolve species.
   self.evolveCollisionless = xsys.pickBool(tbl.evolveCollisionless,
					    self.evolve) 
   self.evolveCollisions = xsys.pickBool(tbl.evolveCollisions, self.evolve) 
   self.evolveSources    = xsys.pickBool(tbl.evolveSources, self.evolve) 
   self.confBasis        = nil -- Will be set later.

   assert(#self.lower == self.vdim, "'lower' must have " .. self.vdim .. " entries")
   assert(#self.upper == self.vdim, "'upper' must have " .. self.vdim .. " entries")
   self.coordinateMap = tbl.coordinateMap

   self.useShared = xsys.pickBool(appTbl.useShared, false)
   
   self.decompCuts = {}
   -- WE DO NOT ALLOW DECOMPOSITION IN VELOCITY SPACE
   for d = 1, self.vdim do self.decompCuts[d] = 1 end

   -- Create triggers to write distribution functions and moments.
   if tbl.nDistFuncFrame then
      self.distIoTrigger = LinearTrigger(0, appTbl.tEnd, tbl.nDistFuncFrame)
   else
      self.distIoTrigger = LinearTrigger(0, appTbl.tEnd, appTbl.nFrame)
   end

   if tbl.nDiagnosticFrame then
      self.diagIoTrigger = LinearTrigger(0, appTbl.tEnd, tbl.nDiagnosticFrame)
   else
      self.diagIoTrigger = LinearTrigger(0, appTbl.tEnd, appTbl.nFrame)
   end

   -- Create trigger for how frequently to compute integrated moments.
   self.calcIntQuantFlag = false
   if appTbl.calcIntQuantEvery then
      self.calcIntQuantTrigger = LinearTrigger(0, appTbl.tEnd,  math.floor(1/appTbl.calcIntQuantEvery))
   else
      self.calcIntQuantFlag = true
   end

   self.distIoFrame = 0 -- Frame number for distribution function.
   self.diagIoFrame = 0 -- Frame number for diagnostics.

   self.writeGhost = xsys.pickBool(appTbl.writeGhost, false)

   -- Write perturbed moments by subtracting background before moment calc.. false by default.
   self.perturbedMoments = false
   -- Read in which diagnostic moments to compute on output.
   self.diagnosticMoments = { }
   if tbl.diagnosticMoments then
      for i, nm in pairs(tbl.diagnosticMoments) do
         if i == "perturbed" and nm == true then 
            self.perturbedMoments = true
         elseif type(i) == "number" then
	    self.diagnosticMoments[i] = nm
         end
      end
   end

   -- Read in which integrated diagnostic moments to compute on output.
   self.diagnosticIntegratedMoments = { }
   if tbl.diagnosticIntegratedMoments then
      for i, nm in ipairs(tbl.diagnosticIntegratedMoments) do
         self.diagnosticIntegratedMoments[i] = nm
      end
   end

   -- Get a random seed for random initial conditions.
   self.randomseed = tbl.randomseed

   -- Initialization.
   self.projections = {}
   for nm, val in pairs(tbl) do
      if ProjectionBase.is(val) then
	 self.projections[nm] = val
      end
   end
   self.sourceSteadyState = xsys.pickBool(tbl.sourceSteadyState, false)
   if self.sourceSteadyState then
      self.sourceSteadyStateLength = assert(tbl.sourceSteadyStateLength,
					    "KineticSpecies: Must specify sourceSteadyStateLength when sourceSteadyState is true.")
   end
   if tbl.sourceTimeDependence then 
      self.sourceTimeDependence = tbl.sourceTimeDependence 
   else 
      self.sourceTimeDependence = function (t) return 1.0 end 
   end
   -- It is possible to use the keyword 'init', 'initBackground', and
   -- 'initSource' to specify a function directly without using a
   -- Projection object.
   if type(tbl.init) == "function" then
      self.projections["init"] = Projection.KineticProjection.FunctionProjection {
	 func = function (t, zn)
	    return tbl.init(t, zn, self)
	 end,
	 isInit = true,
      }
   end
   if type(tbl.initBackground) == "function" then
      self.projections["initBackground"] = Projection.KineticProjection.FunctionProjection {
	 func = function (t, zn)
	    return tbl.initBackground(t, zn, self)
	 end,
	 isInit       = false,
	 isBackground = true,
      }
   end
   if type(tbl.source) == "function" then
      self.projections["initSource"] = Projection.KineticProjection.FunctionProjection {
	 func = function (t, zn)
	    return tbl.source(t, zn, self)
	 end,
	 isInit   = false,
	 isSource = true,
      }
   end
   -- >> LEGACY CODE >>>>>>>>>>>>>>>>>>>>>>>>>>>>>>>>>>>>>>>>>>>>>>>>>
   if type(tbl.init) == "table" and tbl.init[1] == "maxwellian" then 
      self.projections["init"] = Projection.GkProjection.MaxwellianProjection {
	 density         = tbl.init.density,
	 driftSpeed      = tbl.init.driftSpeed,
	 temperature     = tbl.init.temperature,
	 exactScaleM0    = true,
	 exactLagFixM012 = false,
	 isInit          = true,
      }
   end 
   if type(tbl.initBackground) == "table" and tbl.initBackground[1] == "maxwellian" then 
      self.projections["initBackground"] = Projection.GkProjection.MaxwellianProjection {
	 density         = tbl.initBackground.density,
	 driftSpeed      = tbl.initBackground.driftSpeed,
	 temperature     = tbl.initBackground.temperature,
	 exactScaleM0    = true,
	 exactLagFixM012 = false,
	 isInit          = false,
	 isBackground    = true,
      }
   end 
   if type(tbl.source) == "table" and tbl.source[1] == "maxwellian" then 
      self.projections["initSource"] = Projection.GkProjection.MaxwellianProjection {
	 density         = tbl.source.density,
	 driftSpeed      = tbl.source.driftSpeed,
	 temperature     = tbl.source.temperature,
	 exactScaleM0    = true,
	 exactLagFixM012 = false,
	 isInit          = false,
	 isSource        = true,
      }
   end 
   -- <<<<<<<<<<<<<<<<<<<<<<<<<<<<<<<<<<<<<<<<<<<<<<<<<<<<<<<<<<<<<<<<

   self.deltaF         = xsys.pickBool(appTbl.deltaF, false)
   self.fluctuationBCs = xsys.pickBool(tbl.fluctuationBCs, false)
   if self.deltaF then self.fluctuationBCs = true end

   self.zeroFluxDirections = {}

   self.hasNonPeriodicBc = false -- To indicate if we have non-periodic BCs.
   self.bcx, self.bcy, self.bcz = { }, { }, { }

   -- Read in boundary conditions.
   -- Check to see if bc type is good is now done in createBc.
   if tbl.bcx then
      self.bcx[1], self.bcx[2] = tbl.bcx[1], tbl.bcx[2]
      if self.bcx[1] == nil or self.bcx[2] == nil then assert(false, "KineticSpecies: unsupported BC type") end
      self.hasNonPeriodicBc = true
   end
   if tbl.bcy then
      self.bcy[1], self.bcy[2] = tbl.bcy[1], tbl.bcy[2]
      if self.bcy[1] == nil or self.bcy[2] == nil then assert(false, "KineticSpecies: unsupported BC type") end
      self.hasNonPeriodicBc = true
   end
   if tbl.bcz then
      self.bcz[1], self.bcz[2] = tbl.bcz[1], tbl.bcz[2]
      if self.bcz[1] == nil or self.bcz[2] == nil then assert(false, "KineticSpecies: unsupported BC type") end
      self.hasNonPeriodicBc = true
   end

   self.boundaryConditions = { } -- list of Bcs to apply

   self.bcTime = 0.0 -- Timer for BCs.
   self.integratedMomentsTime = 0.0 -- Timer for integrated moments.

   -- Collisions.
   self.collisions = {}
   for nm, val in pairs(tbl) do
      if Collisions.CollisionsBase.is(val) then
	 self.collisions[nm] = val
	 self.collisions[nm]:setName(nm)
	 val:setSpeciesName(self.name)
	 val:fullInit(tbl) -- Initialize collisions
      end
   end

   self.positivity               = xsys.pickBool(tbl.positivity or tbl.applyPositivity, false)
   self.positivityDiffuse        = xsys.pickBool(tbl.positivityDiffuse, false)
   self.positivityRescaleVolTerm = xsys.pickBool(tbl.positivityRescaleVolTerm, self.positivity)
   
   -- for GK only: flag for gyroaveraging.
   self.gyavg = xsys.pickBool(tbl.gyroaverage, false)

   self.tCurr = 0.0
end

function KineticSpecies:getCharge() return self.charge end
function KineticSpecies:getMass() return self.mass end

function KineticSpecies:getNdim()
   return self.ndim
end
function KineticSpecies:getVdim()
   return self.vdim
end
function KineticSpecies:setName(nm) -- Needs to be called before fullInit().
   self.name = nm
end
function KineticSpecies:setCfl(cfl)
   self.cfl = cfl
   for _, c in pairs(self.collisions) do
      c:setCfl(cfl)
   end   
end
function KineticSpecies:setIoMethod(ioMethod)
   self.ioMethod = ioMethod
end
function KineticSpecies:setConfBasis(basis)
   self.confBasis = basis
   for _, c in pairs(self.collisions) do
      c:setConfBasis(basis)
   end
end
function KineticSpecies:setConfGrid(grid)
   self.confGrid = grid
   for _, c in pairs(self.collisions) do
      c:setConfGrid(grid)
   end
end

function KineticSpecies:createGrid(cLo, cUp, cCells, cDecompCuts,
				   cPeriodicDirs, cMap)
   self.cdim = #cCells
   self.ndim = self.cdim+self.vdim

   -- Create decomposition.
   local decompCuts = {}
   for d = 1, self.cdim do table.insert(decompCuts, cDecompCuts[d]) end
   for d = 1, self.vdim do table.insert(decompCuts, self.decompCuts[d]) end
   self.decomp = DecompRegionCalc.CartProd {
      cuts = decompCuts,
      useShared = self.useShared,
   }

   -- Create computational domain.
   local lower, upper, cells = {}, {}, {}
   for d = 1, self.cdim do
      table.insert(lower, cLo[d])
      table.insert(upper, cUp[d])
      table.insert(cells, cCells[d])
   end
   for d = 1, self.vdim do
      table.insert(lower, self.lower[d])
      table.insert(upper, self.upper[d])
      table.insert(cells, self.cells[d])
   end

   local GridConstructor = Grid.RectCart
   local coordinateMap = {} -- Table of functions.
   -- Construct comp -> phys mappings if they exist.
   if self.coordinateMap or cMap then
      if cMap and self.coordinateMap then
         for d = 1, self.cdim do
            table.insert(coordinateMap, cMap[d])
         end
         for d = 1, self.vdim do
            table.insert(coordinateMap, self.coordinateMap[d])
         end
      elseif cMap then
         for d = 1, self.cdim do
            table.insert(coordinateMap, cMap[d])
         end
         for d = 1, self.vdim do
            table.insert(coordinateMap, function (z) return z end)
         end
      else
         for d = 1, self.cdim do
            table.insert(coordinateMap, function (z) return z end)
         end
         for d = 1, self.vdim do
            table.insert(coordinateMap, self.coordinateMap[d])
         end
      end
      GridConstructor = Grid.NonUniformRectCart
   end
   self.grid = GridConstructor {
      lower         = lower,
      upper         = upper,
      cells         = cells,
      periodicDirs  = cPeriodicDirs,
      decomposition = self.decomp,
      mappings      = coordinateMap,
   }

   for _, c in pairs(self.collisions) do
      c:setPhaseGrid(self.grid)
   end
end

function KineticSpecies:createBasis(nm, polyOrder)
   self.basis = createBasis(nm, self.ndim, polyOrder)
   for _, c in pairs(self.collisions) do
      c:setPhaseBasis(self.basis)
   end
end

function KineticSpecies:allocDistf()
   local f = DataStruct.Field {
	onGrid        = self.grid,
	numComponents = self.basis:numBasis(),
	ghost         = {1, 1},
   }
   f:clear(0.0)
   return f
end
function KineticSpecies:allocMoment()
   local m = DataStruct.Field {
	onGrid        = self.confGrid,
	numComponents = self.confBasis:numBasis(),
	ghost         = {1, 1},
   }
   m:clear(0.0)
   return m
end
function KineticSpecies:allocVectorMoment(dim)
   local m = DataStruct.Field {
	onGrid        = self.confGrid,
	numComponents = self.confBasis:numBasis()*dim,
	ghost         = {1, 1},
   }
   m:clear(0.0)
   return m
end

-- Various functions to apply BCs of different types.
function KineticSpecies:bcAbsorbFunc(dir, tm, idxIn, fIn, fOut)
   -- Note that for bcAbsorb there is no operation on fIn,
   -- so skinLoop (which determines indexing of fIn) does not matter 
   for i = 1, self.basis:numBasis() do
      fOut[i] = 0.0
   end
end
function KineticSpecies:bcOpenFunc(dir, tm, idxIn, fIn, fOut)
   -- Requires skinLoop = "pointwise".
   self.basis:flipSign(dir, fIn, fOut)
end
function KineticSpecies:bcCopyFunc(dir, tm, idxIn, fIn, fOut)
   -- Requires skinLoop = "pointwise".
   for i = 1, self.basis:numBasis() do
      fOut[i] = fIn[i]
   end
end

-- Function to construct a BC updater.
function KineticSpecies:makeBcUpdater(dir, vdir, edge, bcList, skinLoop,
				      hasExtFld)
   return Updater.Bc {
      onGrid             = self.grid,
      boundaryConditions = bcList,
      dir                = dir,
      vdir               = vdir,
      edge               = edge,
      skinLoop           = skinLoop,
      cdim               = self.cdim,
      vdim               = self.vdim,
      hasExtFld          = hasExtFld,
   }
end

function KineticSpecies:createBCs()
   -- Functions to make life easier while reading in BCs to apply.
   -- Note: appendBoundaryConditions defined in sub-classes.
   local function handleBc(dir, bc)
      if bc[1] then
	 self:appendBoundaryConditions(dir, "lower", bc[1])
      end
      if bc[2] then
	 self:appendBoundaryConditions(dir, "upper", bc[2])
      end
   end

   -- Add various BCs to list of BCs to apply.
   handleBc(1, self.bcx)
   handleBc(2, self.bcy)
   handleBc(3, self.bcz)
end

function KineticSpecies:createSolver(funcField)
   -- Create solvers for collisions.
   for _, c in pairs(self.collisions) do
      c:createSolver(funcField)
   end

   if self.positivity then
      self.posChecker = Updater.PositivityCheck {
         onGrid = self.grid,
         basis = self.basis,
      }

      self.posRescaler = Updater.PositivityRescale {
         onGrid = self.grid,
         basis = self.basis,
      }
   end
end

function KineticSpecies:alloc(nRkDup)
   -- Allocate fields needed in RK update.
   self.distf = {}
   for i = 1, nRkDup do
      self.distf[i] = self:allocDistf()
      self.distf[i]:clear(0.0)
   end

   if self.positivityDiffuse then
      self.fDelPos = {}
      for i = 1, nRkDup do
         self.fDelPos[i] = self:allocDistf()
         self.fDelPos[i]:clear(0.0)
      end
   end

   -- Create Adios object for field I/O.
   self.distIo = AdiosCartFieldIo {
      elemType   = self.distf[1]:elemType(),
      method     = self.ioMethod,
      writeGhost = self.writeGhost,
      metaData = {
	 polyOrder = self.basis:polyOrder(),
	 basisType = self.basis:id()
      },
   }

   if self.positivityRescaleVolTerm then
      self.fRhsVol = self:allocDistf()
   end

   self.fPrev = self:allocDistf()
   self.fPrev:clear(0.0)

   -- Array with one component per cell to store cflRate in each cell.
   self.cflRateByCell = DataStruct.Field {
	onGrid        = self.grid,
	numComponents = 1,
	ghost         = {1, 1},
   }
   self.cflRateByCell:clear(0.0)
   self.cflRatePtr  = self.cflRateByCell:get(1)
   self.cflRateIdxr = self.cflRateByCell:genIndexer()
   self.dt          = ffi.new("double[2]")
   self.dtGlobal    = ffi.new("double[2]")
   self.dtGlobal[0] = 1e-10

   self:createBCs()

   -- Create a table of flags to indicate whether moments have been computed.
   -- At first we consider 6 flags: coupling moments (M0, M1i, M2)
   -- boundary corrections (m1Correction, m2Correction), star moments
   -- (m0Star, m1Star, m2Star), self primitive moments (uSelf, vtSqSelf),
   -- cross primitive moments (uCross, vtSqCross), and spatially varying
   -- cross-species collisionality (varNuXCross).
   self.momentFlags = {}
   for iF = 1,4 do
      self.momentFlags[iF] = false
   end
   -- The fifth and sixth entries need a table to store 
   -- a flag for each pair of species colliding.
   self.momentFlags[5] = {}  -- Corresponds to uCross and vtSqCross.
   self.momentFlags[6] = {}  -- Corresponds to varNuXCross.

end

-- Note: do not call applyBc here. it is called later in initialization sequence.
function KineticSpecies:initDist()
   if self.randomseed then 
      math.randomseed(self.randomseed) 
   else
      math.randomseed(47*Mpi.Comm_rank(Mpi.COMM_WORLD)+os.time())
   end

   local syncPeriodicDirs = true
   if self.fluctuationBCs then syncPeriodicDirs = false end

   local initCnt, backgroundCnt = 0, 0
   for _, pr in pairs(self.projections) do
      pr:fullInit(self)
      pr:run(0.0, self.distf[2])
      -- This barrier is needed as when using MPI-SHM some
      -- processes will get to accumulate before projection is finished.
      Mpi.Barrier(self.grid:commSet().sharedComm)
      if pr.isInit then
	 self.distf[1]:accumulate(1.0, self.distf[2])
	 initCnt = initCnt + 1
      end
      if pr.isBackground then
	 if not self.f0 then 
	    self.f0 = self:allocDistf()
	 end
	 self.f0:accumulate(1.0, self.distf[2])
	 self.f0:sync(syncPeriodicDirs)
	 backgroundCnt = backgroundCnt + 1
      end
      if pr.isSource then
	 if not self.fSource then 
	    self.fSource = self:allocDistf()
	 end
	 self.fSource:accumulate(1.0, self.distf[2])
         if self.positivity then
            self.posRescaler:advance(0.0, {self.fSource}, {self.fSource}, false)
         end
      end
      if pr.isReservoir then
	 if not self.fReservoir then 
	    self.fReservoir = self:allocDistf()
	 end
	 self.fReservoir:accumulate(1.0, self.distf[2])
      end
   end
   assert(initCnt > 0,
	  string.format("KineticSpecies: Species '%s' not initialized!", self.name))
   if self.f0 and backgroundCnt == 0 then 
      self.f0:copy(self.distf[1])
   end

   if self.fluctuationBCs then 
      assert(backgroundCnt > 0, "KineticSpecies: must specify an initial background distribution with 'initBackground' in order to use fluctuation-only BCs") 
   end

   self.distf[2]:clear(0.0)

   -- Calculate initial density averaged over simulation domain.
   --self.n0 = nil
   --local dens0 = self:allocMoment()
   --self.numDensityCalc:advance(0, {self.distf[1]}, {dens0})
   --local data
   --local dynVec = DataStruct.DynVector { numComponents = 1 }
   ---- integrate 
   --local calcInt = Updater.CartFieldIntegratedQuantCalc {
   --   onGrid = self.confGrid,
   --   basis = self.confBasis,
   --   numComponents = 1,
   --   quantity = "V"
   --}
   --calcInt:advance(0.0, {dens0}, {dynVec})
   --_, data = dynVec:lastData()
   --self.n0 = data[1]/self.confGrid:gridVolume()
   --print("Average density is " .. self.n0)
end

function KineticSpecies:rkStepperFields()
   return self.distf
end

-- For RK timestepping.
function KineticSpecies:copyRk(outIdx, aIdx)
   self:rkStepperFields()[outIdx]:copy(self:rkStepperFields()[aIdx])
   if self.positivityDiffuse then
      self.fDelPos[outIdx]:copy(self.fDelPos[aIdx])
   end
end
-- For RK timestepping.
function KineticSpecies:combineRk(outIdx, a, aIdx, ...)
   local args = {...} -- Package up rest of args as table.
   local nFlds = #args/2
   self:rkStepperFields()[outIdx]:combine(a, self:rkStepperFields()[aIdx])
   for i = 1, nFlds do -- Accumulate rest of the fields.
      self:rkStepperFields()[outIdx]:accumulate(args[2*i-1], self:rkStepperFields()[args[2*i]])
   end

   if self.positivityDiffuse then
      self.fDelPos[outIdx]:combine(a, self.fDelPos[aIdx])
      for i = 1, nFlds do -- Accumulate rest of the fields.
         self.fDelPos[outIdx]:accumulate(args[2*i-1], self.fDelPos[args[2*i]])
      end
   end
end
-- Take forwardEuler step
function KineticSpecies:forwardEuler(tCurr, dt, inIdx, outIdx)
   -- NOTE: order of these arguments matters... outIdx must come before inIdx.
   self:combineRk(outIdx, dt, outIdx, 1.0, inIdx)

<<<<<<< HEAD
   if self.positivityRescaleVolTerm then
      -- if rescaling volume term, then the combineRk above only computed f^n + dt*f^n_surf (stored in outIdx)
      -- because volume term is stored separately in self.fRhsVol
      -- now compute scaling factor for volume term so that all control nodes stay positive. 
      self.posRescaler:rescaleVolTerm(tCurr, self:rkStepperFields()[outIdx], dt, self.fRhsVol)
      self:rkStepperFields()[outIdx]:accumulate(dt, self.fRhsVol)
   end
=======
   --if self.positivityRescaleVolTerm then
   --   -- if rescaling volume term, then the combineRk above only computed f^n + dt*f^n_surf (stored in outIdx)
   --   -- because volume term is stored separately in self.fRhsVol
   --   -- now compute scaling factor for volume term so that all control nodes stay positive. 
   --   self.posRescaler:rescaleVolTerm(tCurr, self:rkStepperFields()[outIdx], dt, self.fRhsVol)
   --   self:rkStepperFields()[outIdx]:accumulate(dt, self.fRhsVol)
   --end
>>>>>>> 651bd3a2
end

function KineticSpecies:suggestDt()
   -- Loop over local region. 
   local grid = self.grid
   self.dt[0] = GKYL_MAX_DOUBLE

   local tId = grid:subGridSharedId() -- Local thread ID.
   local localRange = self.cflRateByCell:localRange()
   local localRangeDecomp = LinearDecomp.LinearDecompRange {
	 range = localRange, numSplit = grid:numSharedProcs() }

   for idx in localRangeDecomp:rowMajorIter(tId) do
      -- Calculate local min dt from local cflRates on each proc.
      self.cflRateByCell:fill(self.cflRateIdxr(idx), self.cflRatePtr)
      self.dt[0] = math.min(self.dt[0], self.cfl/self.cflRatePtr:data()[0])
   end

   -- All reduce to get global min dt.
   Mpi.Allreduce(self.dt, self.dtGlobal, 1, Mpi.DOUBLE, Mpi.MIN, grid:commSet().comm)

   return math.min(self.dtGlobal[0], GKYL_MAX_DOUBLE)
end

function KineticSpecies:setDtGlobal(dtGlobal)
   self.dtGlobal[0] = dtGlobal
end

function KineticSpecies:clearCFL()
   -- Clear cflRateByCell for next cfl calculation.
   self.cflRateByCell:clear(0.0)
end

function KineticSpecies:clearMomentFlags(species)
   -- Clear the momentFlags table to indicate that moments (and other
   -- quantities) need to be computed again.
   for iF = 1,4 do
      self.momentFlags[iF] = false
   end
   for sN, _ in pairs(species) do
      if sN ~= self.name then
         self.momentFlags[5][sN] = false
         self.momentFlags[6][sN] = false
      end
   end
end

function KineticSpecies:checkPositivity(tCurr, idx)
  local status = true
  if self.positivity then
     status = self.posChecker:advance(tCurr, {self:rkStepperFields()[idx]}, {})
  end
  return status
end

function KineticSpecies:applyBcIdx(tCurr, idx, isFirstRk)
  if self.positivityDiffuse then
     self.fDelPos[idx]:combine(-1.0, self:rkStepperFields()[idx])
     self.posRescaler:advance(tCurr, {self:rkStepperFields()[idx]}, {self:rkStepperFields()[idx]}, true, isFirstRk)
     self.fDelPos[idx]:accumulate(1.0, self:rkStepperFields()[idx])
  end
  self:applyBc(tCurr, self:rkStepperFields()[idx])
  if self.positivity then
     self:checkPositivity(tCurr, idx)
  end
end

function KineticSpecies:applyBc(tCurr, fIn)
   -- fIn is total distribution function.
   local tmStart = Time.clock()

   if self.evolve then 
      local syncPeriodicDirsTrue = true

      if self.fluctuationBCs then
        -- If fluctuation-only BCs, subtract off background before applying BCs.
        fIn:accumulate(-1.0, self.f0)
      end

      -- Apply non-periodic BCs (to only fluctuations if fluctuation BCs).
      if self.hasNonPeriodicBc then
         for _, bc in ipairs(self.boundaryConditions) do
            bc:advance(tCurr, {self.fReservoir}, {fIn})
         end
      end

      -- Apply periodic BCs (to only fluctuations if fluctuation BCs)
      fIn:sync(syncPeriodicDirsTrue)

      if self.fluctuationBCs then
        -- Put back together total distribution
        fIn:accumulate(1.0, self.f0)

        -- Update ghosts in total distribution, without enforcing periodicity.
        fIn:sync(not syncPeriodicDirsTrue)
      end
   end

   self.bcTime = self.bcTime + (Time.clock()-tmStart)
end

function KineticSpecies:createDiagnostics()
end

function KineticSpecies:calcDiagnosticMoments()
   local f = self.distf[1]
   if self.f0 and self.perturbedMoments then f:accumulate(-1, self.f0) end
   for i, mom in pairs(self.diagnosticMoments) do
      self.diagnosticMomentUpdaters[mom]:advance(
	 0.0, {f}, {self.diagnosticMomentFields[mom]})
   end
   if self.f0 and self.perturbedMoments then f:accumulate(1, self.f0) end
end

function KineticSpecies:calcDiagnosticWeakMoments()
   for mom, _ in pairs(self.diagnosticWeakMoments) do
      self.weakDivision:advance(0.0, self.weakMomentOpFields[mom], {self.diagnosticMomentFields[mom]})
      if self.weakMomentScaleFac[mom] then self.diagnosticMomentFields[mom]:scale(self.weakMomentScaleFac[mom]) end
   end
end

-- Species-specific.
function KineticSpecies:calcDiagnosticAuxMoments()
end

-- Species-specific.
function KineticSpecies:calcDiagnosticIntegratedMoments()
end

function KineticSpecies:calcAndWriteDiagnosticMoments(tm)
    self:calcDiagnosticMoments()
    for i, mom in ipairs(self.diagnosticMoments) do
       -- Should one use AdiosIo object for this?
       self.diagnosticMomentFields[mom]:write(
          string.format("%s_%s_%d.bp", self.name, mom, self.diagIoFrame), tm, self.diagIoFrame, self.writeGhost)
    end

    if self.diagnosticWeakMoments then 
       self:calcDiagnosticWeakMoments()
       for mom, _ in pairs(self.diagnosticWeakMoments) do
          -- Should one use AdiosIo object for this?
          self.diagnosticMomentFields[mom]:write(
             string.format("%s_%s_%d.bp", self.name, mom, self.diagIoFrame), tm, self.diagIoFrame, self.writeGhost)
       end
    end

    if self.diagnosticAuxMoments then 
       self:calcDiagnosticAuxMoments()
       for mom, _ in pairs(self.diagnosticAuxMoments) do
          -- Should one use AdiosIo object for this?
          self.diagnosticMomentFields[mom]:write(
             string.format("%s_%s_%d.bp", self.name, mom, self.diagIoFrame), tm, self.diagIoFrame, self.writeGhost)
       end
    end

    -- Write integrated moments.
    for i, mom in ipairs(self.diagnosticIntegratedMoments) do
       self.diagnosticIntegratedMomentFields[mom]:write(
          string.format("%s_%s_%d.bp", self.name, mom, self.diagIoFrame), tm, self.diagIoFrame)
    end
end

function KineticSpecies:isEvolving()
   return self.evolve
end

function KineticSpecies:write(tm, force)
   if self.evolve then
      local tmStart = Time.clock()
      -- Compute integrated diagnostics.
      if self.calcIntQuantFlag == false then
         if self.calcIntQuantTrigger(tm) then
            self:calcDiagnosticIntegratedMoments(tm)
         end
      else
         self:calcDiagnosticIntegratedMoments(tm)
      end
      -- Time computation of integrated moments.
      self.integratedMomentsTime = self.integratedMomentsTime + Time.clock() - tmStart

      -- Only write stuff if triggered.
      if self.distIoTrigger(tm) or force then
	 self.distIo:write(self.distf[1], string.format("%s_%d.bp", self.name, self.distIoFrame), tm, self.distIoFrame)
         if self.f0 then
            if tm == 0.0 then
	       self.distIo:write(self.f0, string.format("%s_f0_%d.bp", self.name, self.distIoFrame), tm, self.distIoFrame)
	    end
            self.distf[1]:accumulate(-1, self.f0)
            self.distIo:write(self.distf[1], string.format("%s_f1_%d.bp", self.name, self.distIoFrame), tm, self.distIoFrame)
            self.distf[1]:accumulate(1, self.f0)
         end
         if tm == 0.0 and self.fSource then
            self.distIo:write(self.fSource, string.format("%s_fSource_0.bp", self.name), tm, self.distIoFrame)
         end
	 self.distIoFrame = self.distIoFrame+1
      end


      if self.diagIoTrigger(tm) or force then
         -- Compute moments and write them out.
         self:calcAndWriteDiagnosticMoments(tm)

         if self.evolveCollisions then
            for _, c in pairs(self.collisions) do
               c:write(tm, self.diagIoFrame)
            end
         end

         -- write local cfl number by cell
         self.cflRateByCell:scale(self.dtGlobal[0])
<<<<<<< HEAD
=======
         self.cflRateByCell:write(
             string.format("%s_%s_%d.bp", self.name, "cflByCell", self.diagIoFrame), tm, self.diagIoFrame, self.writeGhost)
>>>>>>> 651bd3a2

         self.diagIoFrame = self.diagIoFrame+1
      end
   else
      -- If not evolving species, don't write anything except initial conditions.
      if self.distIoFrame == 0 then
	 self.distIo:write(self.distf[1], string.format("%s_%d.bp", self.name, 0), tm, 0)

	 -- Compute moments and write them out.
	 self:calcAndWriteDiagnosticMoments(tm)
      end
      self.distIoFrame = self.distIoFrame+1
   end

end

function KineticSpecies:writeRestart(tm)
   -- (The final "true/false" determines writing of ghost cells).
   local writeGhosts = false
   if self.hasSheathBcs or self.fluctuationBCs then writeGhosts = true end
   self.distIo:write(self.distf[1], string.format("%s_restart.bp", self.name), tm, self.distIoFrame, writeGhosts)
   for i, mom in ipairs(self.diagnosticMoments) do
      self.diagnosticMomentFields[mom]:write(
	 string.format("%s_%s_restart.bp", self.name, mom), tm, self.diagIoFrame, false)
   end   

   -- (The final "false" prevents flushing of data after write).
   for i, mom in ipairs(self.diagnosticIntegratedMoments) do
      self.diagnosticIntegratedMomentFields[mom]:write(
         string.format("%s_%s_restart.bp", self.name, mom), tm, self.diagIoFrame, false)
   end
end

function KineticSpecies:readRestart()
   local readGhosts = false
   if self.hasSheathBcs or self.fluctuationBCs then readGhosts = true end
   local tm, fr = self.distIo:read(self.distf[1], string.format("%s_restart.bp", self.name), readGhosts)

   -- Apply BCs and set ghost-cell data (unless ghosts have been read because of special BCs)
   if not self.hasSheathBcs and not self.fluctuationBCs then 
      self:applyBc(tm, self.distf[1]) 
   end 
   
   self.distIoFrame = fr -- Reset internal frame counter.
   for i, mom in ipairs(self.diagnosticIntegratedMoments) do
      local _, dfr = self.diagnosticIntegratedMomentFields[mom]:read(
         string.format("%s_%s_restart.bp", self.name, mom))
      self.diagIoFrame = dfr -- Reset internal diagnostic IO frame counter.
   end

   for i, mom in ipairs(self.diagnosticMoments) do
      local _, dfr = self.diagnosticMomentFields[mom]:read(
         string.format("%s_%s_restart.bp", self.name, mom))
      self.diagIoFrame = dfr -- Reset internal diagnostic IO frame counter.
   end

   -- Iterate triggers.
   self.distIoTrigger(tm)
   self.diagIoTrigger(tm)
   
   return tm
end

-- Timers.
function KineticSpecies:totalSolverTime()
   return self.solver.totalTime
end
function KineticSpecies:totalBcTime()
   return self.bcTime
end
function KineticSpecies:intMomCalcTime()
   return self.integratedMomentsTime
end

return KineticSpecies<|MERGE_RESOLUTION|>--- conflicted
+++ resolved
@@ -648,15 +648,6 @@
    -- NOTE: order of these arguments matters... outIdx must come before inIdx.
    self:combineRk(outIdx, dt, outIdx, 1.0, inIdx)
 
-<<<<<<< HEAD
-   if self.positivityRescaleVolTerm then
-      -- if rescaling volume term, then the combineRk above only computed f^n + dt*f^n_surf (stored in outIdx)
-      -- because volume term is stored separately in self.fRhsVol
-      -- now compute scaling factor for volume term so that all control nodes stay positive. 
-      self.posRescaler:rescaleVolTerm(tCurr, self:rkStepperFields()[outIdx], dt, self.fRhsVol)
-      self:rkStepperFields()[outIdx]:accumulate(dt, self.fRhsVol)
-   end
-=======
    --if self.positivityRescaleVolTerm then
    --   -- if rescaling volume term, then the combineRk above only computed f^n + dt*f^n_surf (stored in outIdx)
    --   -- because volume term is stored separately in self.fRhsVol
@@ -664,7 +655,6 @@
    --   self.posRescaler:rescaleVolTerm(tCurr, self:rkStepperFields()[outIdx], dt, self.fRhsVol)
    --   self:rkStepperFields()[outIdx]:accumulate(dt, self.fRhsVol)
    --end
->>>>>>> 651bd3a2
 end
 
 function KineticSpecies:suggestDt()
@@ -875,11 +865,6 @@
 
          -- write local cfl number by cell
          self.cflRateByCell:scale(self.dtGlobal[0])
-<<<<<<< HEAD
-=======
-         self.cflRateByCell:write(
-             string.format("%s_%s_%d.bp", self.name, "cflByCell", self.diagIoFrame), tm, self.diagIoFrame, self.writeGhost)
->>>>>>> 651bd3a2
 
          self.diagIoFrame = self.diagIoFrame+1
       end
