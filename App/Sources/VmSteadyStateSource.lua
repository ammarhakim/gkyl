--- conflicted
+++ resolved
@@ -44,23 +44,12 @@
 
 function VmSteadyStateSource:createSolver(mySpecies, extField)
    self.profile:fullInit(mySpecies)
-   self.profile:advance(0.0, {extField}, {mySpecies.distf[2]})
-   Mpi.Barrier(mySpecies.grid:commSet().sharedComm)
-
-   if not self.fSource then self.fSource = mySpecies:allocDistf() end
-   self.fSource:accumulate(1.0, mySpecies.distf[2])
-
-<<<<<<< HEAD
-=======
-function VmSteadyStateSource:createSolver(mySpecies, extField)
-   self.profile:fullInit(mySpecies)
 
    self.fSource = mySpecies:allocDistf()
 
    self.profile:advance(0.0, {extField}, {self.fSource})
    Mpi.Barrier(mySpecies.grid:commSet().sharedComm)
 
->>>>>>> 2b08e457
    if self.positivityRescale then
       mySpecies.posRescaler:advance(0.0, {self.fSource}, {self.fSource}, false)
    end
@@ -79,8 +68,6 @@
       self.powerScalingFac = self.power/intKE_data[1]
       self.fSource:scale(self.powerScalingFac)
    end
-<<<<<<< HEAD
-   if mySpecies.scaleInitWithSourcePower then mySpecies.distf[1]:scale(self.powerScalingFac) end
 
    local numDensitySrc = mySpecies:allocMoment()
    local momDensitySrc = mySpecies:allocVectorMoment(mySpecies.vdim)
@@ -91,8 +78,6 @@
    numDensitySrc:write(string.format("%s_M0_0.bp", self.name), 0., 0)
    momDensitySrc:write(string.format("%s_M1_0.bp", self.name), 0., 0)
    ptclEnergySrc:write(string.format("%s_M2_0.bp", self.name), 0., 0)
-=======
->>>>>>> 2b08e457
 end
 
 function VmSteadyStateSource:advance(tCurr, fIn, species, fRhsOut)
