-- Gkyl ------------------------------------------------------------------------
--
-- For accessing BC objects.
--
--    _______     ___
-- + 6 @ |||| # P ||| +
--------------------------------------------------------------------------------

<<<<<<< HEAD
local AdiabaticBasic          = require "App.BCs.AdiabaticBasic"
local BCsBase                 = require "App.BCs.BCsBase"
--local BCsBaseGK               = require "App.BCs.BCsBaseGK"
--local BCsBaseVlasov           = require "App.BCs.BCsBaseVlasov"
local BronoldFehskeReflection = require "App.BCs.BronoldFehskeReflection"
local GkBasic                 = require "App.BCs.GkBasic"
local GkSheath                = require "App.BCs.GkSheath"
local GyrofluidBasic          = require "App.BCs.GyrofluidBasic"
local FluidBasic              = require "App.BCs.FluidBasic"
local NeutralRecycling        = require "App.BCs.NeutralRecycling"
local TwistShift              = require "App.BCs.TwistShift"
local VlasovBasic             = require "App.BCs.VlasovBasic"
local GkMaxwellianBc          = require "App.BCs.GkMaxwellianBC"
=======
local AdiabaticBasic             = require "App.BCs.AdiabaticBasic"
local AxisymmetricTokamakLimiter = require "App.BCs.AxisymmetricTokamakLimiter"
local BCsBase                    = require "App.BCs.BCsBase"
local BronoldFehskeReflection    = require "App.BCs.BronoldFehskeReflection"
local GkBasic                    = require "App.BCs.GkBasic"
local GkSheath                   = require "App.BCs.GkSheath"
local GyrofluidBasic             = require "App.BCs.GyrofluidBasic"
local FluidBasic                 = require "App.BCs.FluidBasic"
local NeutralRecycling           = require "App.BCs.NeutralRecycling"
local TwistShift                 = require "App.BCs.TwistShift"
local VlasovBasic                = require "App.BCs.VlasovBasic"
local GkMaxwellianBc             = require "App.BCs.GkMaxwellianBC"
>>>>>>> 52be53d0

return {
   AdiabaticBasic             = AdiabaticBasic,
   AxisymmetricTokamakLimiter = AxisymmetricTokamakLimiter,
   BCsBase                    = BCsBase,
   BronoldFehskeReflection    = BronoldFehskeReflection,
   FluidBasic                 = FluidBasic,
   GkBasic                    = GkBasic,
   GkSheath                   = GkSheath,
   GyrofluidBasic             = GyrofluidBasic,
   GkMaxwellianBC             = GkMaxwellianBC,
   NeutralRecyclingBasic      = NeutralRecyclingBasic,
   TwistShift                 = TwistShift,
   VlasovBasic                = VlasovBasic,
}<|MERGE_RESOLUTION|>--- conflicted
+++ resolved
@@ -6,21 +6,7 @@
 -- + 6 @ |||| # P ||| +
 --------------------------------------------------------------------------------
 
-<<<<<<< HEAD
-local AdiabaticBasic          = require "App.BCs.AdiabaticBasic"
-local BCsBase                 = require "App.BCs.BCsBase"
---local BCsBaseGK               = require "App.BCs.BCsBaseGK"
---local BCsBaseVlasov           = require "App.BCs.BCsBaseVlasov"
-local BronoldFehskeReflection = require "App.BCs.BronoldFehskeReflection"
-local GkBasic                 = require "App.BCs.GkBasic"
-local GkSheath                = require "App.BCs.GkSheath"
-local GyrofluidBasic          = require "App.BCs.GyrofluidBasic"
-local FluidBasic              = require "App.BCs.FluidBasic"
-local NeutralRecycling        = require "App.BCs.NeutralRecycling"
-local TwistShift              = require "App.BCs.TwistShift"
-local VlasovBasic             = require "App.BCs.VlasovBasic"
-local GkMaxwellianBc          = require "App.BCs.GkMaxwellianBC"
-=======
+
 local AdiabaticBasic             = require "App.BCs.AdiabaticBasic"
 local AxisymmetricTokamakLimiter = require "App.BCs.AxisymmetricTokamakLimiter"
 local BCsBase                    = require "App.BCs.BCsBase"
@@ -33,7 +19,6 @@
 local TwistShift                 = require "App.BCs.TwistShift"
 local VlasovBasic                = require "App.BCs.VlasovBasic"
 local GkMaxwellianBc             = require "App.BCs.GkMaxwellianBC"
->>>>>>> 52be53d0
 
 return {
    AdiabaticBasic             = AdiabaticBasic,
