-- Gkyl ------------------------------------------------------------------------
--
-- Apply twist shift BCs for flux-tube simulations.
--
--    _______     ___
-- + 6 @ |||| # P ||| +
--------------------------------------------------------------------------------

local BCsBase      = require "App.BCs.BCsBase"
local DataStruct   = require "DataStruct"
local Updater      = require "Updater"
local Mpi          = require "Comm.Mpi"
local Proto        = require "Lib.Proto"
local Time         = require "Lib.Time"
local Range        = require "Lib.Range"
local Lin          = require "Lib.Linalg"
local LinearDecomp = require "Lib.LinearDecomp"
local CartDecomp   = require "Lib.CartDecomp"
local Grid         = require "Grid"
local DiagsApp     = require "App.Diagnostics.SpeciesDiagnostics"
local GkDiags      = require "App.Diagnostics.GkDiagnostics"
local xsys         = require "xsys"
local lume         = require "Lib.lume"
local ffi          = require "ffi"

local sizeof = xsys.from(ffi, "sizeof")

local TwistShiftBC = Proto(BCsBase)

-- Store table passed to it and defer construction to :fullInit().
function TwistShiftBC:init(tbl) self.tbl = tbl end

-- Function initialization. This indirection is needed as
-- we need the app top-level table for proper initialization.
function TwistShiftBC:fullInit(mySpecies)
   local tbl = self.tbl -- Previously stored table.

   self.yShiftFuncIn = assert(tbl.shiftFunction, "TwistShiftBC: must provide the function that computes the y-shift in 'shiftFunction'.")
   
   self.yShiftPolyOrder = tbl.shiftPolyOrder

   self.saveFlux = tbl.saveFlux or false
   self.anyDiagnostics = false
   if tbl.diagnostics then
      if #tbl.diagnostics>0 then
         self.anyDiagnostics = true
         self.saveFlux       = true
      end
   end
end

function TwistShiftBC:setName(nm) self.name = self.speciesName.."_"..nm end

function TwistShiftBC:createSolver(mySpecies, field, externalField)

   self.basis, self.grid = mySpecies.basis, mySpecies.grid
   self.ndim, self.cdim, self.vdim = self.grid:ndim(), self.confGrid:ndim(), self.grid:ndim()-self.confGrid:ndim()

   if self.yShiftPolyOrder == nil then self.yShiftPolyOrder = self.basis:polyOrder() end

   if self.bcEdge=="lower" then
      self.yShiftFunc = function(t,xn) return -self.yShiftFuncIn(t,xn) end
   else
      self.yShiftFunc = self.yShiftFuncIn
   end

   local Ny = self.grid:numCells(2)

   if Ny == 1 then  -- Axisymmetric case. Assume periodicity.
      self.zSync = function(fIn, bufferOut)
         -- Apply periodic BCs in z direction, but only on the first edge (lower or upper, whichever is first)
         -- First check if sync has been called on this step by any BC.
         local doSync = true
         for _, bc in lume.orderedIter(mySpecies.nonPeriodicBCs) do
            if bc.synced then doSync = false end
         end
         if doSync then
            local fldGrid, newPeriodicDirs = fIn:grid(), {3}
            local periodicDirs = fldGrid:getPeriodicDirs()
            fldGrid:setPeriodicDirs(newPeriodicDirs)
            fIn:sync()
            fldGrid:setPeriodicDirs(periodicDirs)
            self.synced = true
         else -- Don't sync but reset synced flags for next step.
            for _, bc in lume.orderedIter(mySpecies.nonPeriodicBCs) do bc.synced = false end
         end
      end
      self.bcSolver = { advance = function(...) end }
   else
      self.zSync = function(fIn, bufferOut) self:zSyncGlobalY(fIn, bufferOut) end
      self.bcSolver = Updater.TwistShiftBC {
         onGrid    = self.grid,       yShiftFunc      = self.yShiftFunc,
         basis     = self.basis,      yShiftPolyOrder = self.yShiftPolyOrder,
         confBasis = self.confBasis,  edge            = self.bcEdge,
      }
   end

   -- Create reduced boundary grid with 1 cell in dimension of self.bcDir.
   self:createBoundaryGrid(mySpecies)

   -- Create a boundary grid that is global in Y: used to broadcast skin data.
   self:createBoundaryGridGlobalY()

   local distf = mySpecies["getDistF"] and mySpecies:getDistF() or mySpecies:getMoments()
   -- Define methods to allocate fields defined on boundary grid (used by e.g. diagnostics).
   self.allocCartField = function(self, grid, nComp, ghosts, metaData)
      local f = DataStruct.Field {
         onGrid        = grid,   ghost    = ghosts,
         numComponents = nComp,  metaData = metaData,
      }
      f:clear(0.0)
      return f
   end
   local allocDistf = function()
      return self:allocCartField(self.boundaryGrid, distf:numComponents(),
<<<<<<< HEAD
                                 {distf:lowerGhost(),distf:upperGhost()}, distf:getMetaData())
   end
   local allocDistfGlobalY = function()
      return self:allocCartField(self.boundaryGridGlobalY, distf:numComponents(),
=======
>>>>>>> 2a8eeac7
                                 {distf:lowerGhost(),distf:upperGhost()}, distf:getMetaData())
   end
   self.boundaryField    = allocDistf()
   self.boundaryFieldPtr = self.boundaryField:get(1)
   self.boundaryFieldGlobalY = allocDistfGlobalY()

   -- Create the communicator used to send information along z.
   self:createGraphComm()

   -- Create MPI derived data type or receiving data.
   self:createSyncMPIdataTypes(distf)

   -- Create the range needed to loop over ghosts.
   local global, globalExt, localExtRange = distf:globalRange(), distf:globalExtRange(), distf:localExtRange()
   self.ghostRange = localExtRange:intersect(self:getGhostRange(global, globalExt))
   -- Decompose ghost region into threads.
   self.ghostRangeDecomp = LinearDecomp.LinearDecompRange{range=self.ghostRange, numSplit=self.grid:numSharedProcs()}

   self.boundaryIdxr = self.boundaryField:genIndexer()

   self.idxOut = Lin.IntVec(self.grid:ndim())

   -- The saveFlux option is used for boundary diagnostics, or BCs that require
   -- the fluxes through a boundary (e.g. neutral recycling).
   if self.saveFlux then
      -- Create reduced boundary config-space grid with 1 cell in dimension of self.bcDir.
      self:createConfBoundaryGrid()

      local numDensity = mySpecies:getNumDensity()
      self.allocMoment = function(self)
         return self:allocCartField(self.confBoundaryGrid, self.confBasis:numBasis(),
                                    {numDensity:lowerGhost(),numDensity:upperGhost()}, numDensity:getMetaData())
      end
      self.allocVectorMoment = function(self, dim)
         return self:allocCartField(self.confBoundaryGrid, dim*self.confBasis:numBasis(),
                                    {numDensity:lowerGhost(),numDensity:upperGhost()}, numDensity:getMetaData())
      end

      -- Allocate fields needed.
      self.boundaryFluxFields = {}  -- Fluxes through the boundary, into ghost region, from each RK stage.
      self.boundaryPtr        = {}
      self.distfInIdxr        = distf:genIndexer()
      for i = 1, #mySpecies:rkStepperFields() do
         self.boundaryFluxFields[i] = allocDistf()
         self.boundaryPtr[i]        = self.boundaryFluxFields[i]:get(1)
      end
      self.boundaryFluxRate      = allocDistf()
      self.boundaryFluxFieldPrev = allocDistf()

      self.tId = self.grid:subGridSharedId() -- Local thread ID.

      -- The following are needed to evaluate a conf-space CartField on the confBoundaryGrid.
      self.confBoundaryField    = self:allocMoment()
      self.confBoundaryFieldPtr = self.confBoundaryField:get(1)
      self.confBoundaryIdxr     = self.confBoundaryField:genIndexer()
      local confGlobal        = numDensity:globalRange()
      local confGlobalExt     = numDensity:globalExtRange()
      local confLocalExtRange = numDensity:localExtRange()
      self.confGhostRange = confLocalExtRange:intersect(self:getGhostRange(confGlobal, confGlobalExt)) -- Range spanning ghost cells.
      -- Decompose ghost region into threads.
      self.confGhostRangeDecomp = LinearDecomp.LinearDecompRange {range=self.confGhostRange, numSplit=self.grid:numSharedProcs()}

      -- Evaluate the magnetic field and jacobGeo in the boundary (needed by diagnostics).
      local bmag = externalField.geo.bmag 
      self.bmag = self:allocCartField(self.confBoundaryGrid, self.confBasis:numBasis(),
                                      {bmag:lowerGhost(),bmag:upperGhost()}, bmag:getMetaData())
      self.bmag:copy(self:evalOnConfBoundary(bmag))
      local bmagInvSq = externalField.geo.bmagInvSq
      self.bmagInvSq = self:allocCartField(self.confBoundaryGrid, self.confBasis:numBasis(),
                                          {bmagInvSq:lowerGhost(),bmagInvSq:upperGhost()}, bmagInvSq:getMetaData())
      self.bmagInvSq:copy(self:evalOnConfBoundary(bmagInvSq))
      local jacobGeo = externalField.geo.jacobGeo
      if jacobGeo then
         self.jacobGeo = self:allocCartField(self.confBoundaryGrid, self.confBasis:numBasis(),
                                             {jacobGeo:lowerGhost(),jacobGeo:upperGhost()}, jacobGeo:getMetaData())
         self.jacobGeo:copy(self:evalOnConfBoundary(jacobGeo))
      end
      local jacobGeoInv = externalField.geo.jacobGeoInv
      if jacobGeoInv then
         self.jacobGeoInv = self:allocCartField(self.confBoundaryGrid, self.confBasis:numBasis(),
                                                {jacobGeoInv:lowerGhost(),jacobGeoInv:upperGhost()}, jacobGeoInv:getMetaData())
         self.jacobGeoInv:copy(self:evalOnConfBoundary(jacobGeoInv))
      end

      -- Declare methods/functions needed for handling saved fluxes and needed by diagnostics.
      self.storeBoundaryFluxFunc = function(tCurr, rkIdx, qOut)
         local ptrOut = qOut:get(1)
         for idx in self.ghostRangeDecomp:rowMajorIter(self.tId) do
            idx:copyInto(self.idxOut)
            qOut:fill(self.distfInIdxr(idx), ptrOut)

            -- Before operating on ghosts, store ghost values for later flux diagnostics
            self.idxOut[self.bcDir] = 1
            self.boundaryFluxFields[rkIdx]:fill(self.boundaryIdxr(self.idxOut), self.boundaryPtr[rkIdx])
            for c = 1, qOut:numComponents() do self.boundaryPtr[rkIdx][c] = ptrOut[c] end
         end
      end
      self.copyBoundaryFluxFieldFunc = function(inIdx, outIdx)
         self.boundaryFluxFields[outIdx]:copy(self.boundaryFluxFields[inIdx])
      end
      self.combineBoundaryFluxFieldFunc = function(outIdx, a, aIdx, ...)
         local args  = {...} -- Package up rest of args as table.
         local nFlds = #args/2
         self.boundaryFluxFields[outIdx]:combine(a, self.boundaryFluxFields[aIdx])
         for i = 1, nFlds do -- Accumulate rest of the fields.
            self.boundaryFluxFields[outIdx]:accumulate(args[2*i-1], self.boundaryFluxFields[args[2*i]])
         end
      end

      -- Number density calculator. Needed regardless of diagnostics (for recycling BCs).
      local mass = mySpecies.mass
      self.numDensityCalc = Updater.DistFuncMomentCalc {
         onGrid     = self.boundaryGrid,  confBasis = self.confBasis,
         phaseBasis = self.basis,         gkfacs    = {mass, self.bmag},
         moment     = "GkM0", -- GkM0 = < f >
      }

      if not self.anyDiagnostics then
         self.calcBoundaryFluxRateFunc = function(dtIn) end
      else
         self.calcBoundaryFluxRateFunc = function(dtIn)
            -- Compute boundary flux rate ~ (fGhost_new - fGhost_old)/dt.
            self.boundaryFluxRate:combine( 1.0/dtIn, self.boundaryFluxFields[1],
                                          -1.0/dtIn, self.boundaryFluxFieldPrev)
            self.boundaryFluxFieldPrev:copy(self.boundaryFluxFields[1])
         end
         -- Set up weak multiplication and division operators (for diagnostics).
         self.confWeakMultiply = Updater.CartFieldBinOp {
            onGrid    = self.confBoundaryGrid,  operation = "Multiply",
            weakBasis = self.confBasis,         onGhosts  = true,
         }
         self.confWeakDivide = Updater.CartFieldBinOp {
            onGrid    = self.confBoundaryGrid,  operation = "Divide",
            weakBasis = self.confBasis,         onGhosts  = true,
         }
         -- Volume integral operator (for diagnostics).
         self.volIntegral = {
            scalar = Updater.CartFieldIntegratedQuantCalc {
               onGrid = self.confBoundaryGrid,  numComponents = 1,
               basis  = self.confBasis,         quantity      = "V",
            }
         }
         -- Moment calculators (for diagnostics).
         local mass = mySpecies.mass
         self.momDensityCalc = Updater.DistFuncMomentCalc {
            onGrid     = self.boundaryGrid,  confBasis = self.confBasis,
            phaseBasis = self.basis,         gkfacs    = {mass, self.bmag},
            moment     = "GkM1", -- GkM1 = < v_parallel f >
         }
         self.ptclEnergyCalc = Updater.DistFuncMomentCalc {
            onGrid     = self.boundaryGrid,  confBasis = self.confBasis,
            phaseBasis = self.basis,         gkfacs    = {mass, self.bmag},
            moment     = "GkM2", -- GkM2 = < (v_parallel^2 + 2*mu*B/m) f >
         }
         self.M2parCalc = Updater.DistFuncMomentCalc {
            onGrid     = self.boundaryGrid,  confBasis = self.confBasis,
            phaseBasis = self.basis,         gkfacs    = {mass, self.bmag},
            moment     = "GkM2par", -- GkM2par = < v_parallel^2 f >
         }
         self.M3parCalc = Updater.DistFuncMomentCalc {
            onGrid     = self.boundaryGrid,  confBasis = self.confBasis,
            phaseBasis = self.basis,         gkfacs    = {mass, self.bmag},
            moment     = "GkM3par", -- GkM3par = < v_parallel^3 f >
         }
         if self.vdim > 1 then
            self.M2perpCalc = Updater.DistFuncMomentCalc {
               onGrid     = self.boundaryGrid,  confBasis = self.confBasis,
               phaseBasis = self.basis,         gkfacs    = {mass, self.bmag},
               moment     = "GkM2perp", -- GkM2 = < (mu*B/m) f >
            }
            self.M3perpCalc = Updater.DistFuncMomentCalc {
               onGrid     = self.boundaryGrid,  confBasis = self.confBasis,
               phaseBasis = self.basis,         gkfacs    = {mass, self.bmag},
               moment     = "GkM3perp", -- GkM3perp = < vpar*(mu*B/m) f >
            }
         end
         self.divideByJacobGeo = self.jacobGeoInv
            and function(tm, fldIn, fldOut) self.confWeakMultiply:advance(tm, {fldIn, self.jacobGeoInv}, {fldOut}) end
            or function(tm, fldIn, fldOut) fldOut:copy(fldIn) end
         self.multiplyByJacobGeo = self.jacobGeo
            and function(tm, fldIn, fldOut) self.confWeakMultiply:advance(tm, {fldIn, self.jacobGeo}, {fldOut}) end
            or function(tm, fldIn, fldOut) fldOut:copy(fldIn) end
      end
   else
      self.storeBoundaryFluxFunc        = function(tCurr, rkIdx, qOut) end
      self.copyBoundaryFluxFieldFunc    = function(inIdx, outIdx) end
      self.combineBoundaryFluxFieldFunc = function(outIdx, a, aIdx, ...) end
      self.calcBoundaryFluxRateFunc     = function(dtIn) end
   end
end

function TwistShiftBC:storeBoundaryFlux(tCurr, rkIdx, qOut)
   self.storeBoundaryFluxFunc(tCurr, rkIdx, qOut)
end

function TwistShiftBC:copyBoundaryFluxField(inIdx, outIdx)
   self.copyBoundaryFluxFieldFunc(inIdx, outIdx)
end
function TwistShiftBC:combineBoundaryFluxField(outIdx, a, aIdx, ...)
   self.combineBoundaryFluxFieldFunc(outIdx, a, aIdx, ...)
end
function TwistShiftBC:computeBoundaryFluxRate(dtIn)
   self.calcBoundaryFluxRateFunc(dtIn)
end

function TwistShiftBC:createDiagnostics(mySpecies, field)
   -- Create BC diagnostics.
   self.diagnostics = nil
   if self.tbl.diagnostics then
      self.diagnostics = DiagsApp{implementation = GkDiags()}
      self.diagnostics:fullInit(mySpecies, field, self)
      -- Presently boundary diagnostics are boundary flux diagnostics. Append 'flux' to the diagnostic's
      -- name so files are named accordingly. Re-design this when non-flux diagnostics are implemented
      self.diagnostics.name = self.diagnostics.name..'_flux'
   end
   return self.diagnostics
end

function TwistShiftBC:createBoundaryGridGlobalY()
   -- Create a ghost boundary grid with only one cell in the direction of the BC
   -- and global in y (i.e. not decomposed along y).

   if self.grid:ndim() < 3 then return end

   local reducedLower, reducedUpper, reducedNumCells, reducedCuts = {}, {}, {}, {}
   for d = 1, self.grid:ndim() do
      if d==self.bcDir then
         table.insert(reducedLower, -self.grid:dx(d)/2.)
         table.insert(reducedUpper,  self.grid:dx(d)/2.)
         table.insert(reducedNumCells, 1)
         table.insert(reducedCuts, 1)
      else
         table.insert(reducedLower,    self.grid:lower(d))
         table.insert(reducedUpper,    self.grid:upper(d))
         table.insert(reducedNumCells, self.grid:numCells(d))
         table.insert(reducedCuts,     self.grid:cuts(d))
      end
   end
   reducedCuts[2] = 1 -- Do not decompose along y.
   local commSet  = self.grid:commSet()
   local worldComm, nodeComm = commSet.comm, commSet.nodeComm
   local nodeRank = Mpi.Comm_rank(nodeComm)
   local dirRank  = nodeRank
   local cuts     = {}
   for d=1,3 do cuts[d] = self.grid:cuts(d) or 1 end
   -- For self.bcDir == 3 only (assumes column-major ordering of MPI ranks) ...................
   dirRank = math.floor(nodeRank/(cuts[1]*cuts[2]))*cuts[2]+math.floor((nodeRank % (cuts[1]*cuts[2]))/cuts[1])
   -- ............................................
   self._splitCommGlobalY = Mpi.Comm_split(worldComm, dirRank, nodeRank)
   -- Set up which ranks to write from.
   local writeRank = -1
   if self.bcEdge == "lower" and dirRank == 0 then
      writeRank = nodeRank
   elseif self.bcEdge == "upper" and dirRank == self.grid:cuts(self.bcDir)-1 then
      writeRank = nodeRank
   end
   self.writeRankGlobalY = writeRank
   local reducedDecomp = CartDecomp.CartProd {
      comm      = self._splitCommGlobalY,  cuts      = reducedCuts,
      writeRank = writeRank,               useShared = self.grid:isShared(),
   }
   self.boundaryGridGlobalY = Grid.RectCart {
      lower = reducedLower,  cells         = reducedNumCells,
      upper = reducedUpper,  decomposition = reducedDecomp,
   }
end

function TwistShiftBC:createGraphComm()
   -- Create a graph communicator which connects all the upper ranks in z (sources)
   -- with all each lower rank in z (destination) if bcEdge=lower, and another graph
   -- connecting all the lower ranks in z (sources) with each upper rank in z (destination)
   -- for bcEdge=upper.

   if self.grid:ndim() < 3 then return end

   local xDir, yDir = 1, 2

   -- Create a list of all the lower/upper ranks in z, but at the same location in x.
   -- Some of this code follows DecomposedRange in Lib/CartDecomp.
   local decompRange = self.grid:decomposedRange()

   local cutsIdxr    = decompRange:cutsIndexer()
   local cutsInvIdxr = decompRange:cutsInvIndexer()
   local myId        = self.grid:subGridId() -- Grid ID on this processor.
   local myCutsIdx   = {}
   for d=1,decompRange:ndim() do myCutsIdx[d] = -9 end
   cutsInvIdxr(myId, myCutsIdx)

   -- Loop over "shortened" range which are basically
   -- sub-domains that lie on the lower domain boundary.
   local ones, upper = {}, {}
   for d=1,decompRange:ndim() do ones[d], upper[d] = 1, decompRange:cuts(d) end
   local cutsRange = Range.Range(ones, upper)
   local xyRecvRange, xySendRange
   if self.bcEdge == "lower" then
      xyRecvRange = cutsRange:shorten(self.bcDir)
      xySendRange = cutsRange:shortenFromBelow(self.bcDir)
   elseif self.bcEdge == "upper" then
      xyRecvRange = cutsRange:shortenFromBelow(self.bcDir)
      xySendRange = cutsRange:shorten(self.bcDir)
   end

   -- Sources only depend on x, so we can create a single source list for all y ranks.
   local xLoYRecvRange = xyRecvRange:shorten(yDir)
   -- y range with the same ID along x:
   local yRecvRange = xyRecvRange:extendDir(xDir,-myCutsIdx[xDir]+xyRecvRange:lower(xDir),
                                                  myCutsIdx[xDir]-xyRecvRange:upper(xDir))
   local srcNum, destNum = 0, 0
   local isRecvRank, isSendRank
   if xyRecvRange:contains(myCutsIdx) then  -- This is a receiving rank.
      srcNum = yRecvRange:volume()
      isRecvRank = true
   end
   if xySendRange:contains(myCutsIdx) then -- This is a sending rank.
      destNum = yRecvRange:volume()
      isSendRank = true
   end

   if isRecvRank or isSendRank then  -- Only sending/receiving ranks participate.

      -- List ranks along z boundaries starting with the lower-z boundary.
      local zSkinRanksNum = decompRange:cuts(self.bcDir) > 1 and xyRecvRange:volume()+xySendRange:volume()
                                                              or xyRecvRange:volume()
      local zSkinGroupRanks = Lin.IntVec(zSkinRanksNum)
      local zLoRange = self.bcEdge == "lower" and xyRecvRange or xySendRange
      local zUpRange = self.bcEdge == "upper" and xyRecvRange or xySendRange
      local i = 0
      for idx in zLoRange:colMajorIter() do
         i = i+1;  zSkinGroupRanks[i] = cutsIdxr(idx)-1
      end
      if decompRange:cuts(self.bcDir) > 1 then
         for idx in zUpRange:colMajorIter() do
            i = i+1;  zSkinGroupRanks[i] = cutsIdxr(idx)-1
         end
      end

      local nodeComm  = self.grid:commSet().comm
      local nodeGroup = Mpi.Comm_group(nodeComm)
      -- Create a group/comm of the ranks along the z-boundary.
      self.zSkinGroup = Mpi.Group_incl(nodeGroup, #zSkinGroupRanks, zSkinGroupRanks:data());
      self.zSkinComm  = Mpi.Comm_create_group(nodeComm, self.zSkinGroup, self.bcEdge == "lower" and 0 or 1);

      -- Determine the sources and destinations in the graph we'll use for the sync.
      local j = 0
      local srcIDs  = Lin.IntVec(srcNum)  -- Source rank IDs along y (for this x).
      local destIDs = Lin.IntVec(destNum) -- destination rank IDs along y (for each this x).
      for yIdx in yRecvRange:colMajorIter() do
         local idxRecv, idxSend = yIdx, yIdx:copy()
         idxSend[self.bcDir] = self.bcEdge == "lower" and idxRecv[self.bcDir]+decompRange:cuts(self.bcDir)-1
                                                       or idxRecv[self.bcDir]-decompRange:cuts(self.bcDir)+1
         j = j+1
         if isSendRank then
            destIDs[j] = cutsIdxr(idxRecv)-1
         end
         if isRecvRank then
            srcIDs[j]  = cutsIdxr(idxSend)-1
         end
      end

      -- Translate these ranks from the nodeComm to the zSkinComm.
      local destRanks, srcRanks
      if isSendRank then
         destRanks = Mpi.Group_translate_ranks(nodeGroup, destIDs, self.zSkinGroup)
      end
      if isRecvRank then
         srcRanks  = Mpi.Group_translate_ranks(nodeGroup, srcIDs, self.zSkinGroup)
      end
      if srcRanks==nil  then srcRanks  = Lin.IntVec(srcNum)  end -- Needed even if srcNum=0.
      if destRanks==nil then destRanks = Lin.IntVec(destNum) end -- Needed even if destNum=0.

      local reorder = 0
      -- Create a group/comm with only the lower and upper in z ranks.
      self.graphComm = Mpi.Dist_graph_create_adjacent(self.zSkinComm, srcNum, srcRanks, Mpi.UNWEIGHTED,
                                                      destNum, destRanks, Mpi.UNWEIGHTED, Mpi.INFO_NULL, reorder)
   else
      self.zSkinComm, self.graphComm = Mpi.COMM_NULL, Mpi.COMM_NULL
   end
end

function TwistShiftBC:createSyncMPIdataTypes(fIn)
   -- Create the MPI derived data (MPIDD) types to sync the field along z.
   -- The idea is to use MPI_Neighbor_alltoallw with MPIDDs. The sending MPIDD
   -- will be the same for all ranks and will be based on the localRange of the
   -- simulation, as they are all just sending their local data. The receiving
   -- MPIDD has similar dimensions in x-y, but has different offsets because the
   -- data will be placed in a buffer with 1 cell in z.
   -- Futhermore, we'll use the same receiving type for all data received along y
   -- but we'll use displacements to put the data in the correct place in the 
   -- global-along-y buffer.

   if not Mpi.Is_comm_valid(self.graphComm) then return end

   -- Create the receiving MPIDD, which will place the z-skin (including x-ghost
   -- cells for correct data layout) from all ranks along y into a single buffer
   -- that is global in Y.

   local indexer       = self.boundaryFieldGlobalY:genIndexer()
   local numComponents = self.boundaryFieldGlobalY:numComponents()
   local localExtRange = self.boundaryFieldGlobalY:localExtRange()
   local layout        = self.boundaryField:layout()
   local elctCommType  = self.boundaryField:elemTypeMpi()

   -- Obtain the subDomain ID of the rank that has the same x-location but it's
   -- the first along y. We'll use a collective call to gather all the data along y
   -- and the MPIDD should use the data layout of the first-in-y data chunk.
   local decompRange = self.boundaryGrid:decomposedRange()

   local cutsIdxr, cutsInvIdxr = decompRange:cutsIndexer(), decompRange:cutsInvIndexer()
   local myId        = self.boundaryGrid:subGridId() -- Grid ID on this processor.
   local myCutsIdx   = {}
   for d=1,decompRange:ndim() do myCutsIdx[d] = -9 end
   cutsInvIdxr(myId, myCutsIdx)

   local ones, upper = {}, {}
   for d=1,decompRange:ndim() do ones[d], upper[d] = 1, decompRange:cuts(d) end
   local cutsRange = Range.Range(ones, upper)
   local xLoYRecvRange = cutsRange:shorten(2)
   local yLoIdx, yLoId
   for idx in xLoYRecvRange:colMajorIter() do
      if myCutsIdx[1]==idx[1] and myCutsIdx[self.bcDir]==idx[self.bcDir] then
         yLoIdx, yLoId = idx:copy(), cutsIdxr(idx)
         break
      end
   end

   local srcNum, destNum, _ = Mpi.Dist_graph_neighbors_count(self.graphComm)
   isRecvRank = srcNum > 0 and true or false
   isSendRank = destNum > 0 and true or false

   self.recvDataType, self.recvLoc = Mpi.MPI_Datatype_vec(srcNum), 0
   for i = 1, srcNum do self.recvDataType[i-1] = elctCommType end

   -- The receive displacements ensure data is put in the place along y.
   self.recvDispl = Mpi.MPI_Aint_vec(srcNum)

   local skelIds = decompRange:boundarySubDomainIds(self.bcDir)
   local idxStart = Lin.IntVec(self.boundaryFieldGlobalY:ndim())
   for d = 1,self.boundaryFieldGlobalY:ndim() do idxStart[d] = -9 end
   for i = 1, #skelIds do
      local cId = skelIds[i].lower -- Should be = to skelIds[i].upper.

      -- Only create if we are on proper ranks.
      -- Note that if the node communicator has rank size of 1, then we can access all the
      -- memory needed for periodic boundary conditions and we do not need MPI Datatypes.
      if myId == cId and self.bcEdge == "lower" and isRecvRank then
         local rgnRecv = decompRange:subDomain(yLoId):lowerSkin(self.bcDir, self.boundaryField:lowerGhost()):extendDir(1,1,1)
         local idx     = rgnRecv:lowerAsVec()
         -- Set idx to starting point of region you want to recv.
         self.recvLoc      = (indexer(idx)-1)*numComponents
         for i = 1, srcNum do 
            self.recvDataType[i-1] = Mpi.createDataTypeFromRangeAndSubRange(
               rgnRecv, localExtRange, numComponents, layout, elctCommType)[0]
            idx:copyInto(idxStart)
            idxStart[2] = idx[2]+(i-1)*decompRange:subDomain(yLoId):shape(2)
            self.recvDispl[i-1] = (indexer(idxStart)-1)*numComponents*sizeof(elctCommType)
         end
      end
      if myId == cId and self.bcEdge == "upper" and isRecvRank then
         local rgnRecv = decompRange:subDomain(yLoId):upperSkin(self.bcDir, self.boundaryField:upperGhost()):extendDir(1,1,1)
         local idx     = rgnRecv:lowerAsVec()
         -- Set idx to starting point of region you want to recv.
         self.recvLoc      = (indexer(idx)-1)*numComponents
         local str = ""
         for i = 1, srcNum do 
            self.recvDataType[i-1] = Mpi.createDataTypeFromRangeAndSubRange(
               rgnRecv, localExtRange, numComponents, layout, elctCommType)[0]
            idx:copyInto(idxStart)
            idxStart[2] = idx[2]+(i-1)*decompRange:subDomain(yLoId):shape(2)
            self.recvDispl[i-1] = (indexer(idxStart)-1)*numComponents*sizeof(elctCommType)
            str = str .. tostring((indexer(idxStart)-1)) .. ","
         end
      end
   end

   -- Create sending MPIDDs.
   -- These have to be slightly different than the CartField's own MPIDDs
   -- because in order to use Neighborhood_allgather we need to incorporate
   -- the left x-ghost layer, otherwise when one appends the next chunk of
   -- data along y it'll be in the wrong place.
   local myId            = self.grid:subGridId() -- Whole grid ID on this processor.
   local decomposedRange = self.grid:decomposedRange()
   local skelIds         = decomposedRange:boundarySubDomainIds(self.bcDir)
   local indexer                      = fIn:genIndexer()
   local numComponents, localExtRange = fIn:numComponents(), fIn:localExtRange()
   local layout, elctCommType         = fIn:layout(), fIn:elemTypeMpi()

   self.sendDataType, self.sendLoc = Mpi.MPI_Datatype_vec(destNum), 0
   for i = 1, destNum do self.sendDataType[i-1] = elctCommType end

   for i = 1, #skelIds do
      local loId, upId = skelIds[i].lower, skelIds[i].upper

      -- Only create if we are on proper ranks.
      -- Note that if the node communicator has rank size of 1, then we can access all the
      -- memory needed for periodic boundary conditions and we do not need MPI Datatypes.
      if myId == loId and self.bcEdge == "upper" and isSendRank then
         local rgnSend = decomposedRange:subDomain(loId):lowerSkin(self.bcDir, fIn:upperGhost()):extendDir(1,1,1)
         local idx = rgnSend:lowerAsVec()
         -- Set idx to starting point of region you want to recv.
         self.sendLoc      = (indexer(idx)-1)*numComponents
         for i = 1, destNum do 
            self.sendDataType[i-1] = Mpi.createDataTypeFromRangeAndSubRange(
               rgnSend, localExtRange, numComponents, layout, elctCommType)[0]
         end
      end
      if myId == upId and self.bcEdge == "lower" and isSendRank then
         local rgnSend = decomposedRange:subDomain(upId):upperSkin(self.bcDir, fIn:lowerGhost()):extendDir(1,1,1)
         local idx = rgnSend:lowerAsVec()
         -- Set idx to starting point of region you want to recv.
         self.sendLoc      = (indexer(idx)-1)*numComponents
         for i = 1, destNum do 
            self.sendDataType[i-1] = Mpi.createDataTypeFromRangeAndSubRange(
               rgnSend, localExtRange, numComponents, layout, elctCommType)[0]
         end
      end
   end

   -- The send displacements are zero because the sendLoc will
   -- place the data pointer in the desired location.
   self.sendDispl = Mpi.MPI_Aint_vec(destNum)
   for i = 1, destNum do self.sendDispl[i-1] = 0 end

   -- MPI alltoall requires an array with the number of elements sent
   -- to/received from each rank. Set them to 1 as we use MPIDDs.
   self.recvCount, self.sendCount = Lin.IntVec(srcNum), Lin.IntVec(destNum)
   for i = 1, srcNum  do self.recvCount[i] = 1 end
   for i = 1, destNum do self.sendCount[i] = 1 end
end

function TwistShiftBC:zSyncGlobalY(fIn, bufferOut)
   -- bcEdge=lower: each upper-z rank sends their upper-z skin cell data in the fIn field
   --               to all lower-z ranks who receive them into a buffer with 1-cell in z (+ghosts).
   -- bcEdge=upper: each lower-z rank sends their lower-z skin cell data in the fIn field
   --               to all lower-z ranks who receive them into a buffer with 1-cell in z (+ghosts).

   if not Mpi.Is_comm_valid(self.graphComm) then return end

   Mpi.Neighbor_alltoallw(fIn:dataPointer()+self.sendLoc, self.sendCount:data(), self.sendDispl, self.sendDataType, 
                          bufferOut:dataPointer(), self.recvCount:data(), self.recvDispl, self.recvDataType,
                          self.graphComm)
end

-- These are needed to recycle the GkDiagnostics with TwistShiftBC.
function TwistShiftBC:rkStepperFields() return {self.boundaryFluxRate, self.boundaryFluxRate,
                                                self.boundaryFluxRate, self.boundaryFluxRate} end
function TwistShiftBC:getFlucF() return self.boundaryFluxRate end

function TwistShiftBC:advance(tCurr, mySpecies, field, externalField, inIdx, outIdx)
   local fIn = mySpecies:rkStepperFields()[outIdx] 

   self.zSync(fIn, self.boundaryFieldGlobalY)
   self.bcSolver:advance(tCurr, {self.boundaryFieldGlobalY}, {fIn})
end

function TwistShiftBC:getBoundaryFluxFields() return self.boundaryFluxFields end

return TwistShiftBC<|MERGE_RESOLUTION|>--- conflicted
+++ resolved
@@ -113,13 +113,10 @@
    end
    local allocDistf = function()
       return self:allocCartField(self.boundaryGrid, distf:numComponents(),
-<<<<<<< HEAD
                                  {distf:lowerGhost(),distf:upperGhost()}, distf:getMetaData())
    end
    local allocDistfGlobalY = function()
       return self:allocCartField(self.boundaryGridGlobalY, distf:numComponents(),
-=======
->>>>>>> 2a8eeac7
                                  {distf:lowerGhost(),distf:upperGhost()}, distf:getMetaData())
    end
    self.boundaryField    = allocDistf()
