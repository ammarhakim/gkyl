--- conflicted
+++ resolved
@@ -120,10 +120,6 @@
    self.timers = {nonSlvr = 0.}
 end
 
-<<<<<<< HEAD
-function GkIonization:setName(nm) self.name = self.speciesName.."_"..nm end
-function GkIonization:setCollName(nm) self.collNm = nm end
-=======
 function GkIonization:createDiagnostics(mySpecies, field)
    -- Create source diagnostics.
    self.diagnostics = nil
@@ -135,17 +131,13 @@
 end
 
 function GkIonization:setName(nm) self.name = self.speciesName.."_"..nm end
->>>>>>> fdadcbbf
+function GkIonization:setCollName(nm) self.collNm = nm end
 function GkIonization:setSpeciesName(nm) self.speciesName = nm end
 function GkIonization:setCfl(cfl) self.cfl = cfl end
 function GkIonization:setConfBasis(basis) self.confBasis = basis end
 function GkIonization:setConfGrid(grid) self.confGrid = grid end
 function GkIonization:setPhaseBasis(basis) self.phaseBasis = basis end
 function GkIonization:setPhaseGrid(grid) self.phaseGrid = grid end
-<<<<<<< HEAD
-
-=======
->>>>>>> fdadcbbf
 
 function GkIonization:createSolver(funcField)
    self.collisionSlvr = Updater.Ionization {
@@ -301,16 +293,10 @@
       local neutDistF = species[self.neutNm]:getDistF()
       self.m0elc:copy(elcM0)
      
-<<<<<<< HEAD
       species[self.speciesName].confWeakMultiply:advance(tCurr, {reactRate, self.m0elc}, {self.coefM0})
       species[self.speciesName].confPhaseWeakMultiply:advance(tCurr, {self.coefM0, neutDistF}, {self.ionizSrc})
       self.ionizSrc:scale(-1.0)
-=======
-      self.confMult:advance(tCurr, {coefIz, self.m0elc}, {self.coefM0})
-      self.confPhaseMult:advance(tCurr, {self.coefM0, neutDistF}, {self.ionizSrc})
-      self.ionizSrc:scale(-1.)
->>>>>>> fdadcbbf
-      
+
       fRhsOut:accumulate(1.0,self.ionizSrc)  
    else
       -- Ions. 
