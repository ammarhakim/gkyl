-- Gkyl ------------------------------------------------------------------------
--
-- PlasmaOnCartGrid support code: Gyrokinetic LB Collision operator
--
--    _______     ___
-- + 6 @ |||| # P ||| +
--------------------------------------------------------------------------------

local CollisionsBase = require "App.Collisions.CollisionsBase"
local Constants      = require "Lib.Constants"
local DataStruct     = require "DataStruct"
local Proto          = require "Lib.Proto"
local Time           = require "Lib.Time"
local Updater        = require "Updater"
local GkLBOconstNuEq = require "Eq.GkLBO"
local xsys           = require "xsys"
local Lin            = require "Lib.Linalg"
local Mpi            = require "Comm.Mpi"
local lume           = require "Lib.lume"

-- GkLBOCollisions ---------------------------------------------------------------
--
-- Lenard-Bernstein Collision operator
-- Actually dates back to Lord Rayleigh, Philos. Mag. 32, 424 (1891).
--------------------------------------------------------------------------------

local GkLBOCollisions = Proto(CollisionsBase)

-- This ctor simply stores what is passed to it and defers actual
-- construction to the fullInit() method below.
function GkLBOCollisions:init(tbl)
   self.tbl = tbl
end

-- Function to find the index of an element in table.
local function findInd(tblIn, el)
   for i, v in ipairs(tblIn) do
      if v == el then
         return i
      end
   end
   return #tblIn+1    -- If not found return a number larger than the length of the table.
end


-- Actual function for initialization. This indirection is needed as
-- we need the app top-level table for proper initialization.
function GkLBOCollisions:fullInit(speciesTbl)
   local tbl = self.tbl -- previously stored table

   self.collKind = "GkLBO"    -- Type of collisions model. Useful at the species app level.

   self.cfl = 0.0    -- Will be replaced.

   self.collidingSpecies = assert(tbl.collideWith, "App.GkLBOCollisions: Must specify names of species to collide with in 'collideWith'.")

   -- First determine if self-species and/or cross-species collisions take place,
   -- and (if cross-collisions=true) put the names of the other colliding species in a list.
   local selfSpecInd = findInd(self.collidingSpecies, self.speciesName)
   if selfSpecInd < (#self.collidingSpecies+1) then
      self.selfCollisions = true                 -- Apply self-species collisions.
      if #self.collidingSpecies > 1 then
         self.crossCollisions = true             -- Apply cross-species collisions.
         self.crossSpecies    = lume.clone(self.collidingSpecies)
         table.remove(self.crossSpecies, selfSpecInd)
      else
         self.crossCollisions = false            -- Don't apply cross-species collisions.
      end
   else
      self.selfCollisions  = false               -- Don't apply self-species collisions.
      self.crossCollisions = true                -- Apply cross-species collisions.
      self.crossSpecies    = lume.clone(self.collidingSpecies)    -- All species in collidingSpecies must be cross-species.
   end
   
   -- Now establish if user wants constant or spatially varying collisionality.
   -- For constant nu, separate self and cross collision frequencies.
   self.collFreqs          = tbl.frequencies -- List of collision frequencies, if using spatially constant nu. 
   if self.collFreqs then
      self.varNu            = false    -- Not spatially varying nu.
      self.cellConstNu      = true     -- Cell-wise constant nu?
      if self.selfCollisions then
         self.collFreqSelf  = self.collFreqs[selfSpecInd]
      end
      if self.crossCollisions then
         self.collFreqCross = lume.clone(self.collFreqs)
         table.remove(self.collFreqCross, selfSpecInd)
      end
   else
      self.varNu       = true    -- Spatially varying nu.
      self.charge      = speciesTbl.charge    -- Charge of this species.
      -- For now only cell-wise constant nu is implemented.
      -- self.cellConstNu = assert(tbl.cellAvFrequencies, "App.GkLBOCollisions: Must specify 'useCellAverageNu=true/false' for using cellwise constant/expanded spatially varying collisionality.")
      self.cellConstNu = true
      -- If no constant collision frequencies provided ('frequencies'), user can specify 'normNu'
      -- list of collisionalities normalized by (T_0^(3/2)/n_0) evaluated somewhere in the
      -- simulation. Otherwise code compute Spitzer collisionality from scratch.
      self.normNuIn   = tbl.normNu
      -- normNuSelf, epsilon0 and elemCharge may not used, but are
      -- initialized to avoid if-statements in advance method.
      if self.normNuIn then
         self.userInputNormNu = true
         if self.selfCollisions then
            self.normNuSelf  = self.normNuIn[selfSpecInd]
         end
         if self.crossCollisions then
            self.normNuCross = lume.clone(self.normNuIn)
            table.remove(self.normNuCross, selfSpecInd)
         end
      else
         self.userInputNormNu = false
         if self.selfCollisions then
            self.normNuSelf  = 0.0
         end
         if self.crossCollisions then
            self.normNuCross = lume.clone(self.collidingSpecies)
            table.remove(self.normNuCross, selfSpecInd)
            for i, _ in ipairs(self.normNuCross) do self.normNuCross[i] = 0.0 end
         end
      end
      -- Check for constants epsilon_0, elementary charge e, and Planck's constant/2pi. If not use default value.
      local epsilon0In = tbl.epsilon0
      if epsilon0In then
         self.epsilon0 = epsilon0In
      else
         self.epsilon0 = Constants.EPSILON0
      end
      local elemChargeIn = tbl.elemCharge
      if elemChargeIn then
         self.elemCharge = elemChargeIn
      else
         self.elemCharge = Constants.ELEMENTARY_CHARGE
      end
      local hBarIn = tbl.hBar
      if hBarIn then
         self.hBar = hBarIn
      else
         self.hBar = Constants.PLANCKS_CONSTANT_H/(2.0*Constants.PI)
      end
   end

   if self.crossCollisions then
      self.charge        = speciesTbl.charge    -- Charge of this species.
      local betaGreeneIn = tbl.betaGreene       -- Can specify 'betaGreene' free parameter in Grene cross-species collisions.
      if betaGreeneIn then
         self.betaGreene = betaGreeneIn
      else
         self.betaGreene = 0.0   -- Default value.
      end
   end

   self.mass = speciesTbl.mass   -- Mass of this species.

<<<<<<< HEAD
   self.usePositivity = speciesTbl.positivity    -- Use positivity preserving algorithms.
=======
   if tbl.nuFrac then
      self.nuFrac = tbl.nuFrac
   else
      self.nuFrac = 1.0
   end
>>>>>>> dab7d556

   self.tmEvalMom = 0.0
end

function GkLBOCollisions:setName(nm)
   self.name = nm
end
function GkLBOCollisions:setSpeciesName(nm)
   self.speciesName = nm
end

function GkLBOCollisions:setCfl(cfl)
   self.cfl = cfl -- what should this be? - AHH
end
function GkLBOCollisions:setConfBasis(basis)
   self.confBasis = basis
end
function GkLBOCollisions:setConfGrid(grid)
   self.confGrid = grid
end
function GkLBOCollisions:setPhaseBasis(basis)
   self.phaseBasis = basis
end
function GkLBOCollisions:setPhaseGrid(grid)
   self.phaseGrid = grid
end

function GkLBOCollisions:createSolver(funcField)
   self.vDim = self.phaseGrid:ndim() - self.confGrid:ndim()

   -- Number of physical velocity dimensions.
   self.vDimPhys = 1.0
   if self.vDim == 2 then
     self.vDimPhys = 3.0
   end

   -- Maximum velocity of the velocity grid (and its square).
   self.vParMax            = self.phaseGrid:upper(self.confGrid:ndim()+1)
   self.vParMaxSq          = self.vParMax^2

   -- Intemediate storage for output of collisions.
   self.collOut = DataStruct.Field {
      onGrid        = self.phaseGrid,
      numComponents = self.phaseBasis:numBasis(),
      ghost         = {1, 1},
   }
   -- Parallel flow velocity times collisionality, summed over species.
   self.nuUParSum = DataStruct.Field {
      onGrid        = self.confGrid,
      numComponents = self.confBasis:numBasis(),
      ghost         = {1, 1},
   }
   -- Thermal speed squared times collisionality, summed over species.
   self.nuVtSqSum = DataStruct.Field {
      onGrid        = self.confGrid,
      numComponents = self.confBasis:numBasis(),
      ghost         = {1, 1},
   }

   -- Inverse of background magnetic field.
   self.bmag    = funcField.geo.bmag
   -- Inverse of background magnetic field.
   self.bmagInv = funcField.geo.bmagInv
      
   -- Zero-flux BCs in the velocity dimensions.
   local zfd = { }
   for d = 1, self.vDim do
      zfd[d] = self.confGrid:ndim() + d
   end

   self.gkLBOconstNuCalcEq = {}
   if self.varNu then
      -- Collisionality, nu, summed over all species pairs.
      self.nuSum = DataStruct.Field {
         onGrid        = self.confGrid,
         numComponents = self.confBasis:numBasis(),
         ghost         = {1, 1},
      }
      -- Updater to compute spatially varying (Spitzer) nu.
      self.spitzerNu = Updater.SpitzerCollisionality {
         onGrid           = self.confGrid,
         confBasis        = self.confBasis,
         useCellAverageNu = self.cellConstNu,
         willInputNormNu  = self.userInputNormNu,
         elemCharge       = self.elemCharge,
         epsilon0         = self.epsilon0,
         hBar             = self.hBar,
         nuFrac           = self.nuFrac,
      }
      -- Weak multiplication to multiply nu(x) with uPar or vtSq.
      self.confMul = Updater.CartFieldBinOp {
         onGrid    = self.confGrid,
         weakBasis = self.confBasis,
         operation = "Multiply",
      }
   else
      self.nuSum = 0.0    -- Assigned in advance method.
   end
   -- Lenard-Bernstein equation.
   self.gkLBOconstNuCalcEq = GkLBOconstNuEq {
      phaseBasis       = self.phaseBasis,
      confBasis        = self.confBasis,
      vParUpper        = self.vParMax,
      varyingNu        = self.varNu,
      useCellAverageNu = self.cellConstNu,
      mass             = self.mass,
      positivity       = self.usePositivity,
   }
   self.collisionSlvr = Updater.HyperDisCont {
      onGrid             = self.phaseGrid,
      basis              = self.phaseBasis,
      cfl                = self.cfl,
      equation           = self.gkLBOconstNuCalcEq,
      updateDirections   = zfd,    -- Only update velocity directions.
      zeroFluxDirections = zfd,
   }
   if self.crossCollisions then
      if self.varNu then
         -- Temporary collisionality field.
         self.nuCrossSelf = DataStruct.Field {
            onGrid        = self.confGrid,
            numComponents = self.confBasis:numBasis(),
            ghost         = {1, 1},
         }
         self.nuCrossOther = DataStruct.Field {
            onGrid        = self.confGrid,
            numComponents = self.confBasis:numBasis(),
            ghost         = {1, 1},
         }
         -- Cross-species uPar and vtSq multiplied by collisionality.
         self.nuUParCross = DataStruct.Field {
            onGrid        = self.confGrid,
            numComponents = self.confBasis:numBasis(),
            ghost         = {1, 1},
         }
         self.nuVtSqCross = DataStruct.Field {
            onGrid        = self.confGrid,
            numComponents = self.confBasis:numBasis(),
            ghost         = {1, 1},
         }
      else
         self.nuCrossSelf  = 0.0
         self.nuCrossOther = 0.0
      end
      -- Updater to compute cross-species primitive moments.
      self.primMomCross = Updater.CrossPrimMoments {
         onGrid           = self.confGrid,
         phaseBasis       = self.phaseBasis,
         confBasis        = self.confBasis,
         operator         = "GkLBO",
         betaGreene       = self.betaGreene,
         varyingNu        = self.varNu,
         useCellAverageNu = self.cellConstNu,
      }
   end

   -- Number of cells in which number density was negative (somewhere).
   self.primMomLimitCrossingsL = DataStruct.DynVector {
      numComponents = 1,
   }
   self.primMomLimitCrossingsG = DataStruct.DynVector {
      numComponents = 1,
   }
end

function GkLBOCollisions:advance(tCurr, fIn, species, fRhsOut)

   -- Fetch coupling moments and primitive moments of this species.
   local selfMom     = species[self.speciesName]:fluidMoments()
   local primMomSelf = species[self.speciesName]:selfPrimitiveMoments()

   if self.varNu then
      self.nuSum:clear(0.0)
   else
      self.nuSum = 0.0
   end
   self.nuUParSum:clear(0.0)
   self.nuVtSqSum:clear(0.0)

   local tmEvalMomStart = Time.clock()
   if self.selfCollisions then
      self.tmEvalMom = self.tmEvalMom + Time.clock() - tmEvalMomStart

      self.gkLBOconstNuCalcEq.primMomCrossLimit = 0.0

      if self.varNu then
         -- Compute the collisionality.
         self.spitzerNu:advance(tCurr, {self.charge, self.mass, selfMom[1], primMomSelf[2],
                                        self.charge, self.mass, selfMom[1], primMomSelf[2], self.normNuSelf}, {self.nuSum})
         self.confMul:advance(tCurr, {self.nuSum, primMomSelf[1]}, {self.nuUParSum})
         self.confMul:advance(tCurr, {self.nuSum, primMomSelf[2]}, {self.nuVtSqSum})
      else
         self.nuSum = self.collFreqSelf
         self.nuUParSum:combine(self.collFreqSelf, primMomSelf[1])
         self.nuVtSqSum:combine(self.collFreqSelf, primMomSelf[2])
      end
   end    -- end if self.selfCollisions.

   if self.crossCollisions then

      local bCorrectionsSelf = species[self.speciesName]:boundaryCorrections()
      local starMomSelf      = species[self.speciesName]:starMoments()

      for sInd, otherNm in ipairs(self.crossSpecies) do

         local mOther            = species[otherNm]:getMass()
         local otherMom          = species[otherNm]:fluidMoments()
         local primMomOther      = species[otherNm]:selfPrimitiveMoments()
         local bCorrectionsOther = species[otherNm]:boundaryCorrections()
         local starMomOther      = species[otherNm]:starMoments()

         if self.varNu then
            -- Compute the collisionality if another species hasn't already done so.
            local chargeOther = species[otherNm]:getCharge()
            if (not species[self.speciesName].momentFlags[6][otherNm]) then
               self.spitzerNu:advance(tCurr, {self.charge, self.mass, selfMom[1], primMomSelf[2],
                                              chargeOther, mOther, otherMom[1], primMomOther[2], self.normNuCross[sInd]},
                                             {species[self.speciesName].nuVarXCross[otherNm]})
               species[self.speciesName].momentFlags[6][otherNm] = true
            end
            if (not species[otherNm].momentFlags[6][self.speciesName]) then
               self.spitzerNu:advance(tCurr, {chargeOther, mOther, otherMom[1], primMomOther[2],
                                              self.charge, self.mass, selfMom[1], primMomSelf[2], species[otherNm].collPairs[otherNm][self.speciesName].normNu},
                                             {species[otherNm].nuVarXCross[self.speciesName]})
               species[otherNm].momentFlags[6][self.speciesName] = true
            end
            self.nuCrossSelf:copy(species[self.speciesName].nuVarXCross[otherNm])
            self.nuCrossOther:copy(species[otherNm].nuVarXCross[self.speciesName])
         else
            self.nuCrossSelf  = self.collFreqCross[sInd]
            self.nuCrossOther = species[otherNm].collPairs[otherNm][self.speciesName].nu
         end

         local tmEvalMomStart = Time.clock()
         if (not (species[self.speciesName].momentFlags[5][otherNm] and
                  species[otherNm].momentFlags[5][self.speciesName])) then
            -- Cross-primitive moments for the collision of these two species has not been computed.
            self.primMomCross:advance(tCurr, {self.mass, self.nuCrossSelf, selfMom, primMomSelf,
                                              mOther, self.nuCrossOther, otherMom, primMomOther,
                                              bCorrectionsSelf, starMomSelf, bCorrectionsOther, starMomOther},
                                             {species[self.speciesName].uParCross[otherNm], species[self.speciesName].vtSqCross[otherNm],
                                              species[otherNm].uParCross[self.speciesName], species[otherNm].vtSqCross[self.speciesName]})

            species[self.speciesName].momentFlags[5][otherNm] = true
            species[otherNm].momentFlags[5][self.speciesName] = true
         end
         self.tmEvalMom = self.tmEvalMom + Time.clock() - tmEvalMomStart

         if self.varNu then
            self.confMul:advance(tCurr, {self.nuCrossSelf, species[self.speciesName].uParCross[otherNm]}, {self.nuUParCross})
            self.confMul:advance(tCurr, {self.nuCrossSelf, species[self.speciesName].vtSqCross[otherNm]}, {self.nuVtSqCross})
            -- Barrier over shared communicator before accumulate
            Mpi.Barrier(self.phaseGrid:commSet().sharedComm)
            self.nuSum:accumulate(1.0, self.nuCrossSelf)
            self.nuUParSum:accumulate(1.0, self.nuUParCross)
            self.nuVtSqSum:accumulate(1.0, self.nuVtSqCross)
         else
            self.nuSum = self.nuSum+self.nuCrossSelf
            -- Barrier over shared communicator before accumulate
            Mpi.Barrier(self.phaseGrid:commSet().sharedComm)
            self.nuUParSum:accumulate(self.nuCrossSelf, species[self.speciesName].uParCross[otherNm])
            self.nuVtSqSum:accumulate(self.nuCrossSelf, species[self.speciesName].vtSqCross[otherNm])
         end

      end    -- end loop over other species that this species collides with.

   end    -- end if self.crossCollisions.

   -- Compute increment from collisions and accumulate it into output.
   self.collisionSlvr:advance(
      tCurr, {fIn, self.bmagInv, self.nuUParSum, self.nuVtSqSum, self.nuSum}, {self.collOut})

   self.primMomLimitCrossingsG:appendData(tCurr, {0.0})
   self.primMomLimitCrossingsL:appendData(tCurr, {self.gkLBOconstNuCalcEq.primMomCrossLimit})

   -- Barrier over shared communicator before accumulate
   Mpi.Barrier(self.phaseGrid:commSet().sharedComm)

   fRhsOut:accumulate(1.0, self.collOut)

end

function GkLBOCollisions:write(tm, frame)
   if self.selfCollisions then
      Mpi.Allreduce(self.primMomLimitCrossingsL:data():data(), 
                    self.primMomLimitCrossingsG:data():data(), self.primMomLimitCrossingsG:size(),
                    Mpi.DOUBLE, Mpi.SUM, self.confGrid:commSet().comm)
      self.primMomLimitCrossingsG:write(string.format("%s_%s_%d.bp", self.speciesName, "primMomLimitCrossings", frame), tm, frame, true)
      self.primMomLimitCrossingsL:clear(0.0)
      self.primMomLimitCrossingsG:clear(0.0)
   end
end

function GkLBOCollisions:totalTime()
   return self.collisionSlvr.totalTime + self.tmEvalMom
end

function GkLBOCollisions:slvrTime()
   return self.collisionSlvr.totalTime
end

function GkLBOCollisions:momTime()
   return self.tmEvalMom
end

return GkLBOCollisions<|MERGE_RESOLUTION|>--- conflicted
+++ resolved
@@ -150,15 +150,13 @@
 
    self.mass = speciesTbl.mass   -- Mass of this species.
 
-<<<<<<< HEAD
-   self.usePositivity = speciesTbl.positivity    -- Use positivity preserving algorithms.
-=======
    if tbl.nuFrac then
       self.nuFrac = tbl.nuFrac
    else
       self.nuFrac = 1.0
    end
->>>>>>> dab7d556
+
+   self.usePositivity = speciesTbl.positivity    -- Use positivity preserving algorithms.
 
    self.tmEvalMom = 0.0
 end
