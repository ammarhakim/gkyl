-- Gkyl ------------------------------------------------------------------------
--
-- App support code: Maxwell field objects.
--
-- Contains functions needed by Maxwell equations' solvers, and the
-- funcField capability to impose external fields.
--
--    _______     ___
-- + 6 @ |||| # P ||| +
--------------------------------------------------------------------------------

local AdiosCartFieldIo = require "Io.AdiosCartFieldIo"
local DataStruct = require "DataStruct"
local FieldBase = require "App.Field.FieldBase"
local LinearTrigger = require "LinearTrigger"
local Mpi = require "Comm.Mpi"
local PerfMaxwell = require "Eq.PerfMaxwell"
local Proto = require "Lib.Proto"
local Time = require "Lib.Time"
local Updater = require "Updater"
local BoundaryCondition = require "Updater.BoundaryCondition"
local xsys = require "xsys"
local ffi = require "ffi"
local lume = require "Lib.lume"
local Lin = require "Lib.Linalg"
local MGpoissonDecl = require "Updater.mgPoissonCalcData.MGpoissonModDecl"
local LinearDecomp = require "Lib.LinearDecomp"

-- MaxwellField ---------------------------------------------------------------------
--
-- Faraday's and Ampere's equations are evolved (electromagnetic), or the
-- Poisson equation is solved (electrostatic).
-------------------------------------------------------------------------------------

local MaxwellField = Proto(FieldBase.FieldBase)

-- Add constants to object indicate various supported boundary conditions.
local EM_BC_REFLECT = 1
local EM_BC_SYMMETRY = 2
local EM_BC_COPY = 3
-- AHH: This was 2 but seems that is unstable. So using plain copy.
local EM_BC_OPEN = EM_BC_COPY
local EM_BC_AXIS = 7

MaxwellField.bcOpen = EM_BC_OPEN    -- Zero gradient.
MaxwellField.bcCopy = EM_BC_COPY    -- Copy fields.
MaxwellField.bcReflect = EM_BC_REFLECT -- Perfect electric conductor.
MaxwellField.bcSymmetry = EM_BC_SYMMETRY
MaxwellField.bcAxis = EM_BC_AXIS

-- Function to check if BC type is good.
local function isBcGood(bcType)
   if bcType == EM_BC_OPEN or bcType == EM_BC_REFLECT or bcType == EM_BC_SYMMETRY then
      return true
   end
   if type(bcType) == "table" then
     return true
   end
   return false
end

-- This ctor simply stores what is passed to it and defers actual
-- construction to the fullInit() method below.
function MaxwellField:init(tbl)
   MaxwellField.super.init(self, tbl)
   self.tbl = tbl
end

-- Actual function for initialization. This indirection is needed as
-- we need the app top-level table for proper initialization.
function MaxwellField:fullInit(appTbl)
   local tbl = self.tbl -- Previously store table.
   
   self.epsilon0 = tbl.epsilon0
   self.mu0 = tbl.mu0
   self.ioMethod = "MPI"
   self.evolve = xsys.pickBool(tbl.evolve, true) -- By default evolve field.
   -- By default, do not write data if evolve is false.
   self.forceWrite = xsys.pickBool(tbl.forceWrite, false)

   -- By default there is a magnetic field. Setting it to false runs Vlasov-Poisson.
   self.hasMagField = xsys.pickBool(tbl.hasMagneticField, true)

   if self.hasMagField then   -- Things not needed for Poisson solve.
      self.ce = tbl.elcErrorSpeedFactor and tbl.elcErrorSpeedFactor or 0.0
      self.cb = tbl.mgnErrorSpeedFactor and tbl.mgnErrorSpeedFactor or 1.0
   
      self.lightSpeed = 1/math.sqrt(self.epsilon0*self.mu0)
   
      -- tau parameter used for adding extra (less) diffusion to
      -- Ampere-Maxwell, while adding less (more) diffusion to Faraday
      -- equation if no tau parameter is specified, Eq object defaults to
      -- the speed of light.
      self.tau = tbl.tau

      self._hasSsBnd = tbl.hasSsBnd
      self._inOutFunc = tbl.inOutFunc

      -- No ghost current by default.
      self.useGhostCurrent = xsys.pickBool(tbl.useGhostCurrent, false)

      self.limiter = self.tbl.limiter and self.tbl.limiter or "monotonized-centered"

      -- numFlux used for selecting which type of numerical flux function to use
      -- defaults to "upwind" in Eq object, supported options: "central," "upwind"
      -- only used for DG Maxwell.
      self.numFlux = tbl.numFlux

      -- Store initial condition function (this is a wrapper around user
      -- supplied function as we need to add correction potential ICs here).
      self.initFunc = function (t, xn)
         local ex, ey, ez, bx, by, bz = tbl.init(t, xn)
         return ex, ey, ez, bx, by, bz, 0.0, 0.0
      end

   else

      -- Read in boundary conditions for the potential phi.
      -- Ideally this is not done through a separate infrastructue to bcx, bcy, bcz below.
      -- But changing those needs a little more work/careful thought. For now we reproduce
      -- the infrastructure in GkField.
      local ndim, periodicDirs, isDirPeriodic, periodicDomain = #appTbl.lower, nil, {}, true
      if appTbl.periodicDirs then periodicDirs = appTbl.periodicDirs else periodicDirs = {} end
      for d = 1, ndim do isDirPeriodic[d] = lume.find(periodicDirs,d) ~= nil end
      self.bcLowerPhi, self.bcUpperPhi = {}, {}
      for d=1,ndim do periodicDomain = periodicDomain and isDirPeriodic[d] end
      if tbl.bcLowerPhi==nil and tbl.bcUpperPhi==nil then
         if periodicDomain then
            for d=1,ndim do
               self.bcLowerPhi[d] = {T="P"}
               self.bcUpperPhi[d] = self.bcLowerPhi[d]
            end
         else
            assert(false, "App.Field.MaxwellField: must specify 'bcLower' and 'bcUpper.")
         end
      else
         assert(#tbl.bcLowerPhi==#tbl.bcUpperPhi, "App.Field.MaxwellField: number of entries in bcLower and bcUpper must be equal.")
         assert(#tbl.bcLowerPhi==ndim, "App.Field.MaxwellField: number of entries in bcLower/bcUpper must equal number of dimensions.")
         for d=1,ndim do
            assert((isDirPeriodic[d]==(tbl.bcLowerPhi[d].T=="P")) and (isDirPeriodic[d]==(tbl.bcUpperPhi[d].T=="P")),
                   string.format("App.Field.MaxwellField: direction %d is periodic. Must use {T='P'} in bcLower/bcUpper.",d))
            self.bcLowerPhi[d], self.bcUpperPhi[d] = tbl.bcLowerPhi[d], tbl.bcUpperPhi[d]
         end
      end

      self.esEnergyFirst = true

   end

   -- Create triggers to write fields.
   if tbl.nFrame then
      self.ioTrigger = LinearTrigger(0, appTbl.tEnd, tbl.nFrame)
   else
      self.ioTrigger = LinearTrigger(0, appTbl.tEnd, appTbl.nFrame)
   end

   self.ioFrame = 0 -- Frame number for IO.
   self.dynVecRestartFrame = 0 -- Frame number of restarts (for DynVectors only).

   self.hasNonPeriodicBc = false -- To indicate if we have non-periodic BCs.
   self.bcx, self.bcy, self.bcz = { }, { }, { }
   
   -- Read in boundary conditions.
   if tbl.bcx then
      self.bcx[1], self.bcx[2] = tbl.bcx[1], tbl.bcx[2]
      assert(isBcGood(self.bcx[1]) and isBcGood(self.bcx[2]), "MaxwellField: Incorrect X BC type specified!")
      self.hasNonPeriodicBc = true
   end
   if tbl.bcy then
      self.bcy[1], self.bcy[2] = tbl.bcy[1], tbl.bcy[2]
      assert(isBcGood(self.bcy[1]) and isBcGood(self.bcy[2]), "MaxwellField: Incorrect Y BC type specified!")
      self.hasNonPeriodicBc = true
   end
   if tbl.bcz then
      self.bcz[1], self.bcz[2] = tbl.bcz[1], tbl.bcz[2]
      assert(isBcGood(self.bcz[1]) and isBcGood(self.bcz[2]), "MaxwellField: Incorrect Z BC type specified!")
      self.hasNonPeriodicBc = true
   end

   self.tmCurrentAccum = 0.0 -- Time spent in current accumulate.
   self.integratedEMTime = 0.0 -- Time spent integrating EM fields.

   -- Create trigger for how frequently to compute integrated EM fields.
   if appTbl.calcIntQuantEvery then
      self.calcIntEMQuantTrigger = LinearTrigger(0, appTbl.tEnd,  math.floor(1/appTbl.calcIntQuantEvery))
   else
      self.calcIntEMQuantTrigger = function(t) return true end
   end

   self._isFirst = true
end

-- Methods for EM field object.
function MaxwellField:hasEB() return true, self.hasMagField end
function MaxwellField:setCfl(cfl) self.cfl = cfl end
function MaxwellField:getCfl() return self.cfl end
function MaxwellField:setIoMethod(ioMethod) self.ioMethod = ioMethod end
function MaxwellField:setBasis(basis) self.basis = basis end
function MaxwellField:setGrid(grid) self.grid = grid end

function MaxwellField:getEpsilon0() return self.epsilon0 end
function MaxwellField:getMu0() return self.mu0 end
function MaxwellField:getElcErrorSpeedFactor() return self.ce end
function MaxwellField:getMgnErrorSpeedFactor() return self.cb end

function MaxwellField:esEnergy(tCurr, fldIn, outDynV)
   -- Compute the electrostatic field energy given the potential. Here outDynV must
   -- be a DynVector with the same number of components as there are dimensions.
   local phiIn, esE = fldIn[1], outDynV[1]

   local grid, dim = phiIn:grid(), phiIn:grid():ndim()

   if self.esEnergyFirst then
      -- Kernels and buffers used in computing electrostatic field energy.
      self.localEnergy, self.globalEnergy = Lin.Vec(dim), Lin.Vec(dim)
      self.dxBuf = Lin.Vec(dim)
      self._esEnergyCalc = MGpoissonDecl.selectESenergy(self.basis:id(), dim, self.basis:polyOrder(), nil)
   end

   local indexer, phiItr = phiIn:genIndexer(), phiIn:get(1)

   -- Clear local values.
   for d = 1, dim do self.localEnergy[d] = 0.0 end

   -- Construct range for shared memory.
   local phiRange = phiIn:localRange()
   local phiRangeDecomp = LinearDecomp.LinearDecompRange {
      range = phiRange:selectFirst(dim), numSplit = grid:numSharedProcs() }
   local tId = grid:subGridSharedId()    -- Local thread ID.

   for idx in phiRangeDecomp:rowMajorIter(tId) do
      grid:setIndex(idx)
      grid:getDx(self.dxBuf)

      phiIn:fill(indexer(idx), phiItr)

      self._esEnergyCalc(self.dxBuf:data(), phiItr:data(), self.localEnergy:data())
   end

   -- All-reduce across processors and push result into dyn-vector.
   Mpi.Allreduce(
      self.localEnergy:data(), self.globalEnergy:data(), dim, Mpi.DOUBLE, Mpi.SUM, Mpi.COMM_WORLD)

   esE:appendData(tCurr, self.globalEnergy)

   if self.esEnergyFirst then self.esEnergyFirst = false end
end

function MaxwellField:alloc(nRkDup)
   local nGhost = 2
   if self.basis:numBasis() > 1 then
      nGhost = 1
   end
   
   self.em = {}
   if self.hasMagField then   -- Maxwell's induction equations.
      -- Allocate fields needed in RK update.
      for i = 1, nRkDup do
         self.em[i] = DataStruct.Field {
            onGrid = self.grid,
            numComponents = 8*self.basis:numBasis(),
            ghost = {nGhost, nGhost}
         }
      end

      -- Array with one component per cell to store cflRate in each cell.
      self.cflRateByCell = DataStruct.Field {
         onGrid        = self.grid,
         numComponents = 1,
         ghost         = {1, 1},
      }
      self.cflRateByCell:clear(0.0)
      self.cflRatePtr = self.cflRateByCell:get(1)
      self.cflRateIdxr = self.cflRateByCell:genIndexer()
      self.dtGlobal = ffi.new("double[2]")
      
      -- For storing integrated energy components.
      self.emEnergy = DataStruct.DynVector { numComponents = 8 }

   else   -- Poisson equation.
      -- Electrostatic potential, phi.
      local phiFld = DataStruct.Field {
         onGrid = self.grid,
         numComponents = self.basis:numBasis(),
         ghost = {1, 1}
      }
      for i = 1, nRkDup do self.em[i] = phiFld end
      -- Keep copies of previous potentials so we can use three point
      -- extrapolation to form an initial guess for the MG solver.
      self.phiPrevNum = 3
      self.phiFldPrev = {}
      for i = 1, self.phiPrevNum do
         self.phiFldPrev[i] = {}
         self.phiFldPrev[i]["time"] = 0.0
         self.phiFldPrev[i]["fld"] = DataStruct.Field {
            onGrid = self.grid,
            numComponents = self.basis:numBasis(),
            ghost = {1, 1}
         }
      end
      -- Create fields for total charge and current densities.
      self.chargeDens = DataStruct.Field {
         onGrid = self.grid,
         numComponents = self.basis:numBasis(),
         ghost = {1, 1}
      }

      -- For storing integrated energy components.
      self.emEnergy = DataStruct.DynVector { numComponents = self.grid:ndim() }
   end

   -- Create Adios object for field I/O.
   self.fieldIo = AdiosCartFieldIo {
      elemType = self.em[1]:elemType(),
      method   = self.ioMethod,
      metaData = {polyOrder = self.basis:polyOrder(),
                  basisType = self.basis:id(),
                  epsilon0  = self.epsilon0,
                  mu0       = self.mu0,
                  grid      = GKYL_OUT_PREFIX .. "_grid.bp"},
   }
end

function MaxwellField:createSolver()
   if self.hasMagField then   -- Maxwell's induction equations.

      self.equation = PerfMaxwell {
         lightSpeed = self.lightSpeed,
         elcErrorSpeedFactor = self.ce,
         mgnErrorSpeedFactor = self.cb,
         tau = self.tau,
         numFlux = self.numFlux,
         basis = self.basis:numBasis() > 1 and self.basis or nil,
      }

      self.fieldSlvr, self.fieldHyperSlvr = nil, {}
      if self.basis:numBasis() > 1 then
         -- Using DG scheme.
         self.fieldSlvr = Updater.HyperDisCont {
            onGrid = self.grid,
            basis = self.basis,
            cfl = self.cfl,
            equation = self.equation,
         }
      else
         -- Using FV scheme.
         if self._hasSsBnd then
            self._inOut = DataStruct.Field {
               onGrid = self.grid,
               numComponents = 1,
               ghost = {2, 2}
            }
            local project = Updater.ProjectOnBasis {
               onGrid = self.grid,
               basis = self.basis,
               evaluate = self._inOutFunc,
               onGhosts = true,
            }
            project:advance(0.0, {}, {self._inOut})
            self.fieldIo:write(self._inOut, string.format("%s_inOut.bp", self.name), 0, 0)
         end

         local ndim = self.grid:ndim()
         for d = 1, ndim do
            self.fieldHyperSlvr[d] = Updater.WavePropagation {
               onGrid = self.grid,
               equation = self.equation,
               limiter = self.limiter,
               cfl = self.cfl,
               updateDirections = {d},
               hasSsBnd = self._hasSsBnd,
               inOut = self._inOut
            }
         end
      end

      self.emEnergyUpd = Updater.CartFieldIntegratedQuantCalc {
         onGrid = self.grid,
         basis = self.basis,
         numComponents = 8,
         quantity = "V2"
      }
      self.emEnergyCalc = function(tCurr, inFld, outDynV) self.emEnergyUpd:advance(tCurr, inFld, outDynV) end

   else   -- Poisson equation.

      self.isElliptic = true

      local isParallel = false
      for d=1,self.grid:ndim() do if self.grid:cuts(d)>1 then isParallel=true end end

      if self.basis:polyOrder()>1 or isParallel then
         self.isSlvrMG = false
         self.fieldSlvr = Updater.FemPoisson {
            onGrid = self.grid,
            basis = self.basis,
            bcLower = self.bcLowerPhi,
            bcUpper = self.bcUpperPhi,
         }
         self.esEnergyUpd = Updater.CartFieldIntegratedQuantCalc {
            onGrid = self.grid,
            basis = self.basis,
            quantity = "V2"
         }
         self.emEnergyCalc = function(tCurr, inFld, outDynV) self:esEnergy(tCurr, inFld, outDynV) end
      else
         self.isSlvrMG = true
         -- Multigrid parameters (hardcoded for now).
         local gamma = 1                 -- V-cycles=1, W-cycles=2.
         local relaxType = 'DampedJacobi'    -- DampedJacobi or DampedGaussSeidel
         local relaxNum = {1,2,300}         -- Number of pre,post and coarsest-grid smoothings.
         local relaxOmega                     -- Relaxation damping parameter.
         local ndim = self.grid:ndim()
         if ndim == 1 then
            relaxOmega = 2./3.
         elseif ndim == 2 then
            relaxOmega = 4./5.
         end
         local tolerance = 1.e-6             -- Do cycles until reaching this relative residue norm.
         -- After the 4th call to the advance method, we will start using a
         -- 3-point extrapolation to obtain an initial guess for the MG solver. 
         self.filledPhiPrev = false
         self.phiPrevCount = 0
         self.fieldSlvr = Updater.MGpoisson {                                   
            solverType = 'FEM',                                                 
            onGrid = self.grid,
            basis = self.basis,
            bcLower = self.bcLowerPhi,
            bcUpper = self.bcUpperPhi,
            gamma = gamma,         -- V-cycles=1, W-cycles=2.
            relaxType = relaxType,     -- DampedJacobi or DampedGaussSeidel
            relaxNum = relaxNum,      -- Number of pre,post and coarsest-grid smoothings.
            relaxOmega = relaxOmega,    -- Relaxation damping parameter.
            tolerance = tolerance,     -- Do cycles until reaching this relative residue norm.
         }
   
         self.emEnergyCalc = function(tCurr, inFld, outDynV) self.fieldSlvr:esEnergy(tCurr, inFld, outDynV) end
      end
   end

   -- Function to construct a BC updater.
   local function makeBcUpdater(dir, edge, bcList)
      return Updater.Bc {
	 onGrid = self.grid,
	 boundaryConditions = bcList,
	 dir = dir,
	 edge = edge,
      }
   end

   -- Indices for tangent and normal components of E and B for dir.
   local idxEt = {{2, 3}, {1, 3}, {1, 2}}
   local idxEn = {1, 2, 3}
   local idxBt = {{5, 6}, {4, 6}, {4, 5}}
   local idxBn = {4, 5, 6}

   -- Various functions to apply BCs of different types.
   local function bcOpen(dir, tm, xc, fIn, fOut)
      local nb = self.basis:numBasis()
      local fInData, fOutData = fIn:data(), fOut:data()
      for i = 1, 8 do
	 self.basis:flipSign(dir, fInData+(i-1)*nb-1, fOutData+(i-1)*nb-1)
      end
   end
   local function bcCopy(dir, tm, xc, fIn, fOut)
      for i = 1, 8*self.basis:numBasis() do
	 fOut[i] = fIn[i]
      end
   end 
   local function bcReflect(dir, tm, xc, fIn, fOut)
      local nb = self.basis:numBasis()
      local fInData, fOutData = fIn:data(), fOut:data()
      -- Zero gradient for all the components.
      for i = 1, 8 do
	 self.basis:flipSign(dir, fInData+(i-1)*nb-1, fOutData+(i-1)*nb-1)
      end
      for i = 1, self.basis:numBasis() do
	 -- Zero tangent for electric field.
	 fOutData[(idxEt[dir][1]-1)*nb + i - 1] = 
	    -1.0 * fOutData[(idxEt[dir][1]-1)*nb + i - 1]
	 fOutData[(idxEt[dir][2]-1)*nb + i - 1] = 
	    -1.0 * fOutData[(idxEt[dir][2]-1)*nb + i - 1]
	 -- Zero normal for magnetic field.
	 fOutData[(idxBn[dir]-1)*nb + i - 1] = 
	    -1.0 * fOutData[(idxBn[dir]-1)*nb + i - 1]
      end
   end
   local function bcSymmetry(dir, tm, xc, fIn, fOut)
      local nb = self.basis:numBasis()
      local fInData, fOutData = fIn:data(), fOut:data()
      -- Zero gradient for all the components.
      for i = 1, 8 do
	 self.basis:flipSign(dir, fInData+(i-1)*nb-1, fOutData+(i-1)*nb-1)
      end
      for i = 1, self.basis:numBasis() do
	 -- Zero normal for electric field.
	 fOutData[(idxEn[dir]-1)*nb + i - 1] = 
	    -1.0 * fOutData[(idxEn[dir]-1)*nb + i - 1]
	 -- Zero tangent for magnetic field.
	 fOutData[(idxBt[dir][1]-1)*nb + i - 1] = 
	    -1.0 * fOutData[(idxBt[dir][1]-1)*nb + i - 1]
	 fOutData[(idxBt[dir][2]-1)*nb + i - 1] = 
	    -1.0 * fOutData[(idxBt[dir][2]-1)*nb + i - 1]
      end
   end

   -- Functions to make life easier while reading in BCs to apply.
   self.boundaryConditions = { } -- List of Bcs to apply.
   local function appendBoundaryConditions(dir, edge, bcType)
      if bcType == EM_BC_OPEN then
	 table.insert(self.boundaryConditions,
		      makeBcUpdater(dir, edge, { bcCopy }))
      elseif bcType == EM_BC_COPY then
	 table.insert(self.boundaryConditions,
		      makeBcUpdater(dir, edge, { bcCopy }))
      elseif bcType == EM_BC_REFLECT then
	 table.insert(self.boundaryConditions,
		      makeBcUpdater(dir, edge, { bcReflect }))
      elseif bcType == EM_BC_SYMMETRY then
	 table.insert(self.boundaryConditions,
		      makeBcUpdater(dir, edge, { bcSymmetry }))
      elseif bcType == EM_BC_AXIS then
	 table.insert(self.boundaryConditions,
		      makeBcUpdater(dir, edge,  PerfMaxwell.bcAxis ))
      elseif type(bcType) == "table" then
	 table.insert(self.boundaryConditions,
		      makeBcUpdater(dir, edge, bcType))
      else
	 assert(false, "MaxwellField: Unsupported BC type!")
      end
   end

   local function handleBc(dir, bc)
      if bc[1] then
	 appendBoundaryConditions(dir, "lower", bc[1])
      end
      if bc[2] then
	 appendBoundaryConditions(dir, "upper", bc[2])
      end
   end
   
   -- Add various BCs to list of BCs to apply.
   handleBc(1, self.bcx)
   handleBc(2, self.bcy)
   handleBc(3, self.bcz)

   self.bcTime = 0.0 -- Timer for BCs.
end

function MaxwellField:createDiagnostics()
end

function MaxwellField:initField(species)
   if self.hasMagField then   -- Maxwell's induction equations.
      local project = Updater.ProjectOnBasis {
         onGrid = self.grid,
         basis = self.basis,
         evaluate = self.initFunc
      }
      project:advance(0.0, {}, {self.em[1]})
      self:applyBc(0.0, self.em[1])
   else   -- Poisson equation. Solve for initial phi.
      self:advance(0.0, species, 1, 1)
      local emStart = self:rkStepperFields()[1]
      for i = 1, self.phiPrevNum do
         self.phiFldPrev[i]["fld"]:copy(emStart)
      end
   end
end

function MaxwellField:write(tm, force)
   if self.evolve or self.forceWrite then
      local tmStart = Time.clock()
      -- Compute EM energy integrated over domain.
      if self.calcIntEMQuantTrigger(tm) then
         self.emEnergyCalc(tm, { self.em[1] }, { self.emEnergy })
      end
      -- Time computation of integrated moments.
      self.integratedEMTime = self.integratedEMTime + Time.clock() - tmStart

      if self.ioTrigger(tm) or force then
	 self.fieldIo:write(self.em[1], string.format("field_%d.bp", self.ioFrame), tm, self.ioFrame)
	 self.emEnergy:write(string.format("fieldEnergy.bp"), tm, self.ioFrame)
	 
	 self.ioFrame = self.ioFrame+1
      end
   else
      -- If not evolving species, don't write anything except initial conditions.
      if self.ioFrame == 0 then
	 self.fieldIo:write(self.em[1], string.format("field_%d.bp", self.ioFrame), tm, self.ioFrame)
      end
      self.ioFrame = self.ioFrame+1
   end
end

function MaxwellField:writeRestart(tm)
   -- (the final "false" prevents writing of ghost cells)
   self.fieldIo:write(self.em[1], "field_restart.bp", tm, self.ioFrame, false)

   -- (the first "false" prevents flushing of data after write, the second "false" prevents appending)
   self.emEnergy:write("fieldEnergy_restart.bp", tm, self.dynVecRestartFrame, false, false)
   self.dynVecRestartFrame = self.dynVecRestartFrame + 1
end

function MaxwellField:readRestart()
   local tm, fr = self.fieldIo:read(self.em[1], "field_restart.bp")
   self:applyBc(tm, self.em[1])
   self.em[1]:sync() -- Must get all ghost-cell data correct.
     
   self.emEnergy:read("fieldEnergy_restart.bp", tm)
   self.ioFrame = fr
   -- Iterate triggers.
   self.ioTrigger(tm)

   return tm
end

function MaxwellField:rkStepperFields()
   return self.em
end

-- For RK timestepping.
function MaxwellField:copyRk(outIdx, aIdx)
   if self:rkStepperFields()[aIdx] then self:rkStepperFields()[outIdx]:copy(self:rkStepperFields()[aIdx]) end
end
-- For RK timestepping
function MaxwellField:combineRk(outIdx, a, aIdx, ...)
   if self:rkStepperFields()[aIdx] and self.hasMagField then 
      local args = {...} -- Package up rest of args as table.
      local nFlds = #args/2
      self:rkStepperFields()[outIdx]:combine(a, self:rkStepperFields()[aIdx])
      for i = 1, nFlds do -- Accumulate rest of the fields.
         self:rkStepperFields()[outIdx]:accumulate(args[2*i-1], self:rkStepperFields()[args[2*i]])
      end	 
   end
end

function MaxwellField:suggestDt()
   if self.hasMagField then 
      return math.min(self.cfl/self.cflRateByCell:reduce('max')[1], GKYL_MAX_DOUBLE)
   else
      return GKYL_MAX_DOUBLE
   end
end

function MaxwellField:clearCFL()
   -- Clear cflRateByCell for next cfl calculation.
   if self.hasMagField then self.cflRateByCell:clear(0.0) end
end

function MaxwellField:accumulateCurrent(current, emRhs)
   if current == nil then return end

   -- Barrier before doing accumulating current.
   Mpi.Barrier(self.grid:commSet().sharedComm)

   local tmStart = Time.clock()

   local cItr, eItr = current:get(1), emRhs:get(1)
   local cIdxr, eIdxr = current:genIndexer(), emRhs:genIndexer()

   -- If we are to use ghost currents, compute mean current first.
   local ghostCurrent = 0.0
   if self.useGhostCurrent then
      local nx = self.grid:numCells(1)
      local localMeanCurrent = ffi.new("double[2]")
      for idx in emRhs:localRangeIter() do
	 current:fill(cIdxr(idx), cItr)
	 localMeanCurrent[0] = localMeanCurrent[0]+cItr[1]
      end
      local globalMeanCurrent = ffi.new("double[2]")
      Mpi.Allreduce(localMeanCurrent, globalMeanCurrent, 1, Mpi.DOUBLE, Mpi.SUM, self.grid:commSet().comm)
      ghostCurrent = globalMeanCurrent[0]/nx
   end

   for idx in emRhs:localRangeIter() do
      current:fill(cIdxr(idx), cItr)
      emRhs:fill(eIdxr(idx), eItr)
      eItr[1] = eItr[1]-1.0/self.epsilon0*(cItr[1]-ghostCurrent)
      for i = 2, current:numComponents() do
         eItr[i] = eItr[i]-1.0/self.epsilon0*cItr[i]
      end
   end
   self.tmCurrentAccum = self.tmCurrentAccum + Time.clock()-tmStart
end

function MaxwellField:advance(tCurr, species, inIdx, outIdx)
   local emIn = self:rkStepperFields()[inIdx]
   local emRhsOut = self:rkStepperFields()[outIdx]

   if self.hasMagField then   -- Maxwell's induction equations.
      if self._isFirst then
         -- Create field for total current density. Need to do this
         -- here because field object does not know about vdim.
         do
            local c = 0
            for _, s in lume.orderedIter(species) do
               if c == 0 then
                  self.currentDens = s:allocMomCouplingFields().currentDensity
               end
               c = c+1
            end
         end
         self._isFirst = false
      end

      if self.evolve then
         self.fieldSlvr:setDtAndCflRate(self.dtGlobal[0], self.cflRateByCell)
         self.fieldSlvr:advance(tCurr, {emIn}, {emRhsOut})
         if self.currentDens then -- No currents for source-free Maxwell.
            self.currentDens:clear(0.0)
            for _, s in lume.orderedIter(species) do
               self.currentDens:accumulate(s:getCharge(), s:getMomDensity())
            end
            self:accumulateCurrent(self.currentDens, emRhsOut)
         end
      else
         emRhsOut:clear(0.0)   -- No RHS.
      end
   else   -- Poisson equation. Solve for phi.
      -- Accumulate the charge density (divided by epsilon_0).
      self.chargeDens:clear(0.0)
      for _, s in lume.orderedIter(species) do
         self.chargeDens:accumulate(s:getCharge(), s:getNumDensity())
      end

      if self.isSlvrMG then
         self.chargeDens:scale(1.0/self.epsilon0)
         if inIdx == 1 then
            -- In the first RK stage shuffle the storage of previous potentials.
            for i = 1, self.phiPrevNum-1 do
               self.phiFldPrev[i]["fld"]:copy(self.phiFldPrev[i+1]["fld"])
               self.phiFldPrev[i]["time"] = self.phiFldPrev[i+1]["time"]
            end
            self.phiFldPrev[self.phiPrevNum]["fld"]:copy(emIn)
            self.phiFldPrev[self.phiPrevNum]["time"] = tCurr
            -- Count until phiPrevNum time steps have been taken.
            if not self.filledPhiPrev then
               self.phiPrevCount = self.phiPrevCount+1
               if self.phiPrevCount > self.phiPrevNum then self.filledPhiPrev = true end
            end
         end
         if self.filledPhiPrev then
            -- Form an initial guess with 3-point Lagrange extrapolation.
            local tMt1 = tCurr-self.phiFldPrev[1]["time"]
            local tMt2 = tCurr-self.phiFldPrev[2]["time"]
            local tMt3 = tCurr-self.phiFldPrev[3]["time"]
            local t1Mt2, t1Mt3 = tMt2-tMt1, tMt3-tMt1
            local t2Mt1, t2Mt3 = -t1Mt2, tMt3-tMt2
            local t3Mt1, t3Mt2 = -t1Mt3, -t2Mt3
            local f1 = tMt2*tMt3/(t1Mt2*t1Mt3)
            local f2 = tMt1*tMt3/(t2Mt1*t2Mt3)
            local f3 = tMt1*tMt2/(t3Mt1*t3Mt2)
            emIn:combine(f1,self.phiFldPrev[1]["fld"],
                         f2,self.phiFldPrev[2]["fld"],
                         f3,self.phiFldPrev[3]["fld"]) 
         end
      else
         self.chargeDens:scale(-1.0/self.epsilon0)
      end

      -- Solve for the potential.
      self.fieldSlvr:advance(tCurr, {self.chargeDens,emIn}, {emIn})
   end
end

function MaxwellField:updateInDirection(dir, tCurr, dt, fIn, fOut)
   local status, dtSuggested = true, GKYL_MAX_DOUBLE
   if self.evolve then
      self:applyBc(tCurr, fIn)
      self.fieldHyperSlvr[dir]:setDtAndCflRate(dt, nil)
      status, dtSuggested = self.fieldHyperSlvr[dir]:advance(tCurr, {fIn}, {fOut})
   else
      fOut:copy(fIn)
   end
   return status, dtSuggested   
end

function MaxwellField:applyBcIdx(tCurr, idx)
   self:applyBc(tCurr, self:rkStepperFields()[idx])
end 

function MaxwellField:applyBc(tCurr, emIn)
   local tmStart = Time.clock()
   if self.hasNonPeriodicBc then
      for _, bc in ipairs(self.boundaryConditions) do
	 bc:advance(tCurr, {}, {emIn})
      end
   end   
   emIn:sync()
   self.bcTime = self.bcTime + Time.clock()-tmStart
end
 
MaxwellField.bcConst = function(Ex, Ey, Ez, Bx, By, Bz, phiE, phiB)
   local bc = BoundaryCondition.Const {
      components = {1, 2, 3, 4, 5, 6, 7, 8},
      values = {Ex, Ey, Ez, Bx, By, Bz, phiE, phiB}
   }
   return { bc }
end
  
function MaxwellField:totalSolverTime()
   local ftm = 0.0
   if self.fieldSlvr then
      ftm = self.fieldSlvr.totalTime
   else
      for d = 1, self.grid:ndim() do
	 ftm = ftm+self.fieldHyperSlvr[d].totalTime
      end
   end
   return ftm + self.tmCurrentAccum
end

function MaxwellField:totalBcTime()
   return self.bcTime
end

function MaxwellField:energyCalcTime()
   return self.integratedEMTime
end

-- ExternalMaxwellField ---------------------------------------------------------------------
--
-- A field object with external EM fields specified as a time-dependent function.
-----------------------------------------------------------------------------------------

local ExternalMaxwellField = Proto(FieldBase.ExternalFieldBase)

-- Methods for no field object.
function ExternalMaxwellField:init(tbl)
   ExternalMaxwellField.super.init(self, tbl)
   self.tbl = tbl
end

function ExternalMaxwellField:fullInit(appTbl)
   local tbl = self.tbl -- Previously store table.

   self.ioMethod = "MPI"
   self.evolve = xsys.pickBool(tbl.evolve, true) -- By default evolve field.

   self.hasMagField = xsys.pickBool(tbl.hasMagneticField, true) -- By default there is a magnetic field.

   -- Create triggers to write fields.
   if tbl.nFrame then
      self.ioTrigger = LinearTrigger(0, appTbl.tEnd, tbl.nFrame)
   else
      self.ioTrigger = LinearTrigger(0, appTbl.tEnd, appTbl.nFrame)
   end

   self.ioFrame = 0 -- Frame number for IO.
   
   -- Store function to compute EM field.
   if self.hasMagField then
      self.emFunc = function (t, xn)
         local ex, ey, ez, bx, by, bz = tbl.emFunc(t, xn)
         return ex, ey, ez, bx, by, bz, 0.0, 0.0
      end
   else
      self.emFunc = function (t, xn)
         local ex, ey, ez = tbl.emFunc(t, xn)
         return ex, ey, ez
      end
   end
end

function ExternalMaxwellField:hasEB()
   return true, self.hasMagField
end

function ExternalMaxwellField:setCfl() end
function ExternalMaxwellField:setIoMethod(ioMethod) self.ioMethod = ioMethod end
function ExternalMaxwellField:setBasis(basis) self.basis = basis end
function ExternalMaxwellField:setGrid(grid) self.grid = grid end

function ExternalMaxwellField:alloc(nField)
   local nGhost = 2
   if self.basis:numBasis() > 1 then
      nGhost = 1
   end

   -- Allocate fields needed in RK update.
   local emVecComp = 8
   if not self.hasMagField then emVecComp = 3 end  -- Electric field only.
   self.em = DataStruct.Field {
      onGrid = self.grid,
      numComponents = emVecComp*self.basis:numBasis(),
<<<<<<< HEAD
      ghost         = {nGhost, nGhost},
=======
      ghost = {1, 1}
>>>>>>> 49b88b14
   }
      
   -- Create Adios object for field I/O.
   self.fieldIo = AdiosCartFieldIo {
      elemType = self.em:elemType(),
      method   = self.ioMethod,
      metaData = {polyOrder = self.basis:polyOrder(),
                  basisType = self.basis:id(),
                  epsilon0  = self.epsilon0,
                  mu0       = self.mu0,
                  grid      = GKYL_OUT_PREFIX .. "_grid.bp"},
   }   
end

function ExternalMaxwellField:createSolver()
   self.fieldSlvr = Updater.ProjectOnBasis {
<<<<<<< HEAD
      onGrid   = self.grid,
      basis    = self.basis,
      evaluate = self.emFunc,
      onGhosts = true,
=======
      onGrid = self.grid,
      basis = self.basis,
      evaluate = self.emFunc
>>>>>>> 49b88b14
   }
end

function ExternalMaxwellField:createDiagnostics()
end

function ExternalMaxwellField:initField()
   self.fieldSlvr:advance(0.0, {}, {self.em})
   self:applyBc(0.0, self.em)
end

function ExternalMaxwellField:write(tm, force)
   if self.evolve or self.forceWrite then
      if self.ioTrigger(tm) or force then
	 self.fieldIo:write(self.em, string.format("externalField_%d.bp", self.ioFrame), tm, self.ioFrame)
         self.ioFrame = self.ioFrame+1
      end
   else
      -- If not evolving species, don't write anything except initial conditions.
      if self.ioFrame == 0 then
	 self.fieldIo:write(self.em, string.format("externalField_%d.bp", self.ioFrame), tm, self.ioFrame)
      end
      self.ioFrame = self.ioFrame+1
   end
end

function ExternalMaxwellField:writeRestart(tm)
   self.fieldIo:write(self.em, "externalField_restart.bp", tm, self.ioFrame)
end

function ExternalMaxwellField:readRestart()
   local tm, fr = self.fieldIo:read(self.em, "externalField_restart.bp")
   self.em:sync() -- Must get all ghost-cell data correct.
   
   self.ioFrame = fr
end

function ExternalMaxwellField:rkStepperFields()
   return { self.em, self.em, self.em, self.em }
end

function ExternalMaxwellField:advance(tCurr)
   local emOut = self:rkStepperFields()[1]
   if self.evolve then
      self.fieldSlvr:advance(tCurr, {}, {emOut})
      self:applyBc(tCurr, emOut)
   end
end

function ExternalMaxwellField:applyBcIdx(tCurr, idx)
   self:applyBc(tCurr, self:rkStepperFields()[1])
end

function ExternalMaxwellField:applyBc(tCurr, emIn)
   emIn:sync()
end

function ExternalMaxwellField:totalSolverTime()
   return self.fieldSlvr.totalTime
end

function ExternalMaxwellField:totalBcTime() return 0.0 end
function ExternalMaxwellField:energyCalcTime() return 0.0 end

return {
   MaxwellField = MaxwellField,
   ExternalMaxwellField = ExternalMaxwellField,
   FuncMaxwellField = ExternalMaxwellField,   -- For backwards compatibility.
}<|MERGE_RESOLUTION|>--- conflicted
+++ resolved
@@ -884,11 +884,7 @@
    self.em = DataStruct.Field {
       onGrid = self.grid,
       numComponents = emVecComp*self.basis:numBasis(),
-<<<<<<< HEAD
       ghost         = {nGhost, nGhost},
-=======
-      ghost = {1, 1}
->>>>>>> 49b88b14
    }
       
    -- Create Adios object for field I/O.
@@ -905,16 +901,10 @@
 
 function ExternalMaxwellField:createSolver()
    self.fieldSlvr = Updater.ProjectOnBasis {
-<<<<<<< HEAD
-      onGrid   = self.grid,
-      basis    = self.basis,
+      onGrid = self.grid,
+      basis = self.basis,
       evaluate = self.emFunc,
       onGhosts = true,
-=======
-      onGrid = self.grid,
-      basis = self.basis,
-      evaluate = self.emFunc
->>>>>>> 49b88b14
    }
 end
 
