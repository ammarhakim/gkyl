--- conflicted
+++ resolved
@@ -265,15 +265,9 @@
 
       -- Array with one component per cell to store cflRate in each cell.
       self.cflRateByCell = DataStruct.Field {
-<<<<<<< HEAD
          onGrid        = self.grid,
          numComponents = 1,
          ghost         = {1, 1},
-=======
-           onGrid = self.grid,
-           numComponents = 1,
-           ghost = {1, 1},
->>>>>>> b87effb0
       }
       self.cflRateByCell:clear(0.0)
       self.cflRatePtr = self.cflRateByCell:get(1)
@@ -318,22 +312,12 @@
    -- Create Adios object for field I/O.
    self.fieldIo = AdiosCartFieldIo {
       elemType = self.em[1]:elemType(),
-<<<<<<< HEAD
       method   = self.ioMethod,
       metaData = {polyOrder = self.basis:polyOrder(),
                   basisType = self.basis:id(),
                   epsilon0  = self.epsilon0,
                   mu0       = self.mu0,
                   grid      = GKYL_OUT_PREFIX .. "_grid.bp"},
-=======
-      method = self.ioMethod,
-      metaData = {
-         polyOrder = self.basis:polyOrder(),
-         basisType = self.basis:id(),
-         epsilon0 = self.epsilon0,
-         mu0 = self.mu0,
-      },
->>>>>>> b87effb0
    }
 end
 
@@ -901,22 +885,12 @@
    -- Create Adios object for field I/O.
    self.fieldIo = AdiosCartFieldIo {
       elemType = self.em:elemType(),
-<<<<<<< HEAD
       method   = self.ioMethod,
       metaData = {polyOrder = self.basis:polyOrder(),
                   basisType = self.basis:id(),
                   epsilon0  = self.epsilon0,
                   mu0       = self.mu0,
                   grid      = GKYL_OUT_PREFIX .. "_grid.bp"},
-=======
-      method = self.ioMethod,
-      metaData = {
-         polyOrder = self.basis:polyOrder(),
-         basisType = self.basis:id(),
-         epsilon0 = self.epsilon0,
-         mu0 = self.mu0,
-      },
->>>>>>> b87effb0
    }   
 end
 
