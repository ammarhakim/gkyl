-- GkField ---------------------------------------------------------------------
--
-- App support code: Gyrokinetic fields phi and apar, solved by
-- (perpendicular) Poisson and Ampere equations.
-- 
-- NOTE: GkGeometry is also in this file (farther down).
-- 
--    _______     ___
-- + 6 @ |||| # P ||| +
--------------------------------------------------------------------------------

local AdiosCartFieldIo = require "Io.AdiosCartFieldIo"
local Constants        = require "Lib.Constants"
local DataStruct       = require "DataStruct"
local LinearTrigger    = require "LinearTrigger"
local Mpi              = require "Comm.Mpi"
local Proto            = require "Lib.Proto"
local Updater          = require "Updater"
local xsys             = require "xsys"
local FieldBase        = require "App.Field.FieldBase"
local Species          = require "App.Species"
local Time             = require "Lib.Time"
local math             = require("sci.math").generic
local diff             = require("sci.diff")
local Logger           = require "Lib.Logger"
local lume             = require "Lib.lume"
local lfs              = require "lfs"

local GkField = Proto(FieldBase.FieldBase)

local EM_BC_OPEN = 1

local checkBCs = function(dimIn, isDirPer, bcLoIn, bcUpIn, bcLoOut, bcUpOut, setLastDir)
   local periodicDomain = true
   for d=1,dimIn do periodicDomain = periodicDomain and isDirPer[d] end
   if bcLoIn==nil and bcUpIn==nil then
      if periodicDomain then
         for d=1,dimIn do
            bcLoOut[d] = d<3 and {T="P"} or {T="N", V=0.0} 
            bcUpOut[d] = bcLoOut[d]
         end
      else
         assert(dimIn==1, "App.Field.GkField: must specify 'bcLower' and 'bcUpper' if dimensions > 1.")
      end
   else
      assert(#bcLoIn==#bcUpIn, "App.Field.GkField: number of entries in bcLower and bcUpper must be equal.")
      assert(dimIn==1 or (dimIn>1 and #bcLoIn>=2), "App.Field.GkField: number of entries in bcLower/bcUpper must >= 2.")
      for d=1,#bcLoIn do bcLoOut[d], bcUpOut[d] = bcLoIn[d], bcUpIn[d] end
   end
   for d=1,math.min(dimIn,2) do
      assert((isDirPer[d]==(bcLoOut[d].T=="P")) and (isDirPer[d]==(bcUpOut[d].T=="P")),
             string.format("App.Field.GkField: direction %d is periodic. Must use {T='P'} in bcLower/bcUpper.",d))
   end
   if setLastDir and (bcLoOut[dimIn]==nil or bcUpOut[dimIn]==nil) then
      -- Assume homogeneous Neumann since this would only be used in the z-smoothing.
      bcLoOut[dimIn], bcUpOut[dimIn] = {T="N", V=0.0}, {T="N", V=0.0} 
   end
end


-- This ctor simply stores what is passed to it and defers actual
-- construction to the fullInit() method below.
function GkField:init(tbl)
   GkField.super.init(self, tbl)
   self.tbl = tbl
end

-- Actual function for initialization. This indirection is needed as
-- we need the app top-level table for proper initialization.
function GkField:fullInit(appTbl)
   local tbl = self.tbl -- Previously store table.
   
   self.ioMethod = "MPI"
   self.evolve = xsys.pickBool(tbl.evolve, true) -- By default evolve field.

   self.isElectromagnetic = xsys.pickBool(tbl.isElectromagnetic, false) -- Electrostatic by default.

   -- Create triggers to write fields.
   local nFrame = tbl.nFrame or appTbl.nFrame
   self.ioTrigger = LinearTrigger(0, appTbl.tEnd, nFrame)

   self.ioFrame        = -1 -- Frame number for IO.
   self.restartFileTag = 0  -- Tag appended at the end of restart files. Toggles between 0 and 1.
   
   -- Write ghost cells on boundaries of global domain (for BCs).
   self.writeGhost = xsys.pickBool(appTbl.writeGhost, false)

   -- Get boundary conditions.
   local ndim = #appTbl.lower
   if appTbl.periodicDirs then self.periodicDirs = appTbl.periodicDirs else self.periodicDirs = {} end
   local isDirPeriodic = {}
   for d = 1, ndim do isDirPeriodic[d] = lume.find(self.periodicDirs,d) ~= nil end
   self.bcLowerPhi, self.bcUpperPhi   = {}, {}
   self.bcLowerApar, self.bcUpperApar = {}, {}

   -- ******* The following BC options are kept for backwards compatibility ******* --
   if tbl.phiBcLeft or tbl.phiBcRight or tbl.phiBcBottom or tbl.phiBcTop or tbl.phiBcBack or tbl.phiBcFront then
      if tbl.phiBcLeft and tbl.phiBcRight then
         print("App.Field.GkField: warning... phiBcLeft/phiBcRight will be deprecated. Please use bcLowerPhi/bcUpperPhi.") 
         self.bcLowerPhi[1], self.bcUpperPhi[1] = tbl.phiBcLeft, tbl.phiBcRight
      elseif isDirPeriodic[1] then
         self.bcLowerPhi[1], self.bcUpperPhi[1] = {T = "P"}, {T = "P"} 
      end
      if tbl.phiBcBottom and tbl.phiBcTop then
         print("App.Field.GkField: warning... phiBcBottom/phiBcTop will be deprecated. Please use bcLowerPhi/bcUpperPhi.") 
         self.bcLowerPhi[2], self.bcUpperPhi[2] = tbl.phiBcBottom, tbl.phiBcTop
      elseif isDirPeriodic[2] then
         self.bcLowerPhi[2], self.bcUpperPhi[2] = {T = "P"}, {T = "P"} 
      end
      if tbl.phiBcBack and tbl.phiBcFront then
         print("App.Field.GkField: warning... phiBcBack/phiBcFront will be deprecated. Please use bcLowerPhi/bcUpperPhi.") 
         self.bcLowerPhi[3], self.bcUpperPhi[3] = tbl.phiBcBack, tbl.phiBcFront
      elseif isDirPeriodic[3] then
         -- Set it to homogeneous Neumann since this is likely only used for smoothing in z.
         self.bcLowerPhi[3], self.bcUpperPhi[3] = {T = "N", V = 0.0}, {T = "N", V = 0.0} 
      end
   end
   if tbl.aparBcLeft or tbl.aparBcRight or tbl.aparBcBottom or tbl.aparBcTop then
      if tbl.aparBcLeft and tbl.aparBcRight then
         print("App.Field.GkField: warning... aparBcLeft/aparBcRight will be deprecated. Please use bcLowerApar/bcUpperApar.") 
         self.bcLowerApar[1], self.bcUpperApar[1]= tbl.aparBcLeft, tbl.aparBcRight
      elseif isDirPeriodic[1] then
         self.bcLowerApar[1], self.bcUpperApar[1] = {T = "P"}, {T = "P"} 
      end
      if tbl.aparBcBottom and tbl.aparBcTop then
         print("App.Field.GkField: warning... aparBcBottom/aparBcTop will be deprecated. Please use bcLowerApar/bcUpperApar.") 
         self.bcLowerApar[2], self.bcUpperApar[2] = tbl.aparBcBottom, tbl.aparBcTop
      elseif isDirPeriodic[2] then
         self.bcLowerApar[2], self.bcUpperApar[2] = {T = "P"}, {T = "P"} 
      end
   end
   -- ******* The above BC options are  kept for backwards compatibility ******* --


   -- Allow unspecified BCs if domain is periodic. Or if domain is not periodic
   -- allow unspecified z-BCs, but do not allow unspecified xy-BCs for ndim>1.
   assert((tbl.bcLowerPhi and tbl.bcUpperPhi) or (tbl.bcLowerPhi==nil and tbl.bcUpperPhi==nil),
          "App.Field.GkField: must specify both 'bcLowerPhi' and 'bcUpperPhi' or none.")
   if #self.bcLowerPhi==0 and #self.bcUpperPhi==0 then  -- Needed to not override the backward compatible part above.
      checkBCs(ndim, isDirPeriodic, tbl.bcLowerPhi, tbl.bcUpperPhi, self.bcLowerPhi, self.bcUpperPhi, true)
   end
   if self.isElectromagnetic then
      assert((tbl.bcLowerApar and tbl.bcUpperApar) or (tbl.bcLowerApar==nil and tbl.bcUpperApar==nil),
             "App.Field.GkField: must specify both 'bcLowerApar' and 'bcUpperApar' or none.")
      if #self.bcLowerApar==0 and #self.bcUpperApar==0 then  -- Needed to not override the backward compatible part above.
         checkBCs(ndim, isDirPeriodic, tbl.bcLowerApar, tbl.bcUpperApar, self.bcLowerApar, self.bcUpperApar, false)
      end
   end

   -- For storing integrated energies.
   self.phiSq         = DataStruct.DynVector { numComponents = 1 }
   self.gradPerpPhiSq = DataStruct.DynVector { numComponents = 1 }
   self.aparSq        = DataStruct.DynVector { numComponents = 1 }
   self.esEnergy      = DataStruct.DynVector { numComponents = 1 }
   self.emEnergy      = DataStruct.DynVector { numComponents = 1 }

   self.adiabatic = false
   self.discontinuousPhi  = xsys.pickBool(tbl.discontinuousPhi, false)
   self.discontinuousApar = xsys.pickBool(tbl.discontinuousApar, true)

   -- For ndim=1 only.
   self.kperpSq = tbl.kperpSq or tbl.kperp2   -- kperp2 for backwards compatibility.

   -- Allow user to specify polarization weight. will be calculated automatically if not specified.
   self.polarizationWeight = tbl.polarizationWeight

   -- Determine whether to use linearized polarization term in poisson equation,
   -- which uses background density in polarization weight.
   -- If not, uses full time-dependent density in polarization weight.
   self.linearizedPolarization = xsys.pickBool(tbl.linearizedPolarization, true)
   self.uniformPolarization    = xsys.pickBool(tbl.uniformPolarization, true)

   if self.isElectromagnetic then self.mu0 = tbl.mu0 or Constants.MU0 end

   self.externalPhi = tbl.externalPhi
   if self.externalPhi and self.evolve then 
      print("GkField: warning... specifying externalPhi will make initial phi inconsistent with f") 
   end
   assert(not tbl.initPhiFunc, "GkField: initPhiFunc deprecated. Use externalPhi.")

   -- This allows us to apply a multiplicative time dependence to externalPhi.
   if tbl.externalPhiTimeDependence then
      self.externalPhiTimeDependence = tbl.externalPhiTimeDependence
   else
      self.externalPhiTimeDependence = false
   end

   -- Create trigger for how frequently to compute field energy.
   -- Do not compute the integrated diagnostics less frequently than we output data.
   if appTbl.calcIntQuantEvery then
      self.calcIntFieldEnergyTrigger = LinearTrigger(0, appTbl.tEnd,  math.max(nFrame,math.floor(1/appTbl.calcIntQuantEvery)))
   else
      self.calcIntFieldEnergyTrigger = function(t) return true end
   end

   -- Flag to indicate if phi has been calculated.
   self.calcedPhi = false

   self.bcTime = 0.0 -- Timer for BCs.

   self._first = true

   self.timers = {advTime={0.,0.,0.}}
end

-- Methods for EM field object.
function GkField:hasEB() return true, self.isElectromagnetic end
function GkField:setGrid(grid) self.grid = grid; self.ndim = self.grid:ndim() end

local function createField(grid, basis, ghostCells, vComp, periodicSync)
   vComp = vComp or 1
   local fld = DataStruct.Field {
      onGrid           = grid,
      numComponents    = basis:numBasis()*vComp,
      ghost            = ghostCells,
      metaData         = {polyOrder = basis:polyOrder(),
                          basisType = basis:id()},
      syncPeriodicDirs = periodicSync,
   }
   fld:clear(0.0)
   return fld
end

function GkField:alloc(nRkDup)
   -- Allocate fields needed in RK update.
   -- nField is related to number of RK stages.
   self.potentials = {}
   self.nRkDup = nRkDup
   for i = 1, nRkDup do
      self.potentials[i] = {}
      self.potentials[i].phi    = createField(self.grid,self.basis,{1,1})
      self.potentials[i].phiAux = createField(self.grid,self.basis,{1,1})
      self.potentials[i].phi:clear(0.0)
      self.potentials[i].phiAux:clear(0.0)
      if self.isElectromagnetic then
         self.potentials[i].apar    = createField(self.grid,self.basis,{1,1})
         self.potentials[i].dApardt = createField(self.grid,self.basis,{1,1})
         self.potentials[i].apar:clear(0.0)
         self.potentials[i].dApardt:clear(0.0)
      end
   end

   self.dApardtProv = createField(self.grid,self.basis,{1,1})

   -- Create fields for total charge and current densities.
   self.chargeDens  = createField(self.grid,self.basis,{1,1})
   self.currentDens = createField(self.grid,self.basis,{1,1})
   -- Set up constant dummy field.
   self.unitWeight = createField(self.grid,self.basis,{1,1})
   local initUnit = Updater.ProjectOnBasis {
      onGrid = self.grid,   evaluate = function (t,xn) return 1.0 end,
      basis  = self.basis,  onGhosts = true,
   }
   initUnit:advance(0.,{},{self.unitWeight})

   -- Set up some other fields.
   self.weight          = createField(self.grid,self.basis,{1,1})
   self.laplacianWeight = createField(self.grid,self.basis,{1,1})
   self.modifierWeight  = createField(self.grid,self.basis,{1,1})
end

-- Solve for initial fields self-consistently 
-- from initial distribution function.
function GkField:initField(species)
   if self.externalPhi then
      local evalOnNodes = Updater.EvalOnNodes {
         onGrid   = self.grid,
         basis    = self.basis,
         evaluate = self.externalPhi,
         onGhosts = true
      }
      self.externalPhiFld = createField(self.grid,self.basis,{1,1})
      evalOnNodes:advance(0.0, {}, {self.externalPhiFld})
      for i = 1, self.nRkDup do
         if self.externalPhiTimeDependence then
            self.potentials[i].phi:combine(self.externalPhiTimeDependence(0.0),self.externalPhiFld)
         else
            self.potentials[i].phi:copy(self.externalPhiFld)
         end
      end
   else
      -- Solve for initial phi.
      self:advance(0.0, species, 1, 1)
      self:phiSolve(0.0, species, 1, 1)
   end

   if self.isElectromagnetic then
      -- Solve for initial Apar.
      local apar = self.potentials[1].apar
      self.currentDens:clear(0.0)
      for _, s in lume.orderedIter(species) do
         self.currentDens:accumulate(s:getCharge(), s:getMomDensity())
      end
      self.aparSlvr:advance(0.0, {self.currentDens}, {apar})

      -- Clear dApar/dt ... will be solved for before being used.
      self.potentials[1].dApardt:clear(0.0)
   end

   -- Apply BCs and update ghosts.
   self:applyBc(0, self.potentials[1])

   if self.ioFrame < 1 then 
      self.fieldIo:write(self.phiSlvr:getLaplacianWeight(), "laplacianWeight_0.bp", tm, self.ioFrame, false)
      self.fieldIo:write(self.phiSlvr:getModifierWeight(), "modifierWeight_0.bp", tm, self.ioFrame, false)
   end
end

function GkField:rkStepperFields() return self.potentials end

-- For RK timestepping for non-elliptic fields (e.g. only apar).
function GkField:copyRk(outIdx, aIdx)
   if self.isElectromagnetic and self:rkStepperFields()[aIdx] then 
      self:rkStepperFields()[outIdx].apar:copy(self:rkStepperFields()[aIdx].apar)
   end
end
-- For RK timestepping for non-elliptic fields (e.g. only apar).
function GkField:combineRk(outIdx, a, aIdx, ...)
   if self.isElectromagnetic and self:rkStepperFields()[aIdx] then
      local args = {...} -- Package up rest of args as table.
      local nFlds = #args/2
      self:rkStepperFields()[outIdx].apar:combine(a, self:rkStepperFields()[aIdx].apar)
      for i = 1, nFlds do -- Accumulate rest of the fields.
         self:rkStepperFields()[outIdx].apar:accumulate(args[2*i-1], self:rkStepperFields()[args[2*i]].apar)
      end	 
   end
end

function GkField:createSolver(species, externalField)
   -- Get adiabatic species info.
   for _, s in lume.orderedIter(species) do
      if Species.AdiabaticSpecies.is(s) then
         self.adiabatic, self.adiabSpec = true, s
      end
   end
   assert((self.adiabatic and self.isElectromagnetic) == false, "GkField: cannot use adiabatic response for electromagnetic case")

   -- Metric coefficients in the Poisson and Ampere equations for phi and Apar.
   local gxxPoisson, gxyPoisson, gyyPoisson, jacobGeo
   local gxxAmpere, gxyAmpere, gyyAmpere
   if externalField.geo then
      if externalField.geo.name=="SimpleHelical" then
         -- Metric coefficients alone.
         gxxPoisson = externalField.geo.gxx
         gxyPoisson = externalField.geo.gxy
         gyyPoisson = externalField.geo.gyy
         gxxAmpere  = externalField.geo.gxx
         gxyAmpere  = externalField.geo.gxy
         gyyAmpere  = externalField.geo.gyy
         jacobGeo   = self.unitWeight
      elseif externalField.geo.name=="GenGeo" then
         -- Include Jacobian factor in metric coefficients (if using linearized polarization density).
         if self.linearizedPolarization then
            gxxPoisson = externalField.geo.gxxJ
            gxyPoisson = externalField.geo.gxyJ
            gyyPoisson = externalField.geo.gyyJ
         else  -- If not, Jacobian already included in polarization density or not needed.
            gxxPoisson = externalField.geo.gxx
            gxyPoisson = externalField.geo.gxy
            gyyPoisson = externalField.geo.gyy
         end
         gxxAmpere = externalField.geo.gxxJ
         gxyAmpere = externalField.geo.gxyJ
         gyyAmpere = externalField.geo.gyyJ
         jacobGeo  = externalField.geo.jacobGeo
      end
   else
      jacobGeo = self.unitWeight
   end
   self.phiSlvr = Updater.FemPoisson {
      onGrid      = self.grid,
      basis       = self.basis,
      bcLower     = self.bcLowerPhi,
      bcUpper     = self.bcUpperPhi,
      zContinuous = not self.discontinuousPhi,
      -- Note these metric coefficients may contain the Jacobian (GenGeo).
      gxx = gxxPoisson,
      gxy = gxyPoisson,
      gyy = gyyPoisson,
   }
   if self.ndim == 3 and not self.discontinuousPhi then
      self.phiZSmoother = Updater.FemParPoisson {
         onGrid = self.grid,   bcLower = {{T="N",V=0.0}},
         basis  = self.basis,  bcUpper = {{T="N",V=0.0}},
         smooth = true,
      }
   end
   -- When using a linearizedPolarization term in Poisson equation,
   -- the weights on the terms are constant scalars.
   if self.linearizedPolarization then
      -- If not provided, calculate species-dependent weight on polarization term == sum_s m_s n_s / B^2.
      if not self.polarizationWeight then 
         self.polarizationWeight = 0.0
         for _, s in lume.orderedIter(species) do
            if Species.GkSpecies.is(s) or Species.GyrofluidSpecies.is(s) then
               self.polarizationWeight = self.polarizationWeight + s:getPolarizationWeight()
            end
         end
      end
      -- If not adiabatic, and polarization weight still not set, assume it is 1.
      if self.polarizationWeight == 0.0 and not self.adiabatic then self.polarizationWeight = 1.0 end

      -- Set up scalar multipliers on laplacian and modifier terms in Poisson equation.
      local laplacianConstant, modifierConstant
 
      if self.ndim==1 then
         assert(self.kperpSq, "GkField: must specify kperpSq for ndim=1")
         laplacianConstant = 0.0 
         modifierConstant  = self.kperpSq*self.polarizationWeight 
      else 
         laplacianConstant = -self.polarizationWeight 
         modifierConstant  = 0.0 
      end

      if self.adiabatic then 
         modifierConstant = modifierConstant + self.adiabSpec:getQneutFacLin() 
      end

      self.laplacianWeight:combine(laplacianConstant, self.unitWeight)   -- No jacobian here.
      self.modifierWeight:combine(modifierConstant, jacobGeo)

      if laplacianConstant ~= 0 then self.phiSlvr:setLaplacianWeight(self.laplacianWeight) end
      if modifierConstant ~= 0 then self.phiSlvr:setModifierWeight(self.modifierWeight) end
   end
   -- When not using linearizedPolarization, weights are set each step in advance method.

   if self.isElectromagnetic then 
     local ndim = self.ndim
     local laplacianConstant, modifierConstant
     -- NOTE: aparSlvr only used to solve for initial Apar
     -- at all other times Apar is timestepped using dApar/dt
     self.aparSlvr = Updater.FemPoisson {
        onGrid      = self.grid,
        basis       = self.basis,
        bcLower     = self.bcLowerApar,
        bcUpper     = self.bcUpperApar,
        zContinuous = not self.discontinuousApar,
        -- Note these metric coefficients may contain the Jacobian (GenGeo).
        gxx = gxxAmpere,
        gxy = gxyAmpere,
        gyy = gyyAmpere,
     }
     if ndim==1 then
        laplacianConstant = 0.0
        modifierConstant  = self.kperpSq/self.mu0
     else
        laplacianConstant = -1.0/self.mu0
        modifierConstant  = 0.0
     end
     self.laplacianWeight:combine(laplacianConstant, self.unitWeight)
     self.modifierWeight:combine(modifierConstant, self.unitWeight)
     if laplacianConstant ~= 0 then self.aparSlvr:setLaplacianWeight(self.laplacianWeight) end
     if modifierConstant ~= 0 then self.aparSlvr:setModifierWeight(self.modifierWeight) end

     self.dApardtSlvr = Updater.FemPoisson {
        onGrid      = self.grid,
        basis       = self.basis,
        bcLower     = self.bcLowerApar,
        bcUpper     = self.bcUpperApar,
        zContinuous = not self.discontinuousApar,
        -- Note these metric coefficients may contain the Jacobian (GenGeo).
        gxx = gxxAmpere,
        gxy = gxyAmpere,
        gyy = gyyAmpere,
     }
     if ndim==1 then
        laplacianConstant = 0.0
        modifierConstant  = 1.0
     else
        laplacianConstant = -1.0/self.mu0
        modifierConstant  = 1.0
     end
     self.laplacianWeight:combine(laplacianConstant, self.unitWeight)
     self.modifierWeight:combine(modifierConstant, self.unitWeight)
     if laplacianConstant ~= 0 then self.dApardtSlvr:setLaplacianWeight(self.laplacianWeight) end
     if modifierConstant ~= 0 then self.dApardtSlvr:setModifierWeight(self.modifierWeight) end

     -- Separate solver for additional step for p=1.
     if self.basis:polyOrder() == 1 then
        self.dApardtSlvr2 = Updater.FemPoisson {
           onGrid      = self.grid,
           basis       = self.basis,
           bcLower     = self.bcLowerApar,
           bcUpper     = self.bcUpperApar,
           zContinuous = not self.discontinuousApar,
           -- Note these metric coefficients may contain the Jacobian (GenGeo).
           gxx = gxxAmpere,
           gxy = gxyAmpere,
           gyy = gyyAmpere,
        }
        if ndim==1 then
           laplacianConstant = 0.0
           modifierConstant  = 1.0
        else
           laplacianConstant = -1.0/self.mu0
           modifierConstant  = 1.0
        end
        self.laplacianWeight:combine(laplacianConstant, self.unitWeight)
        self.modifierWeight:combine(modifierConstant, self.unitWeight)
        if laplacianConstant ~= 0 then self.dApardtSlvr2:setLaplacianWeight(self.laplacianWeight) end
        if modifierConstant ~= 0 then self.dApardtSlvr2:setModifierWeight(self.modifierWeight) end
     end
   end

   -- Need to set this flag so that field calculated self-consistently at end of full RK timestep.
   self.isElliptic = true

   if self.isElectromagnetic and self.basis:polyOrder() == 1 then 
      self.nstep = 3 
   elseif self.isElectromagnetic then
      self.nstep = 2
   end

   -- Function to construct a BC updater.
   local function makeBcUpdater(dir, edge, bcList)
      return Updater.Bc {
         onGrid             = self.grid,  dir  = dir,
         boundaryConditions = bcList,     edge = edge,
      }
   end

   -- Various functions to apply BCs of different types.
   local function bcOpen(dir, tm, idxIn, fIn, fOut)
      -- Requires skinLoop = "pointwise".
      self.basis:flipSign(dir, fIn, fOut)
   end

   -- Functions to make life easier while reading in BCs to apply.
   self.boundaryConditions = { }   -- List of Bcs to apply.
   local function appendBoundaryConditions(dir, edge, bcType)
      if bcType == EM_BC_OPEN then
	 table.insert(self.boundaryConditions,
		      makeBcUpdater(dir, edge, { bcOpen }))
      else
	 assert(false, "GkField: Unsupported BC type!")
      end
   end

   local function handleBc(dir, bc)
      if bc[1] then appendBoundaryConditions(dir, "lower", bc[1]) end
      if bc[2] then appendBoundaryConditions(dir, "upper", bc[2]) end
   end

   -- For non-periodic dirs, use BC_OPEN to make sure values on edge of ghost cells match
   -- values on edge of skin cells, so that field is continuous across skin-ghost boundary.
   for dir = 1, self.ndim do
      if not lume.any(self.periodicDirs, function(t) return t==dir end) then 
         handleBc(dir, {EM_BC_OPEN, EM_BC_OPEN}) 
      end
   end
end

function GkField:createDiagnostics()
   -- Create Adios object for field I/O.
   self.fieldIo = AdiosCartFieldIo {
      elemType   = self.potentials[1].phi:elemType(),
      method     = self.ioMethod,
      writeGhost = self.writeGhost,
      metaData   = {polyOrder = self.basis:polyOrder(),
                    basisType = self.basis:id(),},
   }

   -- Updaters for computing integrated quantities.
   self.int2Calc = Updater.CartFieldIntegratedQuantCalc {
      onGrid   = self.grid,
      basis    = self.basis,
      quantity = "V2"
   }
   if self.ndim == 1 then
      self.energyCalc = Updater.CartFieldIntegratedQuantCalc {
         onGrid   = self.grid,
         basis    = self.basis,
         quantity = "V2"
      }
   elseif self.basis:polyOrder()==1 then -- GradPerpV2 only implemented for p=1 currently.
      self.energyCalc = Updater.CartFieldIntegratedQuantCalc {
         onGrid   = self.grid,
         basis    = self.basis,
         quantity = "GradPerpV2"
      }
   end
end

function GkField:write(tm, force)
   if self.evolve then
      if self.calcIntFieldEnergyTrigger(tm) then
         -- Compute integrated quantities over domain.
         self.int2Calc:advance(tm, { self.potentials[1].phi }, { self.phiSq })
         if self.isElectromagnetic then 
            self.int2Calc:advance(tm, { self.potentials[1].apar }, { self.aparSq })
         end
         if self.energyCalc then 
            self.energyCalc:advance(tm, { self.potentials[1].phi }, { self.gradPerpPhiSq })
            if self.linearizedPolarization then
               local esEnergyFac = .5*self.polarizationWeight
               if self.ndim == 1 then 
                  esEnergyFac = esEnergyFac*self.kperpSq 
                  if self.adiabatic then 
                     esEnergyFac = esEnergyFac + .5*self.adiabSpec:getQneutFacLin() 
                  end
               end
               self.energyCalc:advance(tm, { self.potentials[1].phiAux, esEnergyFac }, { self.esEnergy })

               if self.adiabatic and self.ndim > 1 then
                  local tm, energyVal = self.esEnergy:lastData()
                  local _, phiSqVal = self.phiSq:lastData()
                  energyVal[1] = energyVal[1] + .5*self.adiabSpec:getQneutFacLin()*phiSqVal[1]
               end
            else
               -- Something.
            end
            if self.isElectromagnetic then 
              local emEnergyFac = .5/self.mu0
              if self.ndim == 1 then emEnergyFac = emEnergyFac*self.kperpSq end
              self.energyCalc:advance(tm, { self.potentials[1].apar, emEnergyFac}, { self.emEnergy })
            end
         end
      end

      if self.ioTrigger(tm) or force then
	 self.ioFrame = self.ioFrame+1

	 self.fieldIo:write(self.potentials[1].phi, string.format("phi_%d.bp", self.ioFrame), tm, self.ioFrame)
	 self.phiSq:write(string.format("phiSq.bp"), tm, self.ioFrame)
	 self.gradPerpPhiSq:write(string.format("gradPerpPhiSq.bp"), tm, self.ioFrame)
	 self.esEnergy:write(string.format("esEnergy.bp"), tm, self.ioFrame)
         if self.isElectromagnetic then 
	    self.fieldIo:write(self.potentials[1].apar, string.format("apar_%d.bp", self.ioFrame), tm, self.ioFrame)
	    self.fieldIo:write(self.potentials[1].dApardt, string.format("dApardt_%d.bp", self.ioFrame), tm, self.ioFrame)
	    self.aparSq:write(string.format("aparSq.bp"), tm, self.ioFrame)
	    self.emEnergy:write(string.format("emEnergy.bp"), tm, self.ioFrame)
	 end
      end
   else
      self.ioFrame = self.ioFrame+1
      -- If not evolving species, don't write anything except initial conditions.
      if self.ioFrame == 0 then
	 self.fieldIo:write(self.potentials[1].phi, string.format("phi_%d.bp", self.ioFrame), tm, self.ioFrame)
         if self.isElectromagnetic then 
	    self.fieldIo:write(self.potentials[1].apar, string.format("apar_%d.bp", self.ioFrame), tm, self.ioFrame)
	    self.fieldIo:write(self.potentials[1].dApardt, string.format("dApardt_%d.bp", self.ioFrame), tm, self.ioFrame)
         end
      end
   end
end

function GkField:writeRestart(tm)
   -- (the final "false" prevents writing of ghost cells).
   self.fieldIo:write(self.potentials[1].phi, string.format("phi_restart_%d.bp",self.restartFileTag), tm, self.ioFrame, false)
   if not self.linearizedPolarization then
      self.fieldIo:write(self.phiSlvr:getLaplacianWeight(), string.format("laplacianWeight_restart_%d.bp",self.restartFileTag), tm, self.ioFrame, false)
      self.fieldIo:write(self.phiSlvr:getModifierWeight(), string.format("modifierWeight_restart_%d.bp",self.restartFileTag), tm, self.ioFrame, false)
   end

   if self.isElectromagnetic then
      self.fieldIo:write(self.potentials[1].apar, string.format("apar_restart_%d.bp",self.restartFileTag), tm, self.ioFrame, false)
   end
   self.restartFileTag = self.restartFileTag==0 and 1 or 0
end

function GkField:readRestart(readTagged)
   -- This read of restart file of phi is only to get frame
   -- numbering correct. The forward Euler recomputes the potential
   -- before updating the hyperbolic part.
   -- Function to check if file exists.
   local function file_exists(name)
      if lfs.attributes(GKYL_OUT_PREFIX .. "_" .. name) then return true else return false end
   end

   local tm, fr, tags
   if readTagged then
      tags = {lo=readTagged, up=readTagged}
      tm, fr = self.fieldIo:read(self.potentials[1].phi, string.format("phi_restart_%d.bp", readTagged))
   else
      -- Loop over restart files and pick the one with the latest time.
      -- There are possible 2 extra reads here, but hopefully that is not costly.
      local existingTags = {}
      for _, t in ipairs({0,1}) do
         if file_exists(string.format("phi_restart_%d.bp", t)) then
            table.insert(existingTags, t)
         end
      end
      local largerTime = -1.e9
      tags = {lo=existingTags[1], up=existingTags[1]}
      for _, t in ipairs(existingTags) do
         tm, fr = self.fieldIo:read(self.potentials[1].phi, string.format("phi_restart_%d.bp", t))
         if tm > largerTime then
            largerTime = tm
            tags.up = t
         else
            tags.lo = t
         end
      end
      -- Read the restart file with the largest time.
      tm, fr = self.fieldIo:read(self.potentials[1].phi, string.format("phi_restart_%d.bp", tags.up))
   end

   if not self.linearizedPolarization then
      self.fieldIo:read(self.laplacianWeight, string.format("laplacianWeight_restart_%d.bp",tags.up))
      self.fieldIo:read(self.modifierWeight, string.format("modifierWeight_restart_%d.bp",tags.up))
      self.phiSlvr:setLaplacianWeight(self.laplacianWeight)
      if self.adiabatic or self.ndim == 1 then self.phiSlvr:setModifierWeight(self.modifierWeight) end
   end

   if self.isElectromagnetic then
      self.fieldIo:read(self.potentials[1].apar, string.format("apar_restart_%d.bp",tags.up))
   end

   self:applyBc(0, self.potentials[1])

   self.ioFrame = fr 
   self.restartFileTag = self.restartFileTag==0 and 1 or 0

   return tags
end

function GkField:restartIoTriggers(tm)
   -- Iterate triggers.
   self.ioTrigger(tm)
end

-- Solve for electrostatic potential phi.
function GkField:advance(tCurr, species, inIdx, outIdx)
   local tmStart = Time.clock()

   local potCurr = self:rkStepperFields()[inIdx]
   local potRhs  = self:rkStepperFields()[outIdx]
   
   if self.evolve or (self._first and not self.externalPhi) then
      if self.externalPhiTimeDependence then
         potCurr.phi:combine(self.externalPhiTimeDependence(tCurr), self.externalPhiFld)
      else
         self.chargeDens:clear(0.0)
         for _, s in lume.orderedIter(species) do
            self.chargeDens:accumulate(s:getCharge(), s:getNumDensity())
         end
         -- If not using linearized polarization term, set up laplacian weight.
         if not self.linearizedPolarization or (self._first and not self.uniformPolarization) then
            self.weight:clear(0.0)
            for _, s in lume.orderedIter(species) do
               if Species.GkSpecies.is(s) or Species.GyrofluidSpecies.is(s) then
                  self.weight:accumulate(1.0, s:getPolarizationWeight(false))
               end
            end
            if self.ndim == 1 then
               self.modifierWeight:combine(self.kperpSq, self.weight)
            else
               self.modifierWeight:clear(0.0)
               self.laplacianWeight:combine(-1.0, self.weight)
            end

            if self.adiabatic then
               self.modifierWeight:accumulate(1.0, self.adiabSpec:getQneutFacNotLin())
            end

            if self.ndim > 1 then
               self.phiSlvr:setLaplacianWeight(self.laplacianWeight)
            end
            if self.adiabatic or self.ndim == 1 then self.phiSlvr:setModifierWeight(self.modifierWeight) end
         end

         -- Phi solve (elliptic, so update potCurr).
         -- Energy conservation requires phi to be continuous in all directions. 
         -- The first FEM solve ensures that phi is continuous in x and y.
         -- The conserved energy is defined in terms of this intermediate result,
         -- which we denote phiAux, before the final smoothing operation in z.
         -- For now, just initiate the assembling of the left-side matrix and
         -- right-side source vector. The problem is solved in :phiSolve.
         self.phiSlvr:assemble(tCurr, {self.chargeDens}, {potCurr.phiAux})
         self.calcedPhi = false

         self._first = false
      end
   else
      -- Just copy stuff over.
      if self.isElectromagnetic then 
         potRhs.apar:copy(potCurr.apar) 
      end
   end

   self.timers.advTime[1] = self.timers.advTime[1] + Time.clock() - tmStart
end

function GkField:phiSolve(tCurr, species, inIdx, outIdx)
   -- Assuming that :advance initiated the assembly of the left-side matrix and the
   -- right-side source vector, :phiSolve waits for the assembly to finish, solves the
   -- linear problem, and applies BCs to phi.
   -- Need the self.calcedPhi flag because we assume :phiSolve is called within the
   -- species :advance, but we want multiple species to call it.
   if self.evolve and (not self.externalPhi and not self.externalPhiTimeDependence) and (not self.calcedPhi) then
      local potCurr = self:rkStepperFields()[inIdx]
      self.phiSlvr:solve(tCurr, {self.chargeDens}, {potCurr.phiAux})
      -- Smooth phi in z to ensure continuity in all directions.
      if self.ndim == 3 and not self.discontinuousPhi then
         self.phiZSmoother:advance(tCurr, {potCurr.phiAux}, {potCurr.phi})
      else
         potCurr.phi = potCurr.phiAux
      end

      -- Apply BCs.
      local tmStart = Time.clock()
      -- Make sure phi is continuous across skin-ghost boundary.
      for _, bc in ipairs(self.boundaryConditions) do bc:advance(tCurr, {}, {potCurr.phi}) end
      potCurr.phi:sync(true)
      self.bcTime = self.bcTime + (Time.clock()-tmStart)

      self.calcedPhi = true
   end
end

-- Solve for dApardt in p>=2, or solve for a provisional dApardtProv in p=1.
function GkField:advanceStep2(tCurr, species, inIdx, outIdx)
   local tmStart = Time.clock()

   local potCurr = self:rkStepperFields()[inIdx]
   local potRhs  = self:rkStepperFields()[outIdx]

   local polyOrder = self.basis:polyOrder()

   if self.evolve then

      self.currentDens:clear(0.0)
      if self.ndim==1 then 
         self.modifierWeight:combine(self.kperpSq/self.mu0, self.unitWeight) 
      else 
         self.modifierWeight:clear(0.0)
      end
      for _, s in lume.orderedIter(species) do
         if s:isEvolving() then 
            self.modifierWeight:accumulate(s:getCharge()*s:getCharge()/s:getMass(), s:getNumDensity())
            -- Taking momDensity at outIdx gives momentum moment of df/dt.
            self.currentDens:accumulate(s:getCharge(), s:getMomDensity(outIdx))
         end
      end
      self.dApardtSlvr:setModifierWeight(self.modifierWeight)
      -- dApar/dt solve.
      local dApardt = potCurr.dApardt
      self.dApardtSlvr:advance(tCurr, {self.currentDens}, {dApardt}) 

      -- Apply BCs.
      local tmStart = Time.clock()
      -- make sure dApardt is continuous across skin-ghost boundary
      for _, bc in ipairs(self.boundaryConditions) do
         bc:advance(tCurr, {}, {potCurr.dApardt})
      end
      dApardt:sync(true)
      self.bcTime = self.bcTime + (Time.clock()-tmStart)

      if polyOrder > 1 then 
         -- Apar RHS is just dApar/dt.
         potRhs.apar:copy(dApardt)
      else 
         -- Save dApardt as dApardtProv, so that it can be used in upwinding 
         -- in vpar surface terms in p=1 Ohm's law and GK update.
         self.dApardtProv:copy(dApardt)
      end
   end

   self.timers.advTime[2] = self.timers.advTime[2] + Time.clock() - tmStart
end

-- Note: step 3 is for p=1 only: solve for dApardt.
function GkField:advanceStep3(tCurr, species, inIdx, outIdx)
   local tmStart = Time.clock()

   local potCurr = self:rkStepperFields()[inIdx]
   local potRhs  = self:rkStepperFields()[outIdx]

   local polyOrder = self.basis:polyOrder()

   if self.evolve then
      self.currentDens:clear(0.0)
      if self.ndim==1 then 
         self.modifierWeight:combine(self.kperpSq/self.mu0, self.unitWeight) 
      else 
         self.modifierWeight:clear(0.0)
      end
      for _, s in lume.orderedIter(species) do
         if s:isEvolving() then 
            self.modifierWeight:accumulate(s:getCharge()*s:getCharge()/s:getMass(), s:getEmModifier())
            -- Taking momDensity at outIdx gives momentum moment of df/dt.
            self.currentDens:accumulate(s:getCharge(), s:getMomProjDensity(outIdx))
         end
      end
      self.dApardtSlvr2:setModifierWeight(self.modifierWeight)
      -- dApar/dt solve.
      local dApardt = potCurr.dApardt
      self.dApardtSlvr2:advance(tCurr, {self.currentDens}, {dApardt}) 

      -- Apply BCs.
      local tmStart = Time.clock()
      -- make sure dApardt is continuous across skin-ghost boundary
      for _, bc in ipairs(self.boundaryConditions) do
         bc:advance(tCurr, {}, {potCurr.dApardt})
      end
      dApardt:sync(true)
      self.bcTime = self.bcTime + (Time.clock()-tmStart)

      -- Apar RHS is just dApar/dt.
      potRhs.apar:copy(dApardt)
   end

   self.timers.advTime[3] = self.timers.advTime[3] + Time.clock() - tmStart
end

-- NOTE: global boundary conditions handled by solver. This just updates interproc ghosts.
-- Also NOTE: this method does not usually get called (because it is not called in applyBcIdx).
function GkField:applyBc(tCurr, potIn)
   local tmStart = Time.clock()
   for _, bc in ipairs(self.boundaryConditions) do bc:advance(tCurr, {}, {potIn.phi}) end
   potIn.phi:sync(true)
   if self.isElectromagnetic then 
     -- make sure apar is continuous across skin-ghost boundary
     for _, bc in ipairs(self.boundaryConditions) do bc:advance(tCurr, {}, {potIn.apar}) end
     potIn.apar:sync(true) 
     -- make sure dApardt is continuous across skin-ghost boundary
     for _, bc in ipairs(self.boundaryConditions) do bc:advance(tCurr, {}, {potIn.dApardt}) end
     potIn.dApardt:sync(true) 
   end
   self.bcTime = self.bcTime + (Time.clock()-tmStart)
end
   
function GkField:totalSolverTime()
   local time = 0.
   if self.phiSlvr then
      time = time + self.timers.advTime[1]+self.phiSlvr.slvr.timers.completeNsolve
      if self.isElectromagnetic and self.dApardtSlvr then  time = time + self.timers.advTime[2] end
      if self.isElectromagnetic and self.dApardtSlvr2 then time = time + self.timers.advTime[3] end
   end
   return time
end
function GkField:totalBcTime() return self.bcTime end
function GkField:energyCalcTime()
   local t = self.int2Calc.totalTime
   if self.energyCalc then t = t + self.energyCalc.totalTime end
   return t
end

function GkField:printDevDiagnostics() self.phiSlvr:printDevDiagnostics() end

-- GkGeometry ---------------------------------------------------------------------
--
-- A field object with fields specifying the magnetic geometry for GK.
--
--------------------------------------------------------------------------------

local GkGeometry = Proto(FieldBase.ExternalFieldBase)

-- Methods for no field object.
function GkGeometry:init(tbl)
   GkGeometry.super.init(self, tbl)
   self.tbl = tbl
end

function GkGeometry:fullInit(appTbl)
   local tbl = self.tbl -- previously store table.

   self.ioMethod = "MPI"
   self.evolve = xsys.pickBool(tbl.evolve, false) -- by default these fields are not time-dependent.

   -- Create triggers to write fields.
   local nFrame = tbl.nFrame or appTbl.nFrame
   self.ioTrigger = LinearTrigger(0, appTbl.tEnd, nFrame)

   self.ioFrame = 0 -- Frame number for IO.
   
   -- Get function to initialize background magnetic field.
   self.bmagFunc = tbl.bmag
   --assert(self.bmagFunc and type(self.bmagFunc)=="function", "GkGeometry: must specify background magnetic field function with 'bmag'")

   -- Specify which geometry to use. This gets redefined in :alloc method if mapc2p is detected.
   -- NOTE: for must purposes one must use geo.name, defined in the :alloc method.
   self.geoType = tbl.geometryType and tbl.geometryType or "SimpleHelical"

   -- Wall potential for sheath BCs.
   self.phiWallFunc = tbl.phiWall
   if self.phiWallFunc then assert(type(self.phiWallFunc)=="function", "GkGeometry: phiWall must be a function (t, xn)") end

   -- File containing geometry quantities that go into equations.
   self.fromFile = tbl.fromFile

   -- write ghost cells on boundaries of global domain (for BCs)
   self.writeGhost = xsys.pickBool(appTbl.writeGhost, false)
end

function GkGeometry:setGrid(grid) self.grid = grid; self.ndim = self.grid:ndim() end

function GkGeometry:alloc()
   -- Allocate fields.
   self.geo = {}

   -- If mapc2p is detected, use general geometry infrastructure.
   if self.grid._mapc2p then
      self.geo.name = "GenGeo"
   else
      self.geo.name = self.geoType
   end

   local ghostNum     = {1,1}
   local syncPeriodic = false

   -- Background magnetic field.
   self.geo.bmag = createField(self.grid,self.basis,ghostNum,1,syncPeriodic)

   -- bmagInv ~ 1/B.
   self.geo.bmagInv   = createField(self.grid,self.basis,ghostNum,1,syncPeriodic)
   self.geo.bmagInvSq = createField(self.grid,self.basis,ghostNum,1,syncPeriodic)

   -- cmag = J B / sqrt(g_zz).
   self.geo.cmag = createField(self.grid,self.basis,ghostNum,1,syncPeriodic)

   -- Functions for Laplacian.
   -- g^xx = |grad x|**2.
   self.geo.gxx = createField(self.grid,self.basis,ghostNum,1,syncPeriodic)
   -- g^xy = grad x . grad y.
   self.geo.gxy = createField(self.grid,self.basis,ghostNum,1,syncPeriodic)
   -- g^yy = |grad y|**2.
   self.geo.gyy = createField(self.grid,self.basis,ghostNum,1,syncPeriodic)

   -- Additonal coefficients needed for Vlasov neutrals
   -- g^xz = grad x . grad z.
   self.geo.gxz = createField(self.grid,self.basis,ghostNum,1,syncPeriodic)
   -- g^yz = grad y . grad z.
   self.geo.gyz = createField(self.grid,self.basis,ghostNum,1,syncPeriodic)
   -- g^zz = |grad z|**2.
   self.geo.gzz = createField(self.grid,self.basis,ghostNum,1,syncPeriodic)

   if self.geo.name == "SimpleHelical" then

      -- Functions for magnetic drifts.
      -- bdriftX = 1/B*curl(bhat).grad x.
      self.geo.bdriftX = createField(self.grid,self.basis,ghostNum,1,syncPeriodic)
      -- bdriftY = 1/B*curl(bhat).grad y.
      self.geo.bdriftY = createField(self.grid,self.basis,ghostNum,1,syncPeriodic)

      if self.ndim == 1 then
         self.geo.allGeo = createField(self.grid,self.basis,ghostNum,5,syncPeriodic)
      else
         self.geo.allGeo = createField(self.grid,self.basis,ghostNum,7,syncPeriodic)
      end

   elseif self.geo.name == "GenGeo" then

      -- Jacobian of coordinate transformation.
      self.geo.jacobGeo = createField(self.grid,self.basis,ghostNum,1,syncPeriodic)

      -- Inverse of jacobian of coordinate transformation.
      self.geo.jacobGeoInv = createField(self.grid,self.basis,ghostNum,1,syncPeriodic)

      -- Total jacobian, including phase space jacobian.
      -- jacobTot = J B 
      self.geo.jacobTot = createField(self.grid,self.basis,ghostNum,1,syncPeriodic)

      -- Inverse of total jacobian, including phase space jacobian.
      -- jacobTotInv = 1 / ( J B )
      self.geo.jacobTotInv = createField(self.grid,self.basis,ghostNum,1,syncPeriodic)

      -- Functions for magnetic drifts .
      -- b_x = g_xz / ( sqrt(g_zz) )
      self.geo.b_x = createField(self.grid,self.basis,ghostNum,1,syncPeriodic)
      -- b_y = g_yz / ( sqrt(g_zz) )
      self.geo.b_y = createField(self.grid,self.basis,ghostNum,1,syncPeriodic)
      -- b_z = sqrt(g_zz)
      self.geo.b_z = createField(self.grid,self.basis,ghostNum,1,syncPeriodic)
 
      -- Functions for laplacian, including Jacobian factor.
      self.geo.gxxJ = createField(self.grid,self.basis,ghostNum,1,syncPeriodic)
      self.geo.gxyJ = createField(self.grid,self.basis,ghostNum,1,syncPeriodic)
      self.geo.gyyJ = createField(self.grid,self.basis,ghostNum,1,syncPeriodic)

      -- Functions for Cartesian components of magnetic field in a vector.
      self.geo.bHat = createField(self.grid,self.basis,ghostNum,3,syncPeriodic)
      self.geo.bX = createField(self.grid,self.basis,ghostNum,1,syncPeriodic)
      self.geo.bY = createField(self.grid,self.basis,ghostNum,1,syncPeriodic)      
      self.geo.bZ = createField(self.grid,self.basis,ghostNum,1,syncPeriodic)

      -- Some extra functions to calculate source
      self.geo.g_yz = createField(self.grid,self.basis,ghostNum,1,syncPeriodic)
      self.geo.g_zz = createField(self.grid,self.basis,ghostNum,1,syncPeriodic)
      self.geo.normGradx = createField(self.grid,self.basis,ghostNum,1,syncPeriodic) 
      
      -- Components of tanget basis vectors
      self.geo.tanVecComp = createField(self.grid,self.basis,ghostNum,9,syncPeriodic)
   
      if self.fromFile == nil then
<<<<<<< HEAD
         self.geo.allGeo = createField(self.grid,self.basis,ghostNum,25,syncPeriodic)
=======
         self.geo.allGeo = createField(self.grid,self.basis,ghostNum,15,syncPeriodic)
>>>>>>> c5be1a7c
      end

   end

   -- Wall potential for sheath BCs.
   self.geo.phiWall = createField(self.grid,self.basis,ghostNum,1,syncPeriodic)

      
   -- Create Adios object for field I/O.
   self.fieldIo = AdiosCartFieldIo {
      elemType   = self.geo.bmag:elemType(),
      method     = self.ioMethod,
      writeGhost = self.writeGhost,
      metaData   = {
	 polyOrder = self.basis:polyOrder(),
	 basisType = self.basis:id()
      },
   }   
end

function GkGeometry:createSolver()

   -- Get configuration-space Jacobian from grid (used by App/Projection/GkProjection, via GkSpecies).
   self.jacobGeoFunc = function (t, xn)
      return self.grid:calcJacobian(xn)
   end

   if self.geo.name == "SimpleHelical" then

      -- Calculate magnetic drift functions.
      if self.ndim > 1 then
         local function bgrad(xn)
            local function bmagUnpack(...)
               local xn1 = {...}
               return self.bmagFunc(0, xn1)
            end
            local deriv = diff.derivativef(bmagUnpack, #xn)
            local xntable = {}
            for i = 1, #xn do xntable[i] = xn[i] end
            local f, dx, dy, dz = deriv(unpack(xntable))
            return dx, dy, dz
         end
         self.bdriftXFunc = function (t, xn)
            local bgradX, bgradY, bgradZ = bgrad(xn)
            return -bgradY/self.bmagFunc(t,xn)^2
         end
         self.bdriftYFunc = function (t, xn)
            local bgradX, bgradY, bgradZ = bgrad(xn)
            return bgradX/self.bmagFunc(t,xn)^2
         end
      end

      -- Calculate all geometry quantities at once.
      if self.ndim == 1 then
         self.calcAllGeo = function(t, xn)
            local gxx, gxy, gyy = 1.0, 0.0, 1.0

            local bmag = self.bmagFunc(t, xn)
            local cmag = 1.0

            return bmag, cmag, gxx, gxy, gyy
          end
      else
         self.calcAllGeo = function(t, xn)
            local gxx, gxy, gyy = 1.0, 0.0, 1.0

            local bmag = self.bmagFunc(t, xn)
            local cmag = 1.0

            local bdriftX = self.bdriftXFunc(t, xn)
            local bdriftY = self.bdriftYFunc(t, xn)

            return bmag, cmag, gxx, gxy, gyy, bdriftX, bdriftY
          end
      end

      if self.fromFile == nil then
         self.setAllGeo = Updater.ProjectOnBasis {
            onGrid   = self.grid,
            basis    = self.basis,
            evaluate = self.calcAllGeo,
            onGhosts = true,
         }
      end

      -- Determine which variables bmag depends on by checking if setting a variable to nan results in nan.
      local ones, allVars = {}, {"x","y","z","vpar","mu"}
      for dir = 1, self.ndim do ones[dir] = 1 end
      self.bmagVars = {}
      for dir = 1, self.ndim do
         ones[dir] = 0/0 -- Set this var to nan.
         -- Test if result is nan.. nan is the only value that doesn't equal itself.
         if self.bmagFunc(0, ones) ~= self.bmagFunc(0, ones) then
            -- If result is nan, bmag must depend on this var.
            table.insert(self.bmagVars, allVars[dir])
         end
         ones[dir] = 1 -- Reset so we can check other vars.
      end
      if self.bmagVars[1] == nil then self.bmagVars[1] = "" end

   elseif self.geo.name == "GenGeo" then

      -- Calculate all geometry quantities at once to avoid repeated metric calculations.
      if self.ndim == 1 then
         self.calcAllGeo = function(t, xn)
            local g = {}
            self.grid:calcMetric(xn, g)
            local g_xx, g_xy, g_xz, g_yy, g_yz, g_zz
            if self.grid._inDim==1 then
               g_xx, g_xy, g_xz, g_yy, g_yz, g_zz = 1.0, 0.0, 0.0, 1.0, 0.0, g[1]
            elseif self.grid._inDim==2 then
               g_xx, g_xy, g_xz, g_yy, g_yz, g_zz = g[1], g[2], 0.0, g[3], 0.0, 1.0
            elseif self.grid._inDim==3 then
               g_xx, g_xy, g_xz, g_yy, g_yz, g_zz = g[1], g[2], g[3], g[4], g[5], g[6]
            end
            local jacobian = math.sqrt(-g_xz^2*g_yy + 2*g_xy*g_xz*g_yz - g_xx*g_yz^2 - g_xy^2*g_zz + g_xx*g_yy*g_zz)
            local b_x      = g_xz/math.sqrt(g_zz)
            local b_y      = g_yz/math.sqrt(g_zz)
            local b_z      = math.sqrt(g_zz)

            local det = jacobian^2
            local gxx = (g_yy*g_zz-g_yz^2)/det
            local gxy = (g_xz*g_yz-g_xy*g_zz)/det
            local gxz = (g_xy*g_yz-g_xz*g_yy)/det
            local gyy = (g_xx*g_zz-g_xz^2)/det
            local gyz = (g_xy*g_xz-g_xx*g_yz)/det
            local gzz = (g_xx*g_yy-g_xy^2)/det

            local bmag = self.bmagFunc(t, xn)
            local cmag = jacobian*bmag/math.sqrt(g_zz)

<<<<<<< HEAD
	    -- Retrieve tangent vector components to calc b_X, b_Y, b_Z
	    local d = {}	    
	    self.grid:getTanVecComp(xn, d)
	    local dXdx, dYdx, dZdx = d[1], d[2], d[3]
	    local dXdy, dYdy, dZdy = d[4], d[5], d[6]
	    local dXdz, dYdz, dZdz = d[7], d[8], d[9]

	    local bx = b_x*gxx + b_y*gxy + b_z*gxz     -- b^x
	    local by = b_x*gxy + b_y*gyy + b_z*gyz     -- b^y
	    local bz = b_x*gxz + b_y*gyz + b_z*gzz     -- b^z

	    local bX = bx*dXdx + by*dXdy + bz*dXdz     -- b^X = b_X
	    local bY = bx*dYdx + by*dYdx + bz*dYdz     -- b^Y = b_Y
	    local bZ = bx*dZdx + by*dYdz + bz*dZdz     -- b^Z = b_Z

            return jacobian, 1/jacobian, jacobian*bmag, 1/(jacobian*bmag), bmag, 1/bmag, cmag, 
	           b_x, b_y, b_z, gxx, gxy, gyy, gxx*jacobian, gxy*jacobian, gyy*jacobian,
		   gxz, gyz, gzz, bX, bY, bZ, g_yz, g_zz
		   
=======
            return jacobian, 1/jacobian, jacobian*bmag, 1/(jacobian*bmag), bmag, cmag, 
                   b_x, b_y, b_z, gxx, gxy, gyy, gxx*jacobian, gxy*jacobian, gyy*jacobian
>>>>>>> c5be1a7c
         end
	 self.calcTanVecComp = function(t, xn)
	    local d = {}
	    self.grid:getTanVecComp(xn, d)
	    local dXdx, dYdx, dZdx = d[1], d[2], d[3]
	    local dXdy, dYdy, dZdy = d[4], d[5], d[6]
	    local dXdz, dYdz, dZdz = d[7], d[8], d[9]
	    
	    return dXdx, dYdx, dZdx, dXdy, dYdy, dZdy, dXdz, dYdz, dZdz
	 end
      elseif self.ndim == 2 then
         self.calcAllGeo = function(t, xn)
            local g = {}
            self.grid:calcMetric(xn, g)
            local g_xx, g_xy, g_xz, g_yy, g_yz, g_zz
            if self.grid._inDim==2 then
               g_xx, g_xy, g_xz, g_yy, g_yz, g_zz = g[1], g[2], 0.0, g[3], 0.0, 1.0
            elseif self.grid._inDim==3 then
               g_xx, g_xy, g_xz, g_yy, g_yz, g_zz = g[1], g[2], g[3], g[4], g[5], g[6]
            end
            local jacobian = math.sqrt(-g_xz^2*g_yy + 2*g_xy*g_xz*g_yz - g_xx*g_yz^2 - g_xy^2*g_zz + g_xx*g_yy*g_zz)
            local b_x      = g_xz/math.sqrt(g_zz)
            local b_y      = g_yz/math.sqrt(g_zz)
            local b_z      = math.sqrt(g_zz)

            local det = jacobian^2
            local gxx = (g_yy*g_zz-g_yz^2)/det
            local gxy = (g_xz*g_yz-g_xy*g_zz)/det
            local gxz = (g_xy*g_yz-g_xz*g_yy)/det
            local gyy = (g_xx*g_zz-g_xz^2)/det
            local gyz = (g_xy*g_xz-g_xx*g_yz)/det
            local gzz = (g_xx*g_yy-g_xy^2)/det

            local bmag    = self.bmagFunc(t, xn)
            local cmag = jacobian*bmag/math.sqrt(g_zz)

<<<<<<< HEAD
	    local bX, bY, bZ = b_x, b_y, b_z

            return jacobian, 1/jacobian, jacobian*bmag, 1/(jacobian*bmag), bmag, 1/bmag, cmag, 
	           b_x, b_y, b_z, gxx, gxy, gyy, gxx*jacobian, gxy*jacobian, gyy*jacobian,
		   gxz, gyz, gzz, bX, bY, bZ, g_yz, g_zz
=======
            return jacobian, 1/jacobian, jacobian*bmag, 1/(jacobian*bmag), bmag, cmag, 
                   b_x, b_y, b_z, gxx, gxy, gyy, gxx*jacobian, gxy*jacobian, gyy*jacobian
>>>>>>> c5be1a7c
          end
      else
         self.calcAllGeo = function(t, xn)
            local g = {}
            self.grid:calcMetric(xn, g)
            local g_xx, g_xy, g_xz, g_yy, g_yz, g_zz = g[1], g[2], g[3], g[4], g[5], g[6]
            local jacobian = math.sqrt(-g_xz^2*g_yy + 2*g_xy*g_xz*g_yz - g_xx*g_yz^2 - g_xy^2*g_zz + g_xx*g_yy*g_zz)
            local b_x      = g_xz/math.sqrt(g_zz)
            local b_y      = g_yz/math.sqrt(g_zz)
            local b_z      = math.sqrt(g_zz)

            local det = jacobian^2
            local gxx = (g_yy*g_zz-g_yz^2)/det
            local gxy = (g_xz*g_yz-g_xy*g_zz)/det
            local gxz = (g_xy*g_yz-g_xz*g_yy)/det
            local gyy = (g_xx*g_zz-g_xz^2)/det
            local gyz = (g_xy*g_xz-g_xx*g_yz)/det
            local gzz = (g_xx*g_yy-g_xy^2)/det

            local bmag = self.bmagFunc(t, xn)
            local cmag = jacobian*bmag/math.sqrt(g_zz)

<<<<<<< HEAD
	    -- Retrieve tangent vector components to calc b_X, b_Y, b_Z
	    local d = {}	    
	    self.grid:getTanVecComp(xn, d)
	    local dXdx, dYdx, dZdx = d[1], d[2], d[3]
	    local dXdy, dYdy, dZdy = d[4], d[5], d[6]
	    local dXdz, dYdz, dZdz = d[7], d[8], d[9]

	    -- Calculate | grad{x} |
	    normGradx = ( (gxx*dXdx + gxy*dXdy + gxz*dXdz)^2 + (gxx*dYdx + gxy*dYdy + gxz*dYdz)^2
		           + (gxx*dZdx + gxy*dZdy + gxz*dZdz)^2 )^(0.5)
	       
	    local bx = b_x*gxx + b_y*gxy + b_z*gxz     -- b^x
	    local by = b_x*gxy + b_y*gyy + b_z*gyz     -- b^y
	    local bz = b_x*gxz + b_y*gyz + b_z*gzz     -- b^z

	    local bX = bx*dXdx + by*dXdy + bz*dXdz     -- b^X = b_X
	    local bY = bx*dYdx + by*dYdx + bz*dYdz     -- b^Y = b_Y
	    local bZ = bx*dZdx + by*dYdz + bz*dZdz     -- b^Z = b_Z

            return jacobian, 1/jacobian, jacobian*bmag, 1/(jacobian*bmag), bmag, 1/bmag, cmag, 
	           b_x, b_y, b_z, gxx, gxy, gyy, gxx*jacobian, gxy*jacobian, gyy*jacobian,
		   gxz, gyz, gzz, bX, bY, bZ, g_yz, g_zz, normGradx
	 end
	 self.calcTanVecComp = function(t, xn)
	    local d = {}
	    self.grid:getTanVecComp(xn, d)
	    local dXdx, dYdx, dZdx = d[1], d[2], d[3]
	    local dXdy, dYdy, dZdy = d[4], d[5], d[6]
	    local dXdz, dYdz, dZdz = d[7], d[8], d[9]
	    
	    return dXdx, dYdx, dZdx, dXdy, dYdy, dZdy, dXdz, dYdz, dZdz
	 end
=======
            return jacobian, 1/jacobian, jacobian*bmag, 1/(jacobian*bmag), bmag, cmag, 
                   b_x, b_y, b_z, gxx, gxy, gyy, gxx*jacobian, gxy*jacobian, gyy*jacobian
          end
>>>>>>> c5be1a7c
      end

      if self.ndim == 3 then
         self.bmagVars = {"x","z"}
	 self.setTanVecComp = Updater.EvalOnNodes {
            onGrid   = self.grid,
            basis    = self.basis,
            evaluate = self.calcTanVecComp,
            onGhosts = true,
	 }
      else
         self.bmagVars = {"x"}
	 self.setTanVecComp = Updater.EvalOnNodes {
            onGrid   = self.grid,
            basis    = self.basis,
            evaluate = self.calcTanVecComp,
            onGhosts = true,
	 }
      end

      if self.fromFile == nil then
         self.setAllGeo = Updater.EvalOnNodes {
            onGrid   = self.grid,
            basis    = self.basis,
            evaluate = self.calcAllGeo,
            onGhosts = true,
         }
      end

   end   -- End of if geo.name == "..." statement.

   if self.phiWallFunc then 
      self.setPhiWall = Updater.EvalOnNodes {
         onGrid   = self.grid,
         basis    = self.basis,
         evaluate = self.phiWallFunc,
         onGhosts = true,
      }
   end


   self.unitWeight = createField(self.grid,self.basis,{1,1})
   local initUnit = Updater.ProjectOnBasis {
      onGrid   = self.grid,
      basis    = self.basis,
      evaluate = function (t,xn) return 1.0 end,
      onGhosts = true,
   }
   initUnit:advance(0.,{},{self.unitWeight})

   -- Updater to separate vector components packed into a single CartField.
   self.separateComponents = Updater.SeparateVectorComponents {
      onGrid = self.grid,
      basis  = self.basis,
   }
end

function GkGeometry:createDiagnostics() end

function GkGeometry:initField()
   local log = Logger { logToFile = true }
   log("...Initializing the geometry...\n")
   if self.geo.name == "SimpleHelical" then
      if self.fromFile then
         -- Read the geometry quantities from a file.
         if self.ndim == 1 then
            local tm, fr = self.fieldIo:read({bmag=self.geo.bmag, 
               cmag=self.geo.cmag, gxx=self.geo.gxx, gxy=self.geo.gxy, gyy=self.geo.gyy}, self.fromFile, true)
         else
            local tm, fr = self.fieldIo:read({bmag=self.geo.bmag, 
               cmag=self.geo.cmag, gxx=self.geo.gxx, gxy=self.geo.gxy, gyy=self.geo.gyy, 
               bdriftX=self.geo.bdriftX, bdriftY=self.geo.bdriftY}, self.fromFile, true)
         end
      else
         self.setAllGeo:advance(0.0, {}, {self.geo.allGeo})
         if self.ndim == 1 then
            self.separateComponents:advance(0, {self.geo.allGeo},
               {self.geo.bmag, self.geo.cmag,
                self.geo.gxx, self.geo.gxy, self.geo.gyy})
         else
            self.separateComponents:advance(0, {self.geo.allGeo},
               {self.geo.bmag, self.geo.cmag,
                self.geo.gxx, self.geo.gxy, self.geo.gyy, self.geo.bdriftX, self.geo.bdriftY})
         end
      end
   elseif self.geo.name == "GenGeo" then
      if self.fromFile then
         -- Read the geometry quantities from a file.
         local tm, fr = self.fieldIo:read({jacobGeo=self.geo.jacobGeo, jacobGeoInv=self.geo.jacobGeoInv, jacobTot=self.geo.jacobTot,
            jacobTotInv=self.geo.jacobTotInv, bmag=self.geo.bmag,
            cmag=self.geo.cmag, b_x=self.geo.b_x, b_y=self.geo.b_y, b_z=self.geo.b_z, gxx=self.geo.gxx,
            gxy=self.geo.gxy, gyy=self.geo.gyy, gxxJ=self.geo.gxxJ, gxyJ=self.geo.gxyJ, gyyJ=self.geo.gyyJ},
            self.fromFile, true)
      else
	 local ghostNum     = {1,1}
	 local syncPeriodic = false
	 local bXtemp = createField(self.grid,self.basis,ghostNum,1,syncPeriodic)
	 local bYtemp = createField(self.grid,self.basis,ghostNum,1,syncPeriodic)
	 local bZtemp = createField(self.grid,self.basis,ghostNum,1,syncPeriodic)
         self.setAllGeo:advance(0.0, {}, {self.geo.allGeo})
         self.separateComponents:advance(0, {self.geo.allGeo},
            {self.geo.jacobGeo, self.geo.jacobGeoInv, self.geo.jacobTot, self.geo.jacobTotInv,
<<<<<<< HEAD
             self.geo.bmag, self.geo.bmagInv, self.geo.cmag, self.geo.b_x, self.geo.b_y, self.geo.b_z,
             self.geo.gxx, self.geo.gxy, self.geo.gyy, self.geo.gxxJ, self.geo.gxyJ, self.geo.gyyJ, 
	     self.geo.gxz, self.geo.gyz, self.geo.gzz, bXtemp, bYtemp, bZtemp, self.geo.g_yz, self.geo.g_zz, self.geo.normGradx})
	 self.setTanVecComp:advance(0.0, {}, {self.geo.tanVecComp})
	 self.geo.bHat:combineOffset(1.0, bXtemp, 0, 1.0, bYtemp, self.basis:numBasis(), 1.0, bZtemp, 2*self.basis:numBasis())
=======
             self.geo.bmag, self.geo.cmag, self.geo.b_x, self.geo.b_y, self.geo.b_z,
             self.geo.gxx, self.geo.gxy, self.geo.gyy, self.geo.gxxJ, self.geo.gxyJ, self.geo.gyyJ})
>>>>>>> c5be1a7c
      end
   end
   -- Compute 1/B and 1/(B^2). LBO collisions require that this is
   -- done via weak operations instead of projecting 1/B or 1/B^2.
   local confWeakMultiply = Updater.CartFieldBinOp {
      onGrid    = self.grid,   operation = "Multiply",
      weakBasis = self.basis,  onGhosts  = true,
   }
   local confWeakDivide = Updater.CartFieldBinOp {
      onGrid    = self.grid,   operation = "Divide",
      weakBasis = self.basis,  onGhosts  = true,
   }
   confWeakDivide:advance(0., {self.geo.bmag, self.unitWeight}, {self.geo.bmagInv})
   confWeakMultiply:advance(0., {self.geo.bmagInv, self.geo.bmagInv}, {self.geo.bmagInvSq})
   log("...Finished initializing the geometry\n")

   if self.setPhiWall then self.setPhiWall:advance(0.0, {}, {self.geo.phiWall})
   else self.geo.phiWall:clear(0.0) end

   -- Sync ghost cells. These calls do not enforce periodicity because
   -- these fields were created with syncPeriodicDirs = false.
   self.geo.bmag:sync(false)
   self.geo.bmagInv:sync(false)
   self.geo.bmagInvSq:sync(false)
   self.geo.cmag:sync(false)
   self.geo.gxx:sync(false)
   self.geo.gxy:sync(false)
   self.geo.gxz:sync(false)
   self.geo.gyy:sync(false)
   self.geo.gyz:sync(false)
   self.geo.gzz:sync(false)
   if self.geo.name == "SimpleHelical" then
      if self.ndim > 1 then
         self.geo.bdriftX:sync(false)
         self.geo.bdriftY:sync(false)
      end
   elseif self.geo.name == "GenGeo" then
      self.geo.gxxJ:sync(false)
      self.geo.gxyJ:sync(false)
      self.geo.gyyJ:sync(false)
      self.geo.jacobGeo:sync(false)
      self.geo.jacobGeoInv:sync(false)
      self.geo.jacobTotInv:sync(false)
      self.geo.b_x:sync(false)
      self.geo.b_y:sync(false)
      self.geo.b_z:sync(false)
      self.geo.g_yz:sync(false)
      self.geo.g_zz:sync(false)
      self.geo.normGradx:sync(false)
      if ndim == 3 then
	 self.geo.bhat:sync(false)
	 self.geo.tanVecComp:sync(false)
      end
   end
   self.geo.phiWall:sync(false)

   -- Apply BCs.
   self:applyBc(0, self.geo)
end

function GkGeometry:write(tm)
   -- Not evolving geometry, so only write geometry at beginning.
   if self.ioFrame == 0 then
      -- Write the geometry quantities to a file.
      if self.geo.name == "SimpleHelical" then
         if self.ndim == 1 then
            for _, v in pairs({{"%d",self.writeGhost},{"restart",true}}) do
               self.fieldIo:write({bmag=self.geo.bmag,
                  cmag=self.geo.cmag, gxx=self.geo.gxx, gxy=self.geo.gxy, gyy=self.geo.gyy},
                  string.format("allGeo_"..v[1]..".bp", self.ioFrame), tm, self.ioFrame, v[2])
            end
         else
            for _, v in pairs({{"%d",self.writeGhost},{"restart",true}}) do
               self.fieldIo:write({bmag=self.geo.bmag,
                  cmag=self.geo.cmag, gxx=self.geo.gxx, gxy=self.geo.gxy, gyy=self.geo.gyy,
                  bdriftX=self.geo.bdriftX, bdriftY=self.geo.bdriftY},
                  string.format("allGeo_"..v[1]..".bp", self.ioFrame), tm, self.ioFrame, v[2])
            end
         end
      elseif self.geo.name == "GenGeo" then
         for _, v in pairs({{"%d",self.writeGhost},{"restart",true}}) do
            self.fieldIo:write({jacobGeo=self.geo.jacobGeo, jacobGeoInv=self.geo.jacobGeoInv, jacobTot=self.geo.jacobTot,
               jacobTotInv=self.geo.jacobTotInv, bmag=self.geo.bmag,
               cmag=self.geo.cmag, b_x=self.geo.b_x, b_y=self.geo.b_y, b_z=self.geo.b_z, gxx=self.geo.gxx,
               gxy=self.geo.gxy, gyy=self.geo.gyy, gxxJ=self.geo.gxxJ, gxyJ=self.geo.gxyJ, gyyJ=self.geo.gyyJ,
	       g_yz=self.geo.g_yz, g_zz=self.geo.g_zz, normGradx = self.geo.normGradx, gxz=self.geo.gxz,
	       gyz=self.geo.gyz, gzz=self.geo.gzz},
               string.format("allGeo_"..v[1]..".bp", self.ioFrame), tm, self.ioFrame, v[2])
	    self.fieldIo:write(self.geo.bHat, "bHat_0.bp", tm, self.ioFrame, false)
	    self.fieldIo:write(self.geo.tanVecComp, "tanVecComp_0.bp", tm, self.ioFrame, false)
         end

         -- Write a grid file.
         local metaData = {
            polyOrder = self.basis:polyOrder(),
            basisType = self.basis:id(),
            grid      = GKYL_OUT_PREFIX .. "_grid.bp"
         }
         self.grid:write("grid.bp", 0.0, metaData)
      end

   end
   self.ioFrame = self.ioFrame+1
end

function GkGeometry:writeRestart(tm) end

function GkGeometry:rkStepperFields()
   return { self.geo, self.geo, self.geo, self.geo }
end

function GkGeometry:advance(tCurr)
   if self.evolve then 
      self.setPhiWall:advance(tCurr, {}, self.geo.phiWall)
   end 
end

function GkGeometry:applyBcIdx(tCurr, idx)
   self:applyBc(tCurr, self:rkStepperFields()[1])
end

function GkGeometry:applyBc(tCurr, geoIn)
   if self.evolve then geoIn.phiWall:sync(false) end
end

function GkGeometry:totalSolverTime()
   if self.evolve then return self.setPhiWall.totalTime
   else return 0 end
end

function GkGeometry:totalBcTime() return 0.0 end
function GkGeometry:energyCalcTime() return 0.0 end

return {GkField = GkField, GkGeometry = GkGeometry}<|MERGE_RESOLUTION|>--- conflicted
+++ resolved
@@ -1083,11 +1083,7 @@
       self.geo.tanVecComp = createField(self.grid,self.basis,ghostNum,9,syncPeriodic)
    
       if self.fromFile == nil then
-<<<<<<< HEAD
-         self.geo.allGeo = createField(self.grid,self.basis,ghostNum,25,syncPeriodic)
-=======
-         self.geo.allGeo = createField(self.grid,self.basis,ghostNum,15,syncPeriodic)
->>>>>>> c5be1a7c
+         self.geo.allGeo = createField(self.grid,self.basis,ghostNum,24,syncPeriodic)
       end
 
    end
@@ -1219,7 +1215,6 @@
             local bmag = self.bmagFunc(t, xn)
             local cmag = jacobian*bmag/math.sqrt(g_zz)
 
-<<<<<<< HEAD
 	    -- Retrieve tangent vector components to calc b_X, b_Y, b_Z
 	    local d = {}	    
 	    self.grid:getTanVecComp(xn, d)
@@ -1235,14 +1230,10 @@
 	    local bY = bx*dYdx + by*dYdx + bz*dYdz     -- b^Y = b_Y
 	    local bZ = bx*dZdx + by*dYdz + bz*dZdz     -- b^Z = b_Z
 
-            return jacobian, 1/jacobian, jacobian*bmag, 1/(jacobian*bmag), bmag, 1/bmag, cmag, 
+            return jacobian, 1/jacobian, jacobian*bmag, 1/(jacobian*bmag), bmag, cmag, 
 	           b_x, b_y, b_z, gxx, gxy, gyy, gxx*jacobian, gxy*jacobian, gyy*jacobian,
-		   gxz, gyz, gzz, bX, bY, bZ, g_yz, g_zz
+		   gxz, gyz, gzz, bX, bY, bZ, g_yz, g_zz, 0
 		   
-=======
-            return jacobian, 1/jacobian, jacobian*bmag, 1/(jacobian*bmag), bmag, cmag, 
-                   b_x, b_y, b_z, gxx, gxy, gyy, gxx*jacobian, gxy*jacobian, gyy*jacobian
->>>>>>> c5be1a7c
          end
 	 self.calcTanVecComp = function(t, xn)
 	    local d = {}
@@ -1279,16 +1270,11 @@
             local bmag    = self.bmagFunc(t, xn)
             local cmag = jacobian*bmag/math.sqrt(g_zz)
 
-<<<<<<< HEAD
 	    local bX, bY, bZ = b_x, b_y, b_z
 
-            return jacobian, 1/jacobian, jacobian*bmag, 1/(jacobian*bmag), bmag, 1/bmag, cmag, 
+            return jacobian, 1/jacobian, jacobian*bmag, 1/(jacobian*bmag), bmag, cmag, 
 	           b_x, b_y, b_z, gxx, gxy, gyy, gxx*jacobian, gxy*jacobian, gyy*jacobian,
-		   gxz, gyz, gzz, bX, bY, bZ, g_yz, g_zz
-=======
-            return jacobian, 1/jacobian, jacobian*bmag, 1/(jacobian*bmag), bmag, cmag, 
-                   b_x, b_y, b_z, gxx, gxy, gyy, gxx*jacobian, gxy*jacobian, gyy*jacobian
->>>>>>> c5be1a7c
+		   gxz, gyz, gzz, bX, bY, bZ, g_yz, g_zz, 0
           end
       else
          self.calcAllGeo = function(t, xn)
@@ -1311,7 +1297,6 @@
             local bmag = self.bmagFunc(t, xn)
             local cmag = jacobian*bmag/math.sqrt(g_zz)
 
-<<<<<<< HEAD
 	    -- Retrieve tangent vector components to calc b_X, b_Y, b_Z
 	    local d = {}	    
 	    self.grid:getTanVecComp(xn, d)
@@ -1331,7 +1316,7 @@
 	    local bY = bx*dYdx + by*dYdx + bz*dYdz     -- b^Y = b_Y
 	    local bZ = bx*dZdx + by*dYdz + bz*dZdz     -- b^Z = b_Z
 
-            return jacobian, 1/jacobian, jacobian*bmag, 1/(jacobian*bmag), bmag, 1/bmag, cmag, 
+            return jacobian, 1/jacobian, jacobian*bmag, 1/(jacobian*bmag), bmag, cmag, 
 	           b_x, b_y, b_z, gxx, gxy, gyy, gxx*jacobian, gxy*jacobian, gyy*jacobian,
 		   gxz, gyz, gzz, bX, bY, bZ, g_yz, g_zz, normGradx
 	 end
@@ -1344,11 +1329,6 @@
 	    
 	    return dXdx, dYdx, dZdx, dXdy, dYdy, dZdy, dXdz, dYdz, dZdz
 	 end
-=======
-            return jacobian, 1/jacobian, jacobian*bmag, 1/(jacobian*bmag), bmag, cmag, 
-                   b_x, b_y, b_z, gxx, gxy, gyy, gxx*jacobian, gxy*jacobian, gyy*jacobian
-          end
->>>>>>> c5be1a7c
       end
 
       if self.ndim == 3 then
@@ -1451,16 +1431,11 @@
          self.setAllGeo:advance(0.0, {}, {self.geo.allGeo})
          self.separateComponents:advance(0, {self.geo.allGeo},
             {self.geo.jacobGeo, self.geo.jacobGeoInv, self.geo.jacobTot, self.geo.jacobTotInv,
-<<<<<<< HEAD
-             self.geo.bmag, self.geo.bmagInv, self.geo.cmag, self.geo.b_x, self.geo.b_y, self.geo.b_z,
+             self.geo.bmag, self.geo.cmag, self.geo.b_x, self.geo.b_y, self.geo.b_z,
              self.geo.gxx, self.geo.gxy, self.geo.gyy, self.geo.gxxJ, self.geo.gxyJ, self.geo.gyyJ, 
 	     self.geo.gxz, self.geo.gyz, self.geo.gzz, bXtemp, bYtemp, bZtemp, self.geo.g_yz, self.geo.g_zz, self.geo.normGradx})
 	 self.setTanVecComp:advance(0.0, {}, {self.geo.tanVecComp})
 	 self.geo.bHat:combineOffset(1.0, bXtemp, 0, 1.0, bYtemp, self.basis:numBasis(), 1.0, bZtemp, 2*self.basis:numBasis())
-=======
-             self.geo.bmag, self.geo.cmag, self.geo.b_x, self.geo.b_y, self.geo.b_z,
-             self.geo.gxx, self.geo.gxy, self.geo.gyy, self.geo.gxxJ, self.geo.gxyJ, self.geo.gyyJ})
->>>>>>> c5be1a7c
       end
    end
    -- Compute 1/B and 1/(B^2). LBO collisions require that this is
