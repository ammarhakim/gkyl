-- GkField ---------------------------------------------------------------------
--
-- App support code: Gyrokinetic fields phi and apar, solved by
-- (perpendicular) Poisson and Ampere equations.
-- 
-- NOTE: GkGeometry is also in this file (farther down).
-- 
--    _______     ___
-- + 6 @ |||| # P ||| +
--------------------------------------------------------------------------------

local AdiosCartFieldIo = require "Io.AdiosCartFieldIo"
local Constants        = require "Lib.Constants"
local DataStruct       = require "DataStruct"
local LinearTrigger    = require "LinearTrigger"
local Mpi              = require "Comm.Mpi"
local Proto            = require "Lib.Proto"
local Updater          = require "Updater"
local xsys             = require "xsys"
local FieldBase        = require "App.Field.FieldBase"
local Species          = require "App.Species"
local Time             = require "Lib.Time"
local math             = require("sci.math").generic
local diff             = require("sci.diff")
local Logger           = require "Lib.Logger"
local lume             = require "Lib.lume"

local GkField = Proto(FieldBase.FieldBase)

local EM_BC_OPEN = 1

local checkBCs = function(dimIn, isDirPer, bcLoIn, bcUpIn, bcLoOut, bcUpOut, setLastDir)
   local periodicDomain = true
   for d=1,dimIn do periodicDomain = periodicDomain and isDirPer[d] end
   if bcLoIn==nil and bcUpIn==nil then
      if periodicDomain then
         for d=1,dimIn do
            bcLoOut[d] = d<3 and {T="P"} or {T="N", V=0.0} 
            bcUpOut[d] = bcLoOut[d]
         end
      else
         assert(dimIn==1, "App.Field.GkField: must specify 'bcLower' and 'bcUpper' if dimensions > 1.")
      end
   else
      assert(#bcLoIn==#bcUpIn, "App.Field.GkField: number of entries in bcLower and bcUpper must be equal.")
      assert(dimIn==1 or (dimIn>1 and #bcLoIn>=2), "App.Field.GkField: number of entries in bcLower/bcUpper must >= 2.")
      for d=1,#bcLoIn do bcLoOut[d], bcUpOut[d] = bcLoIn[d], bcUpIn[d] end
   end
   for d=1,math.min(dimIn,2) do
      assert((isDirPer[d]==(bcLoOut[d].T=="P")) and (isDirPer[d]==(bcUpOut[d].T=="P")),
             string.format("App.Field.GkField: direction %d is periodic. Must use {T='P'} in bcLower/bcUpper.",d))
   end
   if setLastDir and (bcLoOut[dimIn]==nil or bcUpOut[dimIn]==nil) then
      -- Assume homogeneous Neumann since this would only be used in the z-smoothing.
      bcLoOut[dimIn], bcUpOut[dimIn] = {T="N", V=0.0}, {T="N", V=0.0} 
   end
end


-- This ctor simply stores what is passed to it and defers actual
-- construction to the fullInit() method below.
function GkField:init(tbl)
   GkField.super.init(self, tbl)
   self.tbl = tbl
end

-- Actual function for initialization. This indirection is needed as
-- we need the app top-level table for proper initialization.
function GkField:fullInit(appTbl)
   local tbl = self.tbl -- Previously store table.
   
   self.ioMethod = "MPI"
   self.evolve = xsys.pickBool(tbl.evolve, true) -- By default evolve field.

   self.isElectromagnetic = xsys.pickBool(tbl.isElectromagnetic, false) -- Electrostatic by default.

   -- Create triggers to write fields.
   local nFrame = tbl.nFrame or appTbl.nFrame
   self.ioTrigger = LinearTrigger(0, appTbl.tEnd, nFrame)

   self.ioFrame = 0 -- Frame number for IO.
   self.dynVecRestartFrame = 0 -- Frame number of restarts (for DynVectors only).
   
   -- Write ghost cells on boundaries of global domain (for BCs).
   self.writeGhost = xsys.pickBool(appTbl.writeGhost, false)

   -- Get boundary conditions.
   local ndim = #appTbl.lower
   if appTbl.periodicDirs then self.periodicDirs = appTbl.periodicDirs else self.periodicDirs = {} end
   local isDirPeriodic = {}
   for d = 1, ndim do isDirPeriodic[d] = lume.find(self.periodicDirs,d) ~= nil end
   self.bcLowerPhi, self.bcUpperPhi   = {}, {}
   self.bcLowerApar, self.bcUpperApar = {}, {}

   -- ******* The following BC options are kept for backwards compatibility ******* --
   if tbl.phiBcLeft or tbl.phiBcRight or tbl.phiBcBottom or tbl.phiBcTop or tbl.phiBcBack or tbl.phiBcFront then
      if tbl.phiBcLeft and tbl.phiBcRight then
         print("App.Field.GkField: warning... phiBcLeft/phiBcRight will be deprecated. Please use bcLowerPhi/bcUpperPhi.") 
         self.bcLowerPhi[1], self.bcUpperPhi[1] = tbl.phiBcLeft, tbl.phiBcRight
      elseif isDirPeriodic[1] then
         self.bcLowerPhi[1], self.bcUpperPhi[1] = {T = "P"}, {T = "P"} 
      end
      if tbl.phiBcBottom and tbl.phiBcTop then
         print("App.Field.GkField: warning... phiBcBottom/phiBcTop will be deprecated. Please use bcLowerPhi/bcUpperPhi.") 
         self.bcLowerPhi[2], self.bcUpperPhi[2] = tbl.phiBcBottom, tbl.phiBcTop
      elseif isDirPeriodic[2] then
         self.bcLowerPhi[2], self.bcUpperPhi[2] = {T = "P"}, {T = "P"} 
      end
      if tbl.phiBcBack and tbl.phiBcFront then
         print("App.Field.GkField: warning... phiBcBack/phiBcFront will be deprecated. Please use bcLowerPhi/bcUpperPhi.") 
         self.bcLowerPhi[3], self.bcUpperPhi[3] = tbl.phiBcBack, tbl.phiBcFront
      elseif isDirPeriodic[3] then
         -- Set it to homogeneous Neumann since this is likely only used for smoothing in z.
         self.bcLowerPhi[3], self.bcUpperPhi[3] = {T = "N", V = 0.0}, {T = "N", V = 0.0} 
      end
   end
   if tbl.aparBcLeft or tbl.aparBcRight or tbl.aparBcBottom or tbl.aparBcTop then
      if tbl.aparBcLeft and tbl.aparBcRight then
         print("App.Field.GkField: warning... aparBcLeft/aparBcRight will be deprecated. Please use bcLowerApar/bcUpperApar.") 
         self.bcLowerApar[1], self.bcUpperApar[1]= tbl.aparBcLeft, tbl.aparBcRight
      elseif isDirPeriodic[1] then
         self.bcLowerApar[1], self.bcUpperApar[1] = {T = "P"}, {T = "P"} 
      end
      if tbl.aparBcBottom and tbl.aparBcTop then
         print("App.Field.GkField: warning... aparBcBottom/aparBcTop will be deprecated. Please use bcLowerApar/bcUpperApar.") 
         self.bcLowerApar[2], self.bcUpperApar[2] = tbl.aparBcBottom, tbl.aparBcTop
      elseif isDirPeriodic[2] then
         self.bcLowerApar[2], self.bcUpperApar[2] = {T = "P"}, {T = "P"} 
      end
   end
   -- ******* The above BC options are  kept for backwards compatibility ******* --


   -- Allow unspecified BCs if domain is periodic. Or if domain is not periodic
   -- allow unspecified z-BCs, but do not allow unspecified xy-BCs for ndim>1.
   assert((tbl.bcLowerPhi and tbl.bcUpperPhi) or (tbl.bcLowerPhi==nil and tbl.bcUpperPhi==nil),
          "App.Field.GkField: must specify both 'bcLowerPhi' and 'bcUpperPhi' or none.")
   if #self.bcLowerPhi==0 and #self.bcUpperPhi==0 then  -- Needed to not override the backward compatible part above.
      checkBCs(ndim, isDirPeriodic, tbl.bcLowerPhi, tbl.bcUpperPhi, self.bcLowerPhi, self.bcUpperPhi, true)
   end
   if self.isElectromagnetic then
      assert((tbl.bcLowerApar and tbl.bcUpperApar) or (tbl.bcLowerApar==nil and tbl.bcUpperApar==nil),
             "App.Field.GkField: must specify both 'bcLowerApar' and 'bcUpperApar' or none.")
      if #self.bcLowerApar==0 and #self.bcUpperApar==0 then  -- Needed to not override the backward compatible part above.
         checkBCs(ndim, isDirPeriodic, tbl.bcLowerApar, tbl.bcUpperApar, self.bcLowerApar, self.bcUpperApar, false)
      end
   end

   -- For storing integrated energies.
   self.phiSq         = DataStruct.DynVector { numComponents = 1 }
   self.gradPerpPhiSq = DataStruct.DynVector { numComponents = 1 }
   self.aparSq        = DataStruct.DynVector { numComponents = 1 }
   self.esEnergy      = DataStruct.DynVector { numComponents = 1 }
   self.emEnergy      = DataStruct.DynVector { numComponents = 1 }

   self.adiabatic = false
   self.discontinuousPhi  = xsys.pickBool(tbl.discontinuousPhi, false)
   self.discontinuousApar = xsys.pickBool(tbl.discontinuousApar, true)

   -- For ndim=1 only.
   self.kperpSq = tbl.kperpSq or tbl.kperp2   -- kperp2 for backwards compatibility.

   -- Allow user to specify polarization weight. will be calculated automatically if not specified.
   self.polarizationWeight = tbl.polarizationWeight

   -- Determine whether to use linearized polarization term in poisson equation,
   -- which uses background density in polarization weight.
   -- If not, uses full time-dependent density in polarization weight.
   self.linearizedPolarization = xsys.pickBool(tbl.linearizedPolarization, true)
   self.uniformPolarization    = xsys.pickBool(tbl.uniformPolarization, true)

   if self.isElectromagnetic then self.mu0 = tbl.mu0 or Constants.MU0 end

   self.externalPhi = tbl.externalPhi
   if self.externalPhi and self.evolve then 
      print("GkField: warning... specifying externalPhi will make initial phi inconsistent with f") 
   end
   assert(not tbl.initPhiFunc, "GkField: initPhiFunc deprecated. Use externalPhi.")

   -- This allows us to apply a multiplicative time dependence to externalPhi.
   if tbl.externalPhiTimeDependence then
      self.externalPhiTimeDependence = tbl.externalPhiTimeDependence
   else
      self.externalPhiTimeDependence = false
   end

   -- Create trigger for how frequently to compute field energy.
   -- Do not compute the integrated diagnostics less frequently than we output data.
   if appTbl.calcIntQuantEvery then
      self.calcIntFieldEnergyTrigger = LinearTrigger(0, appTbl.tEnd,  math.max(nFrame,math.floor(1/appTbl.calcIntQuantEvery)))
   else
      self.calcIntFieldEnergyTrigger = function(t) return true end
   end

   -- Flag to indicate if phi has been calculated.
   self.calcedPhi = false

   self.bcTime = 0.0 -- Timer for BCs.

   self._first = true

   self.timers = {advTime={0.,0.,0.}}
end

-- Methods for EM field object.
function GkField:hasEB() return true, self.isElectromagnetic end
function GkField:setGrid(grid) self.grid = grid; self.ndim = self.grid:ndim() end

local function createField(grid, basis, ghostCells, vComp, periodicSync)
   vComp = vComp or 1
   local fld = DataStruct.Field {
      onGrid           = grid,
      numComponents    = basis:numBasis()*vComp,
      ghost            = ghostCells,
      metaData         = {polyOrder = basis:polyOrder(),
                          basisType = basis:id()},
      syncPeriodicDirs = periodicSync,
   }
   fld:clear(0.0)
   return fld
end

function GkField:alloc(nRkDup)
   -- Allocate fields needed in RK update.
   -- nField is related to number of RK stages.
   self.potentials = {}
   self.nRkDup = nRkDup
   for i = 1, nRkDup do
      self.potentials[i] = {}
      self.potentials[i].phi    = createField(self.grid,self.basis,{1,1})
      self.potentials[i].phiAux = createField(self.grid,self.basis,{1,1})
      self.potentials[i].phi:clear(0.0)
      self.potentials[i].phiAux:clear(0.0)
      if self.isElectromagnetic then
         self.potentials[i].apar    = createField(self.grid,self.basis,{1,1})
         self.potentials[i].dApardt = createField(self.grid,self.basis,{1,1})
         self.potentials[i].apar:clear(0.0)
         self.potentials[i].dApardt:clear(0.0)
      end
   end

   self.dApardtProv = createField(self.grid,self.basis,{1,1})

   -- Create fields for total charge and current densities.
   self.chargeDens  = createField(self.grid,self.basis,{1,1})
   self.currentDens = createField(self.grid,self.basis,{1,1})
   -- Set up constant dummy field.
   self.unitWeight = createField(self.grid,self.basis,{1,1})
   local initUnit = Updater.ProjectOnBasis {
      onGrid = self.grid,   evaluate = function (t,xn) return 1.0 end,
      basis  = self.basis,  onGhosts = true,
   }
   initUnit:advance(0.,{},{self.unitWeight})

   -- Set up some other fields.
   self.weight          = createField(self.grid,self.basis,{1,1})
   self.laplacianWeight = createField(self.grid,self.basis,{1,1})
   self.modifierWeight  = createField(self.grid,self.basis,{1,1})
end

-- Solve for initial fields self-consistently 
-- from initial distribution function.
function GkField:initField(species)
   if self.externalPhi then
      local evalOnNodes = Updater.EvalOnNodes {
         onGrid   = self.grid,
         basis    = self.basis,
         evaluate = self.externalPhi,
         onGhosts = true
      }
      self.externalPhiFld = createField(self.grid,self.basis,{1,1})
      evalOnNodes:advance(0.0, {}, {self.externalPhiFld})
      for i = 1, self.nRkDup do
         if self.externalPhiTimeDependence then
            self.potentials[i].phi:combine(self.externalPhiTimeDependence(0.0),self.externalPhiFld)
         else
            self.potentials[i].phi:copy(self.externalPhiFld)
         end
      end
   else
      -- Solve for initial phi.
      self:advance(0.0, species, 1, 1)
      self:phiSolve(0.0, species, 1, 1)
   end

   if self.isElectromagnetic then
      -- Solve for initial Apar.
      local apar = self.potentials[1].apar
      self.currentDens:clear(0.0)
      for _, s in lume.orderedIter(species) do
         self.currentDens:accumulate(s:getCharge(), s:getMomDensity())
      end
      self.aparSlvr:advance(0.0, {self.currentDens}, {apar})

      -- Clear dApar/dt ... will be solved for before being used.
      self.potentials[1].dApardt:clear(0.0)
   end

   -- Apply BCs and update ghosts.
   self:applyBc(0, self.potentials[1])

   if self.ioFrame == 0 then 
      self.fieldIo:write(self.phiSlvr:getLaplacianWeight(), "laplacianWeight_0.bp", tm, self.ioFrame, false)
      self.fieldIo:write(self.phiSlvr:getModifierWeight(), "modifierWeight_0.bp", tm, self.ioFrame, false)
   end
end

function GkField:rkStepperFields() return self.potentials end

-- For RK timestepping for non-elliptic fields (e.g. only apar).
function GkField:copyRk(outIdx, aIdx)
   if self.isElectromagnetic and self:rkStepperFields()[aIdx] then 
      self:rkStepperFields()[outIdx].apar:copy(self:rkStepperFields()[aIdx].apar)
   end
end
-- For RK timestepping for non-elliptic fields (e.g. only apar).
function GkField:combineRk(outIdx, a, aIdx, ...)
   if self.isElectromagnetic and self:rkStepperFields()[aIdx] then
      local args = {...} -- Package up rest of args as table.
      local nFlds = #args/2
      self:rkStepperFields()[outIdx].apar:combine(a, self:rkStepperFields()[aIdx].apar)
      for i = 1, nFlds do -- Accumulate rest of the fields.
         self:rkStepperFields()[outIdx].apar:accumulate(args[2*i-1], self:rkStepperFields()[args[2*i]].apar)
      end	 
   end
end

function GkField:createSolver(species, externalField)
   -- Get adiabatic species info.
   for _, s in lume.orderedIter(species) do
      if Species.AdiabaticSpecies.is(s) then
         self.adiabatic, self.adiabSpec = true, s
      end
   end
   assert((self.adiabatic and self.isElectromagnetic) == false, "GkField: cannot use adiabatic response for electromagnetic case")

   -- Metric coefficients in the Poisson and Ampere equations for phi and Apar.
   local gxxPoisson, gxyPoisson, gyyPoisson, jacobGeo
   local gxxAmpere, gxyAmpere, gyyAmpere
   if externalField.geo then
      if externalField.geo.name=="SimpleHelical" then
         -- Metric coefficients alone.
         gxxPoisson = externalField.geo.gxx
         gxyPoisson = externalField.geo.gxy
         gyyPoisson = externalField.geo.gyy
         gxxAmpere  = externalField.geo.gxx
         gxyAmpere  = externalField.geo.gxy
         gyyAmpere  = externalField.geo.gyy
         jacobGeo   = self.unitWeight
      elseif externalField.geo.name=="GenGeo" then
         -- Include Jacobian factor in metric coefficients (if using linearized polarization density).
         if self.linearizedPolarization then
            gxxPoisson = externalField.geo.gxxJ
            gxyPoisson = externalField.geo.gxyJ
            gyyPoisson = externalField.geo.gyyJ
         else  -- If not, Jacobian already included in polarization density or not needed.
            gxxPoisson = externalField.geo.gxx
            gxyPoisson = externalField.geo.gxy
            gyyPoisson = externalField.geo.gyy
         end
         gxxAmpere = externalField.geo.gxxJ
         gxyAmpere = externalField.geo.gxyJ
         gyyAmpere = externalField.geo.gyyJ
         jacobGeo  = externalField.geo.jacobGeo
      end
   else
      jacobGeo = self.unitWeight
   end
   self.phiSlvr = Updater.FemPoisson {
      onGrid      = self.grid,
      basis       = self.basis,
      bcLower     = self.bcLowerPhi,
      bcUpper     = self.bcUpperPhi,
      zContinuous = not self.discontinuousPhi,
      -- Note these metric coefficients may contain the Jacobian (GenGeo).
      gxx = gxxPoisson,
      gxy = gxyPoisson,
      gyy = gyyPoisson,
   }
   if self.ndim == 3 and not self.discontinuousPhi then
      self.phiZSmoother = Updater.FemParPoisson {
         onGrid = self.grid,   bcLower = {{T="N",V=0.0}},
         basis  = self.basis,  bcUpper = {{T="N",V=0.0}},
         smooth = true,
      }
   end
   -- When using a linearizedPolarization term in Poisson equation,
   -- the weights on the terms are constant scalars.
   if self.linearizedPolarization then
      -- If not provided, calculate species-dependent weight on polarization term == sum_s m_s n_s / B^2.
      if not self.polarizationWeight then 
         self.polarizationWeight = 0.0
         for _, s in lume.orderedIter(species) do
            if Species.GkSpecies.is(s) or Species.GyrofluidSpecies.is(s) then
               self.polarizationWeight = self.polarizationWeight + s:getPolarizationWeight()
            end
         end
      end
      -- If not adiabatic, and polarization weight still not set, assume it is 1.
      if self.polarizationWeight == 0.0 and not self.adiabatic then self.polarizationWeight = 1.0 end

      -- Set up scalar multipliers on laplacian and modifier terms in Poisson equation.
      local laplacianConstant, modifierConstant
 
      if self.ndim==1 then
         assert(self.kperpSq, "GkField: must specify kperpSq for ndim=1")
         laplacianConstant = 0.0 
         modifierConstant  = self.kperpSq*self.polarizationWeight 
      else 
         laplacianConstant = -self.polarizationWeight 
         modifierConstant  = 0.0 
      end

      if self.adiabatic then 
         modifierConstant = modifierConstant + self.adiabSpec:getQneutFacLin() 
      end

      self.laplacianWeight:combine(laplacianConstant, self.unitWeight)   -- No jacobian here.
      self.modifierWeight:combine(modifierConstant, jacobGeo)

      if laplacianConstant ~= 0 then self.phiSlvr:setLaplacianWeight(self.laplacianWeight) end
      if modifierConstant ~= 0 then self.phiSlvr:setModifierWeight(self.modifierWeight) end
   end
   -- When not using linearizedPolarization, weights are set each step in advance method.

   if self.isElectromagnetic then 
     local ndim = self.ndim
     local laplacianConstant, modifierConstant
     -- NOTE: aparSlvr only used to solve for initial Apar
     -- at all other times Apar is timestepped using dApar/dt
     self.aparSlvr = Updater.FemPoisson {
        onGrid      = self.grid,
        basis       = self.basis,
        bcLower     = self.bcLowerApar,
        bcUpper     = self.bcUpperApar,
        zContinuous = not self.discontinuousApar,
        -- Note these metric coefficients may contain the Jacobian (GenGeo).
        gxx = gxxAmpere,
        gxy = gxyAmpere,
        gyy = gyyAmpere,
     }
     if ndim==1 then
        laplacianConstant = 0.0
        modifierConstant  = self.kperpSq/self.mu0
     else
        laplacianConstant = -1.0/self.mu0
        modifierConstant  = 0.0
     end
     self.laplacianWeight:combine(laplacianConstant, self.unitWeight)
     self.modifierWeight:combine(modifierConstant, self.unitWeight)
     if laplacianConstant ~= 0 then self.aparSlvr:setLaplacianWeight(self.laplacianWeight) end
     if modifierConstant ~= 0 then self.aparSlvr:setModifierWeight(self.modifierWeight) end

     self.dApardtSlvr = Updater.FemPoisson {
        onGrid      = self.grid,
        basis       = self.basis,
        bcLower     = self.bcLowerApar,
        bcUpper     = self.bcUpperApar,
        zContinuous = not self.discontinuousApar,
        -- Note these metric coefficients may contain the Jacobian (GenGeo).
        gxx = gxxAmpere,
        gxy = gxyAmpere,
        gyy = gyyAmpere,
     }
     if ndim==1 then
        laplacianConstant = 0.0
        modifierConstant  = 1.0
     else
        laplacianConstant = -1.0/self.mu0
        modifierConstant  = 1.0
     end
     self.laplacianWeight:combine(laplacianConstant, self.unitWeight)
     self.modifierWeight:combine(modifierConstant, self.unitWeight)
     if laplacianConstant ~= 0 then self.dApardtSlvr:setLaplacianWeight(self.laplacianWeight) end
     if modifierConstant ~= 0 then self.dApardtSlvr:setModifierWeight(self.modifierWeight) end

     -- Separate solver for additional step for p=1.
     if self.basis:polyOrder() == 1 then
        self.dApardtSlvr2 = Updater.FemPoisson {
           onGrid      = self.grid,
           basis       = self.basis,
           bcLower     = self.bcLowerApar,
           bcUpper     = self.bcUpperApar,
           zContinuous = not self.discontinuousApar,
           -- Note these metric coefficients may contain the Jacobian (GenGeo).
           gxx = gxxAmpere,
           gxy = gxyAmpere,
           gyy = gyyAmpere,
        }
        if ndim==1 then
           laplacianConstant = 0.0
           modifierConstant  = 1.0
        else
           laplacianConstant = -1.0/self.mu0
           modifierConstant  = 1.0
        end
        self.laplacianWeight:combine(laplacianConstant, self.unitWeight)
        self.modifierWeight:combine(modifierConstant, self.unitWeight)
        if laplacianConstant ~= 0 then self.dApardtSlvr2:setLaplacianWeight(self.laplacianWeight) end
        if modifierConstant ~= 0 then self.dApardtSlvr2:setModifierWeight(self.modifierWeight) end
     end
   end

   -- Need to set this flag so that field calculated self-consistently at end of full RK timestep.
   self.isElliptic = true

   if self.isElectromagnetic and self.basis:polyOrder() == 1 then 
      self.nstep = 3 
   elseif self.isElectromagnetic then
      self.nstep = 2
   end

   -- Function to construct a BC updater.
   local function makeBcUpdater(dir, edge, bcList)
      return Updater.Bc {
         onGrid = self.grid,  edge = edge,
         dir    = dir,        boundaryConditions = bcList,
      }
   end

   -- Various functions to apply BCs of different types.
   local function bcOpen(dir, tm, idxIn, fIn, fOut)
      -- Requires skinLoop = "pointwise".
      self.basis:flipSign(dir, fIn, fOut)
   end

   -- Functions to make life easier while reading in BCs to apply.
   self.boundaryConditions = { }   -- List of Bcs to apply.
   local function appendBoundaryConditions(dir, edge, bcType)
      if bcType == EM_BC_OPEN then
	 table.insert(self.boundaryConditions,
		      makeBcUpdater(dir, edge, { bcOpen }))
      else
	 assert(false, "GkField: Unsupported BC type!")
      end
   end

   local function handleBc(dir, bc)
      if bc[1] then appendBoundaryConditions(dir, "lower", bc[1]) end
      if bc[2] then appendBoundaryConditions(dir, "upper", bc[2]) end
   end

   -- For non-periodic dirs, use BC_OPEN to make sure values on edge of ghost cells match
   -- values on edge of skin cells, so that field is continuous across skin-ghost boundary.
   for dir = 1, self.ndim do
      if not lume.any(self.periodicDirs, function(t) return t==dir end) then 
         handleBc(dir, {EM_BC_OPEN, EM_BC_OPEN}) 
      end
   end
end

function GkField:createDiagnostics()
   -- Create Adios object for field I/O.
   self.fieldIo = AdiosCartFieldIo {
      elemType   = self.potentials[1].phi:elemType(),
      method     = self.ioMethod,
      writeGhost = self.writeGhost,
      metaData   = {polyOrder = self.basis:polyOrder(),
                    basisType = self.basis:id(),},
   }

   -- Updaters for computing integrated quantities.
   self.int2Calc = Updater.CartFieldIntegratedQuantCalc {
      onGrid   = self.grid,
      basis    = self.basis,
      quantity = "V2"
   }
   if self.ndim == 1 then
      self.energyCalc = Updater.CartFieldIntegratedQuantCalc {
         onGrid   = self.grid,
         basis    = self.basis,
         quantity = "V2"
      }
   elseif self.basis:polyOrder()==1 then -- GradPerpV2 only implemented for p=1 currently.
      self.energyCalc = Updater.CartFieldIntegratedQuantCalc {
         onGrid   = self.grid,
         basis    = self.basis,
         quantity = "GradPerpV2"
      }
   end
end

function GkField:write(tm, force)
   if self.evolve then
      if self.calcIntFieldEnergyTrigger(tm) then
         -- Compute integrated quantities over domain.
         self.int2Calc:advance(tm, { self.potentials[1].phi }, { self.phiSq })
         if self.isElectromagnetic then 
            self.int2Calc:advance(tm, { self.potentials[1].apar }, { self.aparSq })
         end
         if self.energyCalc then 
            self.energyCalc:advance(tm, { self.potentials[1].phi }, { self.gradPerpPhiSq })
            if self.linearizedPolarization then
               local esEnergyFac = .5*self.polarizationWeight
               if self.ndim == 1 then 
                  esEnergyFac = esEnergyFac*self.kperpSq 
                  if self.adiabatic then 
                     esEnergyFac = esEnergyFac + .5*self.adiabSpec:getQneutFacLin() 
                  end
               end
               self.energyCalc:advance(tm, { self.potentials[1].phiAux, esEnergyFac }, { self.esEnergy })

               if self.adiabatic and self.ndim > 1 then
                  local tm, energyVal = self.esEnergy:lastData()
                  local _, phiSqVal = self.phiSq:lastData()
                  energyVal[1] = energyVal[1] + .5*self.adiabSpec:getQneutFacLin()*phiSqVal[1]
               end
            else
               -- Something.
            end
            if self.isElectromagnetic then 
              local emEnergyFac = .5/self.mu0
              if self.ndim == 1 then emEnergyFac = emEnergyFac*self.kperpSq end
              self.energyCalc:advance(tm, { self.potentials[1].apar, emEnergyFac}, { self.emEnergy })
            end
         end
      end

      if self.ioTrigger(tm) or force then
	 self.fieldIo:write(self.potentials[1].phi, string.format("phi_%d.bp", self.ioFrame), tm, self.ioFrame)
	 self.phiSq:write(string.format("phiSq.bp"), tm, self.ioFrame)
	 self.gradPerpPhiSq:write(string.format("gradPerpPhiSq.bp"), tm, self.ioFrame)
	 self.esEnergy:write(string.format("esEnergy.bp"), tm, self.ioFrame)
         if self.isElectromagnetic then 
	    self.fieldIo:write(self.potentials[1].apar, string.format("apar_%d.bp", self.ioFrame), tm, self.ioFrame)
	    self.fieldIo:write(self.potentials[1].dApardt, string.format("dApardt_%d.bp", self.ioFrame), tm, self.ioFrame)
	    self.aparSq:write(string.format("aparSq.bp"), tm, self.ioFrame)
	    self.emEnergy:write(string.format("emEnergy.bp"), tm, self.ioFrame)
	 end
	 
	 self.ioFrame = self.ioFrame+1
      end
   else
      -- If not evolving species, don't write anything except initial conditions.
      if self.ioFrame == 0 then
	 self.fieldIo:write(self.potentials[1].phi, string.format("phi_%d.bp", self.ioFrame), tm, self.ioFrame)
         if self.isElectromagnetic then 
	    self.fieldIo:write(self.potentials[1].apar, string.format("apar_%d.bp", self.ioFrame), tm, self.ioFrame)
	    self.fieldIo:write(self.potentials[1].dApardt, string.format("dApardt_%d.bp", self.ioFrame), tm, self.ioFrame)
         end
      end
      self.ioFrame = self.ioFrame+1
   end
end

function GkField:writeRestart(tm)
   -- (the final "false" prevents writing of ghost cells).
   self.fieldIo:write(self.potentials[1].phi, "phi_restart.bp", tm, self.ioFrame, false)
   self.fieldIo:write(self.phiSlvr:getLaplacianWeight(), "laplacianWeight_restart.bp", tm, self.ioFrame, false)
   self.fieldIo:write(self.phiSlvr:getModifierWeight(), "modifierWeight_restart.bp", tm, self.ioFrame, false)
   if self.isElectromagnetic then
      self.fieldIo:write(self.potentials[1].apar, "apar_restart.bp", tm, self.ioFrame, false)
   end

   -- (the first "false" prevents flushing of data after write, the second "false" prevents appending)
   self.phiSq:write("phiSq_restart.bp", tm, self.dynVecRestartFrame, false, false)
   self.dynVecRestartFrame = self.dynVecRestartFrame + 1

end

function GkField:readRestart()
   -- This read of restart file of phi is only to get frame
   -- numbering correct. The forward Euler recomputes the potential
   -- before updating the hyperbolic part.
   local tm, fr = self.fieldIo:read(self.potentials[1].phi, "phi_restart.bp")
   self.phiSq:read("phiSq_restart.bp", tm)

   self.fieldIo:read(self.laplacianWeight, "laplacianWeight_restart.bp")
   self.fieldIo:read(self.modifierWeight, "modifierWeight_restart.bp")
   self.phiSlvr:setLaplacianWeight(self.laplacianWeight)
   if self.adiabatic or self.ndim == 1 then self.phiSlvr:setModifierWeight(self.modifierWeight) end

   if self.isElectromagnetic then
      self.fieldIo:read(self.potentials[1].apar, "apar_restart.bp")
   end

   self:applyBc(0, self.potentials[1])

   self.ioFrame = fr 
   -- Iterate triggers.
   self.ioTrigger(tm)
end

-- Solve for electrostatic potential phi.
function GkField:advance(tCurr, species, inIdx, outIdx)
   local tmStart = Time.clock()

   local potCurr = self:rkStepperFields()[inIdx]
   local potRhs  = self:rkStepperFields()[outIdx]
   
   if self.evolve or (self._first and not self.externalPhi) then
      if self.externalPhiTimeDependence then
         potCurr.phi:combine(self.externalPhiTimeDependence(tCurr), self.externalPhiFld)
      else
         self.chargeDens:clear(0.0)
         for _, s in lume.orderedIter(species) do
            self.chargeDens:accumulate(s:getCharge(), s:getNumDensity())
         end
         -- If not using linearized polarization term, set up laplacian weight.
         if not self.linearizedPolarization or (self._first and not self.uniformPolarization) then
            self.weight:clear(0.0)
            for _, s in lume.orderedIter(species) do
               if Species.GkSpecies.is(s) or Species.GyrofluidSpecies.is(s) then
                  self.weight:accumulate(1.0, s:getPolarizationWeight(false))
               end
            end
            if self.ndim == 1 then
               self.modifierWeight:combine(self.kperpSq, self.weight)
            else
               self.modifierWeight:clear(0.0)
               self.laplacianWeight:combine(-1.0, self.weight)
            end

            if self.adiabatic then
               self.modifierWeight:accumulate(1.0, self.adiabSpec:getQneutFacNotLin())
            end

            if self.ndim > 1 then
               self.phiSlvr:setLaplacianWeight(self.laplacianWeight)
            end
            if self.adiabatic or self.ndim == 1 then self.phiSlvr:setModifierWeight(self.modifierWeight) end
         end

         -- Phi solve (elliptic, so update potCurr).
         -- Energy conservation requires phi to be continuous in all directions. 
         -- The first FEM solve ensures that phi is continuous in x and y.
         -- The conserved energy is defined in terms of this intermediate result,
         -- which we denote phiAux, before the final smoothing operation in z.
         -- For now, just initiate the assembling of the left-side matrix and
         -- right-side source vector. The problem is solved in :phiSolve.
         self.phiSlvr:assemble(tCurr, {self.chargeDens}, {potCurr.phiAux})
         self.calcedPhi = false

         self._first = false
      end
   else
      -- Just copy stuff over.
      if self.isElectromagnetic then 
         potRhs.apar:copy(potCurr.apar) 
      end
   end

   self.timers.advTime[1] = self.timers.advTime[1] + Time.clock() - tmStart
end

function GkField:phiSolve(tCurr, species, inIdx, outIdx)
   -- Assuming that :advance initiated the assembly of the left-side matrix and the
   -- right-side source vector, :phiSolve waits for the assembly to finish, solves the
   -- linear problem, and applies BCs to phi.
   -- Need the self.calcedPhi flag because we assume :phiSolve is called within the
   -- species :advance, but we want multiple species to call it.
   if self.evolve and (not self.externalPhi and not self.externalPhiTimeDependence) and (not self.calcedPhi) then
      local potCurr = self:rkStepperFields()[inIdx]
      self.phiSlvr:solve(tCurr, {self.chargeDens}, {potCurr.phiAux})
      -- Smooth phi in z to ensure continuity in all directions.
      if self.ndim == 3 and not self.discontinuousPhi then
         self.phiZSmoother:advance(tCurr, {potCurr.phiAux}, {potCurr.phi})
      else
         potCurr.phi = potCurr.phiAux
      end

      -- Apply BCs.
      local tmStart = Time.clock()
      -- Make sure phi is continuous across skin-ghost boundary.
      for _, bc in ipairs(self.boundaryConditions) do bc:advance(tCurr, {}, {potCurr.phi}) end
      potCurr.phi:sync(true)
      self.bcTime = self.bcTime + (Time.clock()-tmStart)

      self.calcedPhi = true
   end
end

-- Solve for dApardt in p>=2, or solve for a provisional dApardtProv in p=1.
function GkField:advanceStep2(tCurr, species, inIdx, outIdx)
   local tmStart = Time.clock()

   local potCurr = self:rkStepperFields()[inIdx]
   local potRhs  = self:rkStepperFields()[outIdx]

   local polyOrder = self.basis:polyOrder()

   if self.evolve then

      self.currentDens:clear(0.0)
      if self.ndim==1 then 
         self.modifierWeight:combine(self.kperpSq/self.mu0, self.unitWeight) 
      else 
         self.modifierWeight:clear(0.0)
      end
      for _, s in lume.orderedIter(species) do
         if s:isEvolving() then 
            self.modifierWeight:accumulate(s:getCharge()*s:getCharge()/s:getMass(), s:getNumDensity())
            -- Taking momDensity at outIdx gives momentum moment of df/dt.
            self.currentDens:accumulate(s:getCharge(), s:getMomDensity(outIdx))
         end
      end
      self.dApardtSlvr:setModifierWeight(self.modifierWeight)
      -- dApar/dt solve.
      local dApardt = potCurr.dApardt
      self.dApardtSlvr:advance(tCurr, {self.currentDens}, {dApardt}) 

      -- Apply BCs.
      local tmStart = Time.clock()
      -- make sure dApardt is continuous across skin-ghost boundary
      for _, bc in ipairs(self.boundaryConditions) do
         bc:advance(tCurr, {}, {potCurr.dApardt})
      end
      dApardt:sync(true)
      self.bcTime = self.bcTime + (Time.clock()-tmStart)

      if polyOrder > 1 then 
         -- Apar RHS is just dApar/dt.
         potRhs.apar:copy(dApardt)
      else 
         -- Save dApardt as dApardtProv, so that it can be used in upwinding 
         -- in vpar surface terms in p=1 Ohm's law and GK update.
         self.dApardtProv:copy(dApardt)
      end
   end

   self.timers.advTime[2] = self.timers.advTime[2] + Time.clock() - tmStart
end

-- Note: step 3 is for p=1 only: solve for dApardt.
function GkField:advanceStep3(tCurr, species, inIdx, outIdx)
   local tmStart = Time.clock()

   local potCurr = self:rkStepperFields()[inIdx]
   local potRhs  = self:rkStepperFields()[outIdx]

   local polyOrder = self.basis:polyOrder()

   if self.evolve then
      self.currentDens:clear(0.0)
      if self.ndim==1 then 
         self.modifierWeight:combine(self.kperpSq/self.mu0, self.unitWeight) 
      else 
         self.modifierWeight:clear(0.0)
      end
      for _, s in lume.orderedIter(species) do
         if s:isEvolving() then 
            self.modifierWeight:accumulate(s:getCharge()*s:getCharge()/s:getMass(), s:getEmModifier())
            -- Taking momDensity at outIdx gives momentum moment of df/dt.
            self.currentDens:accumulate(s:getCharge(), s:getMomProjDensity(outIdx))
         end
      end
      self.dApardtSlvr2:setModifierWeight(self.modifierWeight)
      -- dApar/dt solve.
      local dApardt = potCurr.dApardt
      self.dApardtSlvr2:advance(tCurr, {self.currentDens}, {dApardt}) 

      -- Apply BCs.
      local tmStart = Time.clock()
      -- make sure dApardt is continuous across skin-ghost boundary
      for _, bc in ipairs(self.boundaryConditions) do
         bc:advance(tCurr, {}, {potCurr.dApardt})
      end
      dApardt:sync(true)
      self.bcTime = self.bcTime + (Time.clock()-tmStart)

      -- Apar RHS is just dApar/dt.
      potRhs.apar:copy(dApardt)
   end

   self.timers.advTime[3] = self.timers.advTime[3] + Time.clock() - tmStart
end

-- NOTE: global boundary conditions handled by solver. This just updates interproc ghosts.
-- Also NOTE: this method does not usually get called (because it is not called in applyBcIdx).
function GkField:applyBc(tCurr, potIn)
   local tmStart = Time.clock()
   for _, bc in ipairs(self.boundaryConditions) do bc:advance(tCurr, {}, {potIn.phi}) end
   potIn.phi:sync(true)
   if self.isElectromagnetic then 
     -- make sure apar is continuous across skin-ghost boundary
     for _, bc in ipairs(self.boundaryConditions) do bc:advance(tCurr, {}, {potIn.apar}) end
     potIn.apar:sync(true) 
     -- make sure dApardt is continuous across skin-ghost boundary
     for _, bc in ipairs(self.boundaryConditions) do bc:advance(tCurr, {}, {potIn.dApardt}) end
     potIn.dApardt:sync(true) 
   end
   self.bcTime = self.bcTime + (Time.clock()-tmStart)
end
   
function GkField:totalSolverTime()
   local time = 0.
   if self.phiSlvr then
      time = time + self.timers.advTime[1]+self.phiSlvr.slvr.timers.completeNsolve
      if self.isElectromagnetic and self.dApardtSlvr then  time = time + self.timers.advTime[2] end
      if self.isElectromagnetic and self.dApardtSlvr2 then time = time + self.timers.advTime[3] end
   end
   return time
end
function GkField:totalBcTime() return self.bcTime end
function GkField:energyCalcTime()
   local t = self.int2Calc.totalTime
   if self.energyCalc then t = t + self.energyCalc.totalTime end
   return t
end

function GkField:printDevDiagnostics() self.phiSlvr:printDevDiagnostics() end


-- GkGeometry ---------------------------------------------------------------------
--
-- A field object with fields specifying the magnetic geometry for GK.
--
--------------------------------------------------------------------------------

local GkGeometry = Proto(FieldBase.ExternalFieldBase)

-- Methods for no field object.
function GkGeometry:init(tbl)
   GkGeometry.super.init(self, tbl)
   self.tbl = tbl
end

function GkGeometry:fullInit(appTbl)
   local tbl = self.tbl -- previously store table.

   self.ioMethod = "MPI"
   self.evolve = xsys.pickBool(tbl.evolve, false) -- by default these fields are not time-dependent.

   -- Create triggers to write fields.
   local nFrame = tbl.nFrame or appTbl.nFrame
   self.ioTrigger = LinearTrigger(0, appTbl.tEnd, nFrame)

   self.ioFrame = 0 -- Frame number for IO.
   
   -- Get function to initialize background magnetic field.
   self.bmagFunc = tbl.bmag
   --assert(self.bmagFunc and type(self.bmagFunc)=="function", "GkGeometry: must specify background magnetic field function with 'bmag'")

   -- Specify which geometry to use. This gets redefined in :alloc method if mapc2p is detected.
   -- NOTE: for must purposes one must use geo.name, defined in the :alloc method.
   self.geoType = tbl.geometryType and tbl.geometryType or "SimpleHelical"

   -- Wall potential for sheath BCs.
   self.phiWallFunc = tbl.phiWall
   if self.phiWallFunc then assert(type(self.phiWallFunc)=="function", "GkGeometry: phiWall must be a function (t, xn)") end

   -- File containing geometry quantities that go into equations.
   self.fromFile = tbl.fromFile

   -- write ghost cells on boundaries of global domain (for BCs)
   self.writeGhost = xsys.pickBool(appTbl.writeGhost, false)

   local ndim = #appTbl.lower
   if appTbl.periodicDirs then self.periodicDirs = appTbl.periodicDirs else self.periodicDirs = {} end
   local isDirPeriodic = {}
   for d = 1, ndim do isDirPeriodic[d] = lume.find(self.periodicDirs,d) ~= nil end
end

function GkGeometry:setGrid(grid) self.grid = grid; self.ndim = self.grid:ndim() end

function GkGeometry:alloc()
   -- Allocate fields.
   self.geo = {}

   -- If mapc2p is detected, use general geometry infrastructure.
   if self.grid._mapc2p then
      self.geo.name = "GenGeo"
   else
      self.geo.name = self.geoType
   end

   local ghostNum     = {1,1}
   local syncPeriodic = false

   -- Background magnetic field.
   self.geo.bmag = createField(self.grid,self.basis,ghostNum,1,syncPeriodic)

   -- bmagInv ~ 1/B.
   self.geo.bmagInv   = createField(self.grid,self.basis,ghostNum,1,syncPeriodic)
   self.geo.bmagInvSq = createField(self.grid,self.basis,ghostNum,1,syncPeriodic)

   -- cmag = J B / sqrt(g_zz).
   self.geo.cmag = createField(self.grid,self.basis,ghostNum,1,syncPeriodic)

   -- Functions for Laplacian.
   -- g^xx = |grad x|**2.
   self.geo.gxx = createField(self.grid,self.basis,ghostNum,1,syncPeriodic)
   -- g^xy = grad x . grad y.
   self.geo.gxy = createField(self.grid,self.basis,ghostNum,1,syncPeriodic)
   -- g^yy = |grad y|**2.
   self.geo.gyy = createField(self.grid,self.basis,ghostNum,1,syncPeriodic)

   -- Additonal coefficients needed for Vlasov neutrals
   -- g^xz = grad x . grad z.
   self.geo.gxz = createField(self.grid,self.basis,ghostNum,1,syncPeriodic)
   -- g^yz = grad y . grad z.
   self.geo.gyz = createField(self.grid,self.basis,ghostNum,1,syncPeriodic)
   -- g^zz = |grad z|**2.
   self.geo.gzz = createField(self.grid,self.basis,ghostNum,1,syncPeriodic)

   if self.geo.name == "SimpleHelical" then

      -- Functions for magnetic drifts.
      -- bdriftX = 1/B*curl(bhat).grad x.
      self.geo.bdriftX = createField(self.grid,self.basis,ghostNum,1,syncPeriodic)
      -- bdriftY = 1/B*curl(bhat).grad y.
      self.geo.bdriftY = createField(self.grid,self.basis,ghostNum,1,syncPeriodic)

      if self.ndim == 1 then
         self.geo.allGeo = createField(self.grid,self.basis,ghostNum,5,syncPeriodic)
      else
         self.geo.allGeo = createField(self.grid,self.basis,ghostNum,7,syncPeriodic)
      end

   elseif self.geo.name == "GenGeo" then

      -- Jacobian of coordinate transformation.
      self.geo.jacobGeo = createField(self.grid,self.basis,ghostNum,1,syncPeriodic)

      -- Inverse of jacobian of coordinate transformation.
      self.geo.jacobGeoInv = createField(self.grid,self.basis,ghostNum,1,syncPeriodic)

      -- Total jacobian, including phase space jacobian.
      -- jacobTot = J B 
      self.geo.jacobTot = createField(self.grid,self.basis,ghostNum,1,syncPeriodic)

      -- Inverse of total jacobian, including phase space jacobian.
      -- jacobTotInv = 1 / ( J B )
      self.geo.jacobTotInv = createField(self.grid,self.basis,ghostNum,1,syncPeriodic)

      -- Functions for magnetic drifts .
      -- b_x = g_xz / ( sqrt(g_zz) )
      self.geo.b_x = createField(self.grid,self.basis,ghostNum,1,syncPeriodic)
      -- b_y = g_yz / ( sqrt(g_zz) )
      self.geo.b_y = createField(self.grid,self.basis,ghostNum,1,syncPeriodic)
      -- b_z = sqrt(g_zz)
      self.geo.b_z = createField(self.grid,self.basis,ghostNum,1,syncPeriodic)
 
      -- Functions for laplacian, including Jacobian factor.
      self.geo.gxxJ = createField(self.grid,self.basis,ghostNum,1,syncPeriodic)
      self.geo.gxyJ = createField(self.grid,self.basis,ghostNum,1,syncPeriodic)
      self.geo.gyyJ = createField(self.grid,self.basis,ghostNum,1,syncPeriodic)

      -- Functions for Cartesian components of magnetic field in a vector.
      -- self.geo.bHat = createField(self.grid,self.basis,ghostNum,3,syncPeriodic)
      -- self.geo.bX = createField(self.grid,self.basis,ghostNum,1,syncPeriodic)
      -- self.geo.bY = createField(self.grid,self.basis,ghostNum,1,syncPeriodic)      
      -- self.geo.bZ = createField(self.grid,self.basis,ghostNum,1,syncPeriodic)

      -- Some extra functions to calculate source
      -- self.geo.g_yz = createField(self.grid,self.basis,ghostNum,1,syncPeriodic)
      -- self.geo.g_zz = createField(self.grid,self.basis,ghostNum,1,syncPeriodic)
      -- self.geo.normGradx = createField(self.grid,self.basis,ghostNum,1,syncPeriodic) 
      
      -- Components of tanget basis vectors
      self.geo.tanVecComp = createField(self.grid,self.basis,ghostNum,9,syncPeriodic)
   
      if self.fromFile == nil then

         self.geo.allGeo = createField(self.grid,self.basis,ghostNum,15,syncPeriodic)

      end

   end

   -- Wall potential for sheath BCs.
   self.geo.phiWall = createField(self.grid,self.basis,ghostNum,1,syncPeriodic)

      
   -- Create Adios object for field I/O.
   self.fieldIo = AdiosCartFieldIo {
      elemType   = self.geo.bmag:elemType(),
      method     = self.ioMethod,
      writeGhost = self.writeGhost,
      metaData   = {
	 polyOrder = self.basis:polyOrder(),
	 basisType = self.basis:id()
      },
   }   
end

function GkGeometry:createSolver()

   -- Get configuration-space Jacobian from grid (used by App/Projection/GkProjection, via GkSpecies).
   self.jacobGeoFunc = function (t, xn)
      return self.grid:calcJacobian(xn)
   end

   if self.geo.name == "SimpleHelical" then

      -- Calculate magnetic drift functions.
      if self.ndim > 1 then
         local function bgrad(xn)
            local function bmagUnpack(...)
               local xn1 = {...}
               return self.bmagFunc(0, xn1)
            end
            local deriv = diff.derivativef(bmagUnpack, #xn)
            local xntable = {}
            for i = 1, #xn do xntable[i] = xn[i] end
            local f, dx, dy, dz = deriv(unpack(xntable))
            return dx, dy, dz
         end
         self.bdriftXFunc = function (t, xn)
            local bgradX, bgradY, bgradZ = bgrad(xn)
            return -bgradY/self.bmagFunc(t,xn)^2
         end
         self.bdriftYFunc = function (t, xn)
            local bgradX, bgradY, bgradZ = bgrad(xn)
            return bgradX/self.bmagFunc(t,xn)^2
         end
      end

      -- Calculate all geometry quantities at once.
      if self.ndim == 1 then
         self.calcAllGeo = function(t, xn)
            local gxx, gxy, gyy = 1.0, 0.0, 1.0

            local bmag = self.bmagFunc(t, xn)
            local cmag = 1.0

            return bmag, cmag, gxx, gxy, gyy
          end
      else
         self.calcAllGeo = function(t, xn)
            local gxx, gxy, gyy = 1.0, 0.0, 1.0

            local bmag = self.bmagFunc(t, xn)
            local cmag = 1.0

            local bdriftX = self.bdriftXFunc(t, xn)
            local bdriftY = self.bdriftYFunc(t, xn)

            return bmag, cmag, gxx, gxy, gyy, bdriftX, bdriftY
          end
      end

      if self.fromFile == nil then
         self.setAllGeo = Updater.ProjectOnBasis {
            onGrid = self.grid,   evaluate = self.calcAllGeo,
            basis  = self.basis,  onGhosts = true,
         }
      end

      -- Determine which variables bmag depends on by checking if setting a variable to nan results in nan.
      local ones, allVars = {}, {"x","y","z","vpar","mu"}
      for dir = 1, self.ndim do ones[dir] = 1 end
      self.bmagVars = {}
      for dir = 1, self.ndim do
         ones[dir] = 0/0 -- Set this var to nan.
         -- Test if result is nan.. nan is the only value that doesn't equal itself.
         if self.bmagFunc(0, ones) ~= self.bmagFunc(0, ones) then
            -- If result is nan, bmag must depend on this var.
            table.insert(self.bmagVars, allVars[dir])
         end
         ones[dir] = 1 -- Reset so we can check other vars.
      end
      if self.bmagVars[1] == nil then self.bmagVars[1] = "" end

   elseif self.geo.name == "GenGeo" then

      -- Calculate all geometry quantities at once to avoid repeated metric calculations.
      if self.ndim == 1 then
         self.calcAllGeo = function(t, xn)
            local g = {}
            self.grid:calcMetric(xn, g)
            local g_xx, g_xy, g_xz, g_yy, g_yz, g_zz
            if self.grid._inDim==1 then
               g_xx, g_xy, g_xz, g_yy, g_yz, g_zz = 1.0, 0.0, 0.0, 1.0, 0.0, g[1]
            elseif self.grid._inDim==2 then
               g_xx, g_xy, g_xz, g_yy, g_yz, g_zz = g[1], g[2], 0.0, g[3], 0.0, 1.0
            elseif self.grid._inDim==3 then
               g_xx, g_xy, g_xz, g_yy, g_yz, g_zz = g[1], g[2], g[3], g[4], g[5], g[6]
            end
            local jacobian = math.sqrt(-g_xz^2*g_yy + 2*g_xy*g_xz*g_yz - g_xx*g_yz^2 - g_xy^2*g_zz + g_xx*g_yy*g_zz)
            local b_x      = g_xz/math.sqrt(g_zz)
            local b_y      = g_yz/math.sqrt(g_zz)
            local b_z      = math.sqrt(g_zz)

            local det = jacobian^2
            local gxx = (g_yy*g_zz-g_yz^2)/det
            local gxy = (g_xz*g_yz-g_xy*g_zz)/det
            local gxz = (g_xy*g_yz-g_xz*g_yy)/det
            local gyy = (g_xx*g_zz-g_xz^2)/det
            local gyz = (g_xy*g_xz-g_xx*g_yz)/det
            local gzz = (g_xx*g_yy-g_xy^2)/det

            local bmag = self.bmagFunc(t, xn)
            local cmag = jacobian*bmag/math.sqrt(g_zz)

<<<<<<< HEAD
	    -- Retrieve tangent vector components to calc b_X, b_Y, b_Z
	    -- local d = {}	    
	    -- self.grid:getTanVecComp(xn, d)
	    -- local dXdx, dYdx, dZdx = d[1], d[2], d[3]
	    -- local dXdy, dYdy, dZdy = d[4], d[5], d[6]
	    -- local dXdz, dYdz, dZdz = d[7], d[8], d[9]

	    -- local bx = b_x*gxx + b_y*gxy + b_z*gxz     -- b^x
	    -- local by = b_x*gxy + b_y*gyy + b_z*gyz     -- b^y
	    -- local bz = b_x*gxz + b_y*gyz + b_z*gzz     -- b^z

	    -- local bX = bx*dXdx + by*dXdy + bz*dXdz     -- b^X = b_X
	    -- local bY = bx*dYdx + by*dYdx + bz*dYdz     -- b^Y = b_Y
	    -- local bZ = bx*dZdx + by*dYdz + bz*dZdz     -- b^Z = b_Z

            return jacobian, 1/jacobian, jacobian*bmag, 1/(jacobian*bmag), bmag, 1/bmag, cmag, 
	           b_x, b_y, b_z, gxx, gxy, gyy, gxx*jacobian, gxy*jacobian, gyy*jacobian--,
		   --gxz, gyz, gzz, bX, bY, bZ, g_yz, g_zz
		   
=======
            return jacobian, 1/jacobian, jacobian*bmag, 1/(jacobian*bmag), bmag, cmag, 
                   b_x, b_y, b_z, gxx, gxy, gyy, gxx*jacobian, gxy*jacobian, gyy*jacobian
>>>>>>> 4c3e5680
         end
	 self.calcTanVecComp = function(t, xn)
	    local d = {}
	    self.grid:getTanVecComp(xn, d)
	    local dXdx, dYdx, dZdx = d[1], d[2], d[3]
	    local dXdy, dYdy, dZdy = d[4], d[5], d[6]
	    local dXdz, dYdz, dZdz = d[7], d[8], d[9]
	    
	    return dXdx, dYdx, dZdx, dXdy, dYdy, dZdy, dXdz, dYdz, dZdz
	 end
      elseif self.ndim == 2 then
         self.calcAllGeo = function(t, xn)
            local g = {}
            self.grid:calcMetric(xn, g)
            local g_xx, g_xy, g_xz, g_yy, g_yz, g_zz
            if self.grid._inDim==2 then
               g_xx, g_xy, g_xz, g_yy, g_yz, g_zz = g[1], g[2], 0.0, g[3], 0.0, 1.0
            elseif self.grid._inDim==3 then
               g_xx, g_xy, g_xz, g_yy, g_yz, g_zz = g[1], g[2], g[3], g[4], g[5], g[6]
            end
            local jacobian = math.sqrt(-g_xz^2*g_yy + 2*g_xy*g_xz*g_yz - g_xx*g_yz^2 - g_xy^2*g_zz + g_xx*g_yy*g_zz)
            local b_x      = g_xz/math.sqrt(g_zz)
            local b_y      = g_yz/math.sqrt(g_zz)
            local b_z      = math.sqrt(g_zz)

            local det = jacobian^2
            local gxx = (g_yy*g_zz-g_yz^2)/det
            local gxy = (g_xz*g_yz-g_xy*g_zz)/det
            local gxz = (g_xy*g_yz-g_xz*g_yy)/det
            local gyy = (g_xx*g_zz-g_xz^2)/det
            local gyz = (g_xy*g_xz-g_xx*g_yz)/det
            local gzz = (g_xx*g_yy-g_xy^2)/det

            local bmag = self.bmagFunc(t, xn)
            local cmag = jacobian*bmag/math.sqrt(g_zz)

<<<<<<< HEAD
	    --local bX, bY, bZ = b_x, b_y, b_z

            return jacobian, 1/jacobian, jacobian*bmag, 1/(jacobian*bmag), bmag, 1/bmag, cmag, 
	           b_x, b_y, b_z, gxx, gxy, gyy, gxx*jacobian, gxy*jacobian, gyy*jacobian--,
		   --gxz, gyz, gzz, bX, bY, bZ, g_yz, g_zz
=======
            return jacobian, 1/jacobian, jacobian*bmag, 1/(jacobian*bmag), bmag, cmag, 
                   b_x, b_y, b_z, gxx, gxy, gyy, gxx*jacobian, gxy*jacobian, gyy*jacobian
>>>>>>> 4c3e5680
          end
      else
         self.calcAllGeo = function(t, xn)
            local g = {}
            self.grid:calcMetric(xn, g)
            local g_xx, g_xy, g_xz, g_yy, g_yz, g_zz = g[1], g[2], g[3], g[4], g[5], g[6]
            local jacobian = math.sqrt(-g_xz^2*g_yy + 2*g_xy*g_xz*g_yz - g_xx*g_yz^2 - g_xy^2*g_zz + g_xx*g_yy*g_zz)
            local b_x      = g_xz/math.sqrt(g_zz)
            local b_y      = g_yz/math.sqrt(g_zz)
            local b_z      = math.sqrt(g_zz)

            local det = jacobian^2
            local gxx = (g_yy*g_zz-g_yz^2)/det
            local gxy = (g_xz*g_yz-g_xy*g_zz)/det
            local gxz = (g_xy*g_yz-g_xz*g_yy)/det
            local gyy = (g_xx*g_zz-g_xz^2)/det
            local gyz = (g_xy*g_xz-g_xx*g_yz)/det
            local gzz = (g_xx*g_yy-g_xy^2)/det

            local bmag = self.bmagFunc(t, xn)
            local cmag = jacobian*bmag/math.sqrt(g_zz)

<<<<<<< HEAD
	    -- Retrieve tangent vector components to calc b_X, b_Y, b_Z
	    -- local d = {}	    
	    -- self.grid:getTanVecComp(xn, d)
	    -- local dXdx, dYdx, dZdx = d[1], d[2], d[3]
	    -- local dXdy, dYdy, dZdy = d[4], d[5], d[6]
	    -- local dXdz, dYdz, dZdz = d[7], d[8], d[9]

	    -- -- Calculate | grad{x} |
	    -- normGradx = ( (gxx*dXdx + gxy*dXdy + gxz*dXdz)^2 + (gxx*dYdx + gxy*dYdy + gxz*dYdz)^2
	    -- 	           + (gxx*dZdx + gxy*dZdy + gxz*dZdz)^2 )^(0.5)
	       
	    -- local bx = b_x*gxx + b_y*gxy + b_z*gxz     -- b^x
	    -- local by = b_x*gxy + b_y*gyy + b_z*gyz     -- b^y
	    -- local bz = b_x*gxz + b_y*gyz + b_z*gzz     -- b^z

	    -- local bX = bx*dXdx + by*dXdy + bz*dXdz     -- b^X = b_X
	    -- local bY = bx*dYdx + by*dYdx + bz*dYdz     -- b^Y = b_Y
	    -- local bZ = bx*dZdx + by*dYdz + bz*dZdz     -- b^Z = b_Z

            return jacobian, 1/jacobian, jacobian*bmag, 1/(jacobian*bmag), bmag, 1/bmag, cmag, 
	           b_x, b_y, b_z, gxx, gxy, gyy, gxx*jacobian, gxy*jacobian, gyy*jacobian,
		   gxz, gyz, gzz --, bX, bY, bZ, g_yz, g_zz --, normGradx
	 end
	 self.calcTanVecComp = function(t, xn) 
	    local d = {}
	    self.grid:getTanVecComp(xn, d)
	    local dXdx, dYdx, dZdx = d[1], d[2], d[3]
	    local dXdy, dYdy, dZdy = d[4], d[5], d[6]
	    local dXdz, dYdz, dZdz = d[7], d[8], d[9]
	    
	    return dXdx, dYdx, dZdx, dXdy, dYdy, dZdy, dXdz, dYdz, dZdz
	 end
=======
            return jacobian, 1/jacobian, jacobian*bmag, 1/(jacobian*bmag), bmag, cmag, 
                   b_x, b_y, b_z, gxx, gxy, gyy, gxx*jacobian, gxy*jacobian, gyy*jacobian
          end
>>>>>>> 4c3e5680
      end

      if self.ndim == 3 then
         self.bmagVars = {"x","z"}
	 self.setTanVecComp = Updater.EvalOnNodes {
            onGrid   = self.grid,
            basis    = self.basis,
            evaluate = self.calcTanVecComp,
            onGhosts = true,
	 }
      else
         self.bmagVars = {"x"}
	 self.setTanVecComp = Updater.EvalOnNodes {
            onGrid   = self.grid,
            basis    = self.basis,
            evaluate = self.calcTanVecComp,
            onGhosts = true,
	 }
      end

      if self.fromFile == nil then
         self.setAllGeo = Updater.EvalOnNodes {
            onGrid = self.grid,   evaluate = self.calcAllGeo,
            basis  = self.basis,  onGhosts = true,
         }
      end

   end   -- End of if geo.name == "..." statement.

   if self.phiWallFunc then 
      self.setPhiWall = Updater.EvalOnNodes {
         onGrid = self.grid,   evaluate = self.phiWallFunc,
         basis  = self.basis,  onGhosts = true,
      }
   end


   self.unitWeight = createField(self.grid,self.basis,{1,1})
   local initUnit = Updater.ProjectOnBasis {
      onGrid = self.grid,   evaluate = function (t,xn) return 1.0 end,
      basis  = self.basis,  onGhosts = true,
   }
   initUnit:advance(0.,{},{self.unitWeight})

   -- Updater to separate vector components packed into a single CartField.
   self.separateComponents = Updater.SeparateVectorComponents {
      onGrid = self.grid,
      basis  = self.basis,
   }

   self.nonPeriodicBCs = {}   -- List of non-periodic BCs to apply.

   -- Function to construct a BC updater.
   local function makeOpenBcUpdater(dir, edge)
      local bcOpen = function(dir, tm, idxIn, fIn, fOut)
         -- Requires skinLoop = "pointwise".
         self.basis:flipSign(dir, fIn, fOut)
      end

      return Updater.Bc {
         onGrid = self.grid,  edge = edge,
         dir    = dir,        boundaryConditions = {bcOpen},
         skinLoop = "pointwise",
      }
   end

   -- For non-periodic dirs, use open BCs. It's the most sensible choice given that the
   -- coordinate mapping could diverge outside of the interior domain.
   for dir = 1, self.ndim do
      if not lume.any(self.periodicDirs, function(t) return t==dir end) then
         self.nonPeriodicBCs["lower"] = makeOpenBcUpdater(dir, "lower")
         self.nonPeriodicBCs["upper"] = makeOpenBcUpdater(dir, "upper")
      end
   end
end

function GkGeometry:createDiagnostics() end

function GkGeometry:initField()
   local log = Logger { logToFile = true }
   log("...Initializing the geometry...\n")
   if self.geo.name == "SimpleHelical" then
      if self.fromFile then
         -- Read the geometry quantities from a file.
         if self.ndim == 1 then
            local tm, fr = self.fieldIo:read({bmag=self.geo.bmag, 
               cmag=self.geo.cmag, gxx=self.geo.gxx, gxy=self.geo.gxy, gyy=self.geo.gyy}, self.fromFile, true)
         else
            local tm, fr = self.fieldIo:read({bmag=self.geo.bmag, 
               cmag=self.geo.cmag, gxx=self.geo.gxx, gxy=self.geo.gxy, gyy=self.geo.gyy, 
               bdriftX=self.geo.bdriftX, bdriftY=self.geo.bdriftY}, self.fromFile, true)
         end
      else
         self.setAllGeo:advance(0.0, {}, {self.geo.allGeo})
         if self.ndim == 1 then
            self.separateComponents:advance(0, {self.geo.allGeo},
               {self.geo.bmag, self.geo.cmag,
                self.geo.gxx, self.geo.gxy, self.geo.gyy})
         else
            self.separateComponents:advance(0, {self.geo.allGeo},
               {self.geo.bmag, self.geo.cmag,
                self.geo.gxx, self.geo.gxy, self.geo.gyy, self.geo.bdriftX, self.geo.bdriftY})
         end
      end
   elseif self.geo.name == "GenGeo" then
      if self.fromFile then
         -- Read the geometry quantities from a file.
         local tm, fr = self.fieldIo:read({jacobGeo=self.geo.jacobGeo, jacobGeoInv=self.geo.jacobGeoInv, jacobTot=self.geo.jacobTot,
            jacobTotInv=self.geo.jacobTotInv, bmag=self.geo.bmag,
            cmag=self.geo.cmag, b_x=self.geo.b_x, b_y=self.geo.b_y, b_z=self.geo.b_z, gxx=self.geo.gxx,
            gxy=self.geo.gxy, gyy=self.geo.gyy, gxxJ=self.geo.gxxJ, gxyJ=self.geo.gxyJ, gyyJ=self.geo.gyyJ},
            self.fromFile, true)
      else
	 --local ghostNum     = {1,1}
	 --local syncPeriodic = false
	 --local bXtemp = createField(self.grid,self.basis,ghostNum,1,syncPeriodic)
	 --local bYtemp = createField(self.grid,self.basis,ghostNum,1,syncPeriodic)
	 --local bZtemp = createField(self.grid,self.basis,ghostNum,1,syncPeriodic)
         self.setAllGeo:advance(0.0, {}, {self.geo.allGeo})
         self.separateComponents:advance(0, {self.geo.allGeo},
            {self.geo.jacobGeo, self.geo.jacobGeoInv, self.geo.jacobTot, self.geo.jacobTotInv,
             self.geo.bmag, self.geo.cmag, self.geo.b_x, self.geo.b_y, self.geo.b_z,
             self.geo.gxx, self.geo.gxy, self.geo.gyy, self.geo.gxxJ, self.geo.gxyJ, self.geo.gyyJ}) 
	     --self.geo.gxz, self.geo.gyz, self.geo.gzz, bXtemp, bYtemp, bZtemp, self.geo.g_yz, self.geo.g_zz})
	 self.setTanVecComp:advance(0.0, {}, {self.geo.tanVecComp})
	 --self.geo.bHat:combineOffset(1.0, bXtemp, 0, 1.0, bYtemp, self.basis:numBasis(), 1.0, bZtemp, 2*self.basis:numBasis())
      end
   end
   -- Compute 1/B and 1/(B^2). LBO collisions require that this is
   -- done via weak operations instead of projecting 1/B or 1/B^2.
   local confWeakMultiply = Updater.CartFieldBinOp {
      onGrid    = self.grid,   operation = "Multiply",
      weakBasis = self.basis,  onGhosts  = true,
   }
   local confWeakDivide = Updater.CartFieldBinOp {
      onGrid    = self.grid,   operation = "Divide",
      weakBasis = self.basis,  onGhosts  = true,
   }
   confWeakDivide:advance(0., {self.geo.bmag, self.unitWeight}, {self.geo.bmagInv})
   confWeakMultiply:advance(0., {self.geo.bmagInv, self.geo.bmagInv}, {self.geo.bmagInvSq})
   log("...Finished initializing the geometry\n")

   if self.setPhiWall then self.setPhiWall:advance(0.0, {}, {self.geo.phiWall})
   else self.geo.phiWall:clear(0.0) end

   -- Apply open BCs and sync ghost cells. These calls do not enforce periodicity because
   -- these fields were created with syncPeriodicDirs = false.
   local function applyBCsync(fld)
      for _, bc in pairs(self.nonPeriodicBCs) do bc:advance(tCurr, {}, {fld}) end
      fld:sync(false)
   end
   applyBCsync(self.geo.bmag)
   applyBCsync(self.geo.bmagInv)
   applyBCsync(self.geo.bmagInvSq)
   applyBCsync(self.geo.cmag)
   applyBCsync(self.geo.gxx)
   applyBCsync(self.geo.gxy)
   applyBCsync(self.geo.gyy)
   applyBCsync(self.geo.gxz)
   applyBCsync(self.geo.gyz)
   applyBCsync(self.geo.gzz)

   if self.geo.name == "SimpleHelical" then
      if self.ndim > 1 then
         applyBCsync(self.geo.bdriftX)
         applyBCsync(self.geo.bdriftY)
      end
   elseif self.geo.name == "GenGeo" then
      
      applyBCsync(self.geo.gxxJ)
      applyBCsync(self.geo.gxyJ)
      applyBCsync(self.geo.gyyJ)
      applyBCsync(self.geo.jacobGeo)
      applyBCsync(self.geo.jacobGeoInv)
      applyBCsync(self.geo.jacobTotInv)
      applyBCsync(self.geo.b_x)
      applyBCsync(self.geo.b_y)
      applyBCsync(self.geo.b_z)
      applyBCsync(self.geo.tanVecComp)
      -- applyBCsync(self.geo.g_yz)
      -- applyBCsync(self.geo.g_zz)
      -- if ndim == 3 then
      -- 	 applyBCsync(self.geo.bhat)
      -- 	 applyBCsync(self.geo.tanVecComp)
      -- end
      
   end
   applyBCsync(self.geo.phiWall)

   -- Apply BCs.
   self:applyBc(0, self.geo)
end

function GkGeometry:write(tm)
   -- Not evolving geometry, so only write geometry at beginning.
   if self.ioFrame == 0 then
      -- Write the geometry quantities to a file.
      if self.geo.name == "SimpleHelical" then
         if self.ndim == 1 then
            for _, v in pairs({{"%d",self.writeGhost},{"restart",true}}) do
               self.fieldIo:write({bmag=self.geo.bmag,
                  cmag=self.geo.cmag, gxx=self.geo.gxx, gxy=self.geo.gxy, gyy=self.geo.gyy},
                  string.format("allGeo_"..v[1]..".bp", self.ioFrame), tm, self.ioFrame, v[2])
            end
         else
            for _, v in pairs({{"%d",self.writeGhost},{"restart",true}}) do
               self.fieldIo:write({bmag=self.geo.bmag,
                  cmag=self.geo.cmag, gxx=self.geo.gxx, gxy=self.geo.gxy, gyy=self.geo.gyy,
                  bdriftX=self.geo.bdriftX, bdriftY=self.geo.bdriftY},
                  string.format("allGeo_"..v[1]..".bp", self.ioFrame), tm, self.ioFrame, v[2])
            end
         end
      elseif self.geo.name == "GenGeo" then
         for _, v in pairs({{"%d",self.writeGhost},{"restart",true}}) do
            self.fieldIo:write({jacobGeo=self.geo.jacobGeo, jacobGeoInv=self.geo.jacobGeoInv, jacobTot=self.geo.jacobTot,
               jacobTotInv=self.geo.jacobTotInv, bmag=self.geo.bmag,
               cmag=self.geo.cmag, b_x=self.geo.b_x, b_y=self.geo.b_y, b_z=self.geo.b_z, gxx=self.geo.gxx,
               gxy=self.geo.gxy, gyy=self.geo.gyy, gxxJ=self.geo.gxxJ, gxyJ=self.geo.gxyJ, gyyJ=self.geo.gyyJ},
	       --g_yz=self.geo.g_yz, g_zz=self.geo.g_zz, normGradx = self.geo.normGradx, gxz=self.geo.gxz,
	       --gyz=self.geo.gyz, gzz=self.geo.gzz},
               string.format("allGeo_"..v[1]..".bp", self.ioFrame), tm, self.ioFrame, v[2])
	    --self.fieldIo:write(self.geo.bHat, "bHat_0.bp", tm, self.ioFrame, false)
	    --self.fieldIo:write(self.geo.tanVecComp, "tanVecComp_0.bp", tm, self.ioFrame, false)
         end

         -- Write a grid file.
         local metaData = {
            polyOrder = self.basis:polyOrder(),
            basisType = self.basis:id(),
            grid      = GKYL_OUT_PREFIX .. "_grid.bp"
         }
         self.grid:write("grid.bp", 0.0, metaData)
      end

   end
   self.ioFrame = self.ioFrame+1
end

function GkGeometry:writeRestart(tm) end

function GkGeometry:rkStepperFields()
   return { self.geo, self.geo, self.geo, self.geo }
end

function GkGeometry:advance(tCurr)
   if self.evolve then 
      self.setPhiWall:advance(tCurr, {}, self.geo.phiWall)
   end 
end

function GkGeometry:applyBcIdx(tCurr, idx)
   self:applyBc(tCurr, self:rkStepperFields()[1])
end

function GkGeometry:applyBc(tCurr, geoIn)
   if self.evolve then geoIn.phiWall:sync(false) end
end

function GkGeometry:totalSolverTime()
   if self.evolve then return self.setPhiWall.totalTime
   else return 0 end
end

function GkGeometry:totalBcTime() return 0.0 end
function GkGeometry:energyCalcTime() return 0.0 end

return {GkField = GkField, GkGeometry = GkGeometry}<|MERGE_RESOLUTION|>--- conflicted
+++ resolved
@@ -1183,7 +1183,6 @@
             local bmag = self.bmagFunc(t, xn)
             local cmag = jacobian*bmag/math.sqrt(g_zz)
 
-<<<<<<< HEAD
 	    -- Retrieve tangent vector components to calc b_X, b_Y, b_Z
 	    -- local d = {}	    
 	    -- self.grid:getTanVecComp(xn, d)
@@ -1199,14 +1198,9 @@
 	    -- local bY = bx*dYdx + by*dYdx + bz*dYdz     -- b^Y = b_Y
 	    -- local bZ = bx*dZdx + by*dYdz + bz*dZdz     -- b^Z = b_Z
 
-            return jacobian, 1/jacobian, jacobian*bmag, 1/(jacobian*bmag), bmag, 1/bmag, cmag, 
+            return jacobian, 1/jacobian, jacobian*bmag, 1/(jacobian*bmag), bmag, cmag, 
 	           b_x, b_y, b_z, gxx, gxy, gyy, gxx*jacobian, gxy*jacobian, gyy*jacobian--,
-		   --gxz, gyz, gzz, bX, bY, bZ, g_yz, g_zz
-		   
-=======
-            return jacobian, 1/jacobian, jacobian*bmag, 1/(jacobian*bmag), bmag, cmag, 
-                   b_x, b_y, b_z, gxx, gxy, gyy, gxx*jacobian, gxy*jacobian, gyy*jacobian
->>>>>>> 4c3e5680
+		   --gxz, gyz, gzz, bX, bY, bZ, g_yz, g_zz		  
          end
 	 self.calcTanVecComp = function(t, xn)
 	    local d = {}
@@ -1243,16 +1237,8 @@
             local bmag = self.bmagFunc(t, xn)
             local cmag = jacobian*bmag/math.sqrt(g_zz)
 
-<<<<<<< HEAD
-	    --local bX, bY, bZ = b_x, b_y, b_z
-
-            return jacobian, 1/jacobian, jacobian*bmag, 1/(jacobian*bmag), bmag, 1/bmag, cmag, 
-	           b_x, b_y, b_z, gxx, gxy, gyy, gxx*jacobian, gxy*jacobian, gyy*jacobian--,
-		   --gxz, gyz, gzz, bX, bY, bZ, g_yz, g_zz
-=======
             return jacobian, 1/jacobian, jacobian*bmag, 1/(jacobian*bmag), bmag, cmag, 
                    b_x, b_y, b_z, gxx, gxy, gyy, gxx*jacobian, gxy*jacobian, gyy*jacobian
->>>>>>> 4c3e5680
           end
       else
          self.calcAllGeo = function(t, xn)
@@ -1275,7 +1261,6 @@
             local bmag = self.bmagFunc(t, xn)
             local cmag = jacobian*bmag/math.sqrt(g_zz)
 
-<<<<<<< HEAD
 	    -- Retrieve tangent vector components to calc b_X, b_Y, b_Z
 	    -- local d = {}	    
 	    -- self.grid:getTanVecComp(xn, d)
@@ -1295,7 +1280,7 @@
 	    -- local bY = bx*dYdx + by*dYdx + bz*dYdz     -- b^Y = b_Y
 	    -- local bZ = bx*dZdx + by*dYdz + bz*dZdz     -- b^Z = b_Z
 
-            return jacobian, 1/jacobian, jacobian*bmag, 1/(jacobian*bmag), bmag, 1/bmag, cmag, 
+            return jacobian, 1/jacobian, jacobian*bmag, 1/(jacobian*bmag), bmag, cmag, 
 	           b_x, b_y, b_z, gxx, gxy, gyy, gxx*jacobian, gxy*jacobian, gyy*jacobian,
 		   gxz, gyz, gzz --, bX, bY, bZ, g_yz, g_zz --, normGradx
 	 end
@@ -1308,11 +1293,6 @@
 	    
 	    return dXdx, dYdx, dZdx, dXdy, dYdy, dZdy, dXdz, dYdz, dZdz
 	 end
-=======
-            return jacobian, 1/jacobian, jacobian*bmag, 1/(jacobian*bmag), bmag, cmag, 
-                   b_x, b_y, b_z, gxx, gxy, gyy, gxx*jacobian, gxy*jacobian, gyy*jacobian
-          end
->>>>>>> 4c3e5680
       end
 
       if self.ndim == 3 then
