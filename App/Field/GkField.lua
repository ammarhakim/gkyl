-- GkField ---------------------------------------------------------------------
--
-- App support code: Gyrokinetic fields phi and apar, solved by
-- (perpendicular) Poisson and Ampere equations.
-- 
--    _______     ___
-- + 6 @ |||| # P ||| +
--------------------------------------------------------------------------------

local AdiosCartFieldIo = require "Io.AdiosCartFieldIo"
local Constants        = require "Lib.Constants"
local DataStruct       = require "DataStruct"
local LinearTrigger    = require "LinearTrigger"
local Mpi              = require "Comm.Mpi"
local Proto            = require "Lib.Proto"
local Updater          = require "Updater"
local xsys             = require "xsys"
local FieldBase        = require "App.Field.FieldBase"
local Species          = require "App.Species"
local Time             = require "Lib.Time"
local math             = require("sci.math").generic
local diff             = require("sci.diff")

local GkField = Proto(FieldBase.FieldBase)

-- This ctor simply stores what is passed to it and defers actual
-- construction to the fullInit() method below.
function GkField:init(tbl)
   GkField.super.init(self, tbl)
   self.tbl = tbl
end

-- Actual function for initialization. This indirection is needed as
-- we need the app top-level table for proper initialization.
function GkField:fullInit(appTbl)
   local tbl = self.tbl -- Previously store table.
   
   self.ioMethod = "MPI"
   self.evolve = xsys.pickBool(tbl.evolve, true) -- By default evolve field.

   self.isElectromagnetic = xsys.pickBool(tbl.isElectromagnetic, false) -- Electrostatic by default.

   -- Create triggers to write fields.
   if tbl.nFrame then
      self.ioTrigger = LinearTrigger(0, appTbl.tEnd, tbl.nFrame)
   else
      self.ioTrigger = LinearTrigger(0, appTbl.tEnd, appTbl.nFrame)
   end

   self.ioFrame = 0 -- Frame number for IO.

   self.writeGhost = xsys.pickBool(appTbl.writeGhost, false)

   -- Get boundary condition settings.
   -- These will be checked for consistency when the solver is initialized.
   if tbl.phiBcLeft then self.phiBcLeft          = tbl.phiBcLeft end
   if tbl.phiBcRight then self.phiBcRight        = tbl.phiBcRight end
   if tbl.phiBcBottom then self.phiBcBottom      = tbl.phiBcBottom end
   if tbl.phiBcTop then self.phiBcTop            = tbl.phiBcTop end
   if tbl.phiBcBack then self.phiBcBack          = tbl.phiBcBack end
   if tbl.phiBcFront then self.phiBcFront        = tbl.phiBcFront end
   if tbl.aparBcLeft then self.aparBcLeft        = tbl.aparBcLeft end
   if tbl.aparBcRight then self.aparBcRight      = tbl.aparBcRight end
   if tbl.aparBcBottom then self.aparBcBottom    = tbl.aparBcBottom end
   if tbl.aparBcTop then self.aparBcTop          = tbl.aparBcTop end
   if appTbl.periodicDirs then self.periodicDirs = appTbl.periodicDirs end

   -- For storing integrated energies.
   self.phi2     = DataStruct.DynVector { numComponents = 1 }
   self.apar2    = DataStruct.DynVector { numComponents = 1 }
   self.esEnergy = DataStruct.DynVector { numComponents = 1 }
   self.emEnergy = DataStruct.DynVector { numComponents = 1 }

   self.adiabatic = false
   self.discontinuousPhi  = xsys.pickBool(tbl.discontinuousPhi, false)
   self.discontinuousApar = xsys.pickBool(tbl.discontinuousApar, true)

   -- For ndim=1 only.
   self.kperp2 = tbl.kperp2

   -- Allow user to specify polarization weight. will be calculated automatically if not specified.
   self.polarizationWeight = tbl.polarizationWeight

   -- Determine whether to use linearized polarization term in poisson equation, which uses background density in polarization weight
   -- if not, uses full time-dependent density in polarization weight.
   self.linearizedPolarization = xsys.pickBool(tbl.linearizedPolarization, true)
   self.uniformPolarization    = xsys.pickBool(tbl.uniformPolarization, true)

   if self.isElectromagnetic then
      self.mu0 = tbl.mu0 or Constants.MU0
   end

   self.externalPhi = tbl.externalPhi
   if self.externalPhi and self.evolve then 
      print("GkField: warning... specifying externalPhi will make initial phi inconsistent with f") 
   end
   assert(not tbl.initPhiFunc, "GkField: initPhiFunc deprecated. Use externalPhi.")

   -- This allows us to apply a multiplicative time dependence to externalPhi.
   if tbl.externalPhiTimeDependence then
      self.externalPhiTimeDependence = tbl.externalPhiTimeDependence
   else
      self.externalPhiTimeDependence = false
   end

   self.bcTime = 0.0 -- Timer for BCs.

   self._first     = true
   self._firstStep = true
end

-- Methods for EM field object.
function GkField:hasEB() return true, self.isElectromagnetic end
function GkField:setCfl() end
function GkField:setIoMethod(ioMethod) self.ioMethod = ioMethod end
function GkField:setBasis(basis) self.basis = basis end
function GkField:setGrid(grid) self.grid = grid; self.ndim = self.grid:ndim() end

function GkField:alloc(nRkDup)
   -- Allocate fields needed in RK update.
   -- nField is related to number of RK stages.
   self.potentials = {}
   self.nRkDup = nRkDup
   for i = 1, nRkDup do
      self.potentials[i] = {}
      self.potentials[i].phi = DataStruct.Field {
         onGrid        = self.grid,
         numComponents = self.basis:numBasis(),
         ghost         = {1, 1}
      }
      self.potentials[i].phi:clear(0.0)
      if self.isElectromagnetic then
         self.potentials[i].apar = DataStruct.Field {
            onGrid        = self.grid,
            numComponents = self.basis:numBasis(),
            ghost         = {1, 1}
         }
         self.potentials[i].dApardt = DataStruct.Field {
            onGrid        = self.grid,
            numComponents = self.basis:numBasis(),
            ghost         = {1, 1}
         }
         self.potentials[i].apar:clear(0.0)
         self.potentials[i].dApardt:clear(0.0)
      end
   end

   self.dApardtProv = DataStruct.Field {
      onGrid        = self.grid,
      numComponents = self.basis:numBasis(),
      ghost         = {1, 1}
   }

   -- Create fields for total charge and current densities.
   self.chargeDens = DataStruct.Field {
      onGrid        = self.grid,
      numComponents = self.basis:numBasis(),
      ghost         = {1, 1}
   }
   self.currentDens = DataStruct.Field {
      onGrid        = self.grid,
      numComponents = self.basis:numBasis(),
      ghost         = {1, 1}
   }
   -- Set up constant dummy field.
   self.unitWeight = DataStruct.Field {
      onGrid        = self.grid,
      numComponents = self.basis:numBasis(),
      ghost         = {1, 1},
   }
   local initUnit = Updater.ProjectOnBasis {
      onGrid   = self.grid,
      basis    = self.basis,
      evaluate = function (t,xn)
                    return 1.0
                 end,
      projectOnGhosts = true,
   }
   initUnit:advance(0.,{},{self.unitWeight})

   -- Set up some other fields.
   self.weight = DataStruct.Field {
      onGrid        = self.grid,
      numComponents = self.basis:numBasis(),
      ghost         = {1, 1},
   }
   self.laplacianWeight = DataStruct.Field {
      onGrid        = self.grid,
      numComponents = self.basis:numBasis(),
      ghost         = {1, 1},
   }
   self.modifierWeight = DataStruct.Field {
      onGrid        = self.grid,
      numComponents = self.basis:numBasis(),
      ghost         = {1, 1},
   }
end

-- Solve for initial fields self-consistently 
-- from initial distribution function.
function GkField:initField(species)
   if self.externalPhi then
      local evalOnNodes = Updater.EvalOnNodes {
         onGrid          = self.grid,
         basis           = self.basis,
         evaluate        = self.externalPhi,
         projectOnGhosts = true
      }
      self.externalPhiFld = DataStruct.Field {
         onGrid        = self.grid,
         numComponents = self.basis:numBasis(),
         ghost         = {1, 1}
      }
      evalOnNodes:advance(0.0, {}, {self.externalPhiFld})
      for i = 1, self.nRkDup do
         if self.externalPhiTimeDependence then
            self.potentials[i].phi:combine(self.externalPhiTimeDependence(0.0),self.externalPhiFld)
         else
            self.potentials[i].phi:copy(self.externalPhiFld)
         end
      end
   else
      -- Solve for initial phi.
      self:advance(0.0, species, 1, 1)
   end

   local polyOrder = self.basis:polyOrder()

   if self.isElectromagnetic then
      -- Solve for initial Apar.
      local apar = self.potentials[1].apar
      self.currentDens:clear(0.0)
      for nm, s in pairs(species) do
         self.currentDens:accumulate(s:getCharge(), s:getMomDensity())
      end
      self.aparSlvr:advance(0.0, {self.currentDens}, {apar})

      -- Decrease effective polynomial order in z of apar by setting the highest order z coefficients to 0.
      if self.ndim == 1 or self.ndim == 3 then -- Only have z direction in 1d or 3d (2d is assumed to be x,y).
         local localRange = apar:localRange()
         local indexer    = apar:genIndexer()
         local ptr        = apar:get(1)

         -- Loop over all cells.
         for idx in localRange:rowMajorIter() do
            self.grid:setIndex(idx)
            
            apar:fill(indexer(idx), ptr)
            if self.ndim == 1 then
               ptr:data()[polyOrder] = 0.0
            else -- ndim == 3.
               if polyOrder == 1 then
                  ptr:data()[3] = 0.0
                  ptr:data()[5] = 0.0
                  ptr:data()[6] = 0.0
                  ptr:data()[7] = 0.0
               elseif polyOrder == 2 then
                  ptr:data()[9]  = 0.0
                  ptr:data()[13] = 0.0
                  ptr:data()[14] = 0.0
                  ptr:data()[15] = 0.0
                  ptr:data()[16] = 0.0
                  ptr:data()[17] = 0.0
                  ptr:data()[18] = 0.0
                  ptr:data()[19] = 0.0
               end
            end
         end
      end

      -- Clear dApar/dt ... will be solved for before being used.
      self.potentials[1].dApardt:clear(0.0)
   end

   -- Apply BCs and update ghosts.
   self:applyBc(0, self.potentials[1])
end

function GkField:rkStepperFields()
   return self.potentials
end

-- For RK timestepping for non-elliptic fields (e.g. only apar).
function GkField:copyRk(outIdx, aIdx)
   if self.isElectromagnetic and self:rkStepperFields()[aIdx] then 
      self:rkStepperFields()[outIdx].apar:copy(self:rkStepperFields()[aIdx].apar)
   end
end
-- For RK timestepping for non-elliptic fields (e.g. only apar).
function GkField:combineRk(outIdx, a, aIdx, ...)
   if self.isElectromagnetic and self:rkStepperFields()[aIdx] then
      local args = {...} -- Package up rest of args as table.
      local nFlds = #args/2
      self:rkStepperFields()[outIdx].apar:combine(a, self:rkStepperFields()[aIdx].apar)
      for i = 1, nFlds do -- Accumulate rest of the fields.
         self:rkStepperFields()[outIdx].apar:accumulate(args[2*i-1], self:rkStepperFields()[args[2*i]].apar)
      end	 
   end
end
-- Take forwardEuler step for non-elliptic fields (e.g. only apar)
function GkField:forwardEuler(tCurr, dt, inIdx, outIdx)
   -- NOTE: order of these arguments matters... outIdx must come before inIdx.
   self:combineRk(outIdx, dt, outIdx, 1.0, inIdx)
end

function GkField:suggestDt()
   return GKYL_MAX_DOUBLE
end
function GkField:clearCFL()
end

function GkField:createSolver(species, funcField)
   -- Get adiabatic species info.
   for nm, s in pairs(species) do
      if Species.AdiabaticSpecies.is(s) then
         self.adiabatic = true
         self.adiabSpec = s
      end
   end
   assert((self.adiabatic and self.isElectromagnetic) == false, "GkField: cannot use adiabatic response for electromagnetic case")

   -- Set up FEM solver for Poisson equation to solve for phi.
   local gxx, gxy, gyy
   if funcField.geo then 
     gxx = funcField.geo.gxx
     gxy = funcField.geo.gxy
     gyy = funcField.geo.gyy
   end
   self.phiSlvr = Updater.FemPoisson {
     onGrid   = self.grid,
     basis    = self.basis,
     bcLeft   = self.phiBcLeft,
     bcRight  = self.phiBcRight,
     bcBottom = self.phiBcBottom,
     bcTop    = self.phiBcTop,
     periodicDirs = self.periodicDirs,
     zContinuous  = not self.discontinuousPhi,
     gxx = gxx,
     gxy = gxy,
     gyy = gyy,
   }
   -- when using a linearizedPolarization term in Poisson equation,
   -- the weights on the terms are constant scalars
   if self.linearizedPolarization then
      -- if not provided, calculate species-dependent weight on polarization term == sum_s m_s n_s / B^2
      if not self.polarizationWeight then 
         self.polarizationWeight = 0.0
         for nm, s in pairs(species) do
            if Species.GkSpecies.is(s) then
               self.polarizationWeight = self.polarizationWeight + s:getPolarizationWeight()
            end
         end
      end
      -- if not adiabatic, and polarization weight still not set, assume it is 1
      if self.polarizationWeight == 0.0 and not self.adiabatic then self.polarizationWeight = 1.0 end

      -- set up scalar multipliers on laplacian and modifier terms in Poisson equation
      local laplacianConstant, modifierConstant
 
      if self.ndim==1 then
         assert(self.kperp2, "GkField: must specify kperp2 for ndim=1")
         laplacianConstant = 0.0 
         modifierConstant = self.kperp2*self.polarizationWeight 
      else 
         laplacianConstant = -self.polarizationWeight 
         modifierConstant = 0.0 
      end

      if self.adiabatic then 
         modifierConstant = modifierConstant + self.adiabSpec:getQneutFac() 
      end

      self.laplacianWeight:combine(laplacianConstant, self.unitWeight)
      self.modifierWeight:combine(modifierConstant, self.unitWeight)

      if laplacianConstant ~= 0 then self.phiSlvr:setLaplacianWeight(self.laplacianWeight) end
      if modifierConstant ~= 0 then self.phiSlvr:setModifierWeight(self.modifierWeight) end
   end
   -- when not using linearizedPolarization, weights are set each step in advance method

   if self.isElectromagnetic then 
     local ndim = self.ndim
     local laplacianConstant, modifierConstant
     -- NOTE: aparSlvr only used to solve for initial Apar
     -- at all other times Apar is timestepped using dApar/dt
     self.aparSlvr = Updater.FemPoisson {
       onGrid   = self.grid,
       basis    = self.basis,
       bcLeft   = self.aparBcLeft,
       bcRight  = self.aparBcRight,
       bcBottom = self.aparBcBottom,
       bcTop    = self.aparBcTop,
       periodicDirs = self.periodicDirs,
       zContinuous  = not self.discontinuousApar,
       gxx = gxx,
       gxy = gxy,
       gyy = gyy,
     }
     if ndim==1 then
        laplacianConstant = 0.0
        modifierConstant = self.kperp2/self.mu0
     else
        laplacianConstant = -1.0/self.mu0
        modifierConstant = 0.0
     end
     self.laplacianWeight:combine(laplacianConstant, self.unitWeight)
     self.modifierWeight:combine(modifierConstant, self.unitWeight)
     if laplacianConstant ~= 0 then self.aparSlvr:setLaplacianWeight(self.laplacianWeight) end
     if modifierConstant ~= 0 then self.aparSlvr:setModifierWeight(self.modifierWeight) end

     self.dApardtSlvr = Updater.FemPoisson {
       onGrid   = self.grid,
       basis    = self.basis,
       bcLeft   = self.aparBcLeft,
       bcRight  = self.aparBcRight,
       bcBottom = self.aparBcBottom,
       bcTop    = self.aparBcTop,
       periodicDirs = self.periodicDirs,
       zContinuous  = not self.discontinuousApar,
       gxx = gxx,
       gxy = gxy,
       gyy = gyy,
     }
     if ndim==1 then
        laplacianConstant = 0.0
        modifierConstant  = 1.0
     else
        laplacianConstant = -1.0/self.mu0
        modifierConstant  = 1.0
     end
     self.laplacianWeight:combine(laplacianConstant, self.unitWeight)
     self.modifierWeight:combine(modifierConstant, self.unitWeight)
     if laplacianConstant ~= 0 then self.dApardtSlvr:setLaplacianWeight(self.laplacianWeight) end
     if modifierConstant ~= 0 then self.dApardtSlvr:setModifierWeight(self.modifierWeight) end

     -- separate solver for additional step for p=1
     if self.basis:polyOrder() == 1 then
        self.dApardtSlvr2 = Updater.FemPoisson {
          onGrid   = self.grid,
          basis    = self.basis,
          bcLeft   = self.aparBcLeft,
          bcRight  = self.aparBcRight,
          bcBottom = self.aparBcBottom,
          bcTop    = self.aparBcTop,
          periodicDirs = self.periodicDirs,
          zContinuous  = not self.discontinuousApar,
          gxx = gxx,
          gxy = gxy,
          gyy = gyy,
        }
        if ndim==1 then
           laplacianConstant = 0.0
           modifierConstant  = 1.0
        else
           laplacianConstant = -1.0/self.mu0
           modifierConstant  = 1.0
        end
        self.laplacianWeight:combine(laplacianConstant, self.unitWeight)
        self.modifierWeight:combine(modifierConstant, self.unitWeight)
        if laplacianConstant ~= 0 then self.dApardtSlvr2:setLaplacianWeight(self.laplacianWeight) end
        if modifierConstant ~= 0 then self.dApardtSlvr2:setModifierWeight(self.modifierWeight) end
     end
   end

   -- Need to set this flag so that field calculated self-consistently at end of full RK timestep.
   self.isElliptic = true

<<<<<<< HEAD
   if self.isElectromagnetic then
=======
   if self.isElectromagnetic and self.basis:polyOrder() == 1 then 
      self.nstep = 4
   elseif self.isElectromagnetic then
>>>>>>> 651bd3a2
      self.nstep = 2
   end
end

function GkField:createDiagnostics()
   -- Create Adios object for field I/O.
   self.fieldIo = AdiosCartFieldIo {
      elemType   = self.potentials[1].phi:elemType(),
      method     = self.ioMethod,
      writeGhost = self.writeGhost,
      metaData   = {
	 polyOrder = self.basis:polyOrder(),
	 basisType = self.basis:id()
      },
   }

   -- Updaters for computing integrated quantities.
   self.int2Calc = Updater.CartFieldIntegratedQuantCalc {
      onGrid   = self.grid,
      basis    = self.basis,
      quantity = "V2"
   }
   if self.ndim == 1 then
      self.energyCalc = Updater.CartFieldIntegratedQuantCalc {
         onGrid   = self.grid,
         basis    = self.basis,
         quantity = "V2"
      }
   elseif self.basis:polyOrder()==1 then -- GradPerpV2 only implemented for p=1 currently.
      self.energyCalc = Updater.CartFieldIntegratedQuantCalc {
         onGrid   = self.grid,
         basis    = self.basis,
         quantity = "GradPerpV2"
      }
   end
end

function GkField:write(tm, force)
   if self.evolve then
      -- Compute integrated quantities over domain.
      self.int2Calc:advance(tm, { self.potentials[1].phi }, { self.phi2 })
      if self.isElectromagnetic then 
        self.int2Calc:advance(tm, { self.potentials[1].apar }, { self.apar2 })
      end
      if self.linearizedPolarization then
         local esEnergyFac = .5*self.polarizationWeight
         if self.ndim == 1 then esEnergyFac = esEnergyFac*self.kperp2 end
         if self.energyCalc then self.energyCalc:advance(tm, { self.potentials[1].phi, esEnergyFac }, { self.esEnergy }) end
      else
         -- Something.
      end
      if self.isElectromagnetic then 
        local emEnergyFac = .5/self.mu0
        if self.ndim == 1 then emEnergyFac = emEnergyFac*self.kperp2 end
        if self.energyCalc then self.energyCalc:advance(tm, { self.potentials[1].apar, emEnergyFac}, { self.emEnergy }) end
      end
      
      if self.ioTrigger(tm) or force then
	 self.fieldIo:write(self.potentials[1].phi, string.format("phi_%d.bp", self.ioFrame), tm, self.ioFrame)
         if self.isElectromagnetic then 
	   self.fieldIo:write(self.potentials[1].apar, string.format("apar_%d.bp", self.ioFrame), tm, self.ioFrame)
	   self.fieldIo:write(self.potentials[1].dApardt, string.format("dApardt_%d.bp", self.ioFrame), tm, self.ioFrame)
	   self.fieldIo:write(self.dApardtProv, string.format("dApardtProv_%d.bp", self.ioFrame), tm, self.ioFrame)
         end
	 self.phi2:write(string.format("phi2_%d.bp", self.ioFrame), tm, self.ioFrame)
	 self.esEnergy:write(string.format("esEnergy_%d.bp", self.ioFrame), tm, self.ioFrame)
	 if self.isElectromagnetic then
	    self.apar2:write(string.format("apar2_%d.bp", self.ioFrame), tm, self.ioFrame)
	    self.emEnergy:write(string.format("emEnergy_%d.bp", self.ioFrame), tm, self.ioFrame)
	 end
	 
	 self.ioFrame = self.ioFrame+1
      end
   else
      -- If not evolving species, don't write anything except initial conditions.
      if self.ioFrame == 0 then
	 self.fieldIo:write(self.potentials[1].phi, string.format("phi_%d.bp", self.ioFrame), tm, self.ioFrame)
         if self.isElectromagnetic then 
	   self.fieldIo:write(self.potentials[1].apar, string.format("apar_%d.bp", self.ioFrame), tm, self.ioFrame)
	   self.fieldIo:write(self.potentials[1].dApardt, string.format("dApardt_%d.bp", self.ioFrame), tm, self.ioFrame)
         end
      end
      self.ioFrame = self.ioFrame+1
   end
end

function GkField:writeRestart(tm)
   -- (the final "false" prevents writing of ghost cells).
   self.fieldIo:write(self.potentials[1].phi, "phi_restart.bp", tm, self.ioFrame, false)
   self.fieldIo:write(self.phiSlvr:getLaplacianWeight(), "laplacianWeight_restart.bp", tm, self.ioFrame, false)
   self.fieldIo:write(self.phiSlvr:getModifierWeight(), "modifierWeight_restart.bp", tm, self.ioFrame, false)
   if self.isElectromagnetic then
     self.fieldIo:write(self.potentials[1].apar, "apar_restart.bp", tm, self.ioFrame, false)
   end

   -- (the final "false" prevents flushing of data after write).
   self.phi2:write("phi2_restart.bp", tm, self.ioFrame, false)

end

function GkField:readRestart()
   -- This read of restart file of phi is only to get frame
   -- numbering correct. The forward Euler recomputes the potential
   -- before updating the hyperbolic part.
   local tm, fr = self.fieldIo:read(self.potentials[1].phi, "phi_restart.bp")
   self.phi2:read("phi2_restart.bp", tm)

   self.fieldIo:read(self.laplacianWeight, "laplacianWeight_restart.bp")
   self.fieldIo:read(self.modifierWeight, "modifierWeight_restart.bp")
   self.phiSlvr:setLaplacianWeight(self.laplacianWeight)
   if self.adiabatic or self.ndim == 1 then self.phiSlvr:setModifierWeight(self.modifierWeight) end

   if self.isElectromagnetic then
      self.fieldIo:read(self.potentials[1].apar, "apar_restart.bp")
   end

   self:applyBc(0, self.potentials[1])

   self.ioFrame = fr 
   -- Iterate triggers.
   self.ioTrigger(tm)
end

-- Not needed for GK.
function GkField:accumulateCurrent(dt, current, em)
end

-- Solve for electrostatic potential phi.
function GkField:advance(tCurr, species, inIdx, outIdx)
   local potCurr = self:rkStepperFields()[inIdx]
   local potRhs  = self:rkStepperFields()[outIdx]

   if inIdx == 1 and self.isElectromagnetic then self.dApardtProv:copy(potCurr.dApardt) end
   
   if self.evolve or (self._first and not self.externalPhi) then
      if self.externalPhiTimeDependence then
         potCurr.phi:combine(self.externalPhiTimeDependence(tCurr), self.externalPhiFld)
      else
         self.chargeDens:clear(0.0)
         for nm, s in pairs(species) do
            self.chargeDens:accumulate(s:getCharge(), s:getNumDensity())
         end
         -- If not using linearized polarization term, set up laplacian weight.
         if not self.linearizedPolarization or (self._first and not self.uniformPolarization) then
            self.weight:clear(0.0)
            for nm, s in pairs(species) do
               if Species.GkSpecies.is(s) then
                  self.weight:accumulate(1.0, s:getPolarizationWeight(false))
               end
            end
            if self.ndim == 1 then
               self.modifierWeight:combine(self.kperp2, self.weight)
            else
               self.modifierWeight:clear(0.0)
               self.laplacianWeight:combine(-1.0, self.weight)
            end

            if self.adiabatic then
               self.modifierWeight:accumulate(1.0, self.adiabSpec:getQneutFac(false))
            end

            if self.ndim > 1 then
               self.phiSlvr:setLaplacianWeight(self.laplacianWeight)
            end
            if self.adiabatic or self.ndim == 1 then self.phiSlvr:setModifierWeight(self.modifierWeight) end
         end
         -- phi solve (elliptic, so update potCurr.phi).
         self.phiSlvr:advance(tCurr, {self.chargeDens}, {potCurr.phi})

         -- Apply BCs.
         local tmStart = Time.clock()
         potCurr.phi:sync(true)
         self.bcTime = self.bcTime + (Time.clock()-tmStart)
 
         self._first = false
      end
   else
      -- Just copy stuff over.
      if self.isElectromagnetic then 
         potRhs.apar:copy(potCurr.apar) 
      end
   end
end

-- Solve for dApardt.
function GkField:advanceStep2(tCurr, species, inIdx, outIdx)
   local potCurr = self:rkStepperFields()[inIdx]
   local potRhs  = self:rkStepperFields()[outIdx]

   local polyOrder = self.basis:polyOrder()

   if self.evolve then
      self.currentDens:clear(0.0)
      if self.ndim==1 then 
         self.modifierWeight:combine(self.kperp2/self.mu0, self.unitWeight) 
      else 
         self.modifierWeight:clear(0.0)
      end
      for nm, s in pairs(species) do
        if s:isEvolving() then 
           self.modifierWeight:accumulate(s:getCharge()*s:getCharge()/s:getMass(), s:getNumDensity())
           -- Taking momDensity at outIdx gives momentum moment of df/dt.
           self.currentDens:accumulate(s:getCharge(), s:getMomDensity(outIdx, s.positivity))
        end
      end
      self.dApardtSlvr:setModifierWeight(self.modifierWeight)
      -- dApar/dt solve.
      local dApardt = potCurr.dApardt
      self.dApardtSlvr:advance(tCurr, {self.currentDens}, {dApardt}) 
      
      -- Decrease effective polynomial order in z of dApar/dt by setting the highest order z coefficients to 0.
      -- This ensures that dApar/dt is in the same space as dPhi/dz.
      if self.ndim == 1 or self.ndim == 3 then -- Only have z direction in 1d or 3d (2d is assumed to be x,y).
         local localRange = dApardt:localRange()
         local indexer = dApardt:genIndexer()
         local ptr = dApardt:get(1)

         -- Loop over all cells
         for idx in localRange:rowMajorIter() do
            self.grid:setIndex(idx)
            
            dApardt:fill(indexer(idx), ptr)
            if self.ndim == 1 then
               ptr:data()[polyOrder] = 0.0
            else -- ndim == 3.
               if polyOrder == 1 then
                  ptr:data()[3] = 0.0
                  ptr:data()[5] = 0.0
                  ptr:data()[6] = 0.0
                  ptr:data()[7] = 0.0
               elseif polyOrder == 2 then
                  ptr:data()[9] = 0.0
                  ptr:data()[13] = 0.0
                  ptr:data()[14] = 0.0
                  ptr:data()[15] = 0.0
                  ptr:data()[16] = 0.0
                  ptr:data()[17] = 0.0
                  ptr:data()[18] = 0.0
                  ptr:data()[19] = 0.0
               end
            end
         end
      end

      -- Apply BCs.
      local tmStart = Time.clock()
      dApardt:sync(true)
      self.bcTime = self.bcTime + (Time.clock()-tmStart)

<<<<<<< HEAD
=======
      if polyOrder > 1 then 
         -- Apar RHS is just dApar/dt.
         potRhs.apar:copy(dApardt)
      else 
         -- Save dApardt as dApardtProv, so that it can be used in upwinding 
         -- in vpar surface terms in p=1 Ohm's law and GK update.
         self.dApardtProv:copy(dApardt)
      end
   end
end

function GkField:advanceStep3(tCurr, species, inIdx, outIdx)
   local potCurr = self:rkStepperFields()[inIdx]
   local potRhs = self:rkStepperFields()[outIdx]

   local polyOrder = self.basis:polyOrder()

   if self.evolve then
      self.currentDens:clear(0.0)
      if self.ndim==1 then 
         self.modifierWeight:combine(self.kperp2/self.mu0, self.unitWeight) 
      else 
         self.modifierWeight:clear(0.0)
      end
      for nm, s in pairs(species) do
        if s:isEvolving() then 
           self.modifierWeight:accumulate(s:getCharge()*s:getCharge()/s:getMass(), s:getOhmModifier())
           -- Taking momDensity at outIdx gives momentum moment of df/dt.
           self.currentDens:accumulate(s:getCharge(), s:getMomProjDensity(outIdx, s.positivity))
        end
      end
      self.dApardtSlvr2:setModifierWeight(self.modifierWeight)
      -- dApar/dt solve.
      local dApardt = self.dApardtProv
      self.dApardtSlvr2:advance(tCurr, {self.currentDens}, {dApardt}) 
      
      -- Decrease effective polynomial order in z of dApar/dt by setting the highest order z coefficients to 0
      -- this ensures that dApar/dt is in the same space as dPhi/dz.
      if self.ndim == 1 or self.ndim == 3 then -- Only have z direction in 1d or 3d (2d is assumed to be x,y).
         local localRange = dApardt:localRange()
         local indexer = dApardt:genIndexer()
         local ptr = dApardt:get(1)

         -- Loop over all cells.
         for idx in localRange:rowMajorIter() do
            self.grid:setIndex(idx)
            
            dApardt:fill(indexer(idx), ptr)
            if self.ndim == 1 then
               ptr:data()[polyOrder] = 0.0
            else -- ndim == 3
               if polyOrder == 1 then
                  ptr:data()[3] = 0.0
                  ptr:data()[5] = 0.0
                  ptr:data()[6] = 0.0
                  ptr:data()[7] = 0.0
               elseif polyOrder == 2 then
                  ptr:data()[9] = 0.0
                  ptr:data()[13] = 0.0
                  ptr:data()[14] = 0.0
                  ptr:data()[15] = 0.0
                  ptr:data()[16] = 0.0
                  ptr:data()[17] = 0.0
                  ptr:data()[18] = 0.0
                  ptr:data()[19] = 0.0
               end
            end
         end
      end

      -- Apply BCs.
      local tmStart = Time.clock()
      dApardt:sync(true)
      self.bcTime = self.bcTime + (Time.clock()-tmStart)

   end
end

-- Note: step 3 is for p=1 only: solve for dApardt.
function GkField:advanceStep4(tCurr, species, inIdx, outIdx)
   local potCurr = self:rkStepperFields()[inIdx]
   local potRhs = self:rkStepperFields()[outIdx]

   local polyOrder = self.basis:polyOrder()

   if self.evolve then
      self.currentDens:clear(0.0)
      if self.ndim==1 then 
         self.modifierWeight:combine(self.kperp2/self.mu0, self.unitWeight) 
      else 
         self.modifierWeight:clear(0.0)
      end
      for nm, s in pairs(species) do
        if s:isEvolving() then 
           self.modifierWeight:accumulate(s:getCharge()*s:getCharge()/s:getMass(), s:getOhmModifier())
           -- Taking momDensity at outIdx gives momentum moment of df/dt.
           self.currentDens:accumulate(s:getCharge(), s:getMomProjDensity(outIdx, s.positivity))
        end
      end
      self.dApardtSlvr2:setModifierWeight(self.modifierWeight)
      -- dApar/dt solve.
      local dApardt = potCurr.dApardt
      self.dApardtSlvr2:advance(tCurr, {self.currentDens}, {dApardt}) 
      
      -- Decrease effective polynomial order in z of dApar/dt by setting the highest order z coefficients to 0
      -- this ensures that dApar/dt is in the same space as dPhi/dz.
      if self.ndim == 1 or self.ndim == 3 then -- Only have z direction in 1d or 3d (2d is assumed to be x,y).
         local localRange = dApardt:localRange()
         local indexer = dApardt:genIndexer()
         local ptr = dApardt:get(1)

         -- Loop over all cells.
         for idx in localRange:rowMajorIter() do
            self.grid:setIndex(idx)
            
            dApardt:fill(indexer(idx), ptr)
            if self.ndim == 1 then
               ptr:data()[polyOrder] = 0.0
            else -- ndim == 3
               if polyOrder == 1 then
                  ptr:data()[3] = 0.0
                  ptr:data()[5] = 0.0
                  ptr:data()[6] = 0.0
                  ptr:data()[7] = 0.0
               elseif polyOrder == 2 then
                  ptr:data()[9] = 0.0
                  ptr:data()[13] = 0.0
                  ptr:data()[14] = 0.0
                  ptr:data()[15] = 0.0
                  ptr:data()[16] = 0.0
                  ptr:data()[17] = 0.0
                  ptr:data()[18] = 0.0
                  ptr:data()[19] = 0.0
               end
            end
         end
      end

      -- Apply BCs.
      local tmStart = Time.clock()
      dApardt:sync(true)
      self.bcTime = self.bcTime + (Time.clock()-tmStart)

      -- Apar RHS is just dApar/dt.
>>>>>>> 651bd3a2
      potRhs.apar:copy(dApardt)
   end
end

function GkField:applyBcIdx(tCurr, idx)
   -- Don't do anything here. Global boundary conditions handled by solvers. 
   -- Syncs to update interproc ghost already done at end of advance steps.
end

-- NOTE: global boundary conditions handled by solver. this just updates interproc ghosts.
function GkField:applyBc(tCurr, potIn)
   local tmStart = Time.clock()
   potIn.phi:sync(true)
   if self.isElectromagnetic then 
     potIn.apar:sync(true) 
     potIn.dApardt:sync(true) 
   end
   self.bcTime = self.bcTime + (Time.clock()-tmStart)
end
   
function GkField:totalSolverTime()
   if self.phiSlvr then
     local time = self.phiSlvr.totalTime
     if self.isElectromagnetic and self.aparSlvr then time = time + self.aparSlvr.totalTime end
     if self.isElectromagnetic and self.dApardtSlvr then time = time + self.dApardtSlvr.totalTime end
     if self.isElectromagnetic and self.dApardtSlvr2 then time = time + self.dApardtSlvr2.totalTime end
     return time
   end
   return 0.0
end

function GkField:totalBcTime()
   return self.bcTime
end

function GkField:energyCalcTime()
   local t = self.int2Calc.totalTime
   if self.energyCalc then t = t + self.energyCalc.totalTime end
   return t
end

-- GkGeometry ---------------------------------------------------------------------
--
-- A field object with fields specifying the magnetic geometry for GK.
--------------------------------------------------------------------------------

local GkGeometry = Proto(FieldBase.FuncFieldBase)

-- Methods for no field object.
function GkGeometry:init(tbl)
   GkGeometry.super.init(self, tbl)
   self.tbl = tbl
end

function GkGeometry:fullInit(appTbl)
   local tbl = self.tbl -- previously store table.

   self.ioMethod = "MPI"
   self.evolve = xsys.pickBool(tbl.evolve, false) -- by default these fields are not time-dependent.

   -- Create triggers to write fields.
   if tbl.nFrame then
      self.ioTrigger = LinearTrigger(0, appTbl.tEnd, tbl.nFrame)
   else
      self.ioTrigger = LinearTrigger(0, appTbl.tEnd, appTbl.nFrame)
   end

   self.ioFrame = 0 -- Frame number for IO.
   
   -- Get function to initialize background magnetic field.
   self.bmagFunc = tbl.bmag
   --assert(self.bmagFunc and type(self.bmagFunc)=="function", "GkGeometry: must specify background magnetic field function with 'bmag'")

   -- For s-alpha geometry.
   self.salpha = tbl.salpha

   -- Wall potential for sheath BCs.
   self.phiWallFunc = tbl.phiWall
   if self.phiWallFunc then assert(type(self.phiWallFunc)=="function", "GkGeometry: phiWall must be a function (t, xn)") end
end

function GkGeometry:hasEB() end
function GkGeometry:setCfl() end
function GkGeometry:setIoMethod(ioMethod) self.ioMethod = ioMethod end
function GkGeometry:setBasis(basis) self.basis = basis end
function GkGeometry:setGrid(grid) self.grid = grid; self.ndim = self.grid:ndim() end

function GkGeometry:alloc()
   -- Allocate fields.
   self.geo = {}

   -- Background magnetic field.
   self.geo.bmag = DataStruct.Field {
      onGrid = self.grid,
      numComponents = self.basis:numBasis(),
      ghost = {1, 1},
      syncPeriodicDirs = false,
   }

   -- bmagInv ~ 1/B.
   self.geo.bmagInv = DataStruct.Field {
      onGrid = self.grid,
      numComponents = self.basis:numBasis(),
      ghost = {1, 1},
      syncPeriodicDirs = false
   }

   -- bhat.grad z.
   self.geo.gradpar = DataStruct.Field {
      onGrid = self.grid,
      numComponents = self.basis:numBasis(),
      ghost = {1, 1},
      syncPeriodicDirs = false
   }

   -- Functions for magnetic drifts.
   -- bdriftX = 1/B*curl(bhat).grad x.
   self.geo.bdriftX = DataStruct.Field {
      onGrid = self.grid,
      numComponents = self.basis:numBasis(),
      ghost = {1, 1},
      syncPeriodicDirs = false
   }
   -- bdriftY = 1/B*curl(bhat).grad y.
   self.geo.bdriftY = DataStruct.Field {
      onGrid = self.grid,
      numComponents = self.basis:numBasis(),
      ghost = {1, 1},
      syncPeriodicDirs = false
   }
 
   -- Functions for Laplacian.
   -- gxx = |grad x|**2.
   self.geo.gxx = DataStruct.Field {
      onGrid = self.grid,
      numComponents = self.basis:numBasis(),
      ghost = {1, 1},
      syncPeriodicDirs = false
   }
   -- gxy = grad x . grad y.
   self.geo.gxy = DataStruct.Field {
      onGrid = self.grid,
      numComponents = self.basis:numBasis(),
      ghost = {1, 1},
      syncPeriodicDirs = false
   }
   -- gyy = |grad y|**2.
   self.geo.gyy = DataStruct.Field {
      onGrid = self.grid,
      numComponents = self.basis:numBasis(),
      ghost = {1, 1},
      syncPeriodicDirs = false
   }
   

   -- Jacobian of coordinate transformation.
   self.geo.jacobGeo = DataStruct.Field {
      onGrid = self.grid,
      numComponents = self.basis:numBasis(),
      ghost = {1, 1},
      syncPeriodicDirs = false
   }

   -- Wall potential for sheath BCs.
   self.geo.phiWall = DataStruct.Field {
      onGrid = self.grid,
      numComponents = self.basis:numBasis(),
      ghost = {1, 1},
      syncPeriodicDirs = false
   }
      
   -- Create Adios object for field I/O.
   self.fieldIo = AdiosCartFieldIo {
      elemType = self.geo.bmag:elemType(),
      method = self.ioMethod,
   }   
end

function GkGeometry:createSolver()

   if self.salpha then
      local salpha = self.salpha
      self.bmagFunc = function (t, xn)
         local x, y, z
         if self.ndim == 1 then z = xn[1]; x = assert(salpha.r0, "must set salpha.r0 for 1D (local limit) s-alpha cases") 
         elseif self.ndim == 2 then x, y, z = xn[1], xn[2], 0
         else x, y, z = xn[1], xn[2], xn[3]
         end
         return salpha.B0*salpha.R0/(salpha.R0 + x*math.cos(z))
      end
      self.bmagInvFunc = function (t, xn)
         return 1/self.bmagFunc(t, xn)
      end
      self.jacobGeoFunc = function (t, xn)
         if self.ndim == 2 then return 1 else return salpha.q*salpha.R0 end
      end
      self.bdriftXFunc = function (t, xn)
         local x, y, z
         if self.ndim == 1 then z = xn[1]
         elseif self.ndim == 2 then x, y, z = xn[1], xn[2], 0
         else x, y, z = xn[1], xn[2], xn[3]
         end
         return -math.sin(z)/(salpha.B0*salpha.R0)
      end
      self.bdriftYFunc = function (t, xn)
         local x, y, z
         if self.ndim == 1 then z = xn[1]
         elseif self.ndim == 2 then x, y, z = xn[1], xn[2], 0
         else x, y, z = xn[1], xn[2], xn[3]
         end
         return -(math.cos(z) + salpha.shat*z*math.sin(z))/(salpha.B0*salpha.R0)
      end
      self.gradparFunc = function (t, xn)
         return 1/(salpha.q*salpha.R0)
      end
      self.gxxFunc = function (t, xn)
         return 1
      end
      self.gxyFunc = function (t, xn)
         local x, y, z
         if self.ndim == 1 then z = xn[1]
         elseif self.ndim == 2 then x, y, z = xn[1], xn[2], 0
         else x, y, z = xn[1], xn[2], xn[3]
         end
         return salpha.shat*z
      end
      self.gyyFunc = function (t, xn)
         local x, y, z
         if self.ndim == 1 then z = xn[1]
         elseif self.ndim == 2 then x, y, z = xn[1], xn[2], 0
         else x, y, z = xn[1], xn[2], xn[3]
         end
         return 1 + (salpha.shat*z)^2
      end
   else
      -- Calculate 1/B function.
      self.bmagInvFunc = function (t, xn)
         return 1/self.bmagFunc(t,xn)
      end
      -- Calculate magnetic drift functions.
      if self.ndim > 1 then
         local function bgrad(xn)
            local function bmagUnpack(...)
               local xn1 = {...}
               return self.bmagFunc(0, xn1)
            end
            local deriv = diff.derivativef(bmagUnpack, #xn)
            local xntable = {}
            for i = 1, #xn do
              xntable[i] = xn[i]
            end
            local f, dx, dy, dz = deriv(unpack(xntable))
            return dx, dy, dz
         end
         self.bdriftXFunc = function (t, xn)
            local bgradX, bgradY, bgradZ = bgrad(xn)
            return -bgradY/self.bmagFunc(t,xn)^2
         end
         self.bdriftYFunc = function (t, xn)
            local bgradX, bgradY, bgradZ = bgrad(xn)
            return bgradX/self.bmagFunc(t,xn)^2
         end
      end
      self.gxxFunc = function (t, xn)
         return 1.0
      end
      self.gxyFunc = function (t, xn)
         return 0.0
      end
      self.gyyFunc = function (t, xn)
         return 1.0
      end
   end

   -- Projection updaters.
   self.setBmag = Updater.ProjectOnBasis {
      onGrid          = self.grid,
      basis           = self.basis,
      evaluate        = self.bmagFunc,
      projectOnGhosts = true,
   }
   self.setBmagInv = Updater.ProjectOnBasis {
      onGrid          = self.grid,
      basis           = self.basis,
      projectOnGhosts = true,
      evaluate        = self.bmagInvFunc
   }
   if self.gradparFunc then 
      self.setGradpar = Updater.ProjectOnBasis {
         onGrid          = self.grid,
         basis           = self.basis,
         projectOnGhosts = true,
         evaluate        = self.gradparFunc
      }
   else
      self.setGradpar = Updater.ProjectOnBasis {
         onGrid          = self.grid,
         basis           = self.basis,
         projectOnGhosts = true,
         evaluate        = function(t, xn) return 1.0 end
      }
   end
   if self.jacobGeoFunc then 
      self.setJacobGeo = Updater.ProjectOnBasis {
         onGrid          = self.grid,
         basis           = self.basis,
         projectOnGhosts = true,
         evaluate        = self.jacobGeoFunc
      }
   else 
      self.setJacobGeo = Updater.ProjectOnBasis {
         onGrid          = self.grid,
         basis           = self.basis,
         projectOnGhosts = true,
         evaluate        = function(t, xn) return 1.0 end
      }
   end
   if self.gxxFunc then 
      self.setGxx = Updater.ProjectOnBasis {
         onGrid          = self.grid,
         basis           = self.basis,
         projectOnGhosts = true,
         evaluate        = self.gxxFunc
      }
   else 
      self.setGxx = Updater.ProjectOnBasis {
         onGrid          = self.grid,
         basis           = self.basis,
         projectOnGhosts = true,
         evaluate        = function(t, xn) return 1.0 end
      }
   end
   if self.gxyFunc then 
      self.setGxy = Updater.ProjectOnBasis {
         onGrid          = self.grid,
         basis           = self.basis,
         projectOnGhosts = true,
         evaluate        = self.gxyFunc
      }
   else 
      self.setGxy = Updater.ProjectOnBasis {
         onGrid          = self.grid,
         basis           = self.basis,
         projectOnGhosts = true,
         evaluate        = function(t, xn) return 0.0 end
      }
   end
   if self.gyyFunc then 
      self.setGyy = Updater.ProjectOnBasis {
         onGrid          = self.grid,
         basis           = self.basis,
         projectOnGhosts = true,
         evaluate        = self.gyyFunc
      }
   else 
      self.setGyy = Updater.ProjectOnBasis {
         onGrid          = self.grid,
         basis           = self.basis,
         projectOnGhosts = true,
         evaluate        = function(t, xn) return 1.0 end
      }
   end
   if self.bdriftXFunc then 
      self.setBdriftX = Updater.ProjectOnBasis {
         onGrid          = self.grid,
         basis           = self.basis,
         projectOnGhosts = true,
         evaluate        = self.bdriftXFunc
      }
   end
   if self.bdriftYFunc then
      self.setBdriftY = Updater.ProjectOnBasis {
         onGrid          = self.grid,
         basis           = self.basis,
         projectOnGhosts = true,
         evaluate        = self.bdriftYFunc
      }
   end
   if self.phiWallFunc then 
      self.setPhiWall = Updater.ProjectOnBasis {
         onGrid          = self.grid,
         basis           = self.basis,
         projectOnGhosts = true,
         evaluate        = self.phiWallFunc
      }
   end

   -- Determine which variables bmag depends on by checking if setting a variable to nan results in nan.
   local ones = {}
   for dir = 1, self.ndim do
      ones[dir] = 1
   end
   self.bmagVars = {}
   for dir = 1, self.ndim do
      ones[dir] = 0/0 -- Set this var to nan.
      -- Test if result is nan.. nan is the only value that doesn't equal itself.
      if self.bmagFunc(0, ones) ~= self.bmagFunc(0, ones) then 
        -- If result is nan, bmag must depend on this var.
        table.insert(self.bmagVars, dir) 
      end
      ones[dir] = 1 -- Reset so we can check other vars.
   end
   if self.bmagVars[1] == nil then self.bmagVars[1] = 0 end
end

function GkGeometry:createDiagnostics()
end

function GkGeometry:initField()
   self.setBmag:advance(0.0, {}, {self.geo.bmag})
   self.setBmagInv:advance(0.0, {}, {self.geo.bmagInv})
   if self.setGradpar then self.setGradpar:advance(0.0, {}, {self.geo.gradpar})
   else self.geo.gradpar:clear(0.0) end
   if self.setJacobGeo then self.setJacobGeo:advance(0.0, {}, {self.geo.jacobGeo})
   else self.geo.jacobGeo:clear(0.0) end
   if self.setGxx then self.setGxx:advance(0.0, {}, {self.geo.gxx}) end
   if self.setGxy then self.setGxy:advance(0.0, {}, {self.geo.gxy}) end
   if self.setGyy then self.setGyy:advance(0.0, {}, {self.geo.gyy}) end
   if self.setBdriftX then self.setBdriftX:advance(0.0, {}, {self.geo.bdriftX})
   else self.geo.bdriftX:clear(0.0) end
   if self.setBdriftY then self.setBdriftY:advance(0.0, {}, {self.geo.bdriftY})
   else self.geo.bdriftY:clear(0.0) end
   if self.setPhiWall then self.setPhiWall:advance(0.0, {}, {self.geo.phiWall})
   else self.geo.phiWall:clear(0.0) end

   -- Sync ghost cells. these calls do not enforce periodicity because
   -- These fields initialized with syncPeriodicDirs = false.
   self.geo.bmag:sync(false)
   self.geo.bmagInv:sync(false)
   self.geo.gradpar:sync(false)
   self.geo.gxx:sync(false)
   self.geo.gxy:sync(false)
   self.geo.gyy:sync(false)
   self.geo.jacobGeo:sync(false)
   self.geo.bdriftX:sync(false)
   self.geo.bdriftY:sync(false)
   self.geo.phiWall:sync(false)

   -- Apply BCs.
   self:applyBc(0, self.geo)
end

function GkGeometry:write(tm)
   -- Not evolving geometry, so only write geometry at beginning.
   if self.ioFrame == 0 then
      self.fieldIo:write(self.geo.bmag, string.format("bmag_%d.bp", self.ioFrame), tm, self.ioFrame)
      if self.setBdriftX then
	 self.fieldIo:write(self.geo.bdriftX, string.format("bdriftX_%d.bp", self.ioFrame), tm, self.ioFrame)
      end
      if self.setBdriftY then
	 self.fieldIo:write(self.geo.bdriftY, string.format("bdriftY_%d.bp", self.ioFrame), tm, self.ioFrame)
      end
      if self.setGradpar then
	 self.fieldIo:write(self.geo.gradpar, string.format("gradpar_%d.bp", self.ioFrame), tm, self.ioFrame)
      end
   end
   self.ioFrame = self.ioFrame+1
end

function GkGeometry:writeRestart(tm)
end

function GkGeometry:rkStepperFields()
   return { self.geo, self.geo, self.geo, self.geo }
end

function GkGeometry:advance(tCurr)
   if self.evolve then 
      self.setPhiWall:advance(tCurr, {}, self.geo.phiWall)
   end 
end

function GkGeometry:applyBcIdx(tCurr, idx)
   self:applyBc(tCurr, self:rkStepperFields()[1])
end

function GkGeometry:applyBc(tCurr, geoIn)
   if self.evolve then 
      geoIn.phiWall:sync(false)
   end
end

function GkGeometry:totalSolverTime()
   if self.evolve then return self.setPhiWall.totalTime
   else return 0 end
end

function GkGeometry:totalBcTime() return 0.0 end
function GkGeometry:energyCalcTime() return 0.0 end


return {GkField = GkField, GkGeometry = GkGeometry}<|MERGE_RESOLUTION|>--- conflicted
+++ resolved
@@ -465,13 +465,7 @@
    -- Need to set this flag so that field calculated self-consistently at end of full RK timestep.
    self.isElliptic = true
 
-<<<<<<< HEAD
    if self.isElectromagnetic then
-=======
-   if self.isElectromagnetic and self.basis:polyOrder() == 1 then 
-      self.nstep = 4
-   elseif self.isElectromagnetic then
->>>>>>> 651bd3a2
       self.nstep = 2
    end
 end
@@ -721,153 +715,6 @@
       dApardt:sync(true)
       self.bcTime = self.bcTime + (Time.clock()-tmStart)
 
-<<<<<<< HEAD
-=======
-      if polyOrder > 1 then 
-         -- Apar RHS is just dApar/dt.
-         potRhs.apar:copy(dApardt)
-      else 
-         -- Save dApardt as dApardtProv, so that it can be used in upwinding 
-         -- in vpar surface terms in p=1 Ohm's law and GK update.
-         self.dApardtProv:copy(dApardt)
-      end
-   end
-end
-
-function GkField:advanceStep3(tCurr, species, inIdx, outIdx)
-   local potCurr = self:rkStepperFields()[inIdx]
-   local potRhs = self:rkStepperFields()[outIdx]
-
-   local polyOrder = self.basis:polyOrder()
-
-   if self.evolve then
-      self.currentDens:clear(0.0)
-      if self.ndim==1 then 
-         self.modifierWeight:combine(self.kperp2/self.mu0, self.unitWeight) 
-      else 
-         self.modifierWeight:clear(0.0)
-      end
-      for nm, s in pairs(species) do
-        if s:isEvolving() then 
-           self.modifierWeight:accumulate(s:getCharge()*s:getCharge()/s:getMass(), s:getOhmModifier())
-           -- Taking momDensity at outIdx gives momentum moment of df/dt.
-           self.currentDens:accumulate(s:getCharge(), s:getMomProjDensity(outIdx, s.positivity))
-        end
-      end
-      self.dApardtSlvr2:setModifierWeight(self.modifierWeight)
-      -- dApar/dt solve.
-      local dApardt = self.dApardtProv
-      self.dApardtSlvr2:advance(tCurr, {self.currentDens}, {dApardt}) 
-      
-      -- Decrease effective polynomial order in z of dApar/dt by setting the highest order z coefficients to 0
-      -- this ensures that dApar/dt is in the same space as dPhi/dz.
-      if self.ndim == 1 or self.ndim == 3 then -- Only have z direction in 1d or 3d (2d is assumed to be x,y).
-         local localRange = dApardt:localRange()
-         local indexer = dApardt:genIndexer()
-         local ptr = dApardt:get(1)
-
-         -- Loop over all cells.
-         for idx in localRange:rowMajorIter() do
-            self.grid:setIndex(idx)
-            
-            dApardt:fill(indexer(idx), ptr)
-            if self.ndim == 1 then
-               ptr:data()[polyOrder] = 0.0
-            else -- ndim == 3
-               if polyOrder == 1 then
-                  ptr:data()[3] = 0.0
-                  ptr:data()[5] = 0.0
-                  ptr:data()[6] = 0.0
-                  ptr:data()[7] = 0.0
-               elseif polyOrder == 2 then
-                  ptr:data()[9] = 0.0
-                  ptr:data()[13] = 0.0
-                  ptr:data()[14] = 0.0
-                  ptr:data()[15] = 0.0
-                  ptr:data()[16] = 0.0
-                  ptr:data()[17] = 0.0
-                  ptr:data()[18] = 0.0
-                  ptr:data()[19] = 0.0
-               end
-            end
-         end
-      end
-
-      -- Apply BCs.
-      local tmStart = Time.clock()
-      dApardt:sync(true)
-      self.bcTime = self.bcTime + (Time.clock()-tmStart)
-
-   end
-end
-
--- Note: step 3 is for p=1 only: solve for dApardt.
-function GkField:advanceStep4(tCurr, species, inIdx, outIdx)
-   local potCurr = self:rkStepperFields()[inIdx]
-   local potRhs = self:rkStepperFields()[outIdx]
-
-   local polyOrder = self.basis:polyOrder()
-
-   if self.evolve then
-      self.currentDens:clear(0.0)
-      if self.ndim==1 then 
-         self.modifierWeight:combine(self.kperp2/self.mu0, self.unitWeight) 
-      else 
-         self.modifierWeight:clear(0.0)
-      end
-      for nm, s in pairs(species) do
-        if s:isEvolving() then 
-           self.modifierWeight:accumulate(s:getCharge()*s:getCharge()/s:getMass(), s:getOhmModifier())
-           -- Taking momDensity at outIdx gives momentum moment of df/dt.
-           self.currentDens:accumulate(s:getCharge(), s:getMomProjDensity(outIdx, s.positivity))
-        end
-      end
-      self.dApardtSlvr2:setModifierWeight(self.modifierWeight)
-      -- dApar/dt solve.
-      local dApardt = potCurr.dApardt
-      self.dApardtSlvr2:advance(tCurr, {self.currentDens}, {dApardt}) 
-      
-      -- Decrease effective polynomial order in z of dApar/dt by setting the highest order z coefficients to 0
-      -- this ensures that dApar/dt is in the same space as dPhi/dz.
-      if self.ndim == 1 or self.ndim == 3 then -- Only have z direction in 1d or 3d (2d is assumed to be x,y).
-         local localRange = dApardt:localRange()
-         local indexer = dApardt:genIndexer()
-         local ptr = dApardt:get(1)
-
-         -- Loop over all cells.
-         for idx in localRange:rowMajorIter() do
-            self.grid:setIndex(idx)
-            
-            dApardt:fill(indexer(idx), ptr)
-            if self.ndim == 1 then
-               ptr:data()[polyOrder] = 0.0
-            else -- ndim == 3
-               if polyOrder == 1 then
-                  ptr:data()[3] = 0.0
-                  ptr:data()[5] = 0.0
-                  ptr:data()[6] = 0.0
-                  ptr:data()[7] = 0.0
-               elseif polyOrder == 2 then
-                  ptr:data()[9] = 0.0
-                  ptr:data()[13] = 0.0
-                  ptr:data()[14] = 0.0
-                  ptr:data()[15] = 0.0
-                  ptr:data()[16] = 0.0
-                  ptr:data()[17] = 0.0
-                  ptr:data()[18] = 0.0
-                  ptr:data()[19] = 0.0
-               end
-            end
-         end
-      end
-
-      -- Apply BCs.
-      local tmStart = Time.clock()
-      dApardt:sync(true)
-      self.bcTime = self.bcTime + (Time.clock()-tmStart)
-
-      -- Apar RHS is just dApar/dt.
->>>>>>> 651bd3a2
       potRhs.apar:copy(dApardt)
    end
 end
