--- conflicted
+++ resolved
@@ -210,37 +210,15 @@
    end
 end
 
-<<<<<<< HEAD
-function GkField:createSolver(species)
-=======
 function GkField:createSolver(species, funcField)
->>>>>>> 18cd8033
    -- get adiabatic species info
    for nm, s in pairs(species) do
       if Species.AdiabaticSpecies.is(s) then
          self.adiabatic = true
          self.adiabSpec = s
-<<<<<<< HEAD
       end
    end
    assert((self.adiabatic and self.isElectromagnetic) == false, "GkField: cannot use adiabatic response for electromagnetic case")
-
-   -- if not provided, calculate species-dependent weight on polarization term == sum_s m_s n_s / B^2
-   if not self.polarizationWeight then 
-      self.polarizationWeight = 0.0
-      for nm, s in pairs(species) do
-         if Species.GkSpecies.is(s) then
-            self.polarizationWeight = self.polarizationWeight + s:polarizationWeight()
-         end
-      end
-   end
-   -- if not adiabatic, and polarization weight still not set, assume it is 1
-   if self.polarizationWeight == 0.0 and not self.adiabatic then self.polarizationWeight = 1.0 end
-=======
-      end
-   end
-   assert((self.adiabatic and self.isElectromagnetic) == false, "GkField: cannot use adiabatic response for electromagnetic case")
->>>>>>> 18cd8033
 
    -- set up FEM solver for Poisson equation to solve for phi
    local gxx, gxy, gyy
@@ -275,8 +253,8 @@
             end
          end
       end
-      -- if polarization weight still not set, assume it is 1
-      if self.polarizationWeight == 0.0 then self.polarizationWeight = 1.0 end
+      -- if not adiabatic, and polarization weight still not set, assume it is 1
+      if self.polarizationWeight == 0.0 and not self.adiabatic then self.polarizationWeight = 1.0 end
 
       -- set up scalar multipliers on laplacian and modifier terms in Poisson equation
       local laplacianConstant, modifierConstant
