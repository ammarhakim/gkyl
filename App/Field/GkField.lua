-- GkField ---------------------------------------------------------------------
--
-- App support code: Gyrokinetic fields phi and apar, solved by
-- (perpendicular) Poisson and Ampere equations.
-- 
--    _______     ___
-- + 6 @ |||| # P ||| +
--------------------------------------------------------------------------------

local AdiosCartFieldIo = require "Io.AdiosCartFieldIo"
<<<<<<< HEAD
local Constants = require "Lib.Constants"
local DataStruct = require "DataStruct"
local LinearTrigger = require "LinearTrigger"
local Mpi = require "Comm.Mpi"
local Proto = require "Lib.Proto"
local Updater = require "Updater"
local xsys = require "xsys"
local FieldBase = require "App.Field.FieldBase"
local Species = require "App.Species"
local Time = require "Lib.Time"
local math = require("sci.math").generic
local diff = require("sci.diff")
local Constants = require "Lib.Constants"
=======
local Constants        = require "Lib.Constants"
local DataStruct       = require "DataStruct"
local LinearTrigger    = require "LinearTrigger"
local Mpi              = require "Comm.Mpi"
local Proto            = require "Lib.Proto"
local Updater          = require "Updater"
local xsys             = require "xsys"
local FieldBase        = require "App.Field.FieldBase"
local Species          = require "App.Species"
local Time             = require "Lib.Time"
local math             = require("sci.math").generic
local diff             = require("sci.diff")
>>>>>>> 1e186a79

local GkField = Proto(FieldBase.FieldBase)

local EM_BC_OPEN = 1

<<<<<<< HEAD
-- this ctor simply stores what is passed to it and defers actual
-- construction to the fullInit() method below
=======
-- This ctor simply stores what is passed to it and defers actual
-- construction to the fullInit() method below.
>>>>>>> 1e186a79
function GkField:init(tbl)
   GkField.super.init(self, tbl)
   self.tbl = tbl
end

-- Actual function for initialization. This indirection is needed as
-- we need the app top-level table for proper initialization.
function GkField:fullInit(appTbl)
   local tbl = self.tbl -- Previously store table.
   
   self.ioMethod = "MPI"
   self.evolve = xsys.pickBool(tbl.evolve, true) -- By default evolve field.

   self.isElectromagnetic = xsys.pickBool(tbl.isElectromagnetic, false) -- Electrostatic by default.

   -- Create triggers to write fields.
   if tbl.nFrame then
      self.ioTrigger = LinearTrigger(0, appTbl.tEnd, tbl.nFrame)
   else
      self.ioTrigger = LinearTrigger(0, appTbl.tEnd, appTbl.nFrame)
   end

   self.ioFrame = 0 -- Frame number for IO.
   self.dynVecRestartFrame = 0 -- Frame number of restarts (for DynVectors only).

   self.writeSkin = xsys.pickBool(appTbl.writeSkin, false)

   -- Get boundary condition settings.
   -- These will be checked for consistency when the solver is initialized.
   if tbl.phiBcLeft then self.phiBcLeft          = tbl.phiBcLeft end
   if tbl.phiBcRight then self.phiBcRight        = tbl.phiBcRight end
   if tbl.phiBcBottom then self.phiBcBottom      = tbl.phiBcBottom end
   if tbl.phiBcTop then self.phiBcTop            = tbl.phiBcTop end
   if tbl.phiBcBack then self.phiBcBack          = tbl.phiBcBack end
   if tbl.phiBcFront then self.phiBcFront        = tbl.phiBcFront end
   if tbl.aparBcLeft then self.aparBcLeft        = tbl.aparBcLeft end
   if tbl.aparBcRight then self.aparBcRight      = tbl.aparBcRight end
   if tbl.aparBcBottom then self.aparBcBottom    = tbl.aparBcBottom end
   if tbl.aparBcTop then self.aparBcTop          = tbl.aparBcTop end
   if appTbl.periodicDirs then self.periodicDirs = appTbl.periodicDirs end

   -- For storing integrated energies.
   self.phi2     = DataStruct.DynVector { numComponents = 1 }
   self.apar2    = DataStruct.DynVector { numComponents = 1 }
   self.esEnergy = DataStruct.DynVector { numComponents = 1 }
   self.emEnergy = DataStruct.DynVector { numComponents = 1 }

   self.adiabatic = false
   self.discontinuousPhi  = xsys.pickBool(tbl.discontinuousPhi, false)
   self.discontinuousApar = xsys.pickBool(tbl.discontinuousApar, true)

   -- For ndim=1 only.
   self.kperp2 = tbl.kperp2

   -- Allow user to specify polarization weight. will be calculated automatically if not specified.
   self.polarizationWeight = tbl.polarizationWeight

   -- Determine whether to use linearized polarization term in poisson equation, which uses background density in polarization weight
   -- if not, uses full time-dependent density in polarization weight.
   self.linearizedPolarization = xsys.pickBool(tbl.linearizedPolarization, true)
   self.uniformPolarization    = xsys.pickBool(tbl.uniformPolarization, true)

   if self.isElectromagnetic then
      self.mu0 = tbl.mu0 or Constants.MU0
   end

   self.externalPhi = tbl.externalPhi
   if self.externalPhi and self.evolve then 
      print("GkField: warning... specifying externalPhi will make initial phi inconsistent with f") 
   end
   assert(not tbl.initPhiFunc, "GkField: initPhiFunc deprecated. Use externalPhi.")

   -- This allows us to apply a multiplicative time dependence to externalPhi.
   if tbl.externalPhiTimeDependence then
      self.externalPhiTimeDependence = tbl.externalPhiTimeDependence
   else
      self.externalPhiTimeDependence = false
   end

   self.bcTime = 0.0 -- Timer for BCs.

   self._first     = true
   self._firstStep = true
end

-- Methods for EM field object.
function GkField:hasEB() return true, self.isElectromagnetic end
function GkField:setCfl() end
function GkField:setIoMethod(ioMethod) self.ioMethod = ioMethod end
function GkField:setBasis(basis) self.basis = basis end
function GkField:setGrid(grid) self.grid = grid; self.ndim = self.grid:ndim() end

function GkField:alloc(nRkDup)
   -- Allocate fields needed in RK update.
   -- nField is related to number of RK stages.
   self.potentials = {}
   self.nRkDup = nRkDup
   for i = 1, nRkDup do
      self.potentials[i] = {}
      self.potentials[i].phi = DataStruct.Field {
         onGrid        = self.grid,
         numComponents = self.basis:numBasis(),
         ghost         = {1, 1}
      }
      self.potentials[i].phi:clear(0.0)
      self.potentials[i].phiAux = DataStruct.Field {
         onGrid        = self.grid,
         numComponents = self.basis:numBasis(),
         ghost         = {1, 1}
      }
      self.potentials[i].phiAux:clear(0.0)
      if self.isElectromagnetic then
         self.potentials[i].apar = DataStruct.Field {
            onGrid        = self.grid,
            numComponents = self.basis:numBasis(),
            ghost         = {1, 1}
         }
         self.potentials[i].dApardt = DataStruct.Field {
            onGrid        = self.grid,
            numComponents = self.basis:numBasis(),
            ghost         = {1, 1}
         }
         self.potentials[i].apar:clear(0.0)
         self.potentials[i].dApardt:clear(0.0)
      end
   end

   self.dApardtProv = DataStruct.Field {
      onGrid        = self.grid,
      numComponents = self.basis:numBasis(),
      ghost         = {1, 1}
   }

   -- Create fields for total charge and current densities.
   self.chargeDens = DataStruct.Field {
      onGrid        = self.grid,
      numComponents = self.basis:numBasis(),
      ghost         = {1, 1}
   }
   self.currentDens = DataStruct.Field {
      onGrid        = self.grid,
      numComponents = self.basis:numBasis(),
      ghost         = {1, 1}
   }
   -- Set up constant dummy field.
   self.unitWeight = DataStruct.Field {
      onGrid        = self.grid,
      numComponents = self.basis:numBasis(),
      ghost         = {1, 1},
   }
   local initUnit = Updater.ProjectOnBasis {
      onGrid   = self.grid,
      basis    = self.basis,
      evaluate = function (t,xn)
                    return 1.0
                 end,
      projectOnGhosts = true,
   }
   initUnit:advance(0.,{},{self.unitWeight})

   -- Set up some other fields.
   self.weight = DataStruct.Field {
      onGrid        = self.grid,
      numComponents = self.basis:numBasis(),
      ghost         = {1, 1},
   }
   self.laplacianWeight = DataStruct.Field {
      onGrid        = self.grid,
      numComponents = self.basis:numBasis(),
      ghost         = {1, 1},
   }
   self.modifierWeight = DataStruct.Field {
      onGrid        = self.grid,
      numComponents = self.basis:numBasis(),
      ghost         = {1, 1},
   }
end

-- Solve for initial fields self-consistently 
-- from initial distribution function.
function GkField:initField(species)
   if self.externalPhi then
      local evalOnNodes = Updater.EvalOnNodes {
         onGrid          = self.grid,
         basis           = self.basis,
         evaluate        = self.externalPhi,
         projectOnGhosts = true
      }
      self.externalPhiFld = DataStruct.Field {
         onGrid        = self.grid,
         numComponents = self.basis:numBasis(),
         ghost         = {1, 1}
      }
      evalOnNodes:advance(0.0, {}, {self.externalPhiFld})
      for i = 1, self.nRkDup do
         if self.externalPhiTimeDependence then
            self.potentials[i].phi:combine(self.externalPhiTimeDependence(0.0),self.externalPhiFld)
         else
            self.potentials[i].phi:copy(self.externalPhiFld)
         end
      end
   else
      -- Solve for initial phi.
      self:advance(0.0, species, 1, 1)
   end

   local polyOrder = self.basis:polyOrder()

   if self.isElectromagnetic then
      -- Solve for initial Apar.
      local apar = self.potentials[1].apar
      self.currentDens:clear(0.0)
      for nm, s in pairs(species) do
         self.currentDens:accumulate(s:getCharge(), s:getMomDensity())
      end
      self.aparSlvr:advance(0.0, {self.currentDens}, {apar})

<<<<<<< HEAD
      -- decrease effective polynomial order in z of apar by setting the highest order z coefficients to 0
--      if self.ndim == 1 or self.ndim == 3 then -- only have z direction in 1d or 3d (2d is assumed to be x,y)
--         local localRange = apar:localRange()
--         local indexer = apar:genIndexer()
--         local ptr = apar:get(1)
--
--         -- loop over all cells
--         for idx in localRange:rowMajorIter() do
--            self.grid:setIndex(idx)
--            
--            apar:fill(indexer(idx), ptr)
--            if self.ndim == 1 then
--               ptr:data()[polyOrder] = 0.0
--            else -- ndim == 3
--               if polyOrder == 1 then
--                  ptr:data()[3] = 0.0
--                  ptr:data()[5] = 0.0
--                  ptr:data()[6] = 0.0
--                  ptr:data()[7] = 0.0
--               elseif polyOrder == 2 then
--                  ptr:data()[9] = 0.0
--                  ptr:data()[13] = 0.0
--                  ptr:data()[14] = 0.0
--                  ptr:data()[15] = 0.0
--                  ptr:data()[16] = 0.0
--                  ptr:data()[17] = 0.0
--                  ptr:data()[18] = 0.0
--                  ptr:data()[19] = 0.0
--               end
--            end
--         end
--      end
=======
      -- Decrease effective polynomial order in z of apar by setting the highest order z coefficients to 0.
      if self.ndim == 1 or self.ndim == 3 then -- Only have z direction in 1d or 3d (2d is assumed to be x,y).
         local localRange = apar:localRange()
         local indexer    = apar:genIndexer()
         local ptr        = apar:get(1)

         -- Loop over all cells.
         for idx in localRange:rowMajorIter() do
            self.grid:setIndex(idx)
            
            apar:fill(indexer(idx), ptr)
            if self.ndim == 1 then
               ptr:data()[polyOrder] = 0.0
            else -- ndim == 3.
               if polyOrder == 1 then
                  ptr:data()[3] = 0.0
                  ptr:data()[5] = 0.0
                  ptr:data()[6] = 0.0
                  ptr:data()[7] = 0.0
               elseif polyOrder == 2 then
                  ptr:data()[9]  = 0.0
                  ptr:data()[13] = 0.0
                  ptr:data()[14] = 0.0
                  ptr:data()[15] = 0.0
                  ptr:data()[16] = 0.0
                  ptr:data()[17] = 0.0
                  ptr:data()[18] = 0.0
                  ptr:data()[19] = 0.0
               end
            end
         end
      end
>>>>>>> 1e186a79

      -- Clear dApar/dt ... will be solved for before being used.
      self.potentials[1].dApardt:clear(0.0)
   end

   -- Apply BCs and update ghosts.
   self:applyBc(0, self.potentials[1])
end

function GkField:rkStepperFields()
   return self.potentials
end

-- For RK timestepping for non-elliptic fields (e.g. only apar).
function GkField:copyRk(outIdx, aIdx)
   if self.isElectromagnetic and self:rkStepperFields()[aIdx] then 
      self:rkStepperFields()[outIdx].apar:copy(self:rkStepperFields()[aIdx].apar)
   end
end
-- For RK timestepping for non-elliptic fields (e.g. only apar).
function GkField:combineRk(outIdx, a, aIdx, ...)
   if self.isElectromagnetic and self:rkStepperFields()[aIdx] then
      local args = {...} -- Package up rest of args as table.
      local nFlds = #args/2
      self:rkStepperFields()[outIdx].apar:combine(a, self:rkStepperFields()[aIdx].apar)
      for i = 1, nFlds do -- Accumulate rest of the fields.
         self:rkStepperFields()[outIdx].apar:accumulate(args[2*i-1], self:rkStepperFields()[args[2*i]].apar)
      end	 
   end
end

function GkField:suggestDt()
   return GKYL_MAX_DOUBLE
end
function GkField:clearCFL()
end

function GkField:createSolver(species, funcField)
   -- Get adiabatic species info.
   for nm, s in pairs(species) do
      if Species.AdiabaticSpecies.is(s) then
         self.adiabatic = true
         self.adiabSpec = s
      end
   end
   assert((self.adiabatic and self.isElectromagnetic) == false, "GkField: cannot use adiabatic response for electromagnetic case")

<<<<<<< HEAD
   -- set up FEM solver for Poisson equation to solve for phi
   local gxx, gxy, gyy, jacobGeo
=======
   -- Set up FEM solver for Poisson equation to solve for phi.
   local gxx, gxy, gyy
>>>>>>> 1e186a79
   if funcField.geo then 
     -- include jacobian factor in metric coefficients if using linearized polarization density
     if self.linearizedPolarization then
        gxx = funcField.geo.gxxJ
        gxy = funcField.geo.gxyJ
        gyy = funcField.geo.gyyJ
     else  -- if not, jacobian already included in polarization density
        gxx = funcField.geo.gxx
        gxy = funcField.geo.gxy
        gyy = funcField.geo.gyy
     end
     jacobGeo = funcField.geo.jacobGeo
   end
   self.phiSlvr = Updater.FemPoisson {
     onGrid   = self.grid,
     basis    = self.basis,
     bcLeft   = self.phiBcLeft,
     bcRight  = self.phiBcRight,
     bcBottom = self.phiBcBottom,
<<<<<<< HEAD
     bcTop = self.phiBcTop,
     bcBack = self.phiBcBack,
     bcFront = self.phiBcFront,
=======
     bcTop    = self.phiBcTop,
>>>>>>> 1e186a79
     periodicDirs = self.periodicDirs,
     zContinuous  = not self.discontinuousPhi,
     gxx = gxx,
     gxy = gxy,
     gyy = gyy,
   }
   if self.ndim == 3 and not self.discontinuousPhi then
      self.phiZSmoother = Updater.FemParPoisson {
        onGrid = self.grid,
        basis = self.basis,
        smooth = true,
      }
   end
   -- when using a linearizedPolarization term in Poisson equation,
   -- the weights on the terms are constant scalars
   if self.linearizedPolarization then
      -- if not provided, calculate species-dependent weight on polarization term == sum_s m_s n_s / B^2
      if not self.polarizationWeight then 
         self.polarizationWeight = 0.0
         for nm, s in pairs(species) do
            if Species.GkSpecies.is(s) then
               self.polarizationWeight = self.polarizationWeight + s:getPolarizationWeight()
            end
         end
      end
      -- if not adiabatic, and polarization weight still not set, assume it is 1
      if self.polarizationWeight == 0.0 and not self.adiabatic then self.polarizationWeight = 1.0 end

      -- set up scalar multipliers on laplacian and modifier terms in Poisson equation
      local laplacianConstant, modifierConstant
 
      if self.ndim==1 then
         assert(self.kperp2, "GkField: must specify kperp2 for ndim=1")
         laplacianConstant = 0.0 
         modifierConstant = self.kperp2*self.polarizationWeight 
      else 
         laplacianConstant = -self.polarizationWeight 
         modifierConstant = 0.0 
      end

      if self.adiabatic then 
         modifierConstant = modifierConstant + self.adiabSpec:getQneutFac() 
      end

      self.laplacianWeight:combine(laplacianConstant, self.unitWeight) -- no jacobian here
      self.modifierWeight:combine(modifierConstant, jacobGeo)

      if laplacianConstant ~= 0 then self.phiSlvr:setLaplacianWeight(self.laplacianWeight) end
      if modifierConstant ~= 0 then self.phiSlvr:setModifierWeight(self.modifierWeight) end
   end
   -- when not using linearizedPolarization, weights are set each step in advance method

   if self.isElectromagnetic then 
     local ndim = self.ndim
     local laplacianConstant, modifierConstant
     -- NOTE: aparSlvr only used to solve for initial Apar
     -- at all other times Apar is timestepped using dApar/dt
     self.aparSlvr = Updater.FemPoisson {
       onGrid   = self.grid,
       basis    = self.basis,
       bcLeft   = self.aparBcLeft,
       bcRight  = self.aparBcRight,
       bcBottom = self.aparBcBottom,
       bcTop    = self.aparBcTop,
       periodicDirs = self.periodicDirs,
<<<<<<< HEAD
       zContinuous = not self.discontinuousApar,
       gxx = funcField.geo.gxxJ,
       gxy = funcField.geo.gxyJ,
       gyy = funcField.geo.gyyJ,
=======
       zContinuous  = not self.discontinuousApar,
       gxx = gxx,
       gxy = gxy,
       gyy = gyy,
>>>>>>> 1e186a79
     }
     if ndim==1 then
        laplacianConstant = 0.0
        modifierConstant = self.kperp2/self.mu0
     else
        laplacianConstant = -1.0/self.mu0
        modifierConstant = 0.0
     end
     self.laplacianWeight:combine(laplacianConstant, self.unitWeight)
     self.modifierWeight:combine(modifierConstant, self.unitWeight)
     if laplacianConstant ~= 0 then self.aparSlvr:setLaplacianWeight(self.laplacianWeight) end
     if modifierConstant ~= 0 then self.aparSlvr:setModifierWeight(self.modifierWeight) end

     self.dApardtSlvr = Updater.FemPoisson {
       onGrid   = self.grid,
       basis    = self.basis,
       bcLeft   = self.aparBcLeft,
       bcRight  = self.aparBcRight,
       bcBottom = self.aparBcBottom,
       bcTop    = self.aparBcTop,
       periodicDirs = self.periodicDirs,
<<<<<<< HEAD
       zContinuous = not self.discontinuousApar,
       gxx = funcField.geo.gxxJ,
       gxy = funcField.geo.gxyJ,
       gyy = funcField.geo.gyyJ,
=======
       zContinuous  = not self.discontinuousApar,
       gxx = gxx,
       gxy = gxy,
       gyy = gyy,
>>>>>>> 1e186a79
     }
     if ndim==1 then
        laplacianConstant = 0.0
        modifierConstant  = 1.0
     else
        laplacianConstant = -1.0/self.mu0
        modifierConstant  = 1.0
     end
     self.laplacianWeight:combine(laplacianConstant, self.unitWeight)
     self.modifierWeight:combine(modifierConstant, self.unitWeight)
     if laplacianConstant ~= 0 then self.dApardtSlvr:setLaplacianWeight(self.laplacianWeight) end
     if modifierConstant ~= 0 then self.dApardtSlvr:setModifierWeight(self.modifierWeight) end

     -- separate solver for additional step for p=1
     if self.basis:polyOrder() == 1 then
        self.dApardtSlvr2 = Updater.FemPoisson {
          onGrid   = self.grid,
          basis    = self.basis,
          bcLeft   = self.aparBcLeft,
          bcRight  = self.aparBcRight,
          bcBottom = self.aparBcBottom,
          bcTop    = self.aparBcTop,
          periodicDirs = self.periodicDirs,
<<<<<<< HEAD
          zContinuous = not self.discontinuousApar,
          gxx = funcField.geo.gxxJ,
          gxy = funcField.geo.gxyJ,
          gyy = funcField.geo.gyyJ,
=======
          zContinuous  = not self.discontinuousApar,
          gxx = gxx,
          gxy = gxy,
          gyy = gyy,
>>>>>>> 1e186a79
        }
        if ndim==1 then
           laplacianConstant = 0.0
           modifierConstant  = 1.0
        else
           laplacianConstant = -1.0/self.mu0
           modifierConstant  = 1.0
        end
        self.laplacianWeight:combine(laplacianConstant, self.unitWeight)
        self.modifierWeight:combine(modifierConstant, self.unitWeight)
        if laplacianConstant ~= 0 then self.dApardtSlvr2:setLaplacianWeight(self.laplacianWeight) end
        if modifierConstant ~= 0 then self.dApardtSlvr2:setModifierWeight(self.modifierWeight) end
     end
   end

   -- Need to set this flag so that field calculated self-consistently at end of full RK timestep.
   self.isElliptic = true

   if self.isElectromagnetic and self.basis:polyOrder() == 1 then 
      self.nstep = 3 
   elseif self.isElectromagnetic then
      self.nstep = 2
   end

<<<<<<< HEAD
   -- function to construct a BC updater
=======
      -- function to construct a BC updater
>>>>>>> 1e186a79
   local function makeBcUpdater(dir, edge, bcList)
      return Updater.Bc {
	 onGrid = self.grid,
	 boundaryConditions = bcList,
	 dir = dir,
	 edge = edge,
      }
   end

   -- various functions to apply BCs of different types
   local function bcOpen(dir, tm, idxIn, fIn, fOut)
      -- Requires skinLoop = "pointwise".
      self.basis:flipSign(dir, fIn, fOut)
   end

   -- functions to make life easier while reading in BCs to apply
   self.boundaryConditions = { } -- list of Bcs to apply
   local function appendBoundaryConditions(dir, edge, bcType)
      if bcType == EM_BC_OPEN then
	 table.insert(self.boundaryConditions,
		      makeBcUpdater(dir, edge, { bcOpen }))
      else
	 assert(false, "GkField: Unsupported BC type!")
      end
   end

   local function handleBc(dir, bc)
      if bc[1] then
	 appendBoundaryConditions(dir, "lower", bc[1])
      end
      if bc[2] then
	 appendBoundaryConditions(dir, "upper", bc[2])
      end
   end

   local function contains(table, element)
     for _, value in pairs(table) do
       if value == element then
         return true
       end
     end
     return false
   end
<<<<<<< HEAD
   
=======

>>>>>>> 1e186a79
   -- for non-periodic dirs, use BC_OPEN to make sure values on edge of ghost cells match values on edge of skin cells, 
   -- so that field is continuous across skin-ghost boundary
   for dir = 1, self.ndim do
      if not contains(self.periodicDirs, dir) then 
         handleBc(dir, {EM_BC_OPEN, EM_BC_OPEN}) 
      end
   end
end

function GkField:createDiagnostics()
   -- Create Adios object for field I/O.
   self.fieldIo = AdiosCartFieldIo {
      elemType   = self.potentials[1].phi:elemType(),
      method     = self.ioMethod,
      writeSkin = self.writeSkin,
      metaData   = {
	 polyOrder = self.basis:polyOrder(),
	 basisType = self.basis:id()
      },
   }

   -- Updaters for computing integrated quantities.
   self.int2Calc = Updater.CartFieldIntegratedQuantCalc {
      onGrid   = self.grid,
      basis    = self.basis,
      quantity = "V2"
   }
   if self.ndim == 1 then
      self.energyCalc = Updater.CartFieldIntegratedQuantCalc {
         onGrid   = self.grid,
         basis    = self.basis,
         quantity = "V2"
      }
   elseif self.basis:polyOrder()==1 then -- GradPerpV2 only implemented for p=1 currently.
      self.energyCalc = Updater.CartFieldIntegratedQuantCalc {
         onGrid   = self.grid,
         basis    = self.basis,
         quantity = "GradPerpV2"
      }
   end
end

function GkField:write(tm, force)
   if self.evolve then
      -- Compute integrated quantities over domain.
      self.int2Calc:advance(tm, { self.potentials[1].phi }, { self.phi2 })
      if self.isElectromagnetic then 
        self.int2Calc:advance(tm, { self.potentials[1].apar }, { self.apar2 })
      end
      if self.energyCalc then 
         if self.linearizedPolarization then
            local esEnergyFac = .5*self.polarizationWeight
            if self.ndim == 1 then 
               esEnergyFac = esEnergyFac*self.kperp2 
               if self.adiabatic then 
                  esEnergyFac = esEnergyFac + .5*self.adiabSpec:getQneutFac() 
               end
            end
            self.energyCalc:advance(tm, { self.potentials[1].phiAux, esEnergyFac }, { self.esEnergy })
            if self.adiabatic and self.ndim > 1 then
               local tm, energyVal = self.esEnergy:lastData()
               local _, phi2Val = self.phi2:lastData()
               energyVal[1] = energyVal[1] + .5*self.adiabSpec:getQneutFac()*phi2Val[1]
            end
         else
            -- Something.
         end
         if self.isElectromagnetic then 
           local emEnergyFac = .5/self.mu0
           if self.ndim == 1 then emEnergyFac = emEnergyFac*self.kperp2 end
           self.energyCalc:advance(tm, { self.potentials[1].apar, emEnergyFac}, { self.emEnergy })
         end
      end

      if self.ioFrame == 0 then 
         self.fieldIo:write(self.phiSlvr:getLaplacianWeight(), "laplacianWeight_0.bp", tm, self.ioFrame, false)
         self.fieldIo:write(self.phiSlvr:getModifierWeight(), "modifierWeight_0.bp", tm, self.ioFrame, false)
      end
      
      if self.ioTrigger(tm) or force then
	 self.fieldIo:write(self.potentials[1].phi, string.format("phi_%d.bp", self.ioFrame), tm, self.ioFrame)
         if self.isElectromagnetic then 
	   self.fieldIo:write(self.potentials[1].apar, string.format("apar_%d.bp", self.ioFrame), tm, self.ioFrame)
	   self.fieldIo:write(self.potentials[1].dApardt, string.format("dApardt_%d.bp", self.ioFrame), tm, self.ioFrame)
         end
	 self.phi2:write(string.format("phi2.bp"), tm, self.ioFrame)
	 self.esEnergy:write(string.format("esEnergy.bp"), tm, self.ioFrame)
	 if self.isElectromagnetic then
	    self.apar2:write(string.format("apar2.bp"), tm, self.ioFrame)
	    self.emEnergy:write(string.format("emEnergy.bp"), tm, self.ioFrame)
	 end
	 
	 self.ioFrame = self.ioFrame+1
      end
   else
      -- If not evolving species, don't write anything except initial conditions.
      if self.ioFrame == 0 then
	 self.fieldIo:write(self.potentials[1].phi, string.format("phi_%d.bp", self.ioFrame), tm, self.ioFrame)
         if self.isElectromagnetic then 
	   self.fieldIo:write(self.potentials[1].apar, string.format("apar_%d.bp", self.ioFrame), tm, self.ioFrame)
	   self.fieldIo:write(self.potentials[1].dApardt, string.format("dApardt_%d.bp", self.ioFrame), tm, self.ioFrame)
         end
      end
      self.ioFrame = self.ioFrame+1
   end
end

function GkField:writeRestart(tm)
   -- (the final "false" prevents writing of ghost cells).
   self.fieldIo:write(self.potentials[1].phi, "phi_restart.bp", tm, self.ioFrame, false)
   self.fieldIo:write(self.phiSlvr:getLaplacianWeight(), "laplacianWeight_restart.bp", tm, self.ioFrame, false)
   self.fieldIo:write(self.phiSlvr:getModifierWeight(), "modifierWeight_restart.bp", tm, self.ioFrame, false)
   if self.isElectromagnetic then
     self.fieldIo:write(self.potentials[1].apar, "apar_restart.bp", tm, self.ioFrame, false)
   end

   -- (the first "false" prevents flushing of data after write, the second "false" prevents appending)
   self.phi2:write("phi2_restart.bp", tm, self.dynVecRestartFrame, false, false)
   self.dynVecRestartFrame = self.dynVecRestartFrame + 1

end

function GkField:readRestart()
   -- This read of restart file of phi is only to get frame
   -- numbering correct. The forward Euler recomputes the potential
   -- before updating the hyperbolic part.
   local tm, fr = self.fieldIo:read(self.potentials[1].phi, "phi_restart.bp")
   self.phi2:read("phi2_restart.bp", tm)

   self.fieldIo:read(self.laplacianWeight, "laplacianWeight_restart.bp")
   self.fieldIo:read(self.modifierWeight, "modifierWeight_restart.bp")
   self.phiSlvr:setLaplacianWeight(self.laplacianWeight)
   if self.adiabatic or self.ndim == 1 then self.phiSlvr:setModifierWeight(self.modifierWeight) end

   if self.isElectromagnetic then
      self.fieldIo:read(self.potentials[1].apar, "apar_restart.bp")
   end

   self:applyBc(0, self.potentials[1])

   self.ioFrame = fr 
   -- Iterate triggers.
   self.ioTrigger(tm)
end

-- Not needed for GK.
function GkField:accumulateCurrent(dt, current, em)
end

-- Solve for electrostatic potential phi.
function GkField:advance(tCurr, species, inIdx, outIdx)
   local potCurr = self:rkStepperFields()[inIdx]
   local potRhs  = self:rkStepperFields()[outIdx]
   
   if self.evolve or (self._first and not self.externalPhi) then
      if self.externalPhiTimeDependence then
         potCurr.phi:combine(self.externalPhiTimeDependence(tCurr), self.externalPhiFld)
      else
         self.chargeDens:clear(0.0)
         for nm, s in pairs(species) do
            self.chargeDens:accumulate(s:getCharge(), s:getNumDensity())
         end
         -- If not using linearized polarization term, set up laplacian weight.
         if not self.linearizedPolarization or (self._first and not self.uniformPolarization) then
            self.weight:clear(0.0)
            for nm, s in pairs(species) do
               if Species.GkSpecies.is(s) then
                  self.weight:accumulate(1.0, s:getPolarizationWeight(false))
               end
            end
            if self.ndim == 1 then
               self.modifierWeight:combine(self.kperp2, self.weight)
            else
               self.modifierWeight:clear(0.0)
               self.laplacianWeight:combine(-1.0, self.weight)
            end

            if self.adiabatic then
               self.modifierWeight:accumulate(1.0, self.adiabSpec:getQneutFac(false))
            end

            if self.ndim > 1 then
               self.phiSlvr:setLaplacianWeight(self.laplacianWeight)
            end
            if self.adiabatic or self.ndim == 1 then self.phiSlvr:setModifierWeight(self.modifierWeight) end
         end
         -- Phi solve (elliptic, so update potCurr).
         -- Energy conservation requires phi to be continuous in all directions. 
         -- The first FEM solve ensures that phi is continuous in x and y.
         -- The conserved energy is defined in terms of this intermediate result,
         -- which we denote phiAux, before the final smoothing operation in z.
         self.phiSlvr:advance(tCurr, {self.chargeDens}, {potCurr.phiAux})
         -- Smooth phi in z to ensure continuity in all directions.
         if self.ndim == 3 and not self.discontinuousPhi then
            self.phiZSmoother:advance(tCurr, {potCurr.phiAux}, {potCurr.phi})
         else
            potCurr.phi = potCurr.phiAux
         end

         -- Apply BCs.
         local tmStart = Time.clock()
         -- make sure phi is continuous across skin-ghost boundary
         for _, bc in ipairs(self.boundaryConditions) do
            bc:advance(tCurr, {}, {potCurr.phi})
         end
<<<<<<< HEAD
         if self.adiabatic or self.ndim == 1 then self.phiSlvr:setModifierWeight(self.modifierWeight) end
      end
      -- phi solve (elliptic, so update potCurr.phi)
      self.phiSlvr:advance(tCurr, {self.chargeDens}, {potCurr.phi})

      -- apply BCs
      local tmStart = Time.clock()
      -- make sure phi is continuous across skin-ghost boundary
      for _, bc in ipairs(self.boundaryConditions) do
         bc:advance(tCurr, {}, {potCurr.phi})
      end
      potCurr.phi:sync(true)
      self.bcTime = self.bcTime + (Time.clock()-tmStart)
=======
         potCurr.phi:sync(true)
         self.bcTime = self.bcTime + (Time.clock()-tmStart)
>>>>>>> 1e186a79
 
         self._first = false
      end
   else
      -- Just copy stuff over.
      if self.isElectromagnetic then 
         potRhs.apar:copy(potCurr.apar) 
      end
   end
end

-- Solve for dApardt in p>=2, or solve for a provisional dApardtProv in p=1.
function GkField:advanceStep2(tCurr, species, inIdx, outIdx)
   local potCurr = self:rkStepperFields()[inIdx]
   local potRhs  = self:rkStepperFields()[outIdx]

   local polyOrder = self.basis:polyOrder()

   if self.evolve then

      self.currentDens:clear(0.0)
      if self.ndim==1 then 
         self.modifierWeight:combine(self.kperp2/self.mu0, self.unitWeight) 
      else 
         self.modifierWeight:clear(0.0)
      end
      for nm, s in pairs(species) do
        if s:isEvolving() then 
           self.modifierWeight:accumulate(s:getCharge()*s:getCharge()/s:getMass(), s:getNumDensity())
           -- Taking momDensity at outIdx gives momentum moment of df/dt.
           self.currentDens:accumulate(s:getCharge(), s:getMomDensity(outIdx))
        end
      end
      self.dApardtSlvr:setModifierWeight(self.modifierWeight)
      -- dApar/dt solve.
      local dApardt = potCurr.dApardt
      self.dApardtSlvr:advance(tCurr, {self.currentDens}, {dApardt}) 
      
<<<<<<< HEAD
      -- decrease effective polynomial order in z of dApar/dt by setting the highest order z coefficients to 0
      -- this ensures that dApar/dt is in the same space as dPhi/dz
--      if self.ndim == 1 or self.ndim == 3 then -- only have z direction in 1d or 3d (2d is assumed to be x,y)
--         local localRange = dApardt:localRange()
--         local indexer = dApardt:genIndexer()
--         local ptr = dApardt:get(1)
--
--         -- loop over all cells
--         for idx in localRange:rowMajorIter() do
--            self.grid:setIndex(idx)
--            
--            dApardt:fill(indexer(idx), ptr)
--            if self.ndim == 1 then
--               ptr:data()[polyOrder] = 0.0
--            else -- ndim == 3
--               if polyOrder == 1 then
--                  ptr:data()[3] = 0.0
--                  ptr:data()[5] = 0.0
--                  ptr:data()[6] = 0.0
--                  ptr:data()[7] = 0.0
--               elseif polyOrder == 2 then
--                  ptr:data()[9] = 0.0
--                  ptr:data()[13] = 0.0
--                  ptr:data()[14] = 0.0
--                  ptr:data()[15] = 0.0
--                  ptr:data()[16] = 0.0
--                  ptr:data()[17] = 0.0
--                  ptr:data()[18] = 0.0
--                  ptr:data()[19] = 0.0
--               end
--            end
--         end
--      end
=======
      -- Decrease effective polynomial order in z of dApar/dt by setting the highest order z coefficients to 0.
      -- This ensures that dApar/dt is in the same space as dPhi/dz.
      if self.ndim == 1 or self.ndim == 3 then -- Only have z direction in 1d or 3d (2d is assumed to be x,y).
         local localRange = dApardt:localRange()
         local indexer = dApardt:genIndexer()
         local ptr = dApardt:get(1)

         -- Loop over all cells
         for idx in localRange:rowMajorIter() do
            self.grid:setIndex(idx)
            
            dApardt:fill(indexer(idx), ptr)
            if self.ndim == 1 then
               ptr:data()[polyOrder] = 0.0
            else -- ndim == 3.
               if polyOrder == 1 then
                  ptr:data()[3] = 0.0
                  ptr:data()[5] = 0.0
                  ptr:data()[6] = 0.0
                  ptr:data()[7] = 0.0
               elseif polyOrder == 2 then
                  ptr:data()[9] = 0.0
                  ptr:data()[13] = 0.0
                  ptr:data()[14] = 0.0
                  ptr:data()[15] = 0.0
                  ptr:data()[16] = 0.0
                  ptr:data()[17] = 0.0
                  ptr:data()[18] = 0.0
                  ptr:data()[19] = 0.0
               end
            end
         end
      end
>>>>>>> 1e186a79

      -- Apply BCs.
      local tmStart = Time.clock()
      -- make sure dApardt is continuous across skin-ghost boundary
      for _, bc in ipairs(self.boundaryConditions) do
         bc:advance(tCurr, {}, {potCurr.dApardt})
      end
      dApardt:sync(true)
      self.bcTime = self.bcTime + (Time.clock()-tmStart)

      if polyOrder > 1 then 
         -- Apar RHS is just dApar/dt.
         potRhs.apar:copy(dApardt)
      else 
         -- Save dApardt as dApardtProv, so that it can be used in upwinding 
         -- in vpar surface terms in p=1 Ohm's law and GK update.
         self.dApardtProv:copy(dApardt)
      end
   end
end

-- Note: step 3 is for p=1 only: solve for dApardt.
function GkField:advanceStep3(tCurr, species, inIdx, outIdx)
   local potCurr = self:rkStepperFields()[inIdx]
   local potRhs = self:rkStepperFields()[outIdx]

   local polyOrder = self.basis:polyOrder()

   if self.evolve then
      self.currentDens:clear(0.0)
      if self.ndim==1 then 
         self.modifierWeight:combine(self.kperp2/self.mu0, self.unitWeight) 
      else 
         self.modifierWeight:clear(0.0)
      end
      for nm, s in pairs(species) do
        if s:isEvolving() then 
           self.modifierWeight:accumulate(s:getCharge()*s:getCharge()/s:getMass(), s:getEmModifier())
           -- Taking momDensity at outIdx gives momentum moment of df/dt.
           self.currentDens:accumulate(s:getCharge(), s:getMomProjDensity(outIdx))
        end
      end
      self.dApardtSlvr2:setModifierWeight(self.modifierWeight)
      -- dApar/dt solve.
      local dApardt = potCurr.dApardt
      self.dApardtSlvr2:advance(tCurr, {self.currentDens}, {dApardt}) 
      
<<<<<<< HEAD
      -- decrease effective polynomial order in z of dApar/dt by setting the highest order z coefficients to 0
      -- this ensures that dApar/dt is in the same space as dPhi/dz
--      if self.ndim == 1 or self.ndim == 3 then -- only have z direction in 1d or 3d (2d is assumed to be x,y)
--         local localRange = dApardt:localRange()
--         local indexer = dApardt:genIndexer()
--         local ptr = dApardt:get(1)
--
--         -- loop over all cells
--         for idx in localRange:rowMajorIter() do
--            self.grid:setIndex(idx)
--            
--            dApardt:fill(indexer(idx), ptr)
--            if self.ndim == 1 then
--               ptr:data()[polyOrder] = 0.0
--            else -- ndim == 3
--               if polyOrder == 1 then
--                  ptr:data()[3] = 0.0
--                  ptr:data()[5] = 0.0
--                  ptr:data()[6] = 0.0
--                  ptr:data()[7] = 0.0
--               elseif polyOrder == 2 then
--                  ptr:data()[9] = 0.0
--                  ptr:data()[13] = 0.0
--                  ptr:data()[14] = 0.0
--                  ptr:data()[15] = 0.0
--                  ptr:data()[16] = 0.0
--                  ptr:data()[17] = 0.0
--                  ptr:data()[18] = 0.0
--                  ptr:data()[19] = 0.0
--               end
--            end
--         end
--      end
=======
      -- Decrease effective polynomial order in z of dApar/dt by setting the highest order z coefficients to 0
      -- this ensures that dApar/dt is in the same space as dPhi/dz.
      if self.ndim == 1 or self.ndim == 3 then -- Only have z direction in 1d or 3d (2d is assumed to be x,y).
         local localRange = dApardt:localRange()
         local indexer = dApardt:genIndexer()
         local ptr = dApardt:get(1)

         -- Loop over all cells.
         for idx in localRange:rowMajorIter() do
            self.grid:setIndex(idx)
            
            dApardt:fill(indexer(idx), ptr)
            if self.ndim == 1 then
               ptr:data()[polyOrder] = 0.0
            else -- ndim == 3
               if polyOrder == 1 then
                  ptr:data()[3] = 0.0
                  ptr:data()[5] = 0.0
                  ptr:data()[6] = 0.0
                  ptr:data()[7] = 0.0
               elseif polyOrder == 2 then
                  ptr:data()[9] = 0.0
                  ptr:data()[13] = 0.0
                  ptr:data()[14] = 0.0
                  ptr:data()[15] = 0.0
                  ptr:data()[16] = 0.0
                  ptr:data()[17] = 0.0
                  ptr:data()[18] = 0.0
                  ptr:data()[19] = 0.0
               end
            end
         end
      end
>>>>>>> 1e186a79

      -- Apply BCs.
      local tmStart = Time.clock()
      -- make sure dApardt is continuous across skin-ghost boundary
      for _, bc in ipairs(self.boundaryConditions) do
         bc:advance(tCurr, {}, {potCurr.dApardt})
      end
      dApardt:sync(true)
      self.bcTime = self.bcTime + (Time.clock()-tmStart)

      -- Apar RHS is just dApar/dt.
      potRhs.apar:copy(dApardt)
   end
end

function GkField:applyBcIdx(tCurr, idx)
   -- don't do anything here. BCs handled in advance steps.
end

-- NOTE: global boundary conditions handled by solver. this just updates interproc ghosts.
-- Also NOTE: this method does not usually get called (because it is not called in applyBcIdx).
function GkField:applyBc(tCurr, potIn)
   local tmStart = Time.clock()
   for _, bc in ipairs(self.boundaryConditions) do
      bc:advance(tCurr, {}, {potIn.phi})
   end
   potIn.phi:sync(true)
   if self.isElectromagnetic then 
     -- make sure apar is continuous across skin-ghost boundary
     for _, bc in ipairs(self.boundaryConditions) do
        bc:advance(tCurr, {}, {potIn.apar})
     end
     potIn.apar:sync(true) 
     -- make sure dApardt is continuous across skin-ghost boundary
     for _, bc in ipairs(self.boundaryConditions) do
        bc:advance(tCurr, {}, {potIn.dApardt})
     end
     potIn.dApardt:sync(true) 
   end
   self.bcTime = self.bcTime + (Time.clock()-tmStart)
end
   
function GkField:totalSolverTime()
   if self.phiSlvr then
     local time = self.phiSlvr.totalTime
     if self.isElectromagnetic and self.aparSlvr then time = time + self.aparSlvr.totalTime end
     if self.isElectromagnetic and self.dApardtSlvr then time = time + self.dApardtSlvr.totalTime end
     if self.isElectromagnetic and self.dApardtSlvr2 then time = time + self.dApardtSlvr2.totalTime end
     return time
   end
   return 0.0
end

function GkField:totalBcTime()
   return self.bcTime
end

function GkField:energyCalcTime()
   local t = self.int2Calc.totalTime
   if self.energyCalc then t = t + self.energyCalc.totalTime end
   return t
end

-- GkGeometry ---------------------------------------------------------------------
--
-- A field object with fields specifying the magnetic geometry for GK.
--------------------------------------------------------------------------------

local GkGeometry = Proto(FieldBase.FuncFieldBase)

-- Methods for no field object.
function GkGeometry:init(tbl)
   GkGeometry.super.init(self, tbl)
   self.tbl = tbl
end

function GkGeometry:fullInit(appTbl)
   local tbl = self.tbl -- previously store table.

   self.ioMethod = "MPI"
   self.evolve = xsys.pickBool(tbl.evolve, false) -- by default these fields are not time-dependent.

   -- Create triggers to write fields.
   if tbl.nFrame then
      self.ioTrigger = LinearTrigger(0, appTbl.tEnd, tbl.nFrame)
   else
      self.ioTrigger = LinearTrigger(0, appTbl.tEnd, appTbl.nFrame)
   end

<<<<<<< HEAD
   self.ioFrame = 0 -- frame number for IO

   -- get function to initialize background magnetic field
=======
   self.ioFrame = 0 -- Frame number for IO.
   
   -- Get function to initialize background magnetic field.
>>>>>>> 1e186a79
   self.bmagFunc = tbl.bmag
   --assert(self.bmagFunc and type(self.bmagFunc)=="function", "GkGeometry: must specify background magnetic field function with 'bmag'")

   -- For s-alpha geometry.
   self.salpha = tbl.salpha

   -- Wall potential for sheath BCs.
   self.phiWallFunc = tbl.phiWall
   if self.phiWallFunc then assert(type(self.phiWallFunc)=="function", "GkGeometry: phiWall must be a function (t, xn)") end
end

function GkGeometry:hasEB() end
function GkGeometry:setCfl() end
function GkGeometry:setIoMethod(ioMethod) self.ioMethod = ioMethod end
function GkGeometry:setBasis(basis) self.basis = basis end
function GkGeometry:setGrid(grid) self.grid = grid; self.ndim = self.grid:ndim() end

function GkGeometry:alloc()
   -- Allocate fields.
   self.geo = {}

   -- Background magnetic field.
   self.geo.bmag = DataStruct.Field {
      onGrid = self.grid,
      numComponents = self.basis:numBasis(),
      ghost = {1, 1},
      syncPeriodicDirs = false,
   }

<<<<<<< HEAD
   -- bmagInv = 1/B
=======
   -- bmagInv ~ 1/B.
>>>>>>> 1e186a79
   self.geo.bmagInv = DataStruct.Field {
      onGrid = self.grid,
      numComponents = self.basis:numBasis(),
      ghost = {1, 1},
      syncPeriodicDirs = false
   }

<<<<<<< HEAD
   -- gradpar = J B / sqrt(g_zz)
=======
   -- bhat.grad z.
>>>>>>> 1e186a79
   self.geo.gradpar = DataStruct.Field {
      onGrid = self.grid,
      numComponents = self.basis:numBasis(),
      ghost = {1, 1},
      syncPeriodicDirs = false
   }

<<<<<<< HEAD
   -- jacobian of coordinate transformation
   self.geo.jacobGeo = DataStruct.Field {
      onGrid = self.grid,
      numComponents = self.basis:numBasis(),
      ghost = {1, 1},
      syncPeriodicDirs = false
   }

   -- inverse of jacobian of coordinate transformation
   self.geo.jacobGeoInv = DataStruct.Field {
      onGrid = self.grid,
      numComponents = self.basis:numBasis(),
      ghost = {1, 1},
      syncPeriodicDirs = false
   }

   -- total jacobian, including phase space jacobian
   -- jacobTot = J B 
   self.geo.jacobTot = DataStruct.Field {
      onGrid = self.grid,
      numComponents = self.basis:numBasis(),
      ghost = {1, 1},
      syncPeriodicDirs = false
   }

   -- inverse of total jacobian, including phase space jacobian
   -- jacobTotInv = 1 / ( J B )
   self.geo.jacobTotInv = DataStruct.Field {
      onGrid = self.grid,
      numComponents = self.basis:numBasis(),
      ghost = {1, 1},
      syncPeriodicDirs = false
   }

   -- functions for magnetic drifts 
   -- geoX = g_xz / ( sqrt(g_zz) )
   self.geo.geoX = DataStruct.Field {
=======
   -- Functions for magnetic drifts.
   -- bdriftX = 1/B*curl(bhat).grad x.
   self.geo.bdriftX = DataStruct.Field {
>>>>>>> 1e186a79
      onGrid = self.grid,
      numComponents = self.basis:numBasis(),
      ghost = {1, 1},
      syncPeriodicDirs = false
   }
<<<<<<< HEAD
   -- geoY = g_yz / ( sqrt(g_zz) )
   self.geo.geoY = DataStruct.Field {
      onGrid = self.grid,
      numComponents = self.basis:numBasis(),
      ghost = {1, 1},
      syncPeriodicDirs = false
   }
   -- geoZ = sqrt(g_zz)
   self.geo.geoZ = DataStruct.Field {
=======
   -- bdriftY = 1/B*curl(bhat).grad y.
   self.geo.bdriftY = DataStruct.Field {
>>>>>>> 1e186a79
      onGrid = self.grid,
      numComponents = self.basis:numBasis(),
      ghost = {1, 1},
      syncPeriodicDirs = false
   }
 
<<<<<<< HEAD
   -- functions for laplacian
   -- g^xx = |grad x|**2
=======
   -- Functions for Laplacian.
   -- gxx = |grad x|**2.
>>>>>>> 1e186a79
   self.geo.gxx = DataStruct.Field {
      onGrid = self.grid,
      numComponents = self.basis:numBasis(),
      ghost = {1, 1},
      syncPeriodicDirs = false
   }
<<<<<<< HEAD
   -- g^xy = grad x . grad y
=======
   -- gxy = grad x . grad y.
>>>>>>> 1e186a79
   self.geo.gxy = DataStruct.Field {
      onGrid = self.grid,
      numComponents = self.basis:numBasis(),
      ghost = {1, 1},
      syncPeriodicDirs = false
   }
<<<<<<< HEAD
   -- g^yy = |grad y|**2
=======
   -- gyy = |grad y|**2.
>>>>>>> 1e186a79
   self.geo.gyy = DataStruct.Field {
      onGrid = self.grid,
      numComponents = self.basis:numBasis(),
      ghost = {1, 1},
      syncPeriodicDirs = false
   }

<<<<<<< HEAD
   -- functions for laplacian, including jacobian factor
   self.geo.gxxJ = DataStruct.Field {
=======
   -- Jacobian of coordinate transformation.
   self.geo.jacobGeo = DataStruct.Field {
>>>>>>> 1e186a79
      onGrid = self.grid,
      numComponents = self.basis:numBasis(),
      ghost = {1, 1},
      syncPeriodicDirs = false
   }
<<<<<<< HEAD
   self.geo.gxyJ = DataStruct.Field {
      onGrid = self.grid,
      numComponents = self.basis:numBasis(),
      ghost = {1, 1},
      syncPeriodicDirs = false
   }
   self.geo.gyyJ = DataStruct.Field {
      onGrid = self.grid,
      numComponents = self.basis:numBasis(),
      ghost = {1, 1},
      syncPeriodicDirs = false
   }
   
   -- wall potential for sheath BCs
=======

   -- Wall potential for sheath BCs.
>>>>>>> 1e186a79
   self.geo.phiWall = DataStruct.Field {
      onGrid = self.grid,
      numComponents = self.basis:numBasis(),
      ghost = {1, 1},
      syncPeriodicDirs = false
   }
      
   -- Create Adios object for field I/O.
   self.fieldIo = AdiosCartFieldIo {
      elemType = self.geo.bmag:elemType(),
      method = self.ioMethod,
      metaData = {
	 polyOrder = self.basis:polyOrder(),
	 basisType = self.basis:id()
      },
   }   
end

function GkGeometry:createSolver()

   -- get needed metric functions from grid or defaults
   if self.ndim == 1 then
      self.g_zzFunc = function (t, xn)
         local g = {}
         self.grid:calcMetric(xn, g)
         return g[1]
      end
      self.g_xzFunc = function (t, xn)
         return 0
      end
      self.g_yzFunc = function (t, xn)
         return 0
      end
      self.gxx_Func = function (t, xn)
         return 1
      end
      self.gxy_Func = function (t, xn)
         return 0
      end
      self.gyy_Func = function (t, xn)
         return 1
      end
      self.jacobGeoFunc = function (t, xn)
         return self.grid:calcJacobian(xn)
      end
      self.gxxJ_Func = function (t, xn)
         return self.jacobGeoFunc(t,xn)
      end
      self.gxyJ_Func = function (t, xn)
         return 0
      end
      self.gyyJ_Func = function (t, xn)
         return self.jacobGeoFunc(t,xn)
      end
   elseif self.ndim == 2 then
      self.g_zzFunc = function (t, xn)
         return 1
      end
      self.g_xzFunc = function (t, xn)
         return 0
      end
      self.g_yzFunc = function (t, xn)
         return 0
      end
<<<<<<< HEAD
      self.gxx_Func = function (t, xn)
         local g = {}
         self.grid:calcContraMetric(xn, g)
         return g[1]
      end
      self.gxy_Func = function (t, xn)
         local g = {}
         self.grid:calcContraMetric(xn, g)
         return g[2]
      end
      self.gyy_Func = function (t, xn)
         local g = {}
         self.grid:calcContraMetric(xn, g)
         return g[3]
      end
      self.jacobGeoFunc = function (t, xn)
         return self.grid:calcJacobian(xn)
      end
      self.gxxJ_Func = function (t, xn)
         local g = {}
         self.grid:calcContraMetric(xn, g)
         return g[1]*self.jacobGeoFunc(t,xn)
      end
      self.gxyJ_Func = function (t, xn)
         local g = {}
         self.grid:calcContraMetric(xn, g)
         return g[2]*self.jacobGeoFunc(t,xn)
      end
      self.gyyJ_Func = function (t, xn)
         local g = {}
         self.grid:calcContraMetric(xn, g)
         return g[3]*self.jacobGeoFunc(t,xn)
      end
   elseif self.ndim == 3 then
      self.jacobGeoFunc = function (t, xn)
         return self.grid:calcJacobian(xn)
      end
      self.g_zzFunc = function (t, xn)
         local g = {}
         self.grid:calcMetric(xn, g)
         return g[6]
=======
   else
      -- Calculate 1/B function.
      self.bmagInvFunc = function (t, xn)
         return 1/self.bmagFunc(t,xn)
      end
      -- Calculate magnetic drift functions.
      if self.ndim > 1 then
         local function bgrad(xn)
            local function bmagUnpack(...)
               local xn1 = {...}
               return self.bmagFunc(0, xn1)
            end
            local deriv = diff.derivativef(bmagUnpack, #xn)
            local xntable = {}
            for i = 1, #xn do
              xntable[i] = xn[i]
            end
            local f, dx, dy, dz = deriv(unpack(xntable))
            return dx, dy, dz
         end
         self.bdriftXFunc = function (t, xn)
            local bgradX, bgradY, bgradZ = bgrad(xn)
            return -bgradY/self.bmagFunc(t,xn)^2
         end
         self.bdriftYFunc = function (t, xn)
            local bgradX, bgradY, bgradZ = bgrad(xn)
            return bgradX/self.bmagFunc(t,xn)^2
         end
>>>>>>> 1e186a79
      end
      self.g_xzFunc = function (t, xn)
         local g = {}
         self.grid:calcMetric(xn, g)
         return g[3]
      end
      self.g_yzFunc = function (t, xn)
         local g = {}
         self.grid:calcMetric(xn, g)
         return g[5]
      end
      self.gxx_Func = function (t, xn)
         local g = {}
         self.grid:calcContraMetric(xn, g)
         return g[1]
      end
      self.gxy_Func = function (t, xn)
         local g = {}
         self.grid:calcContraMetric(xn, g)
         return g[2]
      end
      self.gyy_Func = function (t, xn)
         local g = {}
         self.grid:calcContraMetric(xn, g)
         return g[4]
      end
      self.gxxJ_Func = function (t, xn)
         local g = {}
         self.grid:calcContraMetric(xn, g)
         return g[1]*self.jacobGeoFunc(t,xn)
      end
      self.gxyJ_Func = function (t, xn)
         local g = {}
         self.grid:calcContraMetric(xn, g)
         return g[2]*self.jacobGeoFunc(t,xn)
      end
      self.gyyJ_Func = function (t, xn)
         local g = {}
         self.grid:calcContraMetric(xn, g)
         return g[4]*self.jacobGeoFunc(t,xn)
      end
   end

   self.bmagInvFunc = function (t, xn)
      return 1.0/self.bmagFunc(t,xn)
   end
   self.gradparFunc = function (t, xn)
      return self.jacobGeoFunc(t,xn)*self.bmagFunc(t,xn)/math.sqrt(self.g_zzFunc(t,xn))
   end
   self.geoXFunc = function (t, xn)
      return self.g_xzFunc(t,xn)/math.sqrt(self.g_zzFunc(t,xn))
   end
   self.geoYFunc = function (t, xn)
      return self.g_yzFunc(t,xn)/math.sqrt(self.g_zzFunc(t,xn))
   end
   self.geoZFunc = function (t, xn)
      return math.sqrt(self.g_zzFunc(t,xn))
   end

   -- inverse of jacobGeo, for removing jacobGeo factor from output quantities, e.g. density
   self.jacobGeoInvFunc = function (t, xn)
      return 1.0/self.jacobGeoFunc(t, xn)
   end

   -- total jacobian, including geo jacobian and phase jacobian
   self.jacobTotFunc = function (t, xn)
      return self.jacobGeoFunc(t, xn)*self.bmagFunc(t, xn)
   end

   -- inverse of total jacobian, including geo jacobian and phase jacobian
   self.jacobTotInvFunc = function (t, xn)
      return 1.0/(self.jacobGeoFunc(t, xn)*self.bmagFunc(t, xn))
   end

<<<<<<< HEAD
   -- projection updaters
   self.setBmag = Updater.EvalOnNodes {
      onGrid = self.grid,
      basis = self.basis,
      evaluate = self.bmagFunc,
      projectOnGhosts = true,
   }
   self.setBmagInv = Updater.EvalOnNodes {
      onGrid = self.grid,
      basis = self.basis,
=======
   -- Projection updaters.
   self.setBmag = Updater.ProjectOnBasis {
      onGrid          = self.grid,
      basis           = self.basis,
      evaluate        = self.bmagFunc,
      projectOnGhosts = true,
   }
   self.setBmagInv = Updater.ProjectOnBasis {
      onGrid          = self.grid,
      basis           = self.basis,
>>>>>>> 1e186a79
      projectOnGhosts = true,
      evaluate        = self.bmagInvFunc
   }
<<<<<<< HEAD
   self.setGradpar = Updater.EvalOnNodes {
      onGrid = self.grid,
      basis = self.basis,
      projectOnGhosts = true,
      evaluate = self.gradparFunc
   }
   self.setJacobGeo = Updater.EvalOnNodes {
      onGrid = self.grid,
      basis = self.basis,
      projectOnGhosts = true,
      evaluate = self.jacobGeoFunc
   }
   self.setJacobGeoInv = Updater.EvalOnNodes {
      onGrid = self.grid,
      basis = self.basis,
      projectOnGhosts = true,
      evaluate = self.jacobGeoInvFunc
   }
   self.setJacobTot = Updater.EvalOnNodes {
      onGrid = self.grid,
      basis = self.basis,
      projectOnGhosts = true,
      evaluate = self.jacobTotFunc
   }
   self.setJacobTotInv = Updater.EvalOnNodes {
      onGrid = self.grid,
      basis = self.basis,
      projectOnGhosts = true,
      evaluate = self.jacobTotInvFunc
   }
   self.setGeoX = Updater.EvalOnNodes {
      onGrid = self.grid,
      basis = self.basis,
      projectOnGhosts = true,
      evaluate = self.geoXFunc
   }
   self.setGeoY = Updater.EvalOnNodes {
      onGrid = self.grid,
      basis = self.basis,
      projectOnGhosts = true,
      evaluate = self.geoYFunc
   }
   self.setGeoZ = Updater.EvalOnNodes {
      onGrid = self.grid,
      basis = self.basis,
      projectOnGhosts = true,
      evaluate = self.geoZFunc
   }
   self.setGxx = Updater.EvalOnNodes {
      onGrid = self.grid,
      basis = self.basis,
      projectOnGhosts = true,
      evaluate = self.gxx_Func
   }
   self.setGxy = Updater.EvalOnNodes {
      onGrid = self.grid,
      basis = self.basis,
      projectOnGhosts = true,
      evaluate = self.gxy_Func
   }
   self.setGyy = Updater.EvalOnNodes {
      onGrid = self.grid,
      basis = self.basis,
      projectOnGhosts = true,
      evaluate = self.gyy_Func
   }
   self.setGxxJ = Updater.EvalOnNodes {
      onGrid = self.grid,
      basis = self.basis,
      projectOnGhosts = true,
      evaluate = self.gxxJ_Func
   }
   self.setGxyJ = Updater.EvalOnNodes {
      onGrid = self.grid,
      basis = self.basis,
      projectOnGhosts = true,
      evaluate = self.gxyJ_Func
   }
   self.setGyyJ = Updater.EvalOnNodes {
      onGrid = self.grid,
      basis = self.basis,
      projectOnGhosts = true,
      evaluate = self.gyyJ_Func
   }
   if self.phiWallFunc then 
      self.setPhiWall = Updater.EvalOnNodes {
         onGrid = self.grid,
         basis = self.basis,
=======
   if self.gradparFunc then 
      self.setGradpar = Updater.ProjectOnBasis {
         onGrid          = self.grid,
         basis           = self.basis,
         projectOnGhosts = true,
         evaluate        = self.gradparFunc
      }
   else
      self.setGradpar = Updater.ProjectOnBasis {
         onGrid          = self.grid,
         basis           = self.basis,
         projectOnGhosts = true,
         evaluate        = function(t, xn) return 1.0 end
      }
   end
   if self.jacobGeoFunc then 
      self.setJacobGeo = Updater.ProjectOnBasis {
         onGrid          = self.grid,
         basis           = self.basis,
         projectOnGhosts = true,
         evaluate        = self.jacobGeoFunc
      }
   else 
      self.setJacobGeo = Updater.ProjectOnBasis {
         onGrid          = self.grid,
         basis           = self.basis,
         projectOnGhosts = true,
         evaluate        = function(t, xn) return 1.0 end
      }
   end
   if self.gxxFunc then 
      self.setGxx = Updater.ProjectOnBasis {
         onGrid          = self.grid,
         basis           = self.basis,
         projectOnGhosts = true,
         evaluate        = self.gxxFunc
      }
   else 
      self.setGxx = Updater.ProjectOnBasis {
         onGrid          = self.grid,
         basis           = self.basis,
         projectOnGhosts = true,
         evaluate        = function(t, xn) return 1.0 end
      }
   end
   if self.gxyFunc then 
      self.setGxy = Updater.ProjectOnBasis {
         onGrid          = self.grid,
         basis           = self.basis,
         projectOnGhosts = true,
         evaluate        = self.gxyFunc
      }
   else 
      self.setGxy = Updater.ProjectOnBasis {
         onGrid          = self.grid,
         basis           = self.basis,
         projectOnGhosts = true,
         evaluate        = function(t, xn) return 0.0 end
      }
   end
   if self.gyyFunc then 
      self.setGyy = Updater.ProjectOnBasis {
         onGrid          = self.grid,
         basis           = self.basis,
         projectOnGhosts = true,
         evaluate        = self.gyyFunc
      }
   else 
      self.setGyy = Updater.ProjectOnBasis {
         onGrid          = self.grid,
         basis           = self.basis,
         projectOnGhosts = true,
         evaluate        = function(t, xn) return 1.0 end
      }
   end
   if self.bdriftXFunc then 
      self.setBdriftX = Updater.ProjectOnBasis {
         onGrid          = self.grid,
         basis           = self.basis,
         projectOnGhosts = true,
         evaluate        = self.bdriftXFunc
      }
   end
   if self.bdriftYFunc then
      self.setBdriftY = Updater.ProjectOnBasis {
         onGrid          = self.grid,
         basis           = self.basis,
         projectOnGhosts = true,
         evaluate        = self.bdriftYFunc
      }
   end
   if self.phiWallFunc then 
      self.setPhiWall = Updater.ProjectOnBasis {
         onGrid          = self.grid,
         basis           = self.basis,
>>>>>>> 1e186a79
         projectOnGhosts = true,
         evaluate        = self.phiWallFunc
      }
   end

<<<<<<< HEAD
   -- determine which variables bmag depends on by checking if setting a variable to nan results in nan
   local gridCenter = {}
=======
   -- Determine which variables bmag depends on by checking if setting a variable to nan results in nan.
   local ones = {}
>>>>>>> 1e186a79
   for dir = 1, self.ndim do
      gridCenter[dir] = self.grid:mid(dir)
   end
   self.bmagVars = {}
   for dir = 1, self.ndim do
<<<<<<< HEAD
      gridCenter[dir] = 0/0 -- set this var to nan 
      -- test if result is nan.. nan is the only value that doesn't equal itself
      if self.bmagFunc(0, gridCenter) ~= self.bmagFunc(0, gridCenter) then 
        -- if result is nan, bmag must depend on this var
        table.insert(self.bmagVars, dir) 
      end
      gridCenter[dir] = self.grid:mid(dir) -- reset so we can check other vars
=======
      ones[dir] = 0/0 -- Set this var to nan.
      -- Test if result is nan.. nan is the only value that doesn't equal itself.
      if self.bmagFunc(0, ones) ~= self.bmagFunc(0, ones) then 
        -- If result is nan, bmag must depend on this var.
        table.insert(self.bmagVars, dir) 
      end
      ones[dir] = 1 -- Reset so we can check other vars.
>>>>>>> 1e186a79
   end
   if self.bmagVars[1] == nil then self.bmagVars[1] = 0 end
   if self.ndim == 3 then self.bmagVars = {1,3} end

   self.smoother = Updater.FemPoisson {
     onGrid = self.grid,
     basis = self.basis,
     periodicDirs = self.periodicDirs,
     smooth = true,
   }

   self.weakDivision = Updater.CartFieldBinOp {
      onGrid = self.grid,
      weakBasis = self.basis,
      operation = "Divide",
      onGhosts = true,
   }

   self.unitWeight = DataStruct.Field {
        onGrid = self.grid,
        numComponents = self.basis:numBasis(),
        ghost = {1, 1},
   }
   local initUnit = Updater.ProjectOnBasis {
      onGrid = self.grid,
      basis = self.basis,
      evaluate = function (t,xn)
                    return 1.0
                 end,
      projectOnGhosts = true,
   }
   initUnit:advance(0.,{},{self.unitWeight})
end

function GkGeometry:createDiagnostics()
end

function GkGeometry:initField()
   self.setBmag:advance(0.0, {}, {self.geo.bmag})
   self.setBmagInv:advance(0.0, {}, {self.geo.bmagInv})
   self.setGradpar:advance(0.0, {}, {self.geo.gradpar})
   self.setJacobGeo:advance(0.0, {}, {self.geo.jacobGeo})
   self.setJacobGeoInv:advance(0.0, {}, {self.geo.jacobGeoInv})
   self.setJacobTot:advance(0.0, {}, {self.geo.jacobTot})
   self.setJacobTotInv:advance(0.0, {}, {self.geo.jacobTotInv})
   self.setGxx:advance(0.0, {}, {self.geo.gxx})
   self.setGxy:advance(0.0, {}, {self.geo.gxy})
   self.setGyy:advance(0.0, {}, {self.geo.gyy})
   self.setGxxJ:advance(0.0, {}, {self.geo.gxxJ})
   self.setGxyJ:advance(0.0, {}, {self.geo.gxyJ})
   self.setGyyJ:advance(0.0, {}, {self.geo.gyyJ})
   self.setGeoX:advance(0.0, {}, {self.geo.geoX})
   self.setGeoY:advance(0.0, {}, {self.geo.geoY})
   self.setGeoZ:advance(0.0, {}, {self.geo.geoZ})
   if self.setPhiWall then self.setPhiWall:advance(0.0, {}, {self.geo.phiWall})
   else self.geo.phiWall:clear(0.0) end

<<<<<<< HEAD
   -- smooth all geo quantities
   -- note bmag is only one that is required to be smooth, but
   -- for others would need to pass R and L values in surface kernels if not smooth
--   self.smoother:advance(0.0, {self.geo.bmag}, {self.geo.bmag})
--   self.smoother:advance(0.0, {self.geo.jacobTotInv}, {self.geo.jacobTotInv})
--   --self.smoother:advance(0.0, {self.geo.bmagInv}, {self.geo.bmagInv})
--   self.smoother:advance(0.0, {self.geo.gradpar}, {self.geo.gradpar})
--   self.smoother:advance(0.0, {self.geo.jacobGeo}, {self.geo.jacobGeo})
--   --self.smoother:advance(0.0, {self.geo.jacobGeoInv}, {self.geo.jacobGeoInv})
--   --self.smoother:advance(0.0, {self.geo.jacobTotInv}, {self.geo.jacobTotInv})
--   self.smoother:advance(0.0, {self.geo.gxx}, {self.geo.gxx})
--   self.smoother:advance(0.0, {self.geo.gxy}, {self.geo.gxy})
--   self.smoother:advance(0.0, {self.geo.gyy}, {self.geo.gyy})
--   self.smoother:advance(0.0, {self.geo.geoX}, {self.geo.geoX})
--   self.smoother:advance(0.0, {self.geo.geoY}, {self.geo.geoY})
--   self.smoother:advance(0.0, {self.geo.geoZ}, {self.geo.geoZ})

   --self.weakDivision:advance(0.0, {self.geo.jacobTot, self.unitWeight}, {self.geo.jacobTotInv})
   --self.weakDivision:advance(0.0, {self.geo.jacobGeo, self.unitWeight}, {self.geo.jacobGeoInv})

   -- sync ghost cells. these calls do not enforce periodicity because
   -- these fields initialized with syncPeriodicDirs = false
=======
   -- Sync ghost cells. these calls do not enforce periodicity because
   -- These fields initialized with syncPeriodicDirs = false.
>>>>>>> 1e186a79
   self.geo.bmag:sync(false)
   self.geo.bmagInv:sync(false)
   self.geo.gradpar:sync(false)
   self.geo.gxx:sync(false)
   self.geo.gxy:sync(false)
   self.geo.gyy:sync(false)
   self.geo.gxxJ:sync(false)
   self.geo.gxyJ:sync(false)
   self.geo.gyyJ:sync(false)
   self.geo.jacobGeo:sync(false)
   self.geo.jacobGeoInv:sync(false)
   self.geo.jacobTotInv:sync(false)
   self.geo.geoX:sync(false)
   self.geo.geoY:sync(false)
   self.geo.geoZ:sync(false)
   self.geo.phiWall:sync(false)

   -- Apply BCs.
   self:applyBc(0, self.geo)
end

function GkGeometry:write(tm)
   -- Not evolving geometry, so only write geometry at beginning.
   if self.ioFrame == 0 then
      self.fieldIo:write(self.geo.bmag, string.format("bmag_%d.bp", self.ioFrame), tm, self.ioFrame)
      self.fieldIo:write(self.geo.gradpar, string.format("gradpar_%d.bp", self.ioFrame), tm, self.ioFrame)
      self.fieldIo:write(self.geo.geoX, string.format("geoX_%d.bp", self.ioFrame), tm, self.ioFrame)
      self.fieldIo:write(self.geo.geoY, string.format("geoY_%d.bp", self.ioFrame), tm, self.ioFrame)
      self.fieldIo:write(self.geo.geoZ, string.format("geoZ_%d.bp", self.ioFrame), tm, self.ioFrame)
      self.fieldIo:write(self.geo.gxx, string.format("gxx_%d.bp", self.ioFrame), tm, self.ioFrame)
      self.fieldIo:write(self.geo.gxy, string.format("gxy_%d.bp", self.ioFrame), tm, self.ioFrame)
      self.fieldIo:write(self.geo.gyy, string.format("gyy_%d.bp", self.ioFrame), tm, self.ioFrame)
      self.fieldIo:write(self.geo.jacobGeo, string.format("jacobGeo_%d.bp", self.ioFrame), tm, self.ioFrame)
      self.fieldIo:write(self.geo.jacobTotInv, string.format("jacobTotInv_%d.bp", self.ioFrame), tm, self.ioFrame)
   end
   self.ioFrame = self.ioFrame+1
end

function GkGeometry:writeRestart(tm)
end

function GkGeometry:rkStepperFields()
   return { self.geo, self.geo, self.geo, self.geo }
end

function GkGeometry:advance(tCurr)
   if self.evolve then 
      self.setPhiWall:advance(tCurr, {}, self.geo.phiWall)
   end 
end

function GkGeometry:applyBcIdx(tCurr, idx)
   self:applyBc(tCurr, self:rkStepperFields()[1])
end

function GkGeometry:applyBc(tCurr, geoIn)
   if self.evolve then 
      geoIn.phiWall:sync(false)
   end
end

function GkGeometry:totalSolverTime()
   if self.evolve then return self.setPhiWall.totalTime
   else return 0 end
end

function GkGeometry:totalBcTime() return 0.0 end
function GkGeometry:energyCalcTime() return 0.0 end


return {GkField = GkField, GkGeometry = GkGeometry}<|MERGE_RESOLUTION|>--- conflicted
+++ resolved
@@ -8,21 +8,6 @@
 --------------------------------------------------------------------------------
 
 local AdiosCartFieldIo = require "Io.AdiosCartFieldIo"
-<<<<<<< HEAD
-local Constants = require "Lib.Constants"
-local DataStruct = require "DataStruct"
-local LinearTrigger = require "LinearTrigger"
-local Mpi = require "Comm.Mpi"
-local Proto = require "Lib.Proto"
-local Updater = require "Updater"
-local xsys = require "xsys"
-local FieldBase = require "App.Field.FieldBase"
-local Species = require "App.Species"
-local Time = require "Lib.Time"
-local math = require("sci.math").generic
-local diff = require("sci.diff")
-local Constants = require "Lib.Constants"
-=======
 local Constants        = require "Lib.Constants"
 local DataStruct       = require "DataStruct"
 local LinearTrigger    = require "LinearTrigger"
@@ -35,19 +20,13 @@
 local Time             = require "Lib.Time"
 local math             = require("sci.math").generic
 local diff             = require("sci.diff")
->>>>>>> 1e186a79
 
 local GkField = Proto(FieldBase.FieldBase)
 
 local EM_BC_OPEN = 1
 
-<<<<<<< HEAD
--- this ctor simply stores what is passed to it and defers actual
--- construction to the fullInit() method below
-=======
 -- This ctor simply stores what is passed to it and defers actual
 -- construction to the fullInit() method below.
->>>>>>> 1e186a79
 function GkField:init(tbl)
    GkField.super.init(self, tbl)
    self.tbl = tbl
@@ -265,40 +244,6 @@
       end
       self.aparSlvr:advance(0.0, {self.currentDens}, {apar})
 
-<<<<<<< HEAD
-      -- decrease effective polynomial order in z of apar by setting the highest order z coefficients to 0
---      if self.ndim == 1 or self.ndim == 3 then -- only have z direction in 1d or 3d (2d is assumed to be x,y)
---         local localRange = apar:localRange()
---         local indexer = apar:genIndexer()
---         local ptr = apar:get(1)
---
---         -- loop over all cells
---         for idx in localRange:rowMajorIter() do
---            self.grid:setIndex(idx)
---            
---            apar:fill(indexer(idx), ptr)
---            if self.ndim == 1 then
---               ptr:data()[polyOrder] = 0.0
---            else -- ndim == 3
---               if polyOrder == 1 then
---                  ptr:data()[3] = 0.0
---                  ptr:data()[5] = 0.0
---                  ptr:data()[6] = 0.0
---                  ptr:data()[7] = 0.0
---               elseif polyOrder == 2 then
---                  ptr:data()[9] = 0.0
---                  ptr:data()[13] = 0.0
---                  ptr:data()[14] = 0.0
---                  ptr:data()[15] = 0.0
---                  ptr:data()[16] = 0.0
---                  ptr:data()[17] = 0.0
---                  ptr:data()[18] = 0.0
---                  ptr:data()[19] = 0.0
---               end
---            end
---         end
---      end
-=======
       -- Decrease effective polynomial order in z of apar by setting the highest order z coefficients to 0.
       if self.ndim == 1 or self.ndim == 3 then -- Only have z direction in 1d or 3d (2d is assumed to be x,y).
          local localRange = apar:localRange()
@@ -331,7 +276,6 @@
             end
          end
       end
->>>>>>> 1e186a79
 
       -- Clear dApar/dt ... will be solved for before being used.
       self.potentials[1].dApardt:clear(0.0)
@@ -379,13 +323,8 @@
    end
    assert((self.adiabatic and self.isElectromagnetic) == false, "GkField: cannot use adiabatic response for electromagnetic case")
 
-<<<<<<< HEAD
-   -- set up FEM solver for Poisson equation to solve for phi
+   -- Set up FEM solver for Poisson equation to solve for phi.
    local gxx, gxy, gyy, jacobGeo
-=======
-   -- Set up FEM solver for Poisson equation to solve for phi.
-   local gxx, gxy, gyy
->>>>>>> 1e186a79
    if funcField.geo then 
      -- include jacobian factor in metric coefficients if using linearized polarization density
      if self.linearizedPolarization then
@@ -405,13 +344,9 @@
      bcLeft   = self.phiBcLeft,
      bcRight  = self.phiBcRight,
      bcBottom = self.phiBcBottom,
-<<<<<<< HEAD
      bcTop = self.phiBcTop,
      bcBack = self.phiBcBack,
      bcFront = self.phiBcFront,
-=======
-     bcTop    = self.phiBcTop,
->>>>>>> 1e186a79
      periodicDirs = self.periodicDirs,
      zContinuous  = not self.discontinuousPhi,
      gxx = gxx,
@@ -477,17 +412,10 @@
        bcBottom = self.aparBcBottom,
        bcTop    = self.aparBcTop,
        periodicDirs = self.periodicDirs,
-<<<<<<< HEAD
        zContinuous = not self.discontinuousApar,
        gxx = funcField.geo.gxxJ,
        gxy = funcField.geo.gxyJ,
        gyy = funcField.geo.gyyJ,
-=======
-       zContinuous  = not self.discontinuousApar,
-       gxx = gxx,
-       gxy = gxy,
-       gyy = gyy,
->>>>>>> 1e186a79
      }
      if ndim==1 then
         laplacianConstant = 0.0
@@ -509,17 +437,10 @@
        bcBottom = self.aparBcBottom,
        bcTop    = self.aparBcTop,
        periodicDirs = self.periodicDirs,
-<<<<<<< HEAD
        zContinuous = not self.discontinuousApar,
        gxx = funcField.geo.gxxJ,
        gxy = funcField.geo.gxyJ,
        gyy = funcField.geo.gyyJ,
-=======
-       zContinuous  = not self.discontinuousApar,
-       gxx = gxx,
-       gxy = gxy,
-       gyy = gyy,
->>>>>>> 1e186a79
      }
      if ndim==1 then
         laplacianConstant = 0.0
@@ -543,17 +464,10 @@
           bcBottom = self.aparBcBottom,
           bcTop    = self.aparBcTop,
           periodicDirs = self.periodicDirs,
-<<<<<<< HEAD
           zContinuous = not self.discontinuousApar,
           gxx = funcField.geo.gxxJ,
           gxy = funcField.geo.gxyJ,
           gyy = funcField.geo.gyyJ,
-=======
-          zContinuous  = not self.discontinuousApar,
-          gxx = gxx,
-          gxy = gxy,
-          gyy = gyy,
->>>>>>> 1e186a79
         }
         if ndim==1 then
            laplacianConstant = 0.0
@@ -578,11 +492,7 @@
       self.nstep = 2
    end
 
-<<<<<<< HEAD
    -- function to construct a BC updater
-=======
-      -- function to construct a BC updater
->>>>>>> 1e186a79
    local function makeBcUpdater(dir, edge, bcList)
       return Updater.Bc {
 	 onGrid = self.grid,
@@ -626,11 +536,7 @@
      end
      return false
    end
-<<<<<<< HEAD
-   
-=======
-
->>>>>>> 1e186a79
+
    -- for non-periodic dirs, use BC_OPEN to make sure values on edge of ghost cells match values on edge of skin cells, 
    -- so that field is continuous across skin-ghost boundary
    for dir = 1, self.ndim do
@@ -836,24 +742,8 @@
          for _, bc in ipairs(self.boundaryConditions) do
             bc:advance(tCurr, {}, {potCurr.phi})
          end
-<<<<<<< HEAD
-         if self.adiabatic or self.ndim == 1 then self.phiSlvr:setModifierWeight(self.modifierWeight) end
-      end
-      -- phi solve (elliptic, so update potCurr.phi)
-      self.phiSlvr:advance(tCurr, {self.chargeDens}, {potCurr.phi})
-
-      -- apply BCs
-      local tmStart = Time.clock()
-      -- make sure phi is continuous across skin-ghost boundary
-      for _, bc in ipairs(self.boundaryConditions) do
-         bc:advance(tCurr, {}, {potCurr.phi})
-      end
-      potCurr.phi:sync(true)
-      self.bcTime = self.bcTime + (Time.clock()-tmStart)
-=======
          potCurr.phi:sync(true)
          self.bcTime = self.bcTime + (Time.clock()-tmStart)
->>>>>>> 1e186a79
  
          self._first = false
       end
@@ -892,41 +782,6 @@
       local dApardt = potCurr.dApardt
       self.dApardtSlvr:advance(tCurr, {self.currentDens}, {dApardt}) 
       
-<<<<<<< HEAD
-      -- decrease effective polynomial order in z of dApar/dt by setting the highest order z coefficients to 0
-      -- this ensures that dApar/dt is in the same space as dPhi/dz
---      if self.ndim == 1 or self.ndim == 3 then -- only have z direction in 1d or 3d (2d is assumed to be x,y)
---         local localRange = dApardt:localRange()
---         local indexer = dApardt:genIndexer()
---         local ptr = dApardt:get(1)
---
---         -- loop over all cells
---         for idx in localRange:rowMajorIter() do
---            self.grid:setIndex(idx)
---            
---            dApardt:fill(indexer(idx), ptr)
---            if self.ndim == 1 then
---               ptr:data()[polyOrder] = 0.0
---            else -- ndim == 3
---               if polyOrder == 1 then
---                  ptr:data()[3] = 0.0
---                  ptr:data()[5] = 0.0
---                  ptr:data()[6] = 0.0
---                  ptr:data()[7] = 0.0
---               elseif polyOrder == 2 then
---                  ptr:data()[9] = 0.0
---                  ptr:data()[13] = 0.0
---                  ptr:data()[14] = 0.0
---                  ptr:data()[15] = 0.0
---                  ptr:data()[16] = 0.0
---                  ptr:data()[17] = 0.0
---                  ptr:data()[18] = 0.0
---                  ptr:data()[19] = 0.0
---               end
---            end
---         end
---      end
-=======
       -- Decrease effective polynomial order in z of dApar/dt by setting the highest order z coefficients to 0.
       -- This ensures that dApar/dt is in the same space as dPhi/dz.
       if self.ndim == 1 or self.ndim == 3 then -- Only have z direction in 1d or 3d (2d is assumed to be x,y).
@@ -960,7 +815,6 @@
             end
          end
       end
->>>>>>> 1e186a79
 
       -- Apply BCs.
       local tmStart = Time.clock()
@@ -1008,41 +862,6 @@
       local dApardt = potCurr.dApardt
       self.dApardtSlvr2:advance(tCurr, {self.currentDens}, {dApardt}) 
       
-<<<<<<< HEAD
-      -- decrease effective polynomial order in z of dApar/dt by setting the highest order z coefficients to 0
-      -- this ensures that dApar/dt is in the same space as dPhi/dz
---      if self.ndim == 1 or self.ndim == 3 then -- only have z direction in 1d or 3d (2d is assumed to be x,y)
---         local localRange = dApardt:localRange()
---         local indexer = dApardt:genIndexer()
---         local ptr = dApardt:get(1)
---
---         -- loop over all cells
---         for idx in localRange:rowMajorIter() do
---            self.grid:setIndex(idx)
---            
---            dApardt:fill(indexer(idx), ptr)
---            if self.ndim == 1 then
---               ptr:data()[polyOrder] = 0.0
---            else -- ndim == 3
---               if polyOrder == 1 then
---                  ptr:data()[3] = 0.0
---                  ptr:data()[5] = 0.0
---                  ptr:data()[6] = 0.0
---                  ptr:data()[7] = 0.0
---               elseif polyOrder == 2 then
---                  ptr:data()[9] = 0.0
---                  ptr:data()[13] = 0.0
---                  ptr:data()[14] = 0.0
---                  ptr:data()[15] = 0.0
---                  ptr:data()[16] = 0.0
---                  ptr:data()[17] = 0.0
---                  ptr:data()[18] = 0.0
---                  ptr:data()[19] = 0.0
---               end
---            end
---         end
---      end
-=======
       -- Decrease effective polynomial order in z of dApar/dt by setting the highest order z coefficients to 0
       -- this ensures that dApar/dt is in the same space as dPhi/dz.
       if self.ndim == 1 or self.ndim == 3 then -- Only have z direction in 1d or 3d (2d is assumed to be x,y).
@@ -1076,7 +895,6 @@
             end
          end
       end
->>>>>>> 1e186a79
 
       -- Apply BCs.
       local tmStart = Time.clock()
@@ -1166,15 +984,9 @@
       self.ioTrigger = LinearTrigger(0, appTbl.tEnd, appTbl.nFrame)
    end
 
-<<<<<<< HEAD
-   self.ioFrame = 0 -- frame number for IO
-
-   -- get function to initialize background magnetic field
-=======
    self.ioFrame = 0 -- Frame number for IO.
    
    -- Get function to initialize background magnetic field.
->>>>>>> 1e186a79
    self.bmagFunc = tbl.bmag
    --assert(self.bmagFunc and type(self.bmagFunc)=="function", "GkGeometry: must specify background magnetic field function with 'bmag'")
 
@@ -1204,11 +1016,7 @@
       syncPeriodicDirs = false,
    }
 
-<<<<<<< HEAD
-   -- bmagInv = 1/B
-=======
    -- bmagInv ~ 1/B.
->>>>>>> 1e186a79
    self.geo.bmagInv = DataStruct.Field {
       onGrid = self.grid,
       numComponents = self.basis:numBasis(),
@@ -1216,11 +1024,7 @@
       syncPeriodicDirs = false
    }
 
-<<<<<<< HEAD
    -- gradpar = J B / sqrt(g_zz)
-=======
-   -- bhat.grad z.
->>>>>>> 1e186a79
    self.geo.gradpar = DataStruct.Field {
       onGrid = self.grid,
       numComponents = self.basis:numBasis(),
@@ -1228,7 +1032,6 @@
       syncPeriodicDirs = false
    }
 
-<<<<<<< HEAD
    -- jacobian of coordinate transformation
    self.geo.jacobGeo = DataStruct.Field {
       onGrid = self.grid,
@@ -1266,17 +1069,11 @@
    -- functions for magnetic drifts 
    -- geoX = g_xz / ( sqrt(g_zz) )
    self.geo.geoX = DataStruct.Field {
-=======
-   -- Functions for magnetic drifts.
-   -- bdriftX = 1/B*curl(bhat).grad x.
-   self.geo.bdriftX = DataStruct.Field {
->>>>>>> 1e186a79
       onGrid = self.grid,
       numComponents = self.basis:numBasis(),
       ghost = {1, 1},
       syncPeriodicDirs = false
    }
-<<<<<<< HEAD
    -- geoY = g_yz / ( sqrt(g_zz) )
    self.geo.geoY = DataStruct.Field {
       onGrid = self.grid,
@@ -1286,45 +1083,28 @@
    }
    -- geoZ = sqrt(g_zz)
    self.geo.geoZ = DataStruct.Field {
-=======
-   -- bdriftY = 1/B*curl(bhat).grad y.
-   self.geo.bdriftY = DataStruct.Field {
->>>>>>> 1e186a79
       onGrid = self.grid,
       numComponents = self.basis:numBasis(),
       ghost = {1, 1},
       syncPeriodicDirs = false
    }
  
-<<<<<<< HEAD
-   -- functions for laplacian
-   -- g^xx = |grad x|**2
-=======
    -- Functions for Laplacian.
-   -- gxx = |grad x|**2.
->>>>>>> 1e186a79
+   -- g^xx = |grad x|**2.
    self.geo.gxx = DataStruct.Field {
       onGrid = self.grid,
       numComponents = self.basis:numBasis(),
       ghost = {1, 1},
       syncPeriodicDirs = false
    }
-<<<<<<< HEAD
-   -- g^xy = grad x . grad y
-=======
-   -- gxy = grad x . grad y.
->>>>>>> 1e186a79
+   -- g^xy = grad x . grad y.
    self.geo.gxy = DataStruct.Field {
       onGrid = self.grid,
       numComponents = self.basis:numBasis(),
       ghost = {1, 1},
       syncPeriodicDirs = false
    }
-<<<<<<< HEAD
-   -- g^yy = |grad y|**2
-=======
-   -- gyy = |grad y|**2.
->>>>>>> 1e186a79
+   -- g^yy = |grad y|**2.
    self.geo.gyy = DataStruct.Field {
       onGrid = self.grid,
       numComponents = self.basis:numBasis(),
@@ -1332,19 +1112,13 @@
       syncPeriodicDirs = false
    }
 
-<<<<<<< HEAD
    -- functions for laplacian, including jacobian factor
    self.geo.gxxJ = DataStruct.Field {
-=======
-   -- Jacobian of coordinate transformation.
-   self.geo.jacobGeo = DataStruct.Field {
->>>>>>> 1e186a79
       onGrid = self.grid,
       numComponents = self.basis:numBasis(),
       ghost = {1, 1},
       syncPeriodicDirs = false
    }
-<<<<<<< HEAD
    self.geo.gxyJ = DataStruct.Field {
       onGrid = self.grid,
       numComponents = self.basis:numBasis(),
@@ -1358,11 +1132,7 @@
       syncPeriodicDirs = false
    }
    
-   -- wall potential for sheath BCs
-=======
-
    -- Wall potential for sheath BCs.
->>>>>>> 1e186a79
    self.geo.phiWall = DataStruct.Field {
       onGrid = self.grid,
       numComponents = self.basis:numBasis(),
@@ -1427,7 +1197,6 @@
       self.g_yzFunc = function (t, xn)
          return 0
       end
-<<<<<<< HEAD
       self.gxx_Func = function (t, xn)
          local g = {}
          self.grid:calcContraMetric(xn, g)
@@ -1469,36 +1238,6 @@
          local g = {}
          self.grid:calcMetric(xn, g)
          return g[6]
-=======
-   else
-      -- Calculate 1/B function.
-      self.bmagInvFunc = function (t, xn)
-         return 1/self.bmagFunc(t,xn)
-      end
-      -- Calculate magnetic drift functions.
-      if self.ndim > 1 then
-         local function bgrad(xn)
-            local function bmagUnpack(...)
-               local xn1 = {...}
-               return self.bmagFunc(0, xn1)
-            end
-            local deriv = diff.derivativef(bmagUnpack, #xn)
-            local xntable = {}
-            for i = 1, #xn do
-              xntable[i] = xn[i]
-            end
-            local f, dx, dy, dz = deriv(unpack(xntable))
-            return dx, dy, dz
-         end
-         self.bdriftXFunc = function (t, xn)
-            local bgradX, bgradY, bgradZ = bgrad(xn)
-            return -bgradY/self.bmagFunc(t,xn)^2
-         end
-         self.bdriftYFunc = function (t, xn)
-            local bgradX, bgradY, bgradZ = bgrad(xn)
-            return bgradX/self.bmagFunc(t,xn)^2
-         end
->>>>>>> 1e186a79
       end
       self.g_xzFunc = function (t, xn)
          local g = {}
@@ -1573,7 +1312,6 @@
       return 1.0/(self.jacobGeoFunc(t, xn)*self.bmagFunc(t, xn))
    end
 
-<<<<<<< HEAD
    -- projection updaters
    self.setBmag = Updater.EvalOnNodes {
       onGrid = self.grid,
@@ -1584,22 +1322,9 @@
    self.setBmagInv = Updater.EvalOnNodes {
       onGrid = self.grid,
       basis = self.basis,
-=======
-   -- Projection updaters.
-   self.setBmag = Updater.ProjectOnBasis {
-      onGrid          = self.grid,
-      basis           = self.basis,
-      evaluate        = self.bmagFunc,
-      projectOnGhosts = true,
-   }
-   self.setBmagInv = Updater.ProjectOnBasis {
-      onGrid          = self.grid,
-      basis           = self.basis,
->>>>>>> 1e186a79
       projectOnGhosts = true,
       evaluate        = self.bmagInvFunc
    }
-<<<<<<< HEAD
    self.setGradpar = Updater.EvalOnNodes {
       onGrid = self.grid,
       basis = self.basis,
@@ -1688,121 +1413,18 @@
       self.setPhiWall = Updater.EvalOnNodes {
          onGrid = self.grid,
          basis = self.basis,
-=======
-   if self.gradparFunc then 
-      self.setGradpar = Updater.ProjectOnBasis {
-         onGrid          = self.grid,
-         basis           = self.basis,
-         projectOnGhosts = true,
-         evaluate        = self.gradparFunc
-      }
-   else
-      self.setGradpar = Updater.ProjectOnBasis {
-         onGrid          = self.grid,
-         basis           = self.basis,
-         projectOnGhosts = true,
-         evaluate        = function(t, xn) return 1.0 end
-      }
-   end
-   if self.jacobGeoFunc then 
-      self.setJacobGeo = Updater.ProjectOnBasis {
-         onGrid          = self.grid,
-         basis           = self.basis,
-         projectOnGhosts = true,
-         evaluate        = self.jacobGeoFunc
-      }
-   else 
-      self.setJacobGeo = Updater.ProjectOnBasis {
-         onGrid          = self.grid,
-         basis           = self.basis,
-         projectOnGhosts = true,
-         evaluate        = function(t, xn) return 1.0 end
-      }
-   end
-   if self.gxxFunc then 
-      self.setGxx = Updater.ProjectOnBasis {
-         onGrid          = self.grid,
-         basis           = self.basis,
-         projectOnGhosts = true,
-         evaluate        = self.gxxFunc
-      }
-   else 
-      self.setGxx = Updater.ProjectOnBasis {
-         onGrid          = self.grid,
-         basis           = self.basis,
-         projectOnGhosts = true,
-         evaluate        = function(t, xn) return 1.0 end
-      }
-   end
-   if self.gxyFunc then 
-      self.setGxy = Updater.ProjectOnBasis {
-         onGrid          = self.grid,
-         basis           = self.basis,
-         projectOnGhosts = true,
-         evaluate        = self.gxyFunc
-      }
-   else 
-      self.setGxy = Updater.ProjectOnBasis {
-         onGrid          = self.grid,
-         basis           = self.basis,
-         projectOnGhosts = true,
-         evaluate        = function(t, xn) return 0.0 end
-      }
-   end
-   if self.gyyFunc then 
-      self.setGyy = Updater.ProjectOnBasis {
-         onGrid          = self.grid,
-         basis           = self.basis,
-         projectOnGhosts = true,
-         evaluate        = self.gyyFunc
-      }
-   else 
-      self.setGyy = Updater.ProjectOnBasis {
-         onGrid          = self.grid,
-         basis           = self.basis,
-         projectOnGhosts = true,
-         evaluate        = function(t, xn) return 1.0 end
-      }
-   end
-   if self.bdriftXFunc then 
-      self.setBdriftX = Updater.ProjectOnBasis {
-         onGrid          = self.grid,
-         basis           = self.basis,
-         projectOnGhosts = true,
-         evaluate        = self.bdriftXFunc
-      }
-   end
-   if self.bdriftYFunc then
-      self.setBdriftY = Updater.ProjectOnBasis {
-         onGrid          = self.grid,
-         basis           = self.basis,
-         projectOnGhosts = true,
-         evaluate        = self.bdriftYFunc
-      }
-   end
-   if self.phiWallFunc then 
-      self.setPhiWall = Updater.ProjectOnBasis {
-         onGrid          = self.grid,
-         basis           = self.basis,
->>>>>>> 1e186a79
          projectOnGhosts = true,
          evaluate        = self.phiWallFunc
       }
    end
 
-<<<<<<< HEAD
-   -- determine which variables bmag depends on by checking if setting a variable to nan results in nan
+   -- Determine which variables bmag depends on by checking if setting a variable to nan results in nan.
    local gridCenter = {}
-=======
-   -- Determine which variables bmag depends on by checking if setting a variable to nan results in nan.
-   local ones = {}
->>>>>>> 1e186a79
    for dir = 1, self.ndim do
       gridCenter[dir] = self.grid:mid(dir)
    end
    self.bmagVars = {}
    for dir = 1, self.ndim do
-<<<<<<< HEAD
       gridCenter[dir] = 0/0 -- set this var to nan 
       -- test if result is nan.. nan is the only value that doesn't equal itself
       if self.bmagFunc(0, gridCenter) ~= self.bmagFunc(0, gridCenter) then 
@@ -1810,15 +1432,6 @@
         table.insert(self.bmagVars, dir) 
       end
       gridCenter[dir] = self.grid:mid(dir) -- reset so we can check other vars
-=======
-      ones[dir] = 0/0 -- Set this var to nan.
-      -- Test if result is nan.. nan is the only value that doesn't equal itself.
-      if self.bmagFunc(0, ones) ~= self.bmagFunc(0, ones) then 
-        -- If result is nan, bmag must depend on this var.
-        table.insert(self.bmagVars, dir) 
-      end
-      ones[dir] = 1 -- Reset so we can check other vars.
->>>>>>> 1e186a79
    end
    if self.bmagVars[1] == nil then self.bmagVars[1] = 0 end
    if self.ndim == 3 then self.bmagVars = {1,3} end
@@ -1876,7 +1489,6 @@
    if self.setPhiWall then self.setPhiWall:advance(0.0, {}, {self.geo.phiWall})
    else self.geo.phiWall:clear(0.0) end
 
-<<<<<<< HEAD
    -- smooth all geo quantities
    -- note bmag is only one that is required to be smooth, but
    -- for others would need to pass R and L values in surface kernels if not smooth
@@ -1897,12 +1509,8 @@
    --self.weakDivision:advance(0.0, {self.geo.jacobTot, self.unitWeight}, {self.geo.jacobTotInv})
    --self.weakDivision:advance(0.0, {self.geo.jacobGeo, self.unitWeight}, {self.geo.jacobGeoInv})
 
-   -- sync ghost cells. these calls do not enforce periodicity because
-   -- these fields initialized with syncPeriodicDirs = false
-=======
    -- Sync ghost cells. these calls do not enforce periodicity because
    -- These fields initialized with syncPeriodicDirs = false.
->>>>>>> 1e186a79
    self.geo.bmag:sync(false)
    self.geo.bmagInv:sync(false)
    self.geo.gradpar:sync(false)
