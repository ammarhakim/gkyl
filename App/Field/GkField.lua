-- GkField ---------------------------------------------------------------------
--
-- App support code: Gyrokinetic fields phi and apar, solved by
-- (perpendicular) Poisson and Ampere equations
-- 
--    _______     ___
-- + 6 @ |||| # P ||| +
--------------------------------------------------------------------------------

local AdiosCartFieldIo = require "Io.AdiosCartFieldIo"
local Constants = require "Lib.Constants"
local DataStruct = require "DataStruct"
local LinearTrigger = require "LinearTrigger"
local Proto = require "Lib.Proto"
local Updater = require "Updater"
local xsys = require "xsys"
local FieldBase = require "App.Field.FieldBase"
local Species = require "App.Species"
local Time = require "Lib.Time"
local math = require("sci.math").generic
local diff = require("sci.diff")
local Constants = require "Lib.Constants"

local GkField = Proto(FieldBase.FieldBase)

-- this ctor simply stores what is passed to it and defers actual
-- construction to the fullInit() method below
function GkField:init(tbl)
   GkField.super.init(self, tbl)
   self.tbl = tbl
end

-- Actual function for initialization. This indirection is needed as
-- we need the app top-level table for proper initialization
function GkField:fullInit(appTbl)
   local tbl = self.tbl -- previously store table
   
   self.ioMethod = "MPI"
   self.evolve = xsys.pickBool(tbl.evolve, true) -- by default evolve field

   self.isElectromagnetic = xsys.pickBool(tbl.isElectromagnetic, false) -- electrostatic by default 

   -- create triggers to write fields
   if tbl.nFrame then
      self.ioTrigger = LinearTrigger(0, appTbl.tEnd, tbl.nFrame)
   else
      self.ioTrigger = LinearTrigger(0, appTbl.tEnd, appTbl.nFrame)
   end

   self.ioFrame = 0 -- frame number for IO

   self.writeGhost = xsys.pickBool(appTbl.writeGhost, false)

   -- get boundary condition settings
   -- these will be checked for consistency when the solver is initialized
   if tbl.phiBcLeft then self.phiBcLeft = tbl.phiBcLeft end
   if tbl.phiBcRight then self.phiBcRight = tbl.phiBcRight end
   if tbl.phiBcBottom then self.phiBcBottom = tbl.phiBcBottom end
   if tbl.phiBcTop then self.phiBcTop = tbl.phiBcTop end
   if tbl.phiBcBack then self.phiBcBack = tbl.phiBcBack end
   if tbl.phiBcFront then self.phiBcFront = tbl.phiBcFront end
   if tbl.aparBcLeft then self.aparBcLeft = tbl.aparBcLeft end
   if tbl.aparBcRight then self.aparBcRight = tbl.aparBcRight end
   if tbl.aparBcBottom then self.aparBcBottom = tbl.aparBcBottom end
   if tbl.aparBcTop then self.aparBcTop = tbl.aparBcTop end
   if appTbl.periodicDirs then self.periodicDirs = appTbl.periodicDirs end

   -- for storing integrated energies
   self.phi2 = DataStruct.DynVector { numComponents = 1 }
   self.apar2 = DataStruct.DynVector { numComponents = 1 }

   self.adiabatic = false
   self.discontinuousPhi = xsys.pickBool(tbl.discontinuousPhi, false)
   self.discontinuousApar = xsys.pickBool(tbl.discontinuousApar, true)

   -- for ndim=1 only
   self.kperp2 = tbl.kperp2

   -- allow user to specify polarization weight. will be calculated automatically if not specified
   self.polarizationWeight = tbl.polarizationWeight

   -- determine whether to use linearized polarization term in poisson equation, which uses background density in polarization weight
   -- if not, uses full time-dependent density in polarization weight 
   self.linearizedPolarization = xsys.pickBool(tbl.linearizedPolarization, true)
   self.uniformPolarization = xsys.pickBool(tbl.uniformPolarization, true)

   if self.isElectromagnetic then
<<<<<<< HEAD
      self.mu0 = tbl.mu0
      if self.mu0 == nil then self.mu0 = Constants.MU0 end
=======
      self.mu0 = tbl.mu0 or Constants.MU0
>>>>>>> 130a694c
   end

   self.initPhiFunc = tbl.initPhiFunc
   if self.initPhiFunc and self.evolve then 
      print("GkField: warning... specifying initPhiFunc will make initial phi inconsistent with f") 
   end

   self.bcTime = 0.0 -- timer for BCs

   self._first = true
end

-- methods for EM field object
function GkField:hasEB() return true, self.isElectromagnetic end
function GkField:setCfl() end
function GkField:setIoMethod(ioMethod) self.ioMethod = ioMethod end
function GkField:setBasis(basis) self.basis = basis end
function GkField:setGrid(grid) self.grid = grid; self.ndim = self.grid:ndim() end

function GkField:alloc(nRkDup)
   -- allocate fields needed in RK update
   -- nField is related to number of RK stages
   self.potentials = {}
   for i = 1, nRkDup do
      self.potentials[i] = {}
      self.potentials[i].phi = DataStruct.Field {
            onGrid = self.grid,
            numComponents = self.basis:numBasis(),
            ghost = {1, 1}
      }
      self.potentials[i].phi:clear(0.0)
      if self.isElectromagnetic then
         self.potentials[i].apar = DataStruct.Field {
               onGrid = self.grid,
               numComponents = self.basis:numBasis(),
               ghost = {1, 1}
         }
         self.potentials[i].dApardt = DataStruct.Field {
               onGrid = self.grid,
               numComponents = self.basis:numBasis(),
               ghost = {1, 1}
         }
         self.potentials[i].apar:clear(0.0)
         self.potentials[i].dApardt:clear(0.0)
      end
   end

   -- create fields for total charge and current densities
   self.chargeDens = DataStruct.Field {
            onGrid = self.grid,
            numComponents = self.basis:numBasis(),
            ghost = {1, 1}
   }
   self.currentDens = DataStruct.Field {
            onGrid = self.grid,
            numComponents = self.basis:numBasis(),
            ghost = {1, 1}
   }
   -- set up constant dummy field
   self.unitWeight = DataStruct.Field {
        onGrid = self.grid,
        numComponents = self.basis:numBasis(),
        ghost = {1, 1},
   }
   local initUnit = Updater.ProjectOnBasis {
      onGrid = self.grid,
      basis = self.basis,
      evaluate = function (t,xn)
                    return 1.0
                 end,
      projectOnGhosts = true,
   }
   initUnit:advance(0.,0.,{},{self.unitWeight})

   -- set up some other fields
   self.weight = DataStruct.Field {
        onGrid = self.grid,
        numComponents = self.basis:numBasis(),
        ghost = {1, 1},
   }
   self.laplacianWeight = DataStruct.Field {
        onGrid = self.grid,
        numComponents = self.basis:numBasis(),
        ghost = {1, 1},
   }
   self.modifierWeight = DataStruct.Field {
        onGrid = self.grid,
        numComponents = self.basis:numBasis(),
        ghost = {1, 1},
   }
end

-- solve for initial fields self-consistently 
-- from initial distribution function
function GkField:initField(species)
   if self.initPhiFunc then
      local project = Updater.ProjectOnBasis {
         onGrid = self.grid,
         basis = self.basis,
         evaluate = self.initPhiFunc,
         projectOnGhosts = true
      }
      project:advance(0.0, 0.0, {}, {self.potentials[1].phi})
   else
      -- solve for initial phi
      self:forwardEuler(0.0, 0.0, species, 1, 1)
   end

   if self.isElectromagnetic then
      -- solve for initial Apar
      self.currentDens:clear(0.0)
      for nm, s in pairs(species) do
         self.currentDens:accumulate(s:getCharge(), s:getMomDensity())
      end
      self.aparSlvr:advance(tCurr, dt, {self.currentDens}, {self.potentials[1].apar})

      -- clear dApar/dt ... will be solved for before being used
      self.potentials[1].dApardt:clear(0.0)
   end

   -- apply BCs 
   self:applyBc(0, 0, self.potentials[1])
end

function GkField:rkStepperFields()
   return self.potentials
end

-- for RK timestepping for non-elliptic fields (e.g. only apar)
function GkField:copyRk(outIdx, aIdx)
   if self.isElectromagnetic and self:rkStepperFields()[aIdx] then 
      self:rkStepperFields()[outIdx].apar:copy(self:rkStepperFields()[aIdx].apar)
   end
end
-- for RK timestepping for non-elliptic fields (e.g. only apar)
function GkField:combineRk(outIdx, a, aIdx, ...)
   if self.isElectromagnetic and self:rkStepperFields()[aIdx] then
      local args = {...} -- package up rest of args as table
      local nFlds = #args/2
      self:rkStepperFields()[outIdx].apar:combine(a, self:rkStepperFields()[aIdx].apar)
      for i = 1, nFlds do -- accumulate rest of the fields
         self:rkStepperFields()[outIdx].apar:accumulate(args[2*i-1], self:rkStepperFields()[args[2*i]].apar)
      end	 
   end
end

function GkField:createSolver(species, funcField)
   -- get adiabatic species info
   for nm, s in pairs(species) do
      if Species.AdiabaticSpecies.is(s) then
         self.adiabatic = true
         self.adiabSpec = s
      end
   end
   assert((self.adiabatic and self.isElectromagnetic) == false, "GkField: cannot use adiabatic response for electromagnetic case")

   -- set up FEM solver for Poisson equation to solve for phi
   local gxx, gxy, gyy
   if funcField.geo then 
     gxx = funcField.geo.gxx
     gxy = funcField.geo.gxy
     gyy = funcField.geo.gyy
   end
   self.phiSlvr = Updater.FemPoisson {
     onGrid = self.grid,
     basis = self.basis,
     bcLeft = self.phiBcLeft,
     bcRight = self.phiBcRight,
     bcBottom = self.phiBcBottom,
     bcTop = self.phiBcTop,
     bcBack = self.phiBcBack,
     bcFront = self.phiBcFront,
     periodicDirs = self.periodicDirs,
     zContinuous = not self.discontinuousPhi,
     gxx = gxx,
     gxy = gxy,
     gyy = gyy,
   }
   -- when using a linearizedPolarization term in Poisson equation,
   -- the weights on the terms are constant scalars
   if self.linearizedPolarization then
      -- if not provided, calculate species-dependent weight on polarization term == sum_s m_s n_s / B^2
      if not self.polarizationWeight then 
         self.polarizationWeight = 0.0
         for nm, s in pairs(species) do
            if Species.GkSpecies.is(s) then
               self.polarizationWeight = self.polarizationWeight + s:getPolarizationWeight()
            end
         end
      end
      -- if not adiabatic, and polarization weight still not set, assume it is 1
      if self.polarizationWeight == 0.0 and not self.adiabatic then self.polarizationWeight = 1.0 end

      -- set up scalar multipliers on laplacian and modifier terms in Poisson equation
      local laplacianConstant, modifierConstant
 
      if self.ndim==1 then
         assert(self.kperp2, "GkField: must specify kperp2 for ndim=1")
         laplacianConstant = 0.0 
         modifierConstant = self.kperp2*self.polarizationWeight 
      else 
         laplacianConstant = -self.polarizationWeight 
         modifierConstant = 0.0 
      end

      if self.adiabatic then 
         modifierConstant = modifierConstant + self.adiabSpec:getQneutFac() 
      end

      self.laplacianWeight:combine(laplacianConstant, self.unitWeight)
      self.modifierWeight:combine(modifierConstant, self.unitWeight)

      if laplacianConstant ~= 0 then self.phiSlvr:setLaplacianWeight(self.laplacianWeight) end
      if modifierConstant ~= 0 then self.phiSlvr:setModifierWeight(self.modifierWeight) end
   end
   -- when not using linearizedPolarization, weights are set each step in forwardEuler method

   if self.isElectromagnetic then 
     local ndim = self.ndim
     -- NOTE: aparSlvr only used to solve for initial Apar
     -- at all other times Apar is timestepped using dApar/dt
     self.aparSlvr = Updater.FemPoisson {
       onGrid = self.grid,
       basis = self.basis,
       bcLeft = self.aparBcLeft,
       bcRight = self.aparBcRight,
       bcBottom = self.aparBcBottom,
       bcTop = self.aparBcTop,
       periodicDirs = self.periodicDirs,
       zContinuous = not self.discontinuousApar,
       gxx = gxx,
       gxy = gxy,
       gyy = gyy,
     }
     if ndim==1 then
        laplacianConstant = 0.0
        modifierConstant = self.kperp2/self.mu0
     else
        laplacianConstant = -1.0/self.mu0
        modifierConstant = 0.0
     end
     self.laplacianWeight:combine(laplacianConstant, self.unitWeight)
     self.modifierWeight:combine(modifierConstant, self.unitWeight)
     if laplacianConstant ~= 0 then self.aparSlvr:setLaplacianWeight(self.laplacianWeight) end
     if modifierConstant ~= 0 then self.aparSlvr:setModifierWeight(self.modifierWeight) end

     self.dApardtSlvr = Updater.FemPoisson {
       onGrid = self.grid,
       basis = self.basis,
       bcLeft = self.aparBcLeft,
       bcRight = self.aparBcRight,
       bcBottom = self.aparBcBottom,
       bcTop = self.aparBcTop,
       periodicDirs = self.periodicDirs,
       zContinuous = not self.discontinuousApar,
       gxx = gxx,
       gxy = gxy,
       gyy = gyy,
     }
     if ndim==1 then
        laplacianConstant = 0.0
        modifierConstant = 1.0
     else
        laplacianConstant = -1.0/self.mu0
        modifierConstant = 1.0
     end
     self.laplacianWeight:combine(laplacianConstant, self.unitWeight)
     self.modifierWeight:combine(modifierConstant, self.unitWeight)
     if laplacianConstant ~= 0 then self.dApardtSlvr:setLaplacianWeight(self.laplacianWeight) end
     if modifierConstant ~= 0 then self.dApardtSlvr:setModifierWeight(self.modifierWeight) end
   end

   -- need to set this flag so that field calculated self-consistently at end of full RK timestep
   self.isElliptic = true

   if self.isElectromagnetic then self.step2 = true end
end

function GkField:createDiagnostics()
   -- create Adios object for field I/O
   self.fieldIo = AdiosCartFieldIo {
      elemType = self.potentials[1].phi:elemType(),
      method = self.ioMethod,
      writeGhost = self.writeGhost
   }

   self.energyCalc = Updater.CartFieldIntegratedQuantCalc {
      onGrid = self.grid,
      basis = self.basis,
      quantity = "V2"
   }
end

function GkField:write(tm, force)
   if self.evolve then
      -- compute integrated quantities over domain
      self.energyCalc:advance(tm, 0.0, { self.potentials[1].phi }, { self.phi2 })
      if self.isElectromagnetic then 
        self.energyCalc:advance(tm, 0.0, { self.potentials[1].apar }, { self.apar2 })
      end
      
      if self.ioTrigger(tm) or force then
	 self.fieldIo:write(self.potentials[1].phi, string.format("phi_%d.bp", self.ioFrame), tm, self.ioFrame)
         if self.isElectromagnetic then 
	   self.fieldIo:write(self.potentials[1].apar, string.format("apar_%d.bp", self.ioFrame), tm, self.ioFrame)
	   self.fieldIo:write(self.potentials[1].dApardt, string.format("dApardt_%d.bp", self.ioFrame), tm, self.ioFrame)
         end
	 self.phi2:write(string.format("phi2_%d.bp", self.ioFrame), tm, self.ioFrame)
	 if self.isElectromagnetic then
	    self.apar2:write(string.format("apar2_%d.bp", self.ioFrame), tm, self.ioFrame)
	 end
	 
	 self.ioFrame = self.ioFrame+1
      end
   else
      -- if not evolving species, don't write anything except initial conditions
      if self.ioFrame == 0 then
	 self.fieldIo:write(self.potentials[1].phi, string.format("phi_%d.bp", self.ioFrame), tm, self.ioFrame)
         if self.isElectromagnetic then 
	   self.fieldIo:write(self.potentials[1].apar, string.format("apar_%d.bp", self.ioFrame), tm, self.ioFrame)
	   self.fieldIo:write(self.potentials[1].dApardt, string.format("dApardt_%d.bp", self.ioFrame), tm, self.ioFrame)
         end
      end
      self.ioFrame = self.ioFrame+1
   end
end

function GkField:writeRestart(tm)
   -- (the final "false" prevents writing of ghost cells)
   self.fieldIo:write(self.potentials[1].phi, "phi_restart.bp", tm, self.ioFrame, false)
   self.fieldIo:write(self.phiSlvr:getLaplacianWeight(), "laplacianWeight_restart.bp", tm, self.ioFrame, false)
   self.fieldIo:write(self.phiSlvr:getModifierWeight(), "modifierWeight_restart.bp", tm, self.ioFrame, false)
   if self.isElectromagnetic then
     self.fieldIo:write(self.potentials[1].apar, "apar_restart.bp", tm, self.ioFrame, false)
     self.fieldIo:write(self.potentials[1].dApardt, "dApardt_restart.bp", tm, self.ioFrame, false)
     self.fieldIo:write(self.dApardtSlvr:getModifierWeight(), "modifierWeightEM_restart.bp", tm, self.ioFrame, false)
   end

   -- (the final "false" prevents flushing of data after write)
   self.phi2:write("phi2_restart.bp", tm, self.ioFrame, false)

end

function GkField:readRestart(tm)
   -- this read of restart file of phi is only to get frame
   -- numbering correct. The forward Euler recomputes the potential
   -- before updating the hyperbolic part
   local tm, fr = self.fieldIo:read(self.potentials[1].phi, "phi_restart.bp")
   self.phi2:read("phi2_restart.bp", tm)

   self.fieldIo:read(self.laplacianWeight, "laplacianWeight_restart.bp")
   self.fieldIo:read(self.modifierWeight, "modifierWeight_restart.bp")
   self.phiSlvr:setLaplacianWeight(self.laplacianWeight)
   if self.adiabatic or self.ndim == 1 then self.phiSlvr:setModifierWeight(self.modifierWeight) end

   if self.isElectromagnetic then
      self.fieldIo:read(self.potentials[1].apar, "apar_restart.bp")
      self.fieldIo:read(self.potentials[1].dApardt, "dApardt_restart.bp")
      self.fieldIo:read(self.modifierWeight, "modifierWeightEM_restart.bp")
      self.dApardtSlvr:setModifierWeight(self.modifierWeight)
   end

   self:applyBc(0, 0, self.potentials[1])

   self.ioFrame = fr 
   -- iterate triggers
   self.ioTrigger(tm)
end

-- not needed for GK
function GkField:accumulateCurrent(dt, current, em)
end

-- solve for electrostatic potential phi
function GkField:forwardEuler(tCurr, dt, species, inIdx, outIdx)
   local potCurr = self:rkStepperFields()[inIdx]
   local potNew = self:rkStepperFields()[outIdx]

   if self.evolve or (self._first and not self.initPhiFunc) then
      local mys, mys2 = true, true
      local mydt, mydt2 = GKYL_MAX_DOUBLE, GKYL_MAX_DOUBLE
      self.chargeDens:clear(0.0)
      for nm, s in pairs(species) do
         self.chargeDens:accumulate(s:getCharge(), s:getNumDensity())
      end
      -- if not using linearized polarization term, set up laplacian weight
      if not self.linearizedPolarization or (self._first and not self.uniformPolarization) then
         self.weight:clear(0.0)
         for nm, s in pairs(species) do
            if Species.GkSpecies.is(s) then
               self.weight:accumulate(1.0, s:getPolarizationWeight(false))
            end
         end
         if self.ndim == 1 then
            self.modifierWeight:combine(self.kperp2, self.weight)
         else
            self.modifierWeight:clear(0.0)
            self.laplacianWeight:combine(-1.0, self.weight)
         end

         if self.adiabatic then
            self.modifierWeight:accumulate(1.0, self.adiabSpec:getQneutFac(false))
         end

         if self.ndim > 1 then
            self.phiSlvr:setLaplacianWeight(self.laplacianWeight)
         end
         if self.adiabatic or self.ndim == 1 then self.phiSlvr:setModifierWeight(self.modifierWeight) end
      end
      -- phi solve (elliptic, so update potCurr.phi)
      local mys, mydt = self.phiSlvr:advance(tCurr, dt, {self.chargeDens}, {potCurr.phi})

      -- apply BCs
      local tmStart = Time.clock()
      potCurr.phi:sync(true)
      self.bcTime = self.bcTime + (Time.clock()-tmStart)
 
      self._first = false

      return mys and mys2, math.min(mydt,mydt2)
   else
      -- just copy stuff over
      potNew.phi:copy(potCurr.phi)
      if self.isElectromagnetic then 
         potNew.apar:copy(potCurr.apar) 
         potNew.dApardt:copy(potCurr.dApardt) 
      end
      return true, GKYL_MAX_DOUBLE
   end
end

function GkField:forwardEulerStep2(tCurr, dt, species, inIdx, outIdx)
   local potCurr = self:rkStepperFields()[inIdx]
   local potNew = self:rkStepperFields()[outIdx]

   if self.evolve then
      local mys, mys2 = true, true
      local mydt, mydt2 = GKYL_MAX_DOUBLE, GKYL_MAX_DOUBLE
      self.currentDens:clear(0.0)
      if self.ndim==1 then 
         self.modifierWeight:combine(self.kperp2/self.mu0, self.unitWeight) 
      else 
         self.modifierWeight:clear(0.0)
      end
      for nm, s in pairs(species) do
        if s:isEvolving() then 
           self.modifierWeight:accumulate(s:getCharge()*s:getCharge()/s:getMass(), s:getNumDensity())
           -- taking momDensity at outIdx gives momentum moment of df/dt
           self.currentDens:accumulate(s:getCharge(), s:getMomDensity(outIdx))
        end
      end
      self.dApardtSlvr:setModifierWeight(self.modifierWeight)
      -- dApar/dt solve
      local dApardt = potCurr.dApardt
      mys2, mydt2 = self.dApardtSlvr:advance(tCurr, dt, {self.currentDens}, {dApardt}) 
      
      -- decrease effective polynomial order in z of dApar/dt by setting the highest order z coefficients to 0
      -- this ensures that dApar/dt is in the same space as dPhi/dz
      if self.ndim == 1 or self.ndim == 3 then -- only have z direction in 1d or 3d (2d is assumed to be x,y)
         local polyOrder = self.basis:polyOrder()
         local localRange = dApardt:localRange()
         local indexer = dApardt:genIndexer()
         local ptr = dApardt:get(1)

         -- loop over all cells
         for idx in localRange:colMajorIter() do
            self.grid:setIndex(idx)
            
            dApardt:fill(indexer(idx), ptr)
            if self.ndim == 1 then
               ptr:data()[polyOrder] = 0.0
            else -- ndim == 3
               if polyOrder == 1 then
                  ptr:data()[3] = 0.0
                  ptr:data()[5] = 0.0
                  ptr:data()[6] = 0.0
                  ptr:data()[7] = 0.0
               elseif polyOrder == 2 then
                  ptr:data()[9] = 0.0
                  ptr:data()[13] = 0.0
                  ptr:data()[14] = 0.0
                  ptr:data()[15] = 0.0
                  ptr:data()[16] = 0.0
                  ptr:data()[17] = 0.0
                  ptr:data()[18] = 0.0
                  ptr:data()[19] = 0.0
               end
            end
         end
      end

      -- advance Apar
      potNew.apar:combine(1.0, potCurr.apar, dt, dApardt)

      -- apply BCs
      local tmStart = Time.clock()
      dApardt:sync(true)
      potNew.apar:sync(true)
      self.bcTime = self.bcTime + (Time.clock()-tmStart)

      return mys and mys2, math.min(mydt,mydt2)
   else
      return true, GKYL_MAX_DOUBLE
   end
end

-- NOTE: global boundary conditions handled by solver. this just updates interproc ghosts.
function GkField:applyBc(tCurr, dt, potIn)
   local tmStart = Time.clock()
   potIn.phi:sync(true)
   if self.isElectromagnetic then 
     potIn.apar:sync(true) 
     potIn.dApardt:sync(true) 
   end
   self.bcTime = self.bcTime + (Time.clock()-tmStart)
end
   
function GkField:totalSolverTime()
   if self.phiSlvr then
     local time = self.phiSlvr.totalTime
     if self.isElectromagnetic and self.aparSlvr then time = time + self.aparSlvr.totalTime end
     if self.isElectromagnetic and self.dApardtSlvr then time = time + self.dApardtSlvr.totalTime end
     return time
   end
   return 0.0
end

function GkField:totalBcTime()
   return self.bcTime
end

function GkField:energyCalcTime()
   return self.energyCalc.totalTime
end

-- GkGeometry ---------------------------------------------------------------------
--
-- A field object with fields specifying the magnetic geometry for GK
--------------------------------------------------------------------------------

local GkGeometry = Proto(FieldBase.FuncFieldBase)

-- methods for no field object
function GkGeometry:init(tbl)
   GkGeometry.super.init(self, tbl)
   self.tbl = tbl
end

function GkGeometry:fullInit(appTbl)
   local tbl = self.tbl -- previously store table

   self.ioMethod = "MPI"
   self.evolve = xsys.pickBool(tbl.evolve, false) -- by default these fields are not time-dependent

   -- create triggers to write fields
   if tbl.nFrame then
      self.ioTrigger = LinearTrigger(0, appTbl.tEnd, tbl.nFrame)
   else
      self.ioTrigger = LinearTrigger(0, appTbl.tEnd, appTbl.nFrame)
   end

   self.ioFrame = 0 -- frame number for IO

   -- scalar magnetic field strength (e.g. to calculate gyro-radii with)
   -- calculate from max(bmag)? 
   self.B0 = assert(B0 or tbl.B0, "Must specify B0 as global App variable or in GkGeometry as 'B0'")
   
   -- get function to initialize background magnetic field
   self.bmagFunc = tbl.bmag
   --assert(self.bmagFunc and type(self.bmagFunc)=="function", "GkGeometry: must specify background magnetic field function with 'bmag'")

   -- for s-alpha geometry
   self.salpha = tbl.salpha

   -- wall potential for sheath BCs
   self.phiWallFunc = tbl.phiWall
   if self.phiWallFunc then assert(type(self.phiWallFunc)=="function", "GkGeometry: phiWall must be a function (t, xn)") end
end

function GkGeometry:hasEB() end
function GkGeometry:setCfl() end
function GkGeometry:setIoMethod(ioMethod) self.ioMethod = ioMethod end
function GkGeometry:setBasis(basis) self.basis = basis end
function GkGeometry:setGrid(grid) self.grid = grid; self.ndim = self.grid:ndim() end

function GkGeometry:alloc()
   -- allocate fields 
   self.geo = {}

   -- background magnetic field
   self.geo.bmag = DataStruct.Field {
      onGrid = self.grid,
      numComponents = self.basis:numBasis(),
      ghost = {1, 1},
      syncPeriodicDirs = false
   }

   -- bmagInv = 1/B
   self.geo.bmagInv = DataStruct.Field {
      onGrid = self.grid,
      numComponents = self.basis:numBasis(),
      ghost = {1, 1},
      syncPeriodicDirs = false
   }

   -- bhat.grad z = 1/sqrt(g_zz)
   self.geo.gradpar = DataStruct.Field {
      onGrid = self.grid,
      numComponents = self.basis:numBasis(),
      ghost = {1, 1},
      syncPeriodicDirs = false
   }

   -- jacobian of coordinate transformation
   self.geo.jacobGeo = DataStruct.Field {
      onGrid = self.grid,
      numComponents = self.basis:numBasis(),
      ghost = {1, 1},
      syncPeriodicDirs = false
   }

   -- functions for magnetic drifts 
   -- geoX = g_xz / ( J B sqrt(g_zz) )
   self.geo.geoX = DataStruct.Field {
      onGrid = self.grid,
      numComponents = self.basis:numBasis(),
      ghost = {1, 1},
      syncPeriodicDirs = false
   }
   -- geoY = g_yz / ( J B sqrt(g_zz) )
   self.geo.geoY = DataStruct.Field {
      onGrid = self.grid,
      numComponents = self.basis:numBasis(),
      ghost = {1, 1},
      syncPeriodicDirs = false
   }
   -- geoZ = sqrt(g_zz) / ( J B )
   self.geo.geoZ = DataStruct.Field {
      onGrid = self.grid,
      numComponents = self.basis:numBasis(),
      ghost = {1, 1},
      syncPeriodicDirs = false
   }
 
   -- functions for laplacian
   -- g^xx = |grad x|**2
   self.geo.gxx = DataStruct.Field {
      onGrid = self.grid,
      numComponents = self.basis:numBasis(),
      ghost = {1, 1},
      syncPeriodicDirs = false
   }
   -- g^xy = grad x . grad y
   self.geo.gxy = DataStruct.Field {
      onGrid = self.grid,
      numComponents = self.basis:numBasis(),
      ghost = {1, 1},
      syncPeriodicDirs = false
   }
   -- g^yy = |grad y|**2
   self.geo.gyy = DataStruct.Field {
      onGrid = self.grid,
      numComponents = self.basis:numBasis(),
      ghost = {1, 1},
      syncPeriodicDirs = false
   }
   
   -- wall potential for sheath BCs
   self.geo.phiWall = DataStruct.Field {
      onGrid = self.grid,
      numComponents = self.basis:numBasis(),
      ghost = {1, 1},
      syncPeriodicDirs = false
   }
      
   -- create Adios object for field I/O
   self.fieldIo = AdiosCartFieldIo {
      elemType = self.geo.bmag:elemType(),
      method = self.ioMethod,
   }   
end

function GkGeometry:createSolver()

   -- get needed metric functions from grid or defaults
   if self.ndim == 1 then
      self.g_zzFunc = function (t, xn)
         local g = {}
         self.grid:calcMetric(xn, g)
         return g[1]
      end
      self.g_xzFunc = function (t, xn)
         return 0
      end
      self.g_yzFunc = function (t, xn)
         return 0
      end
      self.gxx_Func = function (t, xn)
         return 1
      end
      self.gxy_Func = function (t, xn)
         return 0
      end
      self.gyy_Func = function (t, xn)
         return 1
      end
      self.jacobGeoFunc = function (t, xn)
         return self.grid:calcJacobian(xn)
      end
   elseif self.ndim == 2 then
      self.g_zzFunc = function (t, xn)
         return 1
      end
      self.g_xzFunc = function (t, xn)
         return 0
      end
      self.g_yzFunc = function (t, xn)
         return 0
      end
      self.gxx_Func = function (t, xn)
         local g = {}
         self.grid:calcContraMetric(xn, g)
         return g[1]
      end
      self.gxy_Func = function (t, xn)
         local g = {}
         self.grid:calcContraMetric(xn, g)
         return g[2]
      end
      self.gyy_Func = function (t, xn)
         local g = {}
         self.grid:calcContraMetric(xn, g)
         return g[3]
      end
      self.jacobGeoFunc = function (t, xn)
         return self.grid:calcJacobian(xn)
      end
   elseif self.ndim == 3 then
      self.g_zzFunc = function (t, xn)
         local g = {}
         self.grid:calcMetric(xn, g)
         return g[6]
      end
      self.g_xzFunc = function (t, xn)
         local g = {}
         self.grid:calcMetric(xn, g)
         return g[3]
      end
      self.g_yzFunc = function (t, xn)
         local g = {}
         self.grid:calcMetric(xn, g)
         return g[5]
      end
      self.gxx_Func = function (t, xn)
         local g = {}
         self.grid:calcContraMetric(xn, g)
         return g[1]
      end
      self.gxy_Func = function (t, xn)
         local g = {}
         self.grid:calcContraMetric(xn, g)
         return g[2]
      end
      self.gyy_Func = function (t, xn)
         local g = {}
         self.grid:calcContraMetric(xn, g)
         return g[4]
      end
      self.jacobGeoFunc = function (t, xn)
         return self.grid:calcJacobian(xn)
      end
   end

   self.bmagInvFunc = function (t, xn)
      return 1.0/self.bmagFunc(t,xn)
   end
   self.gradparFunc = function (t, xn)
      return 1.0/math.sqrt(self.g_zzFunc(t,xn))
   end
   self.geoXFunc = function (t, xn)
      return self.g_xzFunc(t,xn)/(self.bmagFunc(t,xn)*self.jacobGeoFunc(t,xn)*math.sqrt(self.g_zzFunc(t,xn)))
   end
   self.geoYFunc = function (t, xn)
      return self.g_yzFunc(t,xn)/(self.bmagFunc(t,xn)*self.jacobGeoFunc(t,xn)*math.sqrt(self.g_zzFunc(t,xn)))
   end
   self.geoZFunc = function (t, xn)
      return math.sqrt(self.g_zzFunc(t,xn))/(self.bmagFunc(t,xn)*self.jacobGeoFunc(t,xn))
   end

   -- use pseudo-local s-alpha geo
   if self.salpha then
      self.bmagInvFunc = function (t, xn)
         return 1.0/self.bmagFunc(t,xn)
      end
      self.gradparFunc = function (t, xn)
         return 1.0/self.salpha.q0/self.salpha.R0 
      end
      self.geoYFunc = function (t, xn)
         return -1.0/self.salpha.B0/self.salpha.r0
      end
      self.geoZFunc = function (t, xn)
         return 1/self.salpha.B0
      end
      self.gxx_Func = function (t, xn)
         return 1.0
      end
      if self.ndim == 1 then
         self.geoXFunc = function (t, xn)
            return self.salpha.shat*xn[1]/self.salpha.B0/self.salpha.r0
         end
         self.gxy_Func = function (t, xn)
            return self.salpha.shat*xn[1]
         end
         self.gyy_Func = function (t, xn)
            return 1.0 + self.salpha.shat^2*xn[1]^2
         end
      elseif self.ndim == 2 then 
         self.geoXFunc = function (t, xn)
            return 0.0
         end
         self.gxy_Func = function (t, xn)
            return 0.0
         end
         self.gyy_Func = function (t, xn)
            return 1.0
         end
      elseif self.ndim == 3 then
         self.geoXFunc = function (t, xn)
            return self.salpha.shat*xn[3]/self.salpha.B0/self.salpha.r0
         end
         self.gxy_Func = function (t, xn)
            return self.salpha.shat*xn[3]
         end
         self.gyy_Func = function (t, xn)
            return 1 + self.salpha.shat^2*xn[3]^2
         end
      end
      self.jacobGeoFunc = function (t, xn)
         return self.salpha.q0*self.salpha.R0
      end
      self.gxxFunc = function (t, xn)
         return 1.0
      end
      self.gxyFunc = function (t, xn)
         return 0.0
      end
      self.gyyFunc = function (t, xn)
         return 1.0
      end
   end

   -- projection updaters
   self.setBmag = Updater.ProjectOnBasis {
      onGrid = self.grid,
      basis = self.basis,
      evaluate = self.bmagFunc,
      projectOnGhosts = true,
   }
   self.setBmagInv = Updater.ProjectOnBasis {
      onGrid = self.grid,
      basis = self.basis,
      projectOnGhosts = true,
      evaluate = self.bmagInvFunc
   }
   self.setGradpar = Updater.ProjectOnBasis {
      onGrid = self.grid,
      basis = self.basis,
      projectOnGhosts = true,
      evaluate = self.gradparFunc
   }
   self.setJacobGeo = Updater.ProjectOnBasis {
      onGrid = self.grid,
      basis = self.basis,
      projectOnGhosts = true,
      evaluate = self.jacobGeoFunc
   }
   self.setGeoX = Updater.ProjectOnBasis {
      onGrid = self.grid,
      basis = self.basis,
      projectOnGhosts = true,
      evaluate = self.geoXFunc
   }
   self.setGeoY = Updater.ProjectOnBasis {
      onGrid = self.grid,
      basis = self.basis,
      projectOnGhosts = true,
      evaluate = self.geoYFunc
   }
   self.setGeoZ = Updater.ProjectOnBasis {
      onGrid = self.grid,
      basis = self.basis,
      projectOnGhosts = true,
      evaluate = self.geoZFunc
   }
   self.setGxx = Updater.ProjectOnBasis {
      onGrid = self.grid,
      basis = self.basis,
      projectOnGhosts = true,
      evaluate = self.gxx_Func
   }
   self.setGxy = Updater.ProjectOnBasis {
      onGrid = self.grid,
      basis = self.basis,
      projectOnGhosts = true,
      evaluate = self.gxy_Func
   }
   self.setGyy = Updater.ProjectOnBasis {
      onGrid = self.grid,
      basis = self.basis,
      projectOnGhosts = true,
      evaluate = self.gyy_Func
   }
   if self.phiWallFunc then 
      self.setPhiWall = Updater.ProjectOnBasis {
         onGrid = self.grid,
         basis = self.basis,
         projectOnGhosts = true,
         evaluate = self.phiWallFunc
      }
   end

   -- determine which variables bmag depends on by checking if setting a variable to nan results in nan
   local ones = {}
   for dir = 1, self.ndim do
      ones[dir] = 1
   end
   self.bmagVars = {}
   for dir = 1, self.ndim do
      ones[dir] = 0/0 -- set this var to nan 
      -- test if result is nan.. nan is the only value that doesn't equal itself
      if self.bmagFunc(0, ones) ~= self.bmagFunc(0, ones) then 
        -- if result is nan, bmag must depend on this var
        table.insert(self.bmagVars, dir) 
      end
      ones[dir] = 1 -- reset so we can check other vars
   end
   if self.bmagVars[1] == nil then self.bmagVars[1] = 0 end
end

function GkGeometry:createDiagnostics()
end

function GkGeometry:initField()
   self.setBmag:advance(0.0, 0.0, {}, {self.geo.bmag})
   self.setBmagInv:advance(0.0, 0.0, {}, {self.geo.bmagInv})
   self.setGradpar:advance(0.0, 0.0, {}, {self.geo.gradpar})
   self.setJacobGeo:advance(0.0, 0.0, {}, {self.geo.jacobGeo})
   self.setGxx:advance(0.0, 0.0, {}, {self.geo.gxx})
   self.setGxy:advance(0.0, 0.0, {}, {self.geo.gxy})
   self.setGyy:advance(0.0, 0.0, {}, {self.geo.gyy})
   self.setGeoX:advance(0.0, 0.0, {}, {self.geo.geoX})
   self.setGeoY:advance(0.0, 0.0, {}, {self.geo.geoY})
   self.setGeoZ:advance(0.0, 0.0, {}, {self.geo.geoZ})
   if self.setPhiWall then self.setPhiWall:advance(0.0, 0.0, {}, {self.geo.phiWall})
   else self.geo.phiWall:clear(0.0) end
   -- sync ghost cells. these calls do not enforce periodicity because
   -- these fields initialized with syncPeriodicDirs = false
   self.geo.bmag:sync(false)
   self.geo.bmagInv:sync(false)
   self.geo.gradpar:sync(false)
   self.geo.gxx:sync(false)
   self.geo.gxy:sync(false)
   self.geo.gyy:sync(false)
   self.geo.jacobGeo:sync(false)
   self.geo.geoX:sync(false)
   self.geo.geoY:sync(false)
   self.geo.geoZ:sync(false)
   self.geo.phiWall:sync(false)
end

function GkGeometry:write(tm)
   -- not evolving geometry, so only write geometry at beginning
   if self.ioFrame == 0 then
      self.fieldIo:write(self.geo.bmag, string.format("bmag_%d.bp", self.ioFrame), tm, self.ioFrame)
      self.fieldIo:write(self.geo.bmagInv, string.format("bmagInv_%d.bp", self.ioFrame), tm, self.ioFrame)
      self.fieldIo:write(self.geo.gradpar, string.format("gradpar_%d.bp", self.ioFrame), tm, self.ioFrame)
      self.fieldIo:write(self.geo.geoX, string.format("geoX_%d.bp", self.ioFrame), tm, self.ioFrame)
      self.fieldIo:write(self.geo.geoY, string.format("geoY_%d.bp", self.ioFrame), tm, self.ioFrame)
      self.fieldIo:write(self.geo.geoZ, string.format("geoZ_%d.bp", self.ioFrame), tm, self.ioFrame)
      self.fieldIo:write(self.geo.gxx, string.format("gxx_%d.bp", self.ioFrame), tm, self.ioFrame)
      self.fieldIo:write(self.geo.gxy, string.format("gxy_%d.bp", self.ioFrame), tm, self.ioFrame)
      self.fieldIo:write(self.geo.gyy, string.format("gyy_%d.bp", self.ioFrame), tm, self.ioFrame)
      self.fieldIo:write(self.geo.jacobGeo, string.format("jacobGeo_%d.bp", self.ioFrame), tm, self.ioFrame)
   end
   self.ioFrame = self.ioFrame+1
end

function GkGeometry:writeRestart(tm)
end

function GkGeometry:rkStepperFields()
   return { self.geo, self.geo, self.geo, self.geo }
end

function GkGeometry:forwardEuler(tCurr, dt)
   if self.evolve then 
      self.setPhiWall:advance(tCurr, dt, {}, self.geo.phiWall)
   end 
   return true, GKYL_MAX_DOUBLE
end

function GkGeometry:applyBc(tCurr, dt, geoIn)
   if self.evolve then 
      geoIn.phiWall:sync(false)
   end
end

function GkGeometry:totalSolverTime()
   if self.evolve then return self.setPhiWall.totalTime
   else return 0 end
end

function GkGeometry:totalBcTime() return 0.0 end
function GkGeometry:energyCalcTime() return 0.0 end


return {GkField = GkField, GkGeometry = GkGeometry}<|MERGE_RESOLUTION|>--- conflicted
+++ resolved
@@ -85,12 +85,7 @@
    self.uniformPolarization = xsys.pickBool(tbl.uniformPolarization, true)
 
    if self.isElectromagnetic then
-<<<<<<< HEAD
-      self.mu0 = tbl.mu0
-      if self.mu0 == nil then self.mu0 = Constants.MU0 end
-=======
       self.mu0 = tbl.mu0 or Constants.MU0
->>>>>>> 130a694c
    end
 
    self.initPhiFunc = tbl.initPhiFunc
