--- conflicted
+++ resolved
@@ -400,7 +400,6 @@
    applyBc(f)
    local momVec0 = calcMoms(0, f, momVec)
 
-<<<<<<< HEAD
       -------------
    -- Poisson --
    -------------
@@ -437,34 +436,6 @@
          return 0--n/math.sqrt(math.pi)/v*math.exp(-v^2/svth^2) + 
             --n*svth*(0.5*svth/v+v/svth)*ffi.C.erf(v/svth)
       end,
-=======
-   -- Check if drag/diff functions are provided
-   local initDragFunc = tbl.initDrag and tbl.initDrag or function(t, z) return 0.0 end
-   local initDiffFunc = tbl.initDiff and tbl.initDiff or function(t, z) return 0.0 end
-
-   -- Overwrite the init functions if the the Dougherty potentials are turned on
-   if doughertyPotentials then
-      initDragFunc = function (t, z)
-         local ux = momVec0[2]/momVec0[1]
-         local uy = momVec0[3]/momVec0[1]
-         local uz = momVec0[4]/momVec0[1]
-         return -0.5*((z[1]-ux)^2 + (z[2]-uy)^2 + (z[3]-uz)^2)
-      end
-      initDiffFunc = function (t, z)
-         local ux = momVec0[2]/momVec0[1]
-         local uy = momVec0[3]/momVec0[1]
-         local uz = momVec0[4]/momVec0[1]
-         local dvth2 = momVec0[5]/momVec0[1] - (ux^2 + uy^2 + uz^2)
-         return dvth2/3 * (z[1]^2 + z[2]^2 + z[3]^2) -- /3 is for dimensions
-      end
-   end
-
-   local projectUpd = Updater.ProjectOnBasis {
-      onGrid = grid,
-      basis = basis,
-      evaluate = function(t,xn) return 0. end,   -- Set below.
-      onGhosts = true,
->>>>>>> e82cb225
    }
    
    ----------------
@@ -492,7 +463,6 @@
       updateRosenbluthDrag(f, h)
       updateRosenbluthDiffusion(h, g)
    else
-<<<<<<< HEAD
       -- Check if drag/diff functions are provided
       local initDragFunc = tbl.initDrag and tbl.initDrag or function(t, z) return 0.0 end
       local initDiffFunc = tbl.initDiff and tbl.initDiff or function(t, z) return 0.0 end
@@ -518,19 +488,21 @@
             local x, y, z = z[1], z[2], z[3]
             local v = math.sqrt(x*x + y*y + z*z)
             local n = momVec0[1]
-            local vth2 = momVec0[5]/momVec0[1]/3
+            local vth2 = 1.--momVec0[5]/momVec0[1]/3
             --print(n, vth2)
             local svth = math.sqrt(2*vth2)
-            return n/v*ffi.C.erf(v/svth)
+            return 2* n/v*ffi.C.erf(v/svth)
          end
          initDiffFunc = function (t, z)
             local x, y, z = z[1], z[2], z[3]
             local v = math.sqrt(x*x + y*y + z*z)
             local n = momVec0[1]
-            local vth2 = momVec0[5]/momVec0[1]/3 
+            local vth2 = 1.--momVec0[5]/momVec0[1]/3
+            local vth = math.sqrt(vth2)
             local svth = math.sqrt(2*vth2)
-            return (n/math.sqrt(math.pi)*svth*math.exp(-v^2/svth^2) + 
-                       n*svth*(0.5*svth/v+v/svth)*ffi.C.erf(v/svth))
+            --return (n*svth/math.sqrt(math.pi)*math.exp(-v^2/svth^2) + 
+            --           n*svth*(0.5*svth/v+v/svth)*ffi.C.erf(v/svth))
+            return math.sqrt(2)*n*vth*(math.exp(-v^2/svth^2)/math.sqrt(math.pi) + ffi.C.erf(v/svth)*(vth/(math.sqrt(2)*v)+v/(math.sqrt(2)*vth)))
          end
       end
       
@@ -549,12 +521,6 @@
       
       projectDrag:advance(0.0, {}, {h})
       projectDiff:advance(0.0, {}, {g})
-=======
-      projectUpd:setFunc(function(t,xn) return initDragFunc(t,xn) end)
-      projectUpd:advance(0.0, {}, {h})
-      projectUpd:setFunc(function(t,xn) return initDiffFunc(t,xn) end)
-      projectUpd:advance(0.0, {}, {g})
->>>>>>> e82cb225
    end
 
    -- write initial conditions
@@ -573,8 +539,13 @@
       hasConstSource = true
       -- A wrapper to add time dependance for projectOnBasis
       local constSourceFn = function (t, z) return tbl.constSource(z) end
-      projectUpd:setFunc(function(t,xn) return constSourceFn(t,xn) end)
-      projectUpd:advance(0.0, {}, {src})
+      local projectSource = Updater.ProjectOnBasis {
+         onGrid = grid,
+         basis = basis,
+         evaluate = constSourceFn,
+         projectOnGhosts = true,
+      }
+      projectSource:advance(0.0, {}, {src})
       if writeDiagnostics then
          src:write('src.bp', 0.0, 0)
       end
