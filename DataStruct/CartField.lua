--- conflicted
+++ resolved
@@ -842,18 +842,6 @@
             assert(false, "CartField:combine: Combine only works on numeric fields")
          end,
       combineOffset = isNumberType and
-<<<<<<< HEAD
-         function (self, c1, fld1, compStart1, ...)
-            local args = {...} -- package up rest of args as table
-            local nFlds = #args/3
-            self:_assignOffset(c1, fld1, compStart1) -- assign first field
-	    for i = 1, nFlds do -- accumulate rest of the fields
-	       self:_accumulateOffsetOneFld(args[3*i-2], args[3*i-1], args[3*i])
-	    end
-         end or
-         function (self, c1, fld1, ...)
-            assert(false, "CartField:combine: Combine only works on numeric fields")
-=======
 	 function (self, c1, fld1, compStart1, ...)
             local args = {...} -- Package up rest of args as table.
             local nFlds = #args/3
@@ -873,7 +861,6 @@
          end or
          function (self, c1, fld1, ...)
             assert(false, "CartField:combineOffset: Combine only works on numeric fields")
->>>>>>> e25f0e40
          end,
       deviceCombine = isNumberType and
 	 function (self, c1, fld1, ...)
