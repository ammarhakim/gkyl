--- conflicted
+++ resolved
@@ -600,10 +600,6 @@
 	 local numBlocks = math.floor(shape/numThreads)+1
 	 ffiC.gkylCartFieldDeviceAccumulate(numBlocks, numThreads, self:_localLower(), self:_localShape(), fact, fld:deviceDataPointer(), self:deviceDataPointer())
       end,
-<<<<<<< HEAD
-      accumulate = (GKYL_USE_DEVICE and function(self, ...) self:deviceAccumulate(...) end) or function(self, ...) self:hostAccumulate(...) end,
-      hostAccumulate = isNumberType and
-=======
       _deviceAccumulateOffsetOneFld = function(self, fact, fld, compStart)
 	 assert(field_check_range(self, fld),
 		"CartField:accumulateOffset: Can only accumulate fields with the same range")
@@ -620,8 +616,8 @@
          local numBlocks = math.floor(numCells/numThreads)+1
 	 ffiC.gkylCartFieldDeviceAccumulateOffset(numBlocks, numThreads, fld:_localLower(), self:_localLower(), numCells, compStart, fld:numComponents(), self:numComponents(), fact, fld:deviceDataPointer(), self:deviceDataPointer())
       end,
-      accumulate = isNumberType and
->>>>>>> cd215a17
+      accumulate = (GKYL_USE_DEVICE and function(self, ...) self:deviceAccumulate(...) end) or function(self, ...) self:hostAccumulate(...) end,
+      hostAccumulate = isNumberType and
 	 function (self, c1, fld1, ...)
 	    local args = {...} -- package up rest of args as table
 	    local nFlds = #args/2
@@ -632,18 +628,6 @@
 	 end or
 	 function (self, c1, fld1, ...)
 	    assert(false, "CartField:accumulate: Accumulate only works on numeric fields")
-	 end,
-      accumulateOffset = isNumberType and
-	 function (self, c1, fld1, compStart1, ...)
-	    local args = {...} -- package up rest of args as table
-	    local nFlds = #args/3
-	    self:_accumulateOffsetOneFld(c1, fld1, compStart1) -- accumulate first field
-	    for i = 1, nFlds do -- accumulate rest of the fields
-	       self:_accumulateOffsetOneFld(args[3*i-2], args[3*i-1], args[3*i])
-	    end
-	 end or
-	 function (self, c1, fld1, compStart1, ...)
-	    assert(false, "CartField:accumulateOffset: Accumulate only works on numeric fields")
 	 end,
       deviceAccumulate = isNumberType and
 	 function (self, c1, fld1, ...)
@@ -658,6 +642,19 @@
 	 end or
 	 function (self, c1, fld1, ...)
 	    assert(false, "CartField:deviceAccumulate: Accumulate only works on numeric fields")
+	 end,
+      accumulateOffset = (GKYL_USE_DEVICE and function(self, ...) self:deviceAccumulateOffset(...) end) or function(self, ...) self:hostAccumulateOffset(...) end,
+      hostAccumulateOffset = isNumberType and
+	 function (self, c1, fld1, compStart1, ...)
+	    local args = {...} -- package up rest of args as table
+	    local nFlds = #args/3
+	    self:_accumulateOffsetOneFld(c1, fld1, compStart1) -- accumulate first field
+	    for i = 1, nFlds do -- accumulate rest of the fields
+	       self:_accumulateOffsetOneFld(args[3*i-2], args[3*i-1], args[3*i])
+	    end
+	 end or
+	 function (self, c1, fld1, compStart1, ...)
+	    assert(false, "CartField:accumulateOffset: Accumulate only works on numeric fields")
 	 end,
       deviceAccumulateOffset = isNumberType and
 	 function (self, c1, fld1, compStart1, ...)
@@ -897,17 +894,12 @@
       compatible = function(self, fld)
          return field_compatible(self, fld)
       end,
-<<<<<<< HEAD
+      checkRange = function(self, fld)
+         return field_check_range(self, fld)
+      end,
       reduce = (GKYL_USE_DEVICE and function(self,...) self:deviceReduce(...) end) or function(self,...) return self:hostReduce(...) end,
       hostReduce = isNumberType and
 	 function(self, opIn, localVal)
-=======
-      checkRange = function(self, fld)
-         return field_check_range(self, fld)
-      end,
-      reduce = isNumberType and
-	 function(self, opIn)
->>>>>>> cd215a17
 	    -- Input 'opIn' must be one of the binary operations in binOpFuncs.
 	    local grid = self._grid
 	    local tId = grid:subGridSharedId() -- Local thread ID.
