// Gkyl ------------------------------------------------------------------------
//
// C++ back-end for CartField
//    _______     ___
// + 6 @ |||| # P ||| +
//------------------------------------------------------------------------------

#include <cmath>
#include <stdio.h>
#include <CartFieldImpl.h>

void gkylCartFieldAccumulate(unsigned s, unsigned nv, double fact, const double *inp, double *out) {
  for (unsigned n=s; n<(s+nv); ++n)
    out[n] += fact*inp[n];
}

void gkylCartFieldAccumulateOffset(unsigned sInp, unsigned sOut, unsigned nCells, unsigned compStart, unsigned nCompInp, unsigned nCompOut, double fact, const double *inp, double *out) {
  if (nCompInp < nCompOut) {
    for (unsigned i=0; i<nCells; ++i) {
      for (unsigned c=0; c<nCompInp; ++c) {
        out[sOut + i*nCompOut + compStart + c] += fact*inp[sInp + i*nCompInp + c];
      }
    }
  }
  else {
    for (unsigned i=0; i<nCells; ++i) {
      for (unsigned c=0; c<nCompOut; ++c) {
        out[sOut + i*nCompOut + c] += fact*inp[sInp + i*nCompInp + compStart + c];
      }
    }
  }
}

void gkylCartFieldAssign(unsigned s, unsigned nv, double fact, const double *inp, double *out) {
  for (unsigned n=s; n<(s+nv); ++n)
    out[n] = fact*inp[n];
}

void gkylCartFieldAssignOffset(unsigned sInp, unsigned sOut, unsigned nCells, unsigned compStart, unsigned nCompInp, unsigned nCompOut, double fact, const double *inp, double *out) {
<<<<<<< HEAD
   if (nCompInp < nCompOut) {
      for (unsigned i=0; i<nCells; ++i) {
         for (unsigned c=0; c<nCompInp; ++c) {
            out[sOut + i*nCompOut + compStart + c] = fact*inp[sInp + i*nCompInp + c];
         }
      }
   }
   else {
      for (unsigned i=0; i<nCells; ++i) {
         for (unsigned c=0; c<nCompOut; ++c) {
            out[sOut + i*nCompOut + c] = fact*inp[sInp + i*nCompInp + compStart + c];
         }
      }
   }
=======
  if (nCompInp < nCompOut) {
    for (unsigned i=0; i<nCells; ++i) {
      for (unsigned c=0; c<nCompInp; ++c) {
        out[sOut + i*nCompOut + compStart + c] = fact*inp[sInp + i*nCompInp + c];
      }
    }
  }
  else {
    for (unsigned i=0; i<nCells; ++i) {
      for (unsigned c=0; c<nCompOut; ++c) {
        out[sOut + i*nCompOut + c] = fact*inp[sInp + i*nCompInp + compStart + c];
      }
    }
  }
>>>>>>> e25f0e40
}

void gkylCartFieldScale(unsigned s, unsigned nv, double fact, double *out) {
  for (unsigned n=s; n<(s+nv); ++n)
    out[n] *= fact;
}

void gkylCartFieldScaleByCell(unsigned s, unsigned nv, unsigned ncomp, double *fact, double *out) {
  unsigned icell = 0;
  for (unsigned n=s; n<(s+nv); n+=ncomp) {
    for (unsigned c=0; c<ncomp; c++) {
      out[n+c] *= fact[icell];
    }
    icell++;
  }
}

void gkylCartFieldAbs(unsigned s, unsigned nv, double *out) {
  for (unsigned n=s; n<(s+nv); ++n)
    out[n] = fabs(out[n]);
}

void gkylCopyFromField(double *data, double *f, unsigned numComponents, unsigned offset) {
  for (unsigned k=0; k<numComponents; ++k) {
    data[k+offset] = f[k];
  }
}

void gkylCopyToField(double *f, double *data, unsigned numComponents, unsigned offset) {
  for (unsigned k=0; k<numComponents; ++k) {
    f[k] = data[k+offset];
  }
}

void gkylCartFieldAssignAll(unsigned s, unsigned nv, double val, double *out) {
  for (unsigned n=s; n<(s+nv); ++n) out[n] = val;
}<|MERGE_RESOLUTION|>--- conflicted
+++ resolved
@@ -37,22 +37,6 @@
 }
 
 void gkylCartFieldAssignOffset(unsigned sInp, unsigned sOut, unsigned nCells, unsigned compStart, unsigned nCompInp, unsigned nCompOut, double fact, const double *inp, double *out) {
-<<<<<<< HEAD
-   if (nCompInp < nCompOut) {
-      for (unsigned i=0; i<nCells; ++i) {
-         for (unsigned c=0; c<nCompInp; ++c) {
-            out[sOut + i*nCompOut + compStart + c] = fact*inp[sInp + i*nCompInp + c];
-         }
-      }
-   }
-   else {
-      for (unsigned i=0; i<nCells; ++i) {
-         for (unsigned c=0; c<nCompOut; ++c) {
-            out[sOut + i*nCompOut + c] = fact*inp[sInp + i*nCompInp + compStart + c];
-         }
-      }
-   }
-=======
   if (nCompInp < nCompOut) {
     for (unsigned i=0; i<nCells; ++i) {
       for (unsigned c=0; c<nCompInp; ++c) {
@@ -67,7 +51,6 @@
       }
     }
   }
->>>>>>> e25f0e40
 }
 
 void gkylCartFieldScale(unsigned s, unsigned nv, double fact, double *out) {
