--- conflicted
+++ resolved
@@ -1,44 +1,4 @@
 load("modal-basis") $
-<<<<<<< HEAD
-=======
-assume(dv[0]>0, dv[1]>0, dv[2]>0) $
-
-etaDir(dir, xc, dx, basis) := block(
-  /* A helper function to shift basis functions in only one direction.
-     Example: etaDir(y, dy/2, dy, basis) */
-  return(subst(td=dir, subst(dir=2*(td-xc)/dx, basis)))
-) $
-
-eta(xc, dx, basis) := block(
-  /* A helper function to shift basis functions in all directions
-     together
-     Example: eta([x, y], [dx/2, -dy/2], [dx, dy], basis) */
-  [out, tx, ty, tz],
-  out : subst(tx=x, subst(x=2*(tx-xc[1])/dx[1], basis)),
-  if length(dx) > 1 then out : subst(ty=y, subst(y=2*(ty-xc[2])/dx[2], out)),
-  if length(dx) > 2 then out : subst(tz=z, subst(z=2*(tz-xc[3])/dx[3], out)),
-  return(out)
-) $
-
-/* A simple helper function to convert x, y, or z to indices 1, 2, or 3 respectively */
-getDirIdx(dir, numDims) := block([],
-  if numDims = 1 then return(1),
-  if dir = x then return(1),
-  if dir = y then return(2),
-  if dir = z then return(3)
-) $
-
-getBasis(name, polyOrder) := block(
-  [varsC, basisC, basisConstant],
-  load(name),
-  if polyOrder > 0 then (
-    return(basisC[polyOrder])
-  )
-  else (
-    return([basisC[1][1]])
-  )
-) $
->>>>>>> e02467d6
 
 /* -- 1-Cell Recovery --------------------------------------------- */
 
