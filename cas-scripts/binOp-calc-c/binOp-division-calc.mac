--- conflicted
+++ resolved
@@ -338,17 +338,13 @@
     printf(fh, "~%")
 )$
 
-<<<<<<< HEAD
-calcBinOpDivideD(fh, funcNm, cdim, vdim, basisFun, pMax, includeVpar2) := block([Elhs,Eflat,Ef,eq,E],
-=======
-calcBinOpConfPhaseDivide(fh, funcNm, cdim, vdim, basisFun, polyOrder) := block([Elhs,Eflat,Ef,eq,E],
->>>>>>> 1f64a87a
+calcBinOpConfPhaseDivide(fh, funcNm, cdim, vdim, basisFun, polyOrder, includeVx2) := block([Elhs,Eflat,Ef,eq,E],
   kill(varsC, varsP, basisC, basisP),
   modNm : sconcat("basis-precalc/basis", basisFun, cdim, "x", vdim, "v"),
   load(modNm),
     bC : basisC[polyOrder],
     bP : basisP[polyOrder],
-    if polyOrder=1 and vdim>0 and includeVpar2 then bP:append(bP,[3*sqrt(5)/2^(1+(cdim+vdim)/2)*(vx^2-1/3)]),
+    if polyOrder=1 and vdim>0 and includeVx2 then bP:append(bP,[3*sqrt(5)/2^(1+(cdim+vdim)/2)*(vx^2-1/3)]),
     NC : length(bC),
     NP : length(bP),
   
