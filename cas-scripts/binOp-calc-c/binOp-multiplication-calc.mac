/* Generate kernels that perform weak multiplication of two
   fields, say if u .= A*B, (where .= means weak equality).
   For now assume A and B are either both scalar functions or
   both vector functions of same dimensionality. */

/* To avoid the expensive algebraic matrix inversion in
   Maxima we use Eigen to solve the system. */

load("modal-basis");
load("out-scripts");
load(stringproc)$
fpprec : 24$

calcBinOpConfMultiply(fh, funcNm, cdim, basisFun, polyOrder) := block([],
  kill(varsC, varsP, basisC, basisP),
  modNm : sconcat("basis-precalc/basis", basisFun, cdim, "x"),
  load(modNm),

    bW    : basisC[polyOrder],
    varsW : varsC,
    N     : length(bW),
  
    /* Function declaration with input/output variables. */
    printf(fh, "void ~a_P~a(binOpData_t* data, const double *A, const double *B, const short int Ncomp, const short int eqNcomp, double *out) ~%{ ~%", funcNm, polyOrder),
    printf(fh, "  // A:       scalar/vector field. ~%"),
    printf(fh, "  // B:       scalar/vector field (must be vector if A is vector). ~%"),
    printf(fh, "  // Ncomp:   number of components of B (could be 1D, 2D, 3D, vector). ~%"),
    printf(fh, "  // eqNcomp: =1 if A:numComponents=B:numComponents, =0 else. ~%"),
    printf(fh, "  // out:     output field A*B (same number of components as B). ~%"),
    printf(fh, " ~%"),

    /* Expand fields A and B in configuration space basis. */
    Ae : doExpand1(A, bW),
    Be : doExpand1(B, bW),

    /* To allow for multiple components change the cofficient indices in Ae and Be. */
    Ae : psubst(makelist(A[i]=A[a0+i],i,0,N-1),Ae),
    Be : psubst(makelist(B[i]=B[b0+i],i,0,N-1),Be),

    prod : calcInnerProdList(varsW,Ae,bW,Be),
  
    printf(fh, "  double tmp[~a]; ~%",N),
    printf(fh, " ~%"),

    printf(fh, "  for (unsigned short int vd=0; vd<Ncomp; vd++) ~%"),
    printf(fh, "  { ~%"),
    printf(fh, "    unsigned short int b0 = ~a; ~%",N*vd),
    printf(fh, "    unsigned short int a0 = ~a; ~%",eqNcomp*b0),
    printf(fh, "    // Component-wise (of the vectors) multiplication. ~%"),
    expr : gcfac(float(fullratsimp(prod))),
    for i : 1 thru N do (
      printf(fh, "    ~a = ~a; ~%", tmp[i-1], expr[i]),
      flush_output(fh)
    ),
    printf(fh, " ~%"),
    printf(fh, "    // This tmp allows for in-place multiplication. ~%"),
    printf(fh, "    for (unsigned short int i=0; i<~a; i++) ~%",N),
    printf(fh, "    { ~%"),
    printf(fh, "      out[b0+i] = tmp[i]; ~%"),
    printf(fh, "    } ~%"),
    printf(fh, "  } ~%"),
    printf(fh, " ~%"),

    printf(fh, "} ~%"),
    printf(fh, " ~%")
)$

<<<<<<< HEAD
calcBinOpMultiplyD(fh, funcNm, cdim, vdim, basisFun, pMax, includeVpar2) := block([],
=======
calcBinOpPhasePhaseMultiply(fh, funcNm, cdim, vdim, basisFun, polyOrder) := block([],
  kill(varsC, varsP, basisC, basisP),
  modNm : sconcat("basis-precalc/basis", basisFun, cdim, "x", vdim, "v"),
  load(modNm),

    bW    : basisP[polyOrder],
    varsW : varsP,
    N     : length(bW),
  
    /* Function declaration with input/output variables. */
    printf(fh, "void ~a_P~a(binOpData_t* data, const double *A, const double *B, const short int Ncomp, const short int eqNcomp, double *out) ~%{ ~%", funcNm, polyOrder),
    printf(fh, "  // A:       scalar/vector field. ~%"),
    printf(fh, "  // B:       scalar/vector field (must be vector if A is vector). ~%"),
    printf(fh, "  // Ncomp:   number of components of B (could be 1D, 2D, 3D, vector). ~%"),
    printf(fh, "  // eqNcomp: =1 if A:numComponents=B:numComponents, =0 else. ~%"),
    printf(fh, "  // out:     output field A*B (same number of components as B). ~%"),
    printf(fh, " ~%"),

    /* Expand fields A and B in configuration space basis. */
    Ae : doExpand1(A, bW),
    Be : doExpand1(B, bW),

    prod : calcInnerProdList(varsW,Ae,bW,Be),
  
    printf(fh, "  double tmp[~a]; ~%",N),
    printf(fh, " ~%"),

    expr : gcfac(float(fullratsimp(prod))),
    for i : 1 thru N do (
      if expr[i] # 0.0 then printf(fh, "  ~a = ~a; ~%", tmp[i-1], expr[i]),
      flush_output(fh)
    ),
    printf(fh, " ~%"),
    printf(fh, "  // This tmp allows for in-place multiplication. ~%"),
    printf(fh, "  for (unsigned short int i=0; i<~a; i++) ~%",N),
    printf(fh, "  { ~%"),
    printf(fh, "    out[i] = tmp[i]; ~%"),
    printf(fh, "  } ~%"),
    printf(fh, " ~%"),

    printf(fh, "} ~%"),
    printf(fh, " ~%")
)$

calcBinOpConfPhaseMultiply(fh, funcNm, cdim, vdim, basisFun, polyOrder) := block([],
>>>>>>> 1f64a87a
  kill(varsC, varsP, basisC, basisP),
  modNm : sconcat("basis-precalc/basis", basisFun, cdim, "x", vdim, "v"),
  load(modNm),
    bC : basisC[polyOrder],
    bP : basisP[polyOrder],
    if polyOrder=1 and vdim>0 and includeVpar2 then bP:append(bP,[3*sqrt(5)/2^(1+(cdim+vdim)/2)*(vx^2-1/3)]),
    N  : length(bP),
  
    /* Function declaration with input/output variables. */
    printf(fh, "void ~a_P~a(binOpData_t* data, const double *A, const double *B, const short int Ncomp, const short int eqNcomp, double *out) ~%{ ~%", funcNm, polyOrder),
    printf(fh, "  // A:       scalar/vector field in configuration space. ~%"),
    printf(fh, "  // B:       scalar field in phase space. ~%"),
    printf(fh, "  // Ncomp:   number of components of B (should =1 here). ~%"),
    printf(fh, "  // eqNcomp: =1 if A:numComponents=B:numComponents, =0 else (should=1 here). ~%"),
    printf(fh, "  // out:     output field A*B (same number of components as B). ~%"),
    printf(fh, " ~%"),

    /* Expand fields A and B in configuration space basis. */
    Ae : doExpand1(A, bC),
    Be : doExpand1(B, bP),

    prod : gcfac(float(fullratsimp(calcInnerProdList(varsP,Ae,bP,Be)))),
  
    printf(fh, "  double tmp[~a]; ~%",N),

    writeCExprs1(tmp,prod),
    flush_output(fh),
    printf(fh, " ~%"),

    printf(fh, "  // This tmp allows for in-place multiplication. ~%"),
    printf(fh, "  for (unsigned short int i=0; i<~a; i++) ~%",N),
    printf(fh, "  { ~%"),
    printf(fh, "    out[i] = tmp[i]; ~%"),
    printf(fh, "  } ~%"),
    printf(fh, " ~%"),

    printf(fh, "} ~%"),
    printf(fh, " ~%")
)$<|MERGE_RESOLUTION|>--- conflicted
+++ resolved
@@ -65,10 +65,7 @@
     printf(fh, " ~%")
 )$
 
-<<<<<<< HEAD
-calcBinOpMultiplyD(fh, funcNm, cdim, vdim, basisFun, pMax, includeVpar2) := block([],
-=======
-calcBinOpPhasePhaseMultiply(fh, funcNm, cdim, vdim, basisFun, polyOrder) := block([],
+calcBinOpPhasePhaseMultiply(fh, funcNm, cdim, vdim, basisFun, polyOrder, includeVx2) := block([],
   kill(varsC, varsP, basisC, basisP),
   modNm : sconcat("basis-precalc/basis", basisFun, cdim, "x", vdim, "v"),
   load(modNm),
@@ -76,6 +73,7 @@
     bW    : basisP[polyOrder],
     varsW : varsP,
     N     : length(bW),
+    if polyOrder=1 and vdim>0 and includeVx2 then bW:append(bW,[3*sqrt(5)/2^(1+(cdim+vdim)/2)*(vx^2-1/3)]),
   
     /* Function declaration with input/output variables. */
     printf(fh, "void ~a_P~a(binOpData_t* data, const double *A, const double *B, const short int Ncomp, const short int eqNcomp, double *out) ~%{ ~%", funcNm, polyOrder),
@@ -112,14 +110,13 @@
     printf(fh, " ~%")
 )$
 
-calcBinOpConfPhaseMultiply(fh, funcNm, cdim, vdim, basisFun, polyOrder) := block([],
->>>>>>> 1f64a87a
+calcBinOpConfPhaseMultiply(fh, funcNm, cdim, vdim, basisFun, polyOrder, includeVx2) := block([],
   kill(varsC, varsP, basisC, basisP),
   modNm : sconcat("basis-precalc/basis", basisFun, cdim, "x", vdim, "v"),
   load(modNm),
     bC : basisC[polyOrder],
     bP : basisP[polyOrder],
-    if polyOrder=1 and vdim>0 and includeVpar2 then bP:append(bP,[3*sqrt(5)/2^(1+(cdim+vdim)/2)*(vx^2-1/3)]),
+    if polyOrder=1 and vdim>0 and includeVx2 then bP:append(bP,[3*sqrt(5)/2^(1+(cdim+vdim)/2)*(vx^2-1/3)]),
     N  : length(bP),
   
     /* Function declaration with input/output variables. */
