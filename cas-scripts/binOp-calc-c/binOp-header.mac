--- conflicted
+++ resolved
@@ -4,35 +4,14 @@
 polyOrderMax : 3$
 bName        : ["Ser","Max","Tensor"]$
 
-<<<<<<< HEAD
-printPrototypes() := block([], 
-printf(fh, "void* new_binOpData_t(int nbasis_S, int nbasis_D); ~%~%"),
-=======
 printKernelSignatures() := block([], 
->>>>>>> 1f64a87a
 
   for bInd : 1 thru length(bName) do (
     for ci : 1 thru 3 do (
       for pi : 1 thru polyOrderMax do (
-<<<<<<< HEAD
-        printf(fh, "void CartFieldBinOpMultiply~ax~av~a_P~a(binOpData_t* data, const double *A, const double *B, const short int Ncomp, const short int eqNcomp, double *out); ~%", ci, vi, bName[bInd], pi),
-        if pi=1 then printf(fh, "void CartFieldBinOpMultiply~ax~av~aInclVx2_P~a(binOpData_t* data, const double *A, const double *B, const short int Ncomp, const short int eqNcomp, double *out); ~%", ci, vi, bName[bInd], pi),
-        printf(fh, "~%") 
-      )
-    ),
-    printf(fh, "~%")
-  ),
-  
-  for ci : 1 thru 3 do (
-    for vi : ci thru 3 do (
-      for pi : 1 thru polyOrderMax do (
-        printf(fh, "void CartFieldBinOpDivide~ax~av~a_P~a(binOpData_t* data, const double *A, const double *B, const short int Ncomp, const short int eqNcomp, double *out); ~%", ci, vi, bName[bInd], pi),
-        if pi=1 then printf(fh, "void CartFieldBinOpDivide~ax~av~aInclVx2_P~a(binOpData_t* data, const double *A, const double *B, const short int Ncomp, const short int eqNcomp, double *out); ~%", ci, vi, bName[bInd], pi),
-=======
         printf(fh, "void CartFieldBinOpMultiply~ax~a_P~a(binOpData_t* data, const double *A, const double *B, const short int Ncomp, const short int eqNcomp, double *out); ~%", ci, bName[bInd], pi),
         printf(fh, "void CartFieldBinOpDotProduct~ax~a_P~a(binOpData_t* data, const double *A, const double *B, const short int Ncomp, const short int eqNcomp, double *out); ~%", ci, bName[bInd], pi),
         printf(fh, "void CartFieldBinOpDivide~ax~a_P~a(binOpData_t* data, const double *A, const double *B, const short int Ncomp, const short int eqNcomp, double *out); ~%", ci, bName[bInd], pi),
->>>>>>> 1f64a87a
         printf(fh, "~%") 
       ),
       printf(fh, "void CartFieldBinOpDividePositivity~ax~a_P~a(binOpData_t* data, const double *A, const double *B, const short int Ncomp, const short int eqNcomp, double *out); ~%", ci, bName[bInd], 1),
@@ -41,29 +20,15 @@
       for vi : ci thru 3 do (
         for pi : 1 thru polyOrderMax do (
           printf(fh, "void CartFieldBinOpMultiply~ax~av~a_P~a(binOpData_t* data, const double *A, const double *B, const short int Ncomp, const short int eqNcomp, double *out); ~%", ci, vi, bName[bInd], pi),
+          printf(fh, "void CartFieldBinOpMultiply~ax~av~aInclVx2_P~a(binOpData_t* data, const double *A, const double *B, const short int Ncomp, const short int eqNcomp, double *out); ~%", ci, vi, bName[bInd], pi),
           printf(fh, "void CartFieldBinOpConfPhaseMultiply~ax~av~a_P~a(binOpData_t* data, const double *A, const double *B, const short int Ncomp, const short int eqNcomp, double *out); ~%", ci, vi, bName[bInd], pi),
+          printf(fh, "void CartFieldBinOpConfPhaseMultiply~ax~av~aInclVx2_P~a(binOpData_t* data, const double *A, const double *B, const short int Ncomp, const short int eqNcomp, double *out); ~%", ci, vi, bName[bInd], pi),
           printf(fh, "void CartFieldBinOpConfPhaseDivide~ax~av~a_P~a(binOpData_t* data, const double *A, const double *B, const short int Ncomp, const short int eqNcomp, double *out); ~%", ci, vi, bName[bInd], pi),
+          printf(fh, "void CartFieldBinOpConfPhaseDivide~ax~av~aInclVx2_P~a(binOpData_t* data, const double *A, const double *B, const short int Ncomp, const short int eqNcomp, double *out); ~%", ci, vi, bName[bInd], pi),
           printf(fh, "~%") 
         )
       )
     ),
-<<<<<<< HEAD
-    printf(fh, "~%")
-  ),
-  
-  ci : 3,
-  vi : 2,
-  for pi : 1 thru polyOrderMax do (
-    printf(fh, "void CartFieldBinOpMultiply~ax~av~a_P~a(binOpData_t* data, const double *A, const double *B, const short int Ncomp, const short int eqNcomp, double *out); ~%", ci, vi, bName[bInd], pi),
-    if pi=1 then printf(fh, "void CartFieldBinOpMultiply~ax~av~aInclVx2_P~a(binOpData_t* data, const double *A, const double *B, const short int Ncomp, const short int eqNcomp, double *out); ~%", ci, vi, bName[bInd], pi),
-    printf(fh, "~%")
-  ),
-  
-  for pi : 1 thru polyOrderMax do (
-    printf(fh, "void CartFieldBinOpDivide~ax~av~a_P~a(binOpData_t* data, const double *A, const double *B, const short int Ncomp, const short int eqNcomp, double *out); ~%", ci, vi, bName[bInd], pi),
-    if pi=1 then printf(fh, "void CartFieldBinOpDivide~ax~av~aInclVx2_P~a(binOpData_t* data, const double *A, const double *B, const short int Ncomp, const short int eqNcomp, double *out); ~%", ci, vi, bName[bInd], pi),
-    printf(fh, "~%")
-=======
     printf(fh, "~%"),
     
     
@@ -72,12 +37,14 @@
     vi : 2,
     for pi : 1 thru polyOrderMax do (
       printf(fh, "void CartFieldBinOpMultiply~ax~av~a_P~a(binOpData_t* data, const double *A, const double *B, const short int Ncomp, const short int eqNcomp, double *out); ~%", ci, vi, bName[bInd], pi),
+      printf(fh, "void CartFieldBinOpMultiply~ax~av~aInclVx2_P~a(binOpData_t* data, const double *A, const double *B, const short int Ncomp, const short int eqNcomp, double *out); ~%", ci, vi, bName[bInd], pi),
       printf(fh, "void CartFieldBinOpConfPhaseMultiply~ax~av~a_P~a(binOpData_t* data, const double *A, const double *B, const short int Ncomp, const short int eqNcomp, double *out); ~%", ci, vi, bName[bInd], pi),
+      printf(fh, "void CartFieldBinOpConfPhaseMultiply~ax~av~aInclVx2_P~a(binOpData_t* data, const double *A, const double *B, const short int Ncomp, const short int eqNcomp, double *out); ~%", ci, vi, bName[bInd], pi),
       printf(fh, "void CartFieldBinOpConfPhaseDivide~ax~av~a_P~a(binOpData_t* data, const double *A, const double *B, const short int Ncomp, const short int eqNcomp, double *out); ~%", ci, vi, bName[bInd], pi),
+      printf(fh, "void CartFieldBinOpConfPhaseDivide~ax~av~aInclVx2_P~a(binOpData_t* data, const double *A, const double *B, const short int Ncomp, const short int eqNcomp, double *out); ~%", ci, vi, bName[bInd], pi),
       printf(fh, "~%")
     )
     
->>>>>>> 1f64a87a
   )
 )$
 
@@ -89,24 +56,6 @@
 printf(fh, "// Eigen include statements. ~%")$
 printf(fh, "#include <Eigen/Dense> ~%")$
 printf(fh, " ~%")$
-<<<<<<< HEAD
-printf(fh, "class binOpData_t; ~%~%")$
-printf(fh, "extern \"C\" { ~%")$
-printPrototypes()$
-printf(fh, "} ~%~%")$
-printf(fh, "class binOpData_t ~%")$
-printf(fh, "{ ~%")$
-printf(fh, " public: ~%")$
-printf(fh, "  binOpData_t(int nbasis_S, int nbasis_D); ~%")$
-printf(fh, "  ~~binOpData_t(); ~%")$
-printf(fh, "  Eigen::MatrixXd AEM_S; ~%")$
-printf(fh, "  Eigen::VectorXd BEV_S; ~%")$
-printf(fh, "  Eigen::VectorXd u_S; ~%")$
-printf(fh, "  Eigen::MatrixXd AEM_D; ~%")$
-printf(fh, "  Eigen::VectorXd BEV_D; ~%")$
-printf(fh, "  Eigen::VectorXd u_D; ~%")$
-printf(fh, "}; ~%~%")$
-=======
 printf(fh, "class binOpData_t;~%")$
 printf(fh, " ~%")$
 printf(fh, "extern \"C\" { ~%")$
@@ -128,7 +77,6 @@
 printf(fh, "  Eigen::VectorXd u_D;~%")$
 printf(fh, "};~%")$
 printf(fh, "~%")$
->>>>>>> 1f64a87a
 printf(fh, "#endif ~%")$
 close(fh)$
 
@@ -143,15 +91,10 @@
 printf(fh, "~%")$
 printf(fh, "local ffi = require \"ffi\" ~%~%")$
 printf(fh, "ffi.cdef [[~%")$
-<<<<<<< HEAD
-printf(fh, "typedef struct binOpData_t binOpData_t; ~%")$
-printPrototypes()$
-=======
 printf(fh, "~%")$
 printf(fh, "typedef struct binOpData_t binOpData_t;~%")$
 printf(fh, "binOpData_t* new_binOpData_t(int nbasis_S, int nbasis_D);~%")$
 printf(fh, "~%")$
 printKernelSignatures()$
->>>>>>> 1f64a87a
 printf(fh, "]]~%")$
 close(fh)$