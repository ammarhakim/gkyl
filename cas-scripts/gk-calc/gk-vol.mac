load("modal-basis")$
load("out-scripts")$
load(stringproc)$
load("scifac")$
load("fem-calc/femMatrices")$
fpprec : 24$

wc : [wx, wy, wz, wv, wm]$
wc2 : [wx2, wy2, wz2, wv2, wm2]$
derivfac : [dfac_x, dfac_y, dfac_z, dfac_v, dfac_m]$
derivfac2 : [dfac_x2, dfac_y2, dfac_z2, dfac_v2, dfac_m2]$
gkvsub:[vx=vpar,vy=mu]$

let (wv^2, wv2)$
let (dfac_v^2, dfac_v2)$

doMakeExprLst(vals, S) := makelist(if vals[i] # 0 then S[i-1] else 0, i, 1, length(vals))$
doExpandLst(lst, basis) := sum(lst[i]*basis[i], i, 1, length(basis))$

/* set up some vector calculus functions */
load("vect")$
fgrad(f):= ev(express(grad(f)),diff)*derivfacsC$

gkPB(f,g):=1/m_*(Bstar_by_Bmag_expd.fgrad(f)*dfac_v*diff(g,vpar)-Bstar_by_Bmag_expd.fgrad(g)*dfac_v*diff(f,vpar))-1/q_*geoZ_expd*dfac_x*dfac_y*(diff(f,x)*diff(g,y)-diff(f,y)*diff(g,x)) + 1/q_*geoY_expd*dfac_x*dfac_z*(diff(f,x)*diff(g,z)-diff(f,z)*diff(g,x)) - 1/q_*geoX_expd*dfac_y*dfac_z*(diff(f,y)*diff(g,z)-diff(f,z)*diff(g,y))$

calcGKVolUpdater(fh, funcNm, cdim, vdim, basisFun, i, emflag, bvarslist) := block([],
kill(varsC, varsP, basisC, basisP),
if vdim > 0 then modNm : sconcat("basis-precalc/basis", basisFun, cdim, "x", vdim, "v")
else modNm : sconcat("basis-precalc/basis", basisFun, cdim, "x"),
load(modNm),
  if cdim = 1 then (
    label:["x", "v", "m"]
  ),
  if cdim = 2 then (
    label:["x", "y", "v", "m"]
  ),
  if cdim = 3 then (
    label:["x", "y", "z", "v", "m"]
  ),
  bC : basisC[i],
  if vdim=0 then bP : bC
  else bP : subst(gkvsub, basisP[i]),
  if vdim=0 then varsP : varsC
  else varsP : subst(gkvsub, varsP),
  numC : length(bC),

  if emflag then printf(fh, "double ~aP~a_Bvars_~a(const double q_, const double m_, const double *w, const double *dxv, const double *Bmag, const double *BmagInv, const double *Gradpar, const double *geoX, const double *geoY, const double *geoZ, const double *Phi, const double *Apar, const double* dApardt, const double *f, double *out) ~%{ ~%", funcNm, i, simplode(bvarslist,"_"))
  else printf(fh, "double ~aP~a_Bvars_~a(const double q_, const double m_, const double *w, const double *dxv, const double *Bmag, const double *BmagInv, const double *Gradpar, const double *geoX, const double *geoY, const double *geoZ, const double *Phi, const double *f, double *out) ~%{ ~%", funcNm, i, simplode(bvarslist,"_")),

  printf(fh, "// w[NDIM]: Cell-center coordinates. dxv[NDIM]: Cell spacing. H/f: Input Hamiltonian/distribution function. out: Incremented output ~%"),
  volfac : 1,
  cellCenter : makelist(varsP[d]=0, d, 1, length(varsP)),
  /* set up ignorable variables for Bmag */
  Bignorevars: flatten(makelist([varsC[d]^2=var2,var2=1/3,varsC[d]=0], d, 1, length(varsC))),
  if bvarslist # [0] then (
    for i : 1 thru length(bvarslist) do (
      Bignorevars : delete( varsC[bvarslist[i]]=0, Bignorevars ),
      Bignorevars : delete( varsC[bvarslist[i]]^2=var2, Bignorevars )
  )),
  /* for grad and curl expressions */
  scalefactors(varsC),
  derivfacsC : makelist(derivfac[d], d, 1, length(varsC)),
  derivfacsV : makelist(derivfac[d], d, 4, 5),
  wC : makelist(wc[d], d, 1, length(varsC)),
  wV : makelist(wc[d], d, 4, 5),

  for dir : 1 thru cdim+vdim do (
    printf(fh, "  double dfac_~a = 2.0/dxv[~a]; ~%", label[dir], dir-1)
  ),

  for dir : 1 thru cdim+vdim do (
    printf(fh, "  double w~a = w[~a]; ~%", label[dir], dir-1)
  ),
  printf(fh, "  double dfac_x2 = dfac_x*dfac_x; ~%"),
  if vdim>0 then (
    printf(fh, "  double wv2 = wv*wv; ~%"),
    printf(fh, "  double dfac_v2 = dfac_v*dfac_v; ~%")
  ),
  printf(fh, "  double q2 = q_*q_; ~%"),
  printf(fh, "  double m2 = m_*m_; ~%"),
  flush_output(fh),

  /* expand background magnetic field Bmag, assuming it only varies in x */
  Bmag_expd:subst(Bignorevars,doExpand1(Bmag,bC)),
  BmagInv_expd:subst(Bignorevars,doExpand1(BmagInv,bC)),
  /* expand Phi */
  Phi_expd:doExpand1(Phi,bC),
  if emflag then (
    /* expand Apar */
    Apar_expd:doExpand1(Apar,bC),
    dAdt_expd:doExpand1(dApardt,bC)
  )
  else (
    Apar_expd : 0,
    dAdt_expd : 0
  ),

  /* calculate full expansion expression for Hamiltonian. */
  H_full: q_*Phi_expd,
  if vdim > 0 then H_full : H_full + 1/2*m_*(wv + vpar/dfac_v)^2,
  if vdim > 1 then H_full : H_full + (wm+mu/dfac_m)*Bmag_expd,

  /* project Hamiltonian onto basis functions */
  H_k:fullratsimp(innerProd(varsP, 1, bP, H_full)),
  /* expand projected Hamiltonian on basis */
  H_expd:H_k.bP,

  /* expand distribution function on basis */
  f_expd:doExpand1(f,bP),

  /* expand geoX, geoY, geoZ on basis */
  geoX_expd : subst(Bignorevars, doExpand1(geoX, bC)),
  geoY_expd : subst(Bignorevars, doExpand1(geoY, bC)),
  geoZ_expd : subst(Bignorevars, doExpand1(geoZ, bC)),

  /* expand BstarX/Bmag = (m/q vpar + Apar)/B*curl(bhat)*grad(x) on basis */
  BstarX_by_Bmag_expd : (m_/q_*(wv+vpar/dfac_v) + Apar_expd)*geoY_expd*BmagInv_expd*dfac_z*diff(Bmag_expd,z) + BmagInv_expd*(geoZ_expd*dfac_y*diff(Apar_expd,y) - geoY_expd*dfac_z*diff(Apar_expd,z)),
  /* expand BstarY/Bmag = (m/q vpar + Apar)/B*curl(bhat)*grad(y) on basis */
  BstarY_by_Bmag_expd : (m_/q_*(wv+vpar/dfac_v) + Apar_expd)*(geoZ_expd*BmagInv_expd*dfac_x*diff(Bmag_expd,x) - geoX_expd*BmagInv_expd*dfac_z*diff(Bmag_expd,z)) + BmagInv_expd*(-geoZ_expd*dfac_x*diff(Apar_expd,x) + geoX_expd*dfac_z*diff(Apar_expd,z)),
  /* expand BstarZ/Bmag = bhat.grad(z) + (m/q vpar + Apar)/B*curl(bhat)*grad(z) = Gradpar + (m/q vpar + Apar)/B*curl(bhat)*grad(z) on basis */
  BstarZ_by_Bmag_expd : subst(Bignorevars, doExpand1(Gradpar, bC)) - (m_/q_*(wv+vpar/dfac_v) + Apar_expd)*geoY_expd*BmagInv_expd*dfac_x*diff(Bmag_expd,x) + BmagInv_expd*(geoY_expd*dfac_x*diff(Apar_expd,x) - geoX_expd*dfac_y*diff(Apar_expd,y)),

  /* make Bstar/Bmag vector */
  if cdim = 1 then Bstar_by_Bmag_expd : [BstarZ_by_Bmag_expd],
  if cdim = 2 then Bstar_by_Bmag_expd : [BstarX_by_Bmag_expd, BstarY_by_Bmag_expd],
  if cdim = 3 then Bstar_by_Bmag_expd : [BstarX_by_Bmag_expd, BstarY_by_Bmag_expd, BstarZ_by_Bmag_expd],

  /* calculate cflFeq = sum_d alpha_d / dxv[d] */
  printf(fh, "  double cflFreq = 0.0; ~%"), 
  printf(fh, "  double alphaL = 0.0; ~%"), 
  printf(fh, "  double alphaR = 0.0; ~%"), 
  
  /* note: no contribution from mu */
  alphaSum_expd : 0,
  if vdim = 0 then vd : 0
  else vd : 1,
  for d : 1 thru cdim+vd do (
    if d>cdim then (
      wD : wV[d-cdim],
      derivfacsD : derivfacsV[d-cdim]
    ) 
    else (
      wD : wC[d],
      derivfacsD : derivfacsC[d]
    ),
    /* calculate phase space velocity alpha_d = {z[d], H} = dz[d]/dt*/
    alpha_expd : gkPB(wD + varsP[d]/derivfacsD, H_expd),

    /* project alpha on basis and write to array */
    printf(fh, "  double alpha~a[~a]; ~%", label[d], length(bP)),
    alpha_k : fullratsimp(innerProd(varsP, 1, bP, alpha_expd)*derivfacsD),
    alphalabel : eval_string(sconcat(alpha, label[d])),
    writeCExprsNoExpand1(alphalabel, gcfac(expand(facsum(subst([wv^2=wv2,dfac_v^2=dfac_v2, m_^2=m2, q_^2=q2,dfac_x^2=dfac_x2], alpha_k),derivfac)))),
    flush_output(fh),
    
    alphaNoZero_k : doMakeExprLst(alpha_k, alphalabel),
    alpha_expd : doExpandLst(alphaNoZero_k, bP),

    /* note: factor of derivfacsD already included in alpha_expd */
    alphaDotGradBasis_expd : alpha_expd*diff(bP, varsP[d]),

    /* accumulate alpha.grad(w) in this direction to the direction-summed alpha.grad(w) */
    alphaSum_expd : alphaSum_expd + alphaDotGradBasis_expd,

    /* cfl calculation */
    /* ONLY FOR CFL: add on dA/dt term in vpar direction */
    if d = cdim + 1 then alpha_expd : alpha_expd - q_/m_*dAdt_expd*dfac_v,
    /* get quadrature nodes on surface */
    surfIntVars : delete(varsP[d], varsP),
    if i=1 then quad:1/sqrt(3),
    if i=2 then quad:sqrt(3/5),
    nodes : eval_string(sconcat("nodes", cdim+vdim-1, "xp", p)),
    nodesub(f):=makelist(subst(makelist(surfIntVars[j]=nodes[i][j]*quad,j,1,length(surfIntVars)),f),i,1,length(nodes)),

    /* evaluate alpha at left and right edge */
    alphaL : subst(varsP[d]=-1, alpha_expd),
    alphaR : subst(varsP[d]=1, alpha_expd),

    /* evaluate cfl by surface averaging */
    printf(fh, "#if cflType == SURFAVG ~%"),
    /* note: factor of derivfacsD already included in alpha_expd */
    alphaL0 : fullratsimp(innerProd(delete(varsP[d],varsP), 1, alphaL, subst(varsP[d]=-1, bP[1]))*bP[1]),
    printf(fh, "  // evaluate surface-averaged alpha on left ~%"),
    printf(fh, "  alphaL = ~a; ~%", gcfac(float(alphaL0))),
    printf(fh, "  cflFreq += -0.5*(alphaL-std::abs(alphaL)); ~%"),
    /* note: factor of derivfacsD already included in alpha_expd */
    alphaR0 : fullratsimp(innerProd(delete(varsP[d],varsP), 1, alphaR, subst(varsP[d]=1, bP[1]))*bP[1]),
    printf(fh, "  // evaluate surface-averaged alpha on right ~%"),
    printf(fh, "  alphaR = ~a; ~%", gcfac(float(alphaR0))),
    printf(fh, "  cflFreq += 0.5*(alphaR+std::abs(alphaR)); ~%"),
    flush_output(fh),

    /* evaluate cfl by evaluating at all surface quadrature points */
    printf(fh, "#elif cflType == QUAD ~%"),
    alphaLquad : nodesub(alphaL*subst(varsP[d]=-1,bP[1]))*bP[1],
    alphaRquad : nodesub(alphaR*subst(varsP[d]=1,bP[1]))*bP[1],
    printf(fh, "  // evaluate alpha at left surface quadrature points ~%"),
    for i:1 thru length(alphaLquad) do (
      printf(fh, "  alphaL = ~a; ~%", gcfac(float(alphaLquad[i]))),
      printf(fh, "  cflFreq += -0.5*(alphaL-std::abs(alphaL)); ~%")
    ),
    printf(fh, "  // evaluate alpha at right surface quadrature points ~%"),
    for i:1 thru length(alphaRquad) do (
      printf(fh, "  alphaR = ~a; ~%", gcfac(float(alphaRquad[i]))),
      printf(fh, "  cflFreq += 0.5*(alphaR+std::abs(alphaR)); ~%")
    ),
    printf(fh, "#endif ~%"),

    printf(fh, "~%")
    
  ),
  gkVolTerm_k : fullratsimp(innerProd(varsP, 1, f_expd, alphaSum_expd)),
  writeCIncrExprsNoExpand(gcfac(float(subst([wv^2=wv2,dfac_v^2=dfac_v2, m_^2=m2, q_^2=q2], facsum(gkVolTerm_k,derivfac))))),
  flush_output(fh),

  printf(fh, "  return cflFreq; ~%"),
  printf(fh, "} ~%"),
  flush_output(fh)
)$

calcGKStep2VolUpdater(fh, funcNm, cdim, vdim, basisFun, i) := block([],
kill(varsC, varsP, basisC, basisP),
modNm : sconcat("basis-precalc/basis", basisFun, cdim, "x", vdim, "v"),
load(modNm),
  if cdim = 1 then (
    label:["x", "v", "m"]
  ),
  if cdim = 2 then (
    label:["x", "y", "v", "m"]
  ),
  if cdim = 3 then (
    label:["x", "y", "z", "v", "m"]
  ),
  bP : subst(gkvsub, basisP[i]),
  bC : basisC[i],
  varsP : subst(gkvsub, varsP),
  numC : length(bC),

  printf(fh, "double ~aP~a(const double q_, const double m_, const double *w, const double *dxv, const double *dApardt, const double *f, double *out) ~%{ ~%", funcNm, i),

  printf(fh, "  double dvInv = 1.0/dxv[~a]; ~%", cdim),
  printf(fh, "  double dfac_v = 2.0/dxv[~a]; ~%", cdim),

  /* expand dApar/dt */
  dAdt_expd:doExpand1(dApardt,bC),

  /* calculate volume term, which is inner product
     < - f q/m dApar/dt d/dvpar(bP) > */
  gkVolTerm_k : fullratsimp(innerProd(varsP, 1, f_expd, -q_/m_*dAdt_expd*diff(bP,vpar)*dfac_v)),

  /* write C increment expressions for volume term */
  writeCIncrExprsNoExpand(float(subst([wv^2=wv2,dfac_v^2=dfac_v2, m_^2=m2, q_^2=q2], facsum(gkVolTerm_k,derivfac)))),

  /* cfl calculation */
  /* cfl contribution from this term handled in first step, so just return 0 */
  printf(fh, "  return 0.0; ~%"),
  printf(fh, "} ~%")
)$

pmax:1$
<<<<<<< HEAD
em:true$
=======
em:false$
>>>>>>> f38a484f

for c : 3 thru 3 do (
for v: 1 thru 2 do (
if c=1 or (c>1 and v=2) then (
for p : 1 thru pmax do (
if em then fname : sconcat("~/max-out/EmGyrokineticSer", c, "x", v, "vP", p, ".cpp")
else fname : sconcat("~/max-out/GyrokineticSer", c, "x", v, "vP", p, ".cpp"),
fh : openw(fname),
printf(fh, "#include <GyrokineticModDecl.h> ~%"),
/* possible combinations of variable dependence of background magnetic field,
   with 0 = const, 1 = x, 2 = y, 3 = z.
   note that we assume axisymmetry, which means B cannot depend on y */
if c=1 then bvarslist : [[0], [1]],
if c=2 then bvarslist : [[0], [1]],
if c=3 then bvarslist : [[0], [1], [3], [1,3]],
for b : 1 thru length(bvarslist) do (
if em then (
funcName : sconcat("EmGyrokineticVol", c, "x", v, "v", "Ser"),
calcGKVolUpdater(fh, funcName, c, v, "Ser", p, true, bvarslist[b]),
funcName : sconcat("EmGyrokineticStep2Vol", c, "x", v, "v", "Ser"),
if b=1 then calcGKStep2VolUpdater(fh, funcName, c, v, "Ser", p)
) 
else (
funcName : sconcat("GyrokineticVol", c, "x", v, "v", "Ser"),
calcGKVolUpdater(fh, funcName, c, v, "Ser", p, false, bvarslist[b])
)),
close(fh)
))))$

if em=false then (
c:2,
v:0,
for p : 1 thru pmax do (
fname : sconcat("~/max-out/GyrokineticSer", c, "x", v, "vP", p, ".cpp"),
fh : openw(fname),
printf(fh, "#include <GyrokineticModDecl.h> ~%"),
bvarslist : [[0]],
funcName : sconcat("GyrokineticVol", c, "x", v, "v", "Ser"),
calcGKVolUpdater(fh, funcName, c, v, "Ser", p, false, [0]),
close(fh)
)
<<<<<<< HEAD
)$
=======
)$
>>>>>>> f38a484f
<|MERGE_RESOLUTION|>--- conflicted
+++ resolved
@@ -258,13 +258,9 @@
 )$
 
 pmax:1$
-<<<<<<< HEAD
-em:true$
-=======
 em:false$
->>>>>>> f38a484f
-
-for c : 3 thru 3 do (
+
+for c : 1 thru 3 do (
 for v: 1 thru 2 do (
 if c=1 or (c>1 and v=2) then (
 for p : 1 thru pmax do (
@@ -304,8 +300,4 @@
 calcGKVolUpdater(fh, funcName, c, v, "Ser", p, false, [0]),
 close(fh)
 )
-<<<<<<< HEAD
 )$
-=======
-)$
->>>>>>> f38a484f
