--- conflicted
+++ resolved
@@ -134,27 +134,12 @@
   geoY_expd : subst(Bignorevars, doExpand1(geoY, bC)),
   geoZ_expd : subst(Bignorevars, doExpand1(geoZ, bC)),
 
-<<<<<<< HEAD
   /* expand BstarX/Bmag = (m/q vpar + Apar)/B*curl(bhat)*grad(x) on basis */
-  BstarX_by_Bmag_expd : (m_/q_*(wv+vpar/dfac_v) + Apar_expd)*geoY_expd*BmagInv_expd*dfac_z*diff(Bmag_expd,z) + geoZ_expd*dfac_y*diff(Apar_expd,y) - geoY_expd*dfac_z*diff(Apar_expd,z),
+  BstarX_by_Bmag_expd : (m_/q_*(wv+vpar/dfac_v) + Apar_expd)*geoY_expd*BmagInv_expd*dfac_z*diff(Bmag_expd,z) + BmagInv_expd*(geoZ_expd*dfac_y*diff(Apar_expd,y) - geoY_expd*dfac_z*diff(Apar_expd,z)),
   /* expand BstarY/Bmag = (m/q vpar + Apar)/B*curl(bhat)*grad(y) on basis */
-  BstarY_by_Bmag_expd : (m_/q_*(wv+vpar/dfac_v) + Apar_expd)*(geoZ_expd*BmagInv_expd*dfac_x*diff(Bmag_expd,x) - geoX_expd*BmagInv_expd*dfac_z*diff(Bmag_expd,z)) - geoZ_expd*dfac_x*diff(Apar_expd,x) + geoX_expd*dfac_z*diff(Apar_expd,z),
+  BstarY_by_Bmag_expd : (m_/q_*(wv+vpar/dfac_v) + Apar_expd)*(geoZ_expd*BmagInv_expd*dfac_x*diff(Bmag_expd,x) - geoX_expd*BmagInv_expd*dfac_z*diff(Bmag_expd,z)) + BmagInv_expd*(-geoZ_expd*dfac_x*diff(Apar_expd,x) + geoX_expd*dfac_z*diff(Apar_expd,z)),
   /* expand BstarZ/Bmag = bhat.grad(z) + (m/q vpar + Apar)/B*curl(bhat)*grad(z) = Gradpar + (m/q vpar + Apar)/B*curl(bhat)*grad(z) on basis */
-  BstarZ_by_Bmag_expd : subst(Bignorevars, doExpand1(Gradpar, bC)) - (m_/q_*(wv+vpar/dfac_v) + Apar_expd)*geoY_expd*BmagInv_expd*dfac_x*diff(Bmag_expd,x) + geoY_expd*dfac_x*diff(Apar_expd,x) - geoX_expd*dfac_y*diff(Apar_expd,y),
-=======
-  /* expand BdriftX = 1/B*curl(bhat)*grad(x) on basis */
-  BdriftX_expd : subst(Bignorevars, doExpand1(BdriftX, bC)),
-  /* expand BdriftY = 1/B*curl(bhat)*grad(y) on basis */
-  BdriftY_expd : subst(Bignorevars, doExpand1(BdriftY, bC)),
-  /* expand BstarX/Bmag = ( m/q vpar + Apar ) BdriftX = (m/q vpar + Apar)/B*curl(bhat)*grad(x) on basis */
-  BstarX_by_Bmag_expd : (m_/q_*(wv+vpar/dfac_v) + Apar_expd)*BdriftX_expd,
-  /* expand BstarY/Bmag = ( m/q vpar + Apar ) BdriftY = (m/q vpar + Apar)/B*curl(bhat)*grad(y) on basis */
-  BstarY_by_Bmag_expd : (m_/q_*(wv+vpar/dfac_v) + Apar_expd)*BdriftY_expd,
-  /* make vApar = -1/B*bhatXgrad(Apar) vector */
-  if cdim = 1 then vApar_expd : [0], 
-  if cdim = 2 then vApar_expd : [diff(Apar_expd, y)*dfac_y, -diff(Apar_expd,x)*dfac_x]*BmagInv_expd,
-  if cdim = 3 then vApar_expd : [diff(Apar_expd, y)*dfac_y, -diff(Apar_expd,x)*dfac_x, 0]*BmagInv_expd, 
->>>>>>> 130a694c
+  BstarZ_by_Bmag_expd : subst(Bignorevars, doExpand1(Gradpar, bC)) - (m_/q_*(wv+vpar/dfac_v) + Apar_expd)*geoY_expd*BmagInv_expd*dfac_x*diff(Bmag_expd,x) + BmagInv_expd*(geoY_expd*dfac_x*diff(Apar_expd,x) - geoX_expd*dfac_y*diff(Apar_expd,y)),
 
   /* make Bstar/Bmag vector */
   if cdim = 1 then Bstar_by_Bmag_expd : [BstarZ_by_Bmag_expd],
