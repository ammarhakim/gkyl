--- conflicted
+++ resolved
@@ -176,12 +176,8 @@
     printf(fh, "} ~%"),
     flush_output(fh)
   )
-<<<<<<< HEAD
   else if pureUpwind or i=1 then (
 
-=======
-  else if (pureUpwind or i=1) then (
->>>>>>> fc9b40b7
     printf(fh, "  if (alpha0>0) { ~%"),
     if positivity then fhat : subst(gkvsub, fhatAL(fl, subst(gkvsubInv,surfVar), 1, cfl, cdim, vdim, i))
     else fhat : subst(surfVar=1, fL_expd),
