load("modal-basis")$
load("out-scripts")$
load(stringproc)$
load("positivity-calc/fhatAL-calc")$
load("scifac")$
fpprec : 24$

wc : [wx, wy, wz, wv, wm]$
wc2 : [wx2, wy2, wz2, wv2, wm2]$
derivfac : [dfac_x, dfac_y, dfac_z, dfac_v, dfac_m]$
derivfac2 : [dfac_x2, dfac_y2, dfac_z2, dfac_v2, dfac_m2]$
gkvsub:[vx=vpar,vy=mu]$
gkvsubInv:[vpar=vx,mu=vy]$

let (wv^2, wv2)$
let (dfac_v^2, dfac_v2)$

cvars : [X, Y, Z]$
vvars : [Vpar, Mu]$

doMakeExprLst(vals, S) := makelist(if vals[i] # 0 then S[i-1] else 0, i, 1, length(vals))$
doExpandLst(lst, basis) := sum(lst[i]*basis[i], i, 1, length(basis))$

/* set up some vector calculus functions */
load("vect")$
fgrad(f):= ev(express(grad(f)),diff)*derivfacsC$

gkPB(f,g):=1/m_*Bstar_by_Bmag_expd.(fgrad(f)*dfac_v*diff(g,vpar)-fgrad(g)*dfac_v*diff(f,vpar))-1/q_*BmagInv_expd*dfac_x*dfac_y*(diff(f,x)*diff(g,y)-diff(f,y)*diff(g,x))$

<<<<<<< HEAD
calcUpdateInDir(surfDir, fh, funcNm, cdim, vdim, basisFun, i,emflag, bvarslist, pureUpwind) := block([],
kill(varsC, varsP, basisC, basisP,bSurf),
=======
calcUpdateInDir(surfDir, fh, funcNm, cdim, vdim, basisFun, polyOrder, emflag, bvarslist, pureUpwind) := block([],
kill(varsC, varsP, basisC, basisP),
>>>>>>> 651bd3a2
if vdim > 0 then modNm : sconcat("basis-precalc/basis", basisFun, cdim, "x", vdim, "v")
else modNm : sconcat("basis-precalc/basis", basisFun, cdim, "x"),
load(modNm),
  if cdim = 1 then (
    label:["x", "v", "m"]
  ),
  if cdim = 2 then (
    label:["x", "y", "v", "m"]
  ),
  if cdim = 3 then (
    label:["x", "y", "z", "v", "m"]
  ),
  bC : basisC[polyOrder],
  if vdim=0 then bP : bC
  else bP : subst(gkvsub, basisP[polyOrder]),
  if vdim=0 then varsP : varsC
  else varsP : subst(gkvsub, varsP),
  numC : length(bC),
  if i=1 and vdim>0 then (bP:append(bP,[3*sqrt(5)/2^(1+(cdim+vdim)/2)*(vpar^2-1/3)])),
  volfac : 1,
  /* get surface variable */
  surfVar : varsP[surfDir],
  /* remove surface variable from integrand of surface integrals */
  surfIntVars : delete(surfVar,varsP),
  if surfDir <= cdim then dirlabel : cvars[surfDir]
  else dirlabel : vvars[surfDir-cdim],
  cellCenter : makelist(varsP[d]=0, d, 1, length(varsP)),
  /* set up ignorable variables for Bmag */
  Bignorevars: flatten(makelist([varsC[d]^2=var2,var2=1/3,varsC[d]=0], d, 1, length(varsC))),
  if bvarslist # [0] then (
    for i : 1 thru length(bvarslist) do (
      Bignorevars : delete( varsC[bvarslist[i]]=0, Bignorevars ),
      Bignorevars : delete( varsC[bvarslist[i]]^2=var2, Bignorevars )
  )),
  /* for grad and curl expressions */
  scalefactors(varsC),
  derivfacsC : makelist(derivfac[d], d, 1, length(varsC)),
  derivfacsV : makelist(derivfac[d], d, 4, 5),
  wC : makelist(wc[d], d, 1, length(varsC)),
  wV : makelist(wc[d], d, 4, 5),
  surfLabel : label[surfDir],
  if surfDir <= cdim then (dfacSurf : derivfacsC[surfDir], wSurf : wC[surfDir])
  else (dfacSurf : derivfacsV[surfDir-cdim], wSurf : wV[surfDir-cdim]),

  /* remove volume contribution from surface variable, which is not integrated */
  surfac : fullratsimp(volfac*dfacSurf),

<<<<<<< HEAD
  print("Working on ", funcNm, "_", dirlabel, "_P", i, "_Bvars_", simplode(bvarslist,"_")),
  if emflag then printf(fh, "double ~a_~a_P~a_Bvars_~a(const double q_, const double m_, const double cflL, const double cflR, const double *w, const double *dxv, const double amax_in, const double *Bmag, const double *BmagInv, const double *Gradpar, const double *BdriftX, const double *BdriftY, const double *Phi, const double *Apar, const double *dApardt, const double *fl, const double *fr, double *outl, double *outr) ~%{ ~%", funcNm, dirlabel, i, simplode(bvarslist,"_"))
  else printf(fh, "double ~a_~a_P~a_Bvars_~a(const double q_, const double m_, const double cflL, const double cflR, const double *w, const double *dxv, const double amax_in, const double *Bmag, const double *BmagInv, const double *Gradpar, const double *BdriftX, const double *BdriftY, const double *Phi, const double *fl, const double *fr, double *outl, double *outr) ~%{ ~%", funcNm, dirlabel, i, simplode(bvarslist,"_")),
=======
  print("Working on ", funcNm, "_", dirlabel, "_P", polyOrder, "_Bvars_", simplode(bvarslist,"_")),
  if emflag then (
    if positivity then 
      printf(fh, "double ~a_~a_P~a_Bvars_~a(const double q_, const double m_, const double *w, const double *dxv, 
                        const double *Bmag, const double *BmagInv, const double *Gradpar, 
                        const double *BdriftX, const double *BdriftY, const double *Phi, 
                        const double *Apar, const double *dApardt, const double *dApardtProv, 
                        const double dtApprox, const double *cflRateByDirL, const double *cflRateByDirR, 
                        const double *fl, const double *fr, double *outl, double *outr, 
                        double *ohmModL, double *ohmModR) ~%{ ~%",
                  funcNm, dirlabel, polyOrder, simplode(bvarslist,"_"))
    else 
      printf(fh, "double ~a_~a_P~a_Bvars_~a(const double q_, const double m_, const double *w, const double *dxv, 
                        const double *Bmag, const double *BmagInv, const double *Gradpar, 
                        const double *BdriftX, const double *BdriftY, const double *Phi, 
                        const double *Apar, const double *dApardt, const double *dApardtProv, 
                        const double *fl, const double *fr, double *outl, double *outr, 
                        double *ohmModL, double *ohmModR) ~%{ ~%", 
                  funcNm, dirlabel, polyOrder, simplode(bvarslist,"_"))
  )
  else (
    if positivity then
      printf(fh, "double ~a_~a_P~a_Bvars_~a(const double q_, const double m_, const double *w, const double *dxv, 
                        const double *Bmag, const double *BmagInv, const double *Gradpar, 
                        const double *BdriftX, const double *BdriftY, const double *Phi, 
                        const double dtApprox, const double *cflRateByDirL, const double *cflRateByDirR, 
                        const double *fl, const double *fr, double *outl, double *outr) ~%{ ~%", 
                  funcNm, dirlabel, polyOrder, simplode(bvarslist,"_"))
    else
      printf(fh, "double ~a_~a_P~a_Bvars_~a(const double q_, const double m_, const double *w, const double *dxv, 
                        const double *Bmag, const double *BmagInv, const double *Gradpar, 
                        const double *BdriftX, const double *BdriftY, const double *Phi, 
                        const double *fl, const double *fr, double *outl, double *outr) ~%{ ~%", 
                  funcNm, dirlabel, polyOrder, simplode(bvarslist,"_"))
  ),
>>>>>>> 651bd3a2
  printf(fh, "// w[NDIM]: Cell-center coordinates. dxv[NDIM]: Cell spacing. H/f: Input Hamiltonian/distribution function. out: Incremented output ~%"),

  for dir : 1 thru cdim+vdim do (
    printf(fh, "  double dfac_~a = 2.0/dxv[~a]; ~%", label[dir], dir-1)
  ),

  for dir : 1 thru cdim+vdim do (
    printf(fh, "  double w~a = w[~a]; ~%", label[dir], dir-1)
  ),
  if vdim>0 then (
    printf(fh, "  double wv2 = wv*wv; ~%"),
    printf(fh, "  double dfac_v2 = dfac_v*dfac_v; ~%")
  ),
  printf(fh, "  double q2 = q_*q_; ~%"),
  printf(fh, "  double incr[~a]; ~%", length(bP)),
<<<<<<< HEAD
=======
  if emflag and surfVar=vpar and polyOrder=1 then printf(fh, "  double incrOhmMod[~a]; ~%", length(bP)),
>>>>>>> 651bd3a2
  flush_output(fh),

  /* expand background magnetic field Bmag, assuming it only varies in x */
  Bmag_expd:subst(Bignorevars,doExpand1(Bmag,bC)),
  BmagInv_expd:subst(Bignorevars,doExpand1(BmagInv,bC)),
  /* expand Phi */
  Phi_expd:doExpand1(Phi,bC),

  if emflag then (
    /* expand Apar */
    Apar_expd:doExpand1(Apar,bC),
    /* expand dApar/dt */
<<<<<<< HEAD
    dAdt_expd:doExpand1(dApardt,bC)
=======
    dAdt_expd:doExpand1(dApardt,bC),
    dAdtProv_expd:doExpand1(dApardtProv,bC)
>>>>>>> 651bd3a2
    /* NOTE: even though Apar and dApar/dt are allowed
       to be discontinuous in the parallel (z) direction,
       the surface term in the z direction does not involve
       Apar. since Apar is continuous in the other directions,
       it does not matter if we use the right or left value */
  )
  else (
    Apar_expd : 0,
<<<<<<< HEAD
    dAdt_expd : 0
=======
    dAdt_expd : 0,
    dAdtProv_expd : 0
>>>>>>> 651bd3a2
  ),

  /* calculate full expansion expression for Hamiltonian */
  H_full: q_*Phi_expd,
  if vdim > 0 then H_full : H_full + 1/2*m_*(wv + vpar/dfac_v)^2,
  if vdim > 1 then H_full : H_full + (wm+mu/dfac_m)*Bmag_expd,
  
  /* project Hamiltonian onto basis functions */
  H_k:fullratsimp(innerProd(varsP, 1, bP, H_full)),
  /* expand projected Hamiltonian on basis */
  H_expd:H_k.bP,

  /* expand distribution function on basis */
  fL_expd:doExpand1(fl,bP),
  fR_expd:doExpand1(fr,bP),

  /* expand BstarZ/Bmag = bhat.grad(z) = Gradpar on basis */
  BstarZ_by_Bmag_expd : subst(Bignorevars, doExpand1(Gradpar, bC)),

  /* expand BdriftX = 1/B*curl(bhat)*grad(x) on basis */
  BdriftX_expd : subst(Bignorevars, doExpand1(BdriftX, bC)),
  /* expand BdriftY = 1/B*curl(bhat)*grad(y) on basis */
  BdriftY_expd : subst(Bignorevars, doExpand1(BdriftY, bC)),
  /* expand BstarX/Bmag = ( m/q vpar + Apar ) BdriftX = (m/q vpar + Apar)/B*curl(bhat)*grad(x) on basis */
  BstarX_by_Bmag_expd : (m_/q_*(wv+vpar/dfac_v) + Apar_expd)*BdriftX_expd,
  /* expand BstarY/Bmag = ( m/q vpar + Apar ) BdriftY = (m/q vpar + Apar)/B*curl(bhat)*grad(y) on basis */
  BstarY_by_Bmag_expd : (m_/q_*(wv+vpar/dfac_v) + Apar_expd)*BdriftY_expd,
  /* make vApar = -1/B*bhatXgrad(Apar) vector */
  if cdim = 1 then vApar_expd : [0], 
  if cdim = 2 then vApar_expd : [diff(Apar_expd, y)*dfac_y, -diff(Apar_expd,x)*dfac_x]*BmagInv_expd,
  if cdim = 3 then vApar_expd : [diff(Apar_expd, y)*dfac_y, -diff(Apar_expd,x)*dfac_x, 0]*BmagInv_expd, 

  /* make Bstar/Bmag vector */
  if cdim = 1 then Bstar_by_Bmag_expd : [BstarZ_by_Bmag_expd],
  if cdim = 2 then Bstar_by_Bmag_expd : [BstarX_by_Bmag_expd, BstarY_by_Bmag_expd] + vApar_expd,
  if cdim = 3 then Bstar_by_Bmag_expd : [BstarX_by_Bmag_expd, BstarY_by_Bmag_expd, BstarZ_by_Bmag_expd] + vApar_expd,

  /* calculate phase space velocity alpha in direction of surfVar */
  /* we assume alpha.n is continuous across boundary, although H may not be */
  alpha_expd : gkPB(wSurf + surfVar/dfacSurf, H_expd),
<<<<<<< HEAD
  if surfVar = vpar then alpha_expd : alpha_expd - q_/m_*dAdt_expd,
=======
  alphaUp_expd : alpha_expd,
  if surfVar = vpar and polyOrder > 1 then (
    alpha_expd : alpha_expd - q_/m_*dAdt_expd,
    alphaUp_expd : alpha_expd
  ) elseif surfVar = vpar then (
    /* for p=1 EMGK, use dAdtProv in upwinding alpha */
    alphaUp_expd : alpha_expd - q_/m_*dAdtProv_expd
  ),
>>>>>>> 651bd3a2
  /* calculate expression for surface-averaged alpha, and print to c variable alpha0 */
  alpha0expr : gcfac(fullratsimp(innerProd(surfIntVars, 1, subst(surfVar=-1,alpha_expd), subst(surfVar=-1, bP[1]))*bP[1])),
  printf(fh, "  // surface-averaged phase velocity in this direction ~%"),
  printf(fh, "  double alpha0 = ~a; ~%~%", float(subst([wv^2=wv2,q_^2=q2,dfac_v^2=dfac_v2], alpha0expr))),
  flush_output(fh),

  /* generate surface basis */
  bSurf : sqrt(2)*delete(0,fullratsimp(innerProd(varsP,1,bP,subst([surfVar^2=var2,var2=1/3,surfVar=0],bP)))*bP),

  /* project full alpha expression evaluatated at interior surface onto surface basis and print to c variable alpha */
  printf(fh, "  double alpha[~a]; ~%", length(bSurf)),
  alpha_k : fullratsimp(innerProd(surfIntVars, 1, bSurf, subst(surfVar=-1,alpha_expd))),
  flush_output(fh),
  writeCExprsNoExpand1(alpha, subst([wv^2=wv2,dfac_v^2=dfac_v2, m_^2=m2, q_^2=q2],alpha_k)),
  alphaNoZero_k : doMakeExprLst(alpha_k, alpha),
  alphaSurf_expd : doExpandLst(alphaNoZero_k, bSurf),
  flush_output(fh),

<<<<<<< HEAD
=======
  if surfVar=vpar and emflag and polyOrder=1 then (
    /* print alphaUp */
    printf(fh, "  double alphaUp[~a]; ~%", length(bSurf)),
    alphaUp_k : fullratsimp(innerProd(surfIntVars, 1, bSurf, subst(surfVar=-1,alphaUp_expd))),
    flush_output(fh),
    writeCExprsNoExpand1(alphaUp, subst([wv^2=wv2,dfac_v^2=dfac_v2, m_^2=m2, q_^2=q2],alphaUp_k)),
    alphaUpNoZero_k : doMakeExprLst(alphaUp_k, alphaUp),
    alphaUpSurf_expd : doExpandLst(alphaUpNoZero_k, bSurf),
    flush_output(fh)
  ) else (
    alphaUpSurf_expd : alphaSurf_expd
  ),

>>>>>>> 651bd3a2
  /* note: always use pureUpwind for p=1 */
  if (alphaSurf_expd = 0) then (
    printf(fh, "  // alpha == 0, so nothing to do ~%"),
    printf(fh, "  return std::abs(alpha0); ~%"),
    printf(fh, "} ~%"),
    flush_output(fh)
  )
  else if pureUpwind or polyOrder=1 then (
    if positivity then (
      fhatSurf_expd : subst(gkvsub, fhatALgenUpwindNoLim(subst(gkvsubInv,fL_expd), 
              subst(gkvsubInv,fR_expd), subst(gkvsubInv,alphaUpSurf_expd), 
              subst(gkvsubInv,surfVar), cflL, cflR, cdim, vdim, polyOrder)),

      /* compute flux Ghat = < alpha*f > */
      Ghat_k : calcInnerProdList(surfIntVars, alphaSurf_expd, bSurf, fhatSurf_expd),
      Ghat_expd : Ghat_k.bSurf,

      if surfVar=vpar and emflag and polyOrder=1 then (
        GhatLim_k : calcInnerProdList(surfIntVars, alphaUpSurf_expd, bSurf, fhatSurf_expd),
        GhatLim_expd : GhatLim_k.bSurf
      ) else (
        GhatLim_expd : Ghat_expd
      ),

      if surfVar=vpar and emflag and polyOrder=1 then (
        ohmMod_k : calcInnerProdList(surfIntVars, 1, bSurf, fhatSurf_expd),
        ohmMod_expd : ohmMod_k.bSurf,

        ohmModPos_k : calcInnerProdList(surfIntVars, q_/m_*dAdtProv_expd, bSurf, fhatSurf_expd),
        ohmModPos_expd : ohmModPos_k.bSurf
      ),

      /* limit flux to preserve positivity of control nodes */
      cSurfNodes : eval_string(sconcat("nodes", cdim+vdim-1, "xp", polyOrder))/3,
      nodesub(f,nodes):=makelist(subst(makelist(surfIntVars[j]=nodes[i][j],j,1,length(surfIntVars)),f),i,1,length(nodes)),
      GhatC : nodesub(Ghat_expd, cSurfNodes),
      if surfVar=vpar and emflag and polyOrder=1 then (
        GhatLimC : nodesub(GhatLim_expd, cSurfNodes),
        ohmModPosC : nodesub(ohmModPos_expd, cSurfNodes)
      ), 
      printf(fh, "  double fluxFracL, fluxFracR, limfac, flim = 0.;~%"),
      printf(fh, "  double GhatCtrl[~a], GhatLimCtrl[~a], ohmModPosCtrl[~a];~%", length(cSurfNodes), length(cSurfNodes), length(cSurfNodes)),
      printf(fh, "  fluxFracL = cflRateByDirL[0] != -10. ? ~a : cflRateByDirL[~a]/cflRateByDirL[0]; ~%", float(1/(cdim+vdim)), surfDir),
      printf(fh, "  fluxFracR = cflRateByDirR[0] != -10. ? ~a : cflRateByDirR[~a]/cflRateByDirR[0]; ~%", float(1/(cdim+vdim)), surfDir),
      for c:1 thru length(cSurfNodes) do (
        printf(fh, "  // control node ~a = ~a ~%", surfIntVars, cSurfNodes[c]), 
        flimL:gcfac(float(fullratsimp(subst(surfVar=1/3,nodesub(fL_expd,cSurfNodes)[c])))),
        flimR:gcfac(float(fullratsimp(subst(surfVar=-1/3,nodesub(fR_expd,cSurfNodes)[c])))),
        printf(fh, "  GhatCtrl[~a] = ~a; ~%", c-1, gcfac(float(GhatC[c]))),
        GhatLimCtrl : GhatCtrl,
        if surfVar=vpar and emflag and polyOrder=1 then (
          printf(fh, "  GhatLimCtrl[~a] = ~a; ~%", c-1, gcfac(float(GhatLimC[c]))),
          printf(fh, "  ohmModPosCtrl[~a] = ~a; ~%", c-1, gcfac(float(ohmModPosC[c]))),
          kill(GhatLimCtrl)
        ),
        printf(fh, "  if(~a[~a] > EPSILON) {~%", GhatLimCtrl, c-1),
        printf(fh, "    flim = std::max(0., ~a); ~%", flimL),
        printf(fh, "    limfac = std::min(1., std::abs(fluxFracL*flim/~a[~a]/dtApprox/~a)); ~%", GhatLimCtrl, c-1, surfac),
        printf(fh, "  } else if(~a[~a] < -EPSILON) {~%", GhatLimCtrl, c-1),
        printf(fh, "    flim = std::max(0., ~a); ~%", flimR),
        printf(fh, "    limfac = std::min(1., std::abs(fluxFracR*flim/~a[~a]/dtApprox/~a)); ~%", GhatLimCtrl, c-1, surfac),
        printf(fh, "  } else limfac = 0.; ~%"),
        printf(fh, "  if(limfac != 1.) { ~%"),
        printf(fh, "    GhatCtrl[~a] = limfac*~a[~a]; ~%", c-1, GhatLimCtrl, c-1),
        if surfVar=vpar and emflag and polyOrder=1 then (
          printf(fh, "    GhatCtrl[~a] += ohmModPosCtrl[~a]; ~%", c-1, c-1)
        ),
        printf(fh, "  }~%")
      ),
      modToNodC : calcModToNodPhaseWithNodesAndBasis(cSurfNodes, bSurf, surfIntVars),
      Ghat_k:fullratsimp(invert(transpose(modToNodC)).makelist(GhatCtrl[i-1],i,1,length(cSurfNodes))),
      Ghat_k:gcfac(makelist(Ghat_k[i][1],i,1,length(Ghat_k))),
      Ghat_expd : Ghat_k.bSurf,
      /*
      if surfVar=vpar and emflag and polyOrder=1 then (
        ohmMod_k:fullratsimp(invert(transpose(modToNodC)).makelist(ohmModCtrl[i-1],i,1,length(cSurfNodes))),
        ohmMod_k:gcfac(makelist(ohmMod_k[i][1],i,1,length(ohmMod_k))),
        ohmMod_expd : ohmMod_k.bSurf
      ),
      */
      printf(fh, "~%"),
      /* finished limiting flux */

      /* compute and write increments */
      t : surfac*calcInnerProdList(surfIntVars, 1, subst(surfVar=-1, bP), Ghat_expd),
      incr_r : facsum(fullratsimp(t),dxv),
      t : surfac*calcInnerProdList(surfIntVars, 1, subst(surfVar=1, bP), Ghat_expd),
      incr_l : -t,

      flush_output(fh),
      writeCExprsNoExpand1(incr, subst([wv^2=wv2,q_^2=q2], incr_r)),
<<<<<<< HEAD
=======
      printf(fh, "~%"),
>>>>>>> 651bd3a2

      incr_s : makelist(incr[i-1], i, 1, length(bP)),
      writeCIncrExprsNoExpand1(outr, incr_s),  
      printf(fh, "~%"),
      flush_output(fh),
      signs : fullratsimp(incr_l/incr_r),
      incr_s : makelist(signs[i]*incr[i-1], i, 1, length(bP)),
      writeCIncrExprsNoExpand1(outl, incr_s),
      flush_output(fh),

      if surfVar=vpar and emflag and polyOrder=1 then (
        tMod : surfac*calcInnerProdList(surfIntVars, 1, subst(surfVar=-1, bP), ohmMod_expd),
        incrMod_r : facsum(fullratsimp(tMod),dxv),
        writeCExprsNoExpand1(incrOhmMod, subst([wv^2=wv2,q_^2=q2], incrMod_r)),

        incrOhmMod_s : makelist(incrOhmMod[i-1], i, 1, length(bP)),
        writeCIncrExprsNoExpand1(ohmModR, incrOhmMod_s),  
        incrOhmMod_s : makelist(signs[i]*incrOhmMod[i-1], i, 1, length(bP)),
        writeCIncrExprsNoExpand1(ohmModL, incrOhmMod_s),  
        flush_output(fh)
      )
    )
    else (
      printf(fh, "#if upwindType == SURFAVG ~%"),
      printf(fh, "  if (alpha0>0) { ~%"),
      fhatSurf_expd : subst(surfVar=1, fL_expd),

      t : surfac*calcInnerProdList(surfIntVars, alphaSurf_expd, subst(surfVar=-1, bP), fhatSurf_expd),
      incr_r : facsum(fullratsimp(t),dxv),
      writeCExprsNoExpand1(incr, subst([wv^2=wv2,q_^2=q2], incr_r)),
      flush_output(fh),

<<<<<<< HEAD
      printf(fh, "  } else { ~%"),
      fhatSurf_expd : subst(surfVar=-1, fR_expd),

=======
        if surfVar=vpar and emflag and polyOrder=1 then (
           tMod : surfac*calcInnerProdList(surfIntVars, 1, subst(surfVar=-1, bP), fhatSurf_expd),
           incrMod_r : facsum(fullratsimp(tMod),dxv),
           writeCExprsNoExpand1(incrOhmMod, subst([wv^2=wv2,q_^2=q2], incrMod_r))
        ),

      printf(fh, "  } else { ~%"),
      fhatSurf_expd : subst(surfVar=-1, fR_expd),

        if surfVar=vpar and emflag and polyOrder=1 then (
           tMod : surfac*calcInnerProdList(surfIntVars, 1, subst(surfVar=-1, bP), fhatSurf_expd),
           incrMod_r : facsum(fullratsimp(tMod),dxv),
           writeCExprsNoExpand1(incrOhmMod, subst([wv^2=wv2,q_^2=q2], incrMod_r))
        ),

>>>>>>> 651bd3a2
      t : surfac*calcInnerProdList(surfIntVars, alphaSurf_expd, subst(surfVar=-1, bP), fhatSurf_expd),
      incr_r : facsum(fullratsimp(t),dxv),
      writeCExprsNoExpand1(incr, subst([wv^2=wv2,q_^2=q2], incr_r)),
      printf(fh, "  }~%"),
      flush_output(fh),

      printf(fh, "#elif upwindType == QUAD ~%"),
      printf(fh, "double fupwind[~a];~%", length(bSurf)),
      printf(fh, "double fupwindQuad[~a];~%", length(bSurf)),
      printf(fh, "double alphaQuad;~%"),
<<<<<<< HEAD
      if i=1 then quad:1/sqrt(3),
      if i=2 then quad:sqrt(3/5),
      nodes : eval_string(sconcat("nodes", cdim+vdim-1, "xp", i))*quad,
      if oddp(length(bSurf)) and i=1 then nodes:addrow(nodes, makelist(0,i,1,cdim+vdim-1)),
=======
      if polyOrder=1 then quad:1/sqrt(3),
      if polyOrder=2 then quad:sqrt(3/5),
      nodes : eval_string(sconcat("nodes", cdim+vdim-1, "xp", polyOrder))*quad,
>>>>>>> 651bd3a2
      /* function to evaluate expansion g at surface quadrature nodes */
      nodesub(g):=makelist(subst(makelist(surfIntVars[j]=nodes[i][j],j,1,length(varsP)-1),g),i,1,length(nodes)),
      /* evaluate fl, fr, and alpha at surface quadrature nodes */
      frQ:gcfac(float(nodesub(subst(surfVar=-1,fR_expd)))),
      flQ:gcfac(float(nodesub(subst(surfVar=1,fL_expd)))), 
      /* note: alphaSurf_expd is already a surface expansion */
      alphaq:gcfac(float(nodesub(alphaSurf_expd))),
      /* determine upwinding at each surface quadrature node */
      fupQ : gcfac(.5*(flQ+frQ)+.5*sgn(alphaQuad)*(flQ-frQ)),
      for i:1 thru length(alphaq) do (
      printf(fh, "  alphaQuad = ~a; ~%", alphaq[i]),
      printf(fh, "  fupwindQuad[~a] = ~a; ~%", i-1, fupQ[i])
      ),
      flush_output(fh),
      /* use modToNod transformation to get modal surface expansion from nodal quadrature points */
      modToNod:fullratsimp(calcModToNodPhaseWithNodesAndBasis(nodes,bSurf,surfIntVars)),
      fupwind_k:invert(transpose(float(modToNod))).makelist(fupwindQuad[i-1],i,1,length(nodes)),
      fupwind_k:gcfac(makelist(fupwind_k[i][1],i,1,length(fupwind_k))),
      /* write coefficients of modal surface expansion fupwind */
      writeCExprsNoExpand1(fupwind, fupwind_k),
      fhatSurf_expd:doExpand1(fupwind,bSurf),
      flush_output(fh),

<<<<<<< HEAD
      t : surfac*calcInnerProdList(surfIntVars, alphaSurf_expd, subst(surfVar=-1, bP), fhatSurf_expd),
=======
         if surfVar=vpar and emflag and polyOrder=1 then (
            tMod : surfac*calcInnerProdList(surfIntVars, 1, subst(surfVar=-1, bP), fhatSurf_expd),
            incrMod_r : facsum(fullratsimp(tMod),dxv),
            writeCExprsNoExpand1(incrOhmMod, subst([wv^2=wv2,q_^2=q2], incrMod_r))
         ),

      Ghat_k : calcInnerProdList(surfIntVars, alphaSurf_expd, bSurf, fhatSurf_expd),
      Ghat_expd : Ghat_k.bSurf,

      t : surfac*calcInnerProdList(surfIntVars, 1, subst(surfVar=-1, bP), Ghat_expd),
>>>>>>> 651bd3a2
      incr_r : facsum(fullratsimp(t),dxv),
      writeCExprsNoExpand1(incr, subst([wv^2=wv2,q_^2=q2], incr_r)),
      printf(fh, "~%"),
      flush_output(fh),
      printf(fh, "#endif ~%"),

      incr_s : makelist(incr[i-1], i, 1, length(bP)),
      writeCIncrExprsNoExpand1(outr, incr_s),  
      printf(fh, "~%"),
      flush_output(fh),
      t : surfac*calcInnerProdList(surfIntVars, 1, subst(surfVar=1, bP), Ghat_expd),
      incr_l : -t,
      signs : fullratsimp(incr_l/incr_r),
      incr_s : makelist(signs[i]*incr[i-1], i, 1, length(bP)),
      writeCIncrExprsNoExpand1(outl, incr_s),
      flush_output(fh),

<<<<<<< HEAD
=======
      if surfVar=vpar and emflag and polyOrder=1 then (
        incrOhmMod_s : makelist(incrOhmMod[i-1], i, 1, length(bP)),
        writeCIncrExprsNoExpand1(ohmModR, incrOhmMod_s),  
        incrOhmMod_s : makelist(signs[i]*incrOhmMod[i-1], i, 1, length(bP)),
        writeCIncrExprsNoExpand1(ohmModL, incrOhmMod_s),  
        flush_output(fh)
      )
      
    ),

    printf(fh, "  return std::abs(alpha0); ~%"),
    printf(fh, "} ~%"),
    flush_output(fh)
    
  ) else (
    /* determine whether to use local or global value for penalty amax */
    printf(fh, "  double amax = 0.0; ~%"),
    printf(fh, "  bool upwind = false; ~%"), 
    printf(fh, "  if(upwind) ~%"),
    printf(fh, "    amax = std::abs(alpha0); ~%"),
    printf(fh, "  else ~%"),
    printf(fh, "    amax = amax_in; ~%~%"),
    printf(fh, "  double Ghat[~a]; ~%", length(bSurf)),
    printf(fh, "  double favg[~a]; ~%", length(bSurf)),

    /* print C exprs for favg = fr(sv=-1) + fl(sv=1) projected onto surface basis */
    favg_k : gcfac(fullratsimp(innerProd(surfIntVars, 1, bSurf, subst(surfVar=-1, fR_expd)+subst(surfVar=1, fL_expd)))),
    writeCExprsNoExpand1(favg, favg_k),
    favgNoZero_k : doMakeExprLst(favg_k, favg),
    favg_expd : doExpandLst(favgNoZero_k, bSurf),
    flush_output(fh),

    /* project fjump = fr(sv=-1) - fl(sv=1) onto surface basis. don't need to print it out because it is just part of Ghat */
    fjump_k : gcfac(fullratsimp(innerProd(surfIntVars, 1, bSurf, subst(surfVar=-1, fR_expd)-subst(surfVar=1, fL_expd)))),
    printf(fh, "~%"),
    flush_output(fh),

    /* evaluate surface projection of Ghat = (alpha*favg - amax*fjump)/2 */
    t_k : gcfac(innerProd(surfIntVars, favg_expd, bSurf, alphaSurf_expd)),
    flush_output(fh),
    Ghat_k : fullratsimp(t_k/2 - amax/2*fjump_k),
    flush_output(fh),
    writeCExprsNoExpand1(Ghat, Ghat_k),
    flush_output(fh),
    Ghat_expd : doExpand1(Ghat, bSurf),

    /* evaluate contribution to right boundary (surfVar=-1) */
    incr_r : gcfac(fullratsimp(surfac*innerProd(surfIntVars, 1, subst(surfVar=-1, bP), Ghat_expd))),
    writeCExprsNoExpand1(incr, incr_r),
    printf(fh, "~%"),
    incr_s : makelist(incr[i-1], i, 1, length(bP)),
    writeCIncrExprsNoExpand1(outr, incr_s),  
    printf(fh, "~%"),
    flush_output(fh),
    /* contribution to left boundary (surfVar=1) is same except for signs */
    incr_l : gcfac(fullratsimp(surfac*innerProd(surfIntVars, -1, subst(surfVar=1, bP), Ghat_expd))),
    signs : fullratsimp(incr_l/incr_r),
    incr_s : makelist(signs[i]*incr[i-1], i, 1, length(bP)),
    writeCIncrExprsNoExpand1(outl, incr_s),
    /* return alpha0 so that we can find global value */
    printf(fh, "return std::abs(alpha0); ~%"),
    
    printf(fh, "} ~%"),
    flush_output(fh)
  )
)$

calcStep2Update(fh, funcNm, cdim, vdim, basisFun, polyOrder, emflag, bvarslist, pureUpwind) := block([],
kill(varsC, varsP, basisC, basisP),
surfDir:cdim+1,
if vdim > 0 then modNm : sconcat("basis-precalc/basis", basisFun, cdim, "x", vdim, "v")
else modNm : sconcat("basis-precalc/basis", basisFun, cdim, "x"),
load(modNm),
  if cdim = 1 then (
    label:["x", "v", "m"]
  ),
  if cdim = 2 then (
    label:["x", "y", "v", "m"]
  ),
  if cdim = 3 then (
    label:["x", "y", "z", "v", "m"]
  ),
  bC : basisC[polyOrder],
  if vdim=0 then bP : bC
  else bP : subst(gkvsub, basisP[polyOrder]),
  if vdim=0 then varsP : varsC
  else varsP : subst(gkvsub, varsP),
  numC : length(bC),
  volfac : 1,
  /* get surface variable */
  surfVar : varsP[surfDir],
  /* remove surface variable from integrand of surface integrals */
  surfIntVars : delete(surfVar,varsP),
  if surfDir <= cdim then dirlabel : cvars[surfDir]
  else dirlabel : vvars[surfDir-cdim],
  cellCenter : makelist(varsP[d]=0, d, 1, length(varsP)),
  /* set up ignorable variables for Bmag */
  Bignorevars: flatten(makelist([varsC[d]^2=var2,var2=1/3,varsC[d]=0], d, 1, length(varsC))),
  if bvarslist # [0] then (
    for i : 1 thru length(bvarslist) do (
      Bignorevars : delete( varsC[bvarslist[i]]=0, Bignorevars ),
      Bignorevars : delete( varsC[bvarslist[i]]^2=var2, Bignorevars )
  )),
  /* for grad and curl expressions */
  scalefactors(varsC),
  derivfacsC : makelist(derivfac[d], d, 1, length(varsC)),
  derivfacsV : makelist(derivfac[d], d, 4, 5),
  wC : makelist(wc[d], d, 1, length(varsC)),
  wV : makelist(wc[d], d, 4, 5),
  surfLabel : label[surfDir],
  if surfDir <= cdim then (dfacSurf : derivfacsC[surfDir], wSurf : wC[surfDir])
  else (dfacSurf : derivfacsV[surfDir-cdim], wSurf : wV[surfDir-cdim]),

  /* remove volume contribution from surface variable, which is not integrated */
  surfac : fullratsimp(volfac*dfacSurf),

  printf(fh, "double ~aStep2_~a_P~a_Bvars_~a(const double q_, const double m_, const double *w, const double *dxv, 
                    const double *Bmag, const double *BmagInv, const double *Gradpar, 
                    const double *BdriftX, const double *BdriftY, const double *Phi, 
                    const double *ohmMod, const double *dApardt, const double *dApardtProv, 
                    const double *fl, const double *fr, double *outl, double *outr) ~%{ ~%", funcNm, dirlabel, polyOrder, simplode(bvarslist,"_")),
  printf(fh, "// w[NDIM]: Cell-center coordinates. dxv[NDIM]: Cell spacing. H/f: Input Hamiltonian/distribution function. out: Incremented output ~%"),

  for dir : 1 thru cdim+vdim do (
    printf(fh, "  double dfac_~a = 2.0/dxv[~a]; ~%", label[dir], dir-1)
  ),

  for dir : 1 thru cdim+vdim do (
    printf(fh, "  double w~a = w[~a]; ~%", label[dir], dir-1)
  ),
  if vdim>0 then (
    printf(fh, "  double wv2 = wv*wv; ~%"),
    printf(fh, "  double dfac_v2 = dfac_v*dfac_v; ~%")
  ),
  printf(fh, "  double q2 = q_*q_; ~%"),
  printf(fh, "  double incr[~a]; ~%", length(bP)),
  flush_output(fh),

  /* expand background magnetic field Bmag, assuming it only varies in x */
  Bmag_expd:subst(Bignorevars,doExpand1(Bmag,bC)),
  BmagInv_expd:subst(Bignorevars,doExpand1(BmagInv,bC)),
  /* expand Phi */
  Phi_expd:doExpand1(Phi,bC),

  if emflag then (
    /* expand Apar */
    Apar_expd:doExpand1(Apar,bC),
    /* expand dApar/dt */
    dAdt_expd:doExpand1(dApardt,bC),
    dAdtProv_expd:doExpand1(dApardtProv,bC)
    /* NOTE: even though Apar and dApar/dt are allowed
       to be discontinuous in the parallel (z) direction,
       the surface term in the z direction does not involve
       Apar. since Apar is continuous in the other directions,
       it does not matter if we use the right or left value */
  )
  else (
    Apar_expd : 0,
    dAdt_expd : 0,
    dAdtProv_expd : 0
  ),

  /* calculate full expansion expression for Hamiltonian */
  H_full: q_*Phi_expd,
  if vdim > 0 then H_full : H_full + 1/2*m_*(wv + vpar/dfac_v)^2,
  if vdim > 1 then H_full : H_full + (wm+mu/dfac_m)*Bmag_expd,
  
  /* project Hamiltonian onto basis functions */
  H_k:fullratsimp(innerProd(varsP, 1, bP, H_full)),
  /* expand projected Hamiltonian on basis */
  H_expd:H_k.bP,

  /* expand distribution function on basis */
  fL_expd:doExpand1(fl,bP),
  fR_expd:doExpand1(fr,bP),

  /* expand BstarZ/Bmag = bhat.grad(z) = Gradpar on basis */
  BstarZ_by_Bmag_expd : subst(Bignorevars, doExpand1(Gradpar, bC)),

  /* expand BdriftX = 1/B*curl(bhat)*grad(x) on basis */
  BdriftX_expd : subst(Bignorevars, doExpand1(BdriftX, bC)),
  /* expand BdriftY = 1/B*curl(bhat)*grad(y) on basis */
  BdriftY_expd : subst(Bignorevars, doExpand1(BdriftY, bC)),
  /* expand BstarX/Bmag = ( m/q vpar + Apar ) BdriftX = (m/q vpar + Apar)/B*curl(bhat)*grad(x) on basis */
  BstarX_by_Bmag_expd : (m_/q_*(wv+vpar/dfac_v) + Apar_expd)*BdriftX_expd,
  /* expand BstarY/Bmag = ( m/q vpar + Apar ) BdriftY = (m/q vpar + Apar)/B*curl(bhat)*grad(y) on basis */
  BstarY_by_Bmag_expd : (m_/q_*(wv+vpar/dfac_v) + Apar_expd)*BdriftY_expd,
  /* make vApar = -1/B*bhatXgrad(Apar) vector */
  if cdim = 1 then vApar_expd : [0], 
  if cdim = 2 then vApar_expd : [diff(Apar_expd, y)*dfac_y, -diff(Apar_expd,x)*dfac_x]*BmagInv_expd,
  if cdim = 3 then vApar_expd : [diff(Apar_expd, y)*dfac_y, -diff(Apar_expd,x)*dfac_x, 0]*BmagInv_expd, 

  /* make Bstar/Bmag vector */
  if cdim = 1 then Bstar_by_Bmag_expd : [BstarZ_by_Bmag_expd],
  if cdim = 2 then Bstar_by_Bmag_expd : [BstarX_by_Bmag_expd, BstarY_by_Bmag_expd] + vApar_expd,
  if cdim = 3 then Bstar_by_Bmag_expd : [BstarX_by_Bmag_expd, BstarY_by_Bmag_expd, BstarZ_by_Bmag_expd] + vApar_expd,

  /* calculate phase space velocity alpha in direction of surfVar */
  /* we assume alpha.n is continuous across boundary, although H may not be */
  /* distinguish between alpha and alphaUp, where alphaUp is the one used to determine upwind direction */
  alphaUp_expd : gkPB(wSurf + surfVar/dfacSurf, H_expd) - q_/m_*dAdtProv_expd,
  alpha_expd : -q_/m_*dAdt_expd,
  if(positivity) then alpha_expd : alpha_expd + gkPB(wSurf + surfVar/dfacSurf, H_expd),
  /* calculate expression for surface-averaged alpha, and print to c variable alpha0 */
  alpha0expr : gcfac(fullratsimp(innerProd(surfIntVars, 1, subst(surfVar=-1,alphaUp_expd), subst(surfVar=-1, bP[1]))*bP[1])),
  printf(fh, "  // surface-averaged phase velocity in this direction ~%"),
  printf(fh, "  double alpha0 = ~a; ~%~%", float(subst([wv^2=wv2,q_^2=q2,dfac_v^2=dfac_v2], alpha0expr))),
  flush_output(fh),

  /* generate surface basis */
  bSurf : sqrt(2)*delete(0,fullratsimp(innerProd(varsP,1,bP,subst(surfVar=0,bP)))*bP),

  /* project full alpha expression evaluatated at interior surface onto surface basis and print to c variable alpha */
  printf(fh, "  double alpha[~a]; ~%", length(bSurf)),
  alpha_k : fullratsimp(innerProd(surfIntVars, 1, bSurf, subst(surfVar=-1,alpha_expd))),
  flush_output(fh),
  writeCExprsNoExpand1(alpha, subst([wv^2=wv2,dfac_v^2=dfac_v2, m_^2=m2, q_^2=q2],alpha_k)),
  alphaNoZero_k : doMakeExprLst(alpha_k, alpha),
  alphaSurf_expd : doExpandLst(alphaNoZero_k, bSurf),
  flush_output(fh),

  printf(fh, "  double alphaUp[~a]; ~%", length(bSurf)),
  alphaUp_k : fullratsimp(innerProd(surfIntVars, 1, bSurf, subst(surfVar=-1,alphaUp_expd))),
  flush_output(fh),
  writeCExprsNoExpand1(alphaUp, subst([wv^2=wv2,dfac_v^2=dfac_v2, m_^2=m2, q_^2=q2],alphaUp_k)),
  alphaUpNoZero_k : doMakeExprLst(alphaUp_k, alphaUp),
  alphaUpSurf_expd : doExpandLst(alphaUpNoZero_k, bSurf),
  flush_output(fh),

  /* note: always use pureUpwind for p=1 */
  if (alphaSurf_expd = 0) then (
    printf(fh, "  // alpha == 0, so nothing to do ~%"),
    printf(fh, "  return std::abs(alpha0); ~%"),
    printf(fh, "} ~%"),
    flush_output(fh)
  )
  else if pureUpwind or polyOrder=1 then (
    if positivity then ( 
      fhatSurf_expd : subst(gkvsub, fhatALgenUpwindNoLim(subst(gkvsubInv,fL_expd), 
              subst(gkvsubInv,fR_expd), subst(gkvsubInv,alphaUpSurf_expd), 
              subst(gkvsubInv,surfVar), cflL, cflR, cdim, vdim, polyOrder)),

      /* compute flux Ghat = < alpha*f > */
      Ghat_k : calcInnerProdList(surfIntVars, alphaSurf_expd, bSurf, fhatSurf_expd),
      Ghat_expd : Ghat_k.bSurf,

      /* limit flux to preserve positivity of control nodes */
      cSurfNodes : eval_string(sconcat("nodes", cdim+vdim-1, "xp", polyOrder))/3,
      nodesub(f,nodes):=makelist(subst(makelist(surfIntVars[j]=nodes[i][j],j,1,length(surfIntVars)),f),i,1,length(nodes)),
      GhatC : nodesub(Ghat_expd, cSurfNodes),
      printf(fh, "  double fluxFracL, fluxFracR, flim = 0.;~%"),
      printf(fh, "  double GhatCtrl[~a];~%", length(cSurfNodes)),
      printf(fh, "  fluxFracL = cflRateByDirL[0] == 0. ? ~a : cflRateByDirL[~a]/cflRateByDirL[0]; ~%", float(1/(cdim+1)), surfDir),
      printf(fh, "  fluxFracR = cflRateByDirR[0] == 0. ? ~a : cflRateByDirR[~a]/cflRateByDirR[0]; ~%", float(1/(cdim+1)), surfDir),
      for c:1 thru length(cSurfNodes) do (
        printf(fh, "  // control node ~a = ~a ~%", surfIntVars, cSurfNodes[c]), 
        flimL:gcfac(float(fullratsimp(subst(surfVar=1/3,nodesub(fL_expd,cSurfNodes)[c])))),
        flimR:gcfac(float(fullratsimp(subst(surfVar=-1/3,nodesub(fR_expd,cSurfNodes)[c])))),
        printf(fh, "  GhatCtrl[~a] = ~a; ~%", c-1, gcfac(float(GhatC[c]))),
        printf(fh, "  if(GhatCtrl[~a] > EPSILON) {~%", c-1),
        printf(fh, "    flim = std::max(0., ~a); ~%", flimL),
        printf(fh, "    GhatCtrl[~a] = std::min(GhatCtrl[~a], std::abs(fluxFracL*flim/dtApprox/~a)); ~%", c-1, c-1, surfac),
        printf(fh, "  } else if(GhatCtrl[~a] < -EPSILON) {~%", c-1),
        printf(fh, "    flim = std::max(0., ~a); ~%", flimR),
        printf(fh, "    GhatCtrl[~a] = -std::min(-GhatCtrl[~a], std::abs(fluxFracR*flim/dtApprox/~a)); ~%", c-1, c-1, surfac),
        printf(fh, "  } else GhatCtrl[~a] = 0.; ~%", c-1)
      ),
      modToNodC : calcModToNodPhaseWithNodesAndBasis(cSurfNodes, bSurf, surfIntVars),
      Ghat_k:fullratsimp(invert(transpose(modToNodC)).makelist(GhatCtrl[i-1],i,1,length(cSurfNodes))),
      Ghat_k:gcfac(makelist(Ghat_k[i][1],i,1,length(Ghat_k))),
      Ghat_expd : Ghat_k.bSurf,
      printf(fh, "~%"),
      /* finished limiting flux */

      /* compute and write increments */
      t : surfac*calcInnerProdList(surfIntVars, 1, subst(surfVar=-1, bP), Ghat_expd),
      incr_r : facsum(fullratsimp(t),dxv),
      t : surfac*calcInnerProdList(surfIntVars, 1, subst(surfVar=1, bP), Ghat_expd),
      incr_l : -t,

      flush_output(fh),
      writeCExprsNoExpand1(incr, subst([wv^2=wv2,q_^2=q2], incr_r)),
      printf(fh, "~%"),

      incr_s : makelist(incr[i-1], i, 1, length(bP)),
      writeCIncrExprsNoExpand1(outr, incr_s),  
      printf(fh, "~%"),
      flush_output(fh),
      signs : fullratsimp(incr_l/incr_r),
      incr_s : makelist(signs[i]*incr[i-1], i, 1, length(bP)),
      writeCIncrExprsNoExpand1(outl, incr_s),
      flush_output(fh)
    )
    else (
      printf(fh, "#if upwindType == SURFAVG ~%"),
      printf(fh, "  if (alpha0>0) { ~%"),
      if positivity then fhatSurf_expd : subst(gkvsub, fhatAL(fl, subst(gkvsubInv,surfVar), 1, cflL, cdim, vdim, polyOrder))
      else fhatSurf_expd : subst(surfVar=1, fL_expd),
      t : surfac*calcInnerProdList(surfIntVars, alphaSurf_expd, subst(surfVar=-1, bP), fhatSurf_expd),
      incr_r : facsum(fullratsimp(t),dxv),
      writeCExprsNoExpand1(incr, subst([wv^2=wv2,q_^2=q2], incr_r)),
      printf(fh, "  } else { ~%"),
      if positivity then fhatSurf_expd : subst(gkvsub, fhatAL(fr, subst(gkvsubInv,surfVar), -1, cflR, cdim, vdim, polyOrder))
      else fhatSurf_expd : subst(surfVar=-1, fR_expd),
      t : surfac*calcInnerProdList(surfIntVars, alphaSurf_expd, subst(surfVar=-1, bP), fhatSurf_expd),
      incr_r : facsum(fullratsimp(t),dxv),
      writeCExprsNoExpand1(incr, subst([wv^2=wv2,q_^2=q2], incr_r)),
      printf(fh, "  }~%"),
      flush_output(fh),

      printf(fh, "#elif upwindType == QUAD ~%"),
      printf(fh, "double fupwind[~a];~%", length(bSurf)),
      printf(fh, "double fupwindQuad[~a];~%", length(bSurf)),
      printf(fh, "double alphaQuad;~%"),
      if polyOrder=1 then quad:1/sqrt(3),
      if polyOrder=2 then quad:sqrt(3/5),
      nodes : eval_string(sconcat("nodes", cdim+vdim-1, "xp", polyOrder))*quad,
      /* function to evaluate expansion g at surface quadrature nodes */
      nodesub(g):=makelist(subst(makelist(surfIntVars[j]=nodes[i][j],j,1,length(varsP)-1),g),i,1,length(nodes)),
      /* evaluate fl, fr, and alpha at surface quadrature nodes */
      frQ:gcfac(float(nodesub(subst(surfVar=-1,fR_expd)))),
      flQ:gcfac(float(nodesub(subst(surfVar=1,fL_expd)))), 
      /* note: alphaSurf_expd is already a surface expansion */
      alphaq:gcfac(float(nodesub(alphaUpSurf_expd))),
      /* determine upwinding at each surface quadrature node */
      fupQ : gcfac(.5*(flQ+frQ)+.5*sgn(alphaQuad)*(flQ-frQ)),
      for i:1 thru length(alphaq) do (
      printf(fh, "  alphaQuad = ~a; ~%", alphaq[i]),
      printf(fh, "  fupwindQuad[~a] = ~a; ~%", i-1, fupQ[i])
      ),
      flush_output(fh),
      /* use modToNod transformation to get modal surface expansion from nodal quadrature points */
      modToNod:fullratsimp(calcModToNodPhaseWithNodesAndBasis(nodes,bSurf,surfIntVars)),
      fupwind_k:invert(transpose(float(modToNod))).makelist(fupwindQuad[i-1],i,1,length(nodes)),
      fupwind_k:gcfac(makelist(fupwind_k[i][1],i,1,length(fupwind_k))),
      /* write coefficients of modal surface expansion fupwind */
      writeCExprsNoExpand1(fupwind, fupwind_k),
      fhatSurf_expd:doExpand1(fupwind,bSurf),
      flush_output(fh),

      t : surfac*calcInnerProdList(surfIntVars, alphaSurf_expd, subst(surfVar=-1, bP), fhatSurf_expd),
      incr_r : facsum(fullratsimp(t),dxv),
      writeCExprsNoExpand1(incr, subst([wv^2=wv2,q_^2=q2], incr_r)),
      printf(fh, "~%"),
      flush_output(fh),
      printf(fh, "#endif ~%")
    ),

    incr_s : makelist(incr[i-1], i, 1, length(bP)),
    writeCIncrExprsNoExpand1(outr, incr_s),  
    printf(fh, "~%"),
    flush_output(fh),
    t : surfac*calcInnerProdList(surfIntVars, alphaSurf_expd, subst(surfVar=1, bP), fhatSurf_expd),
    incr_l : -t,
    signs : fullratsimp(incr_l/incr_r),
    incr_s : makelist(signs[i]*incr[i-1], i, 1, length(bP)),
    writeCIncrExprsNoExpand1(outl, incr_s),
    flush_output(fh),
    printf(fh, "~%"),
    
>>>>>>> 651bd3a2
    printf(fh, "  return std::abs(alpha0); ~%"),
    printf(fh, "} ~%"),
    flush_output(fh)
    
  ) else (
    /* determine whether to use local or global value for penalty amax */
    printf(fh, "  double amax = 0.0; ~%"),
    printf(fh, "  bool upwind = false; ~%"), 
    printf(fh, "  if(upwind) ~%"),
    printf(fh, "    amax = std::abs(alpha0); ~%"),
    printf(fh, "  else ~%"),
    printf(fh, "    amax = amax_in; ~%~%"),
    printf(fh, "  double Ghat[~a]; ~%", length(bSurf)),
    printf(fh, "  double favg[~a]; ~%", length(bSurf)),

    /* print C exprs for favg = fr(sv=-1) + fl(sv=1) projected onto surface basis */
    favg_k : gcfac(fullratsimp(innerProd(surfIntVars, 1, bSurf, subst(surfVar=-1, fR_expd)+subst(surfVar=1, fL_expd)))),
    writeCExprsNoExpand1(favg, favg_k),
    favgNoZero_k : doMakeExprLst(favg_k, favg),
    favg_expd : doExpandLst(favgNoZero_k, bSurf),
    flush_output(fh),

    /* project fjump = fr(sv=-1) - fl(sv=1) onto surface basis. don't need to print it out because it is just part of Ghat */
    fjump_k : gcfac(fullratsimp(innerProd(surfIntVars, 1, bSurf, subst(surfVar=-1, fR_expd)-subst(surfVar=1, fL_expd)))),
    printf(fh, "~%"),
    flush_output(fh),

    /* evaluate surface projection of Ghat = (alpha*favg - amax*fjump)/2 */
    t_k : gcfac(innerProd(surfIntVars, favg_expd, bSurf, alphaSurf_expd)),
    flush_output(fh),
    Ghat_k : fullratsimp(t_k/2 - amax/2*fjump_k),
    flush_output(fh),
    writeCExprsNoExpand1(Ghat, Ghat_k),
    flush_output(fh),
    Ghat_expd : doExpand1(Ghat, bSurf),

    /* evaluate contribution to right boundary (surfVar=-1) */
    incr_r : gcfac(fullratsimp(surfac*innerProd(surfIntVars, 1, subst(surfVar=-1, bP), Ghat_expd))),
    writeCExprsNoExpand1(incr, incr_r),
    printf(fh, "~%"),
    incr_s : makelist(incr[i-1], i, 1, length(bP)),
    writeCIncrExprsNoExpand1(outr, incr_s),  
    printf(fh, "~%"),
    flush_output(fh),
    /* contribution to left boundary (surfVar=1) is same except for signs */
    incr_l : gcfac(fullratsimp(surfac*innerProd(surfIntVars, -1, subst(surfVar=1, bP), Ghat_expd))),
    signs : fullratsimp(incr_l/incr_r),
    incr_s : makelist(signs[i]*incr[i-1], i, 1, length(bP)),
    writeCIncrExprsNoExpand1(outl, incr_s),

    /* return alpha0 so that we can find global value */
    printf(fh, "return std::abs(alpha0); ~%"),
    
    printf(fh, "} ~%"),
    flush_output(fh)
  )
)$

calcGKSurfUpdater(fh, funcNm, cdim, vdim, basisFun,p,emflag, bvarslist) := block([],
  if vdim = 0 then vd : 0
  else vd : 1,
  for dir : 1 thru cdim+vd do (
    /* always pure upwind in z direction */
    if (dir=cdim and cdim#2) then (
      pureUpwind : true
    ) else (
      pureUpwind : false
    ),
    calcUpdateInDir(dir, fh, funcNm, cdim, vdim, basisFun,p,emflag, bvarslist, pureUpwind)
<<<<<<< HEAD
=======
    /*if dir = cdim+1 and p=1 and emflag=true then calcStep2Update(fh, funcNm, cdim, vdim, basisFun,p,emflag, bvarslist, pureUpwind) */
>>>>>>> 651bd3a2
  )
)$

em:true$
for pos: 1 thru 1 do (
if pos=0 then positivity:false
else positivity:true,
if positivity then posString : "Positivity"
else posString : "",

for c : 1 thru 3 do (
for v: 1 thru 2 do (
if c=1 or (c>1 and v=2) then (
<<<<<<< HEAD
=======
pmax:1,
if c=1 then (pmax:1),
>>>>>>> 651bd3a2
if positivity then pmax:1,
for p:1 thru pmax do (
/* separate file for positivity implementation */
if em then fname : sconcat("~/max-out/EmGyrokineticSurf", posString, "Ser", c, "x", v, "vP", p, ".cpp")
else fname : sconcat("~/max-out/GyrokineticSurf", posString, "Ser", c, "x", v, "vP", p, ".cpp"),
fh : openw(fname),
printf(fh, "#include <GyrokineticModDecl.h> ~%"),
/* possible combinations of variable dependence of background magnetic field,
   with 0 = const, 1 = x, 2 = y, 3 = z.
   note that we assume axisymmetry, which means B cannot depend on y */
if c=1 then bvarslist : [[0], [1]],
if c=2 then bvarslist : [[0], [1]],
if c=3 then bvarslist : [[0], [1]/*, [3], [1,3]*/],
for b : 1 thru length(bvarslist) do (
if em then (
funcName : sconcat("EmGyrokineticSurf", posString, c, "x", v, "v", "Ser"),
calcGKSurfUpdater(fh, funcName, c, v, "Ser", p, true, bvarslist[b])
) else (
funcName : sconcat("GyrokineticSurf", posString, c, "x", v, "v", "Ser"),
calcGKSurfUpdater(fh, funcName, c, v, "Ser", p, false, bvarslist[b])
)),
close(fh)
)))),

if em=false then (
c:2,
v:0,
pmax:1,
if positivity then pmax:1,
for p:1 thru pmax do (
fname : sconcat("~/max-out/GyrokineticSurf", posString, "Ser", c, "x", v, "vP", p, ".cpp"),
fh : openw(fname),
printf(fh, "#include <GyrokineticModDecl.h> ~%"),
bvarslist : [[0]],
funcName : sconcat("GyrokineticSurf", posString, c, "x", v, "v", "Ser"),
calcGKSurfUpdater(fh, funcName, c, v, "Ser", p, false, [0]),
close(fh)
)
))$<|MERGE_RESOLUTION|>--- conflicted
+++ resolved
@@ -27,13 +27,8 @@
 
 gkPB(f,g):=1/m_*Bstar_by_Bmag_expd.(fgrad(f)*dfac_v*diff(g,vpar)-fgrad(g)*dfac_v*diff(f,vpar))-1/q_*BmagInv_expd*dfac_x*dfac_y*(diff(f,x)*diff(g,y)-diff(f,y)*diff(g,x))$
 
-<<<<<<< HEAD
-calcUpdateInDir(surfDir, fh, funcNm, cdim, vdim, basisFun, i,emflag, bvarslist, pureUpwind) := block([],
-kill(varsC, varsP, basisC, basisP,bSurf),
-=======
 calcUpdateInDir(surfDir, fh, funcNm, cdim, vdim, basisFun, polyOrder, emflag, bvarslist, pureUpwind) := block([],
-kill(varsC, varsP, basisC, basisP),
->>>>>>> 651bd3a2
+kill(varsC, varsP, basisC, basisP, bSurf),
 if vdim > 0 then modNm : sconcat("basis-precalc/basis", basisFun, cdim, "x", vdim, "v")
 else modNm : sconcat("basis-precalc/basis", basisFun, cdim, "x"),
 load(modNm),
@@ -81,47 +76,39 @@
   /* remove volume contribution from surface variable, which is not integrated */
   surfac : fullratsimp(volfac*dfacSurf),
 
-<<<<<<< HEAD
-  print("Working on ", funcNm, "_", dirlabel, "_P", i, "_Bvars_", simplode(bvarslist,"_")),
-  if emflag then printf(fh, "double ~a_~a_P~a_Bvars_~a(const double q_, const double m_, const double cflL, const double cflR, const double *w, const double *dxv, const double amax_in, const double *Bmag, const double *BmagInv, const double *Gradpar, const double *BdriftX, const double *BdriftY, const double *Phi, const double *Apar, const double *dApardt, const double *fl, const double *fr, double *outl, double *outr) ~%{ ~%", funcNm, dirlabel, i, simplode(bvarslist,"_"))
-  else printf(fh, "double ~a_~a_P~a_Bvars_~a(const double q_, const double m_, const double cflL, const double cflR, const double *w, const double *dxv, const double amax_in, const double *Bmag, const double *BmagInv, const double *Gradpar, const double *BdriftX, const double *BdriftY, const double *Phi, const double *fl, const double *fr, double *outl, double *outr) ~%{ ~%", funcNm, dirlabel, i, simplode(bvarslist,"_")),
-=======
   print("Working on ", funcNm, "_", dirlabel, "_P", polyOrder, "_Bvars_", simplode(bvarslist,"_")),
   if emflag then (
     if positivity then 
-      printf(fh, "double ~a_~a_P~a_Bvars_~a(const double q_, const double m_, const double *w, const double *dxv, 
+      printf(fh, "double ~a_~a_P~a_Bvars_~a(const double q_, const double m_, const double *w, const double *dxv, const double amax_in,
                         const double *Bmag, const double *BmagInv, const double *Gradpar, 
                         const double *BdriftX, const double *BdriftY, const double *Phi, 
-                        const double *Apar, const double *dApardt, const double *dApardtProv, 
+                        const double *Apar, const double *dApardt,
                         const double dtApprox, const double *cflRateByDirL, const double *cflRateByDirR, 
-                        const double *fl, const double *fr, double *outl, double *outr, 
-                        double *ohmModL, double *ohmModR) ~%{ ~%",
+                        const double *fl, const double *fr, double *outl, double *outr) ~%{ ~%",
                   funcNm, dirlabel, polyOrder, simplode(bvarslist,"_"))
     else 
-      printf(fh, "double ~a_~a_P~a_Bvars_~a(const double q_, const double m_, const double *w, const double *dxv, 
+      printf(fh, "double ~a_~a_P~a_Bvars_~a(const double q_, const double m_, const double *w, const double *dxv, const double amax_in,
                         const double *Bmag, const double *BmagInv, const double *Gradpar, 
                         const double *BdriftX, const double *BdriftY, const double *Phi, 
-                        const double *Apar, const double *dApardt, const double *dApardtProv, 
-                        const double *fl, const double *fr, double *outl, double *outr, 
-                        double *ohmModL, double *ohmModR) ~%{ ~%", 
+                        const double *Apar, const double *dApardt, 
+                        const double *fl, const double *fr, double *outl, double *outr) ~%{ ~%", 
                   funcNm, dirlabel, polyOrder, simplode(bvarslist,"_"))
   )
   else (
     if positivity then
-      printf(fh, "double ~a_~a_P~a_Bvars_~a(const double q_, const double m_, const double *w, const double *dxv, 
+      printf(fh, "double ~a_~a_P~a_Bvars_~a(const double q_, const double m_, const double *w, const double *dxv, const double amax_in, 
                         const double *Bmag, const double *BmagInv, const double *Gradpar, 
                         const double *BdriftX, const double *BdriftY, const double *Phi, 
                         const double dtApprox, const double *cflRateByDirL, const double *cflRateByDirR, 
                         const double *fl, const double *fr, double *outl, double *outr) ~%{ ~%", 
                   funcNm, dirlabel, polyOrder, simplode(bvarslist,"_"))
     else
-      printf(fh, "double ~a_~a_P~a_Bvars_~a(const double q_, const double m_, const double *w, const double *dxv, 
+      printf(fh, "double ~a_~a_P~a_Bvars_~a(const double q_, const double m_, const double *w, const double *dxv, const double amax_in, 
                         const double *Bmag, const double *BmagInv, const double *Gradpar, 
                         const double *BdriftX, const double *BdriftY, const double *Phi, 
                         const double *fl, const double *fr, double *outl, double *outr) ~%{ ~%", 
                   funcNm, dirlabel, polyOrder, simplode(bvarslist,"_"))
   ),
->>>>>>> 651bd3a2
   printf(fh, "// w[NDIM]: Cell-center coordinates. dxv[NDIM]: Cell spacing. H/f: Input Hamiltonian/distribution function. out: Incremented output ~%"),
 
   for dir : 1 thru cdim+vdim do (
@@ -137,10 +124,6 @@
   ),
   printf(fh, "  double q2 = q_*q_; ~%"),
   printf(fh, "  double incr[~a]; ~%", length(bP)),
-<<<<<<< HEAD
-=======
-  if emflag and surfVar=vpar and polyOrder=1 then printf(fh, "  double incrOhmMod[~a]; ~%", length(bP)),
->>>>>>> 651bd3a2
   flush_output(fh),
 
   /* expand background magnetic field Bmag, assuming it only varies in x */
@@ -153,12 +136,7 @@
     /* expand Apar */
     Apar_expd:doExpand1(Apar,bC),
     /* expand dApar/dt */
-<<<<<<< HEAD
     dAdt_expd:doExpand1(dApardt,bC)
-=======
-    dAdt_expd:doExpand1(dApardt,bC),
-    dAdtProv_expd:doExpand1(dApardtProv,bC)
->>>>>>> 651bd3a2
     /* NOTE: even though Apar and dApar/dt are allowed
        to be discontinuous in the parallel (z) direction,
        the surface term in the z direction does not involve
@@ -167,12 +145,7 @@
   )
   else (
     Apar_expd : 0,
-<<<<<<< HEAD
     dAdt_expd : 0
-=======
-    dAdt_expd : 0,
-    dAdtProv_expd : 0
->>>>>>> 651bd3a2
   ),
 
   /* calculate full expansion expression for Hamiltonian */
@@ -213,18 +186,7 @@
   /* calculate phase space velocity alpha in direction of surfVar */
   /* we assume alpha.n is continuous across boundary, although H may not be */
   alpha_expd : gkPB(wSurf + surfVar/dfacSurf, H_expd),
-<<<<<<< HEAD
   if surfVar = vpar then alpha_expd : alpha_expd - q_/m_*dAdt_expd,
-=======
-  alphaUp_expd : alpha_expd,
-  if surfVar = vpar and polyOrder > 1 then (
-    alpha_expd : alpha_expd - q_/m_*dAdt_expd,
-    alphaUp_expd : alpha_expd
-  ) elseif surfVar = vpar then (
-    /* for p=1 EMGK, use dAdtProv in upwinding alpha */
-    alphaUp_expd : alpha_expd - q_/m_*dAdtProv_expd
-  ),
->>>>>>> 651bd3a2
   /* calculate expression for surface-averaged alpha, and print to c variable alpha0 */
   alpha0expr : gcfac(fullratsimp(innerProd(surfIntVars, 1, subst(surfVar=-1,alpha_expd), subst(surfVar=-1, bP[1]))*bP[1])),
   printf(fh, "  // surface-averaged phase velocity in this direction ~%"),
@@ -243,22 +205,6 @@
   alphaSurf_expd : doExpandLst(alphaNoZero_k, bSurf),
   flush_output(fh),
 
-<<<<<<< HEAD
-=======
-  if surfVar=vpar and emflag and polyOrder=1 then (
-    /* print alphaUp */
-    printf(fh, "  double alphaUp[~a]; ~%", length(bSurf)),
-    alphaUp_k : fullratsimp(innerProd(surfIntVars, 1, bSurf, subst(surfVar=-1,alphaUp_expd))),
-    flush_output(fh),
-    writeCExprsNoExpand1(alphaUp, subst([wv^2=wv2,dfac_v^2=dfac_v2, m_^2=m2, q_^2=q2],alphaUp_k)),
-    alphaUpNoZero_k : doMakeExprLst(alphaUp_k, alphaUp),
-    alphaUpSurf_expd : doExpandLst(alphaUpNoZero_k, bSurf),
-    flush_output(fh)
-  ) else (
-    alphaUpSurf_expd : alphaSurf_expd
-  ),
-
->>>>>>> 651bd3a2
   /* note: always use pureUpwind for p=1 */
   if (alphaSurf_expd = 0) then (
     printf(fh, "  // alpha == 0, so nothing to do ~%"),
@@ -269,38 +215,20 @@
   else if pureUpwind or polyOrder=1 then (
     if positivity then (
       fhatSurf_expd : subst(gkvsub, fhatALgenUpwindNoLim(subst(gkvsubInv,fL_expd), 
-              subst(gkvsubInv,fR_expd), subst(gkvsubInv,alphaUpSurf_expd), 
+              subst(gkvsubInv,fR_expd), subst(gkvsubInv,alphaSurf_expd), 
               subst(gkvsubInv,surfVar), cflL, cflR, cdim, vdim, polyOrder)),
 
       /* compute flux Ghat = < alpha*f > */
       Ghat_k : calcInnerProdList(surfIntVars, alphaSurf_expd, bSurf, fhatSurf_expd),
       Ghat_expd : Ghat_k.bSurf,
-
-      if surfVar=vpar and emflag and polyOrder=1 then (
-        GhatLim_k : calcInnerProdList(surfIntVars, alphaUpSurf_expd, bSurf, fhatSurf_expd),
-        GhatLim_expd : GhatLim_k.bSurf
-      ) else (
-        GhatLim_expd : Ghat_expd
-      ),
-
-      if surfVar=vpar and emflag and polyOrder=1 then (
-        ohmMod_k : calcInnerProdList(surfIntVars, 1, bSurf, fhatSurf_expd),
-        ohmMod_expd : ohmMod_k.bSurf,
-
-        ohmModPos_k : calcInnerProdList(surfIntVars, q_/m_*dAdtProv_expd, bSurf, fhatSurf_expd),
-        ohmModPos_expd : ohmModPos_k.bSurf
-      ),
 
       /* limit flux to preserve positivity of control nodes */
       cSurfNodes : eval_string(sconcat("nodes", cdim+vdim-1, "xp", polyOrder))/3,
       nodesub(f,nodes):=makelist(subst(makelist(surfIntVars[j]=nodes[i][j],j,1,length(surfIntVars)),f),i,1,length(nodes)),
       GhatC : nodesub(Ghat_expd, cSurfNodes),
-      if surfVar=vpar and emflag and polyOrder=1 then (
-        GhatLimC : nodesub(GhatLim_expd, cSurfNodes),
-        ohmModPosC : nodesub(ohmModPos_expd, cSurfNodes)
-      ), 
+
       printf(fh, "  double fluxFracL, fluxFracR, limfac, flim = 0.;~%"),
-      printf(fh, "  double GhatCtrl[~a], GhatLimCtrl[~a], ohmModPosCtrl[~a];~%", length(cSurfNodes), length(cSurfNodes), length(cSurfNodes)),
+      printf(fh, "  double GhatCtrl[~a];~%", length(cSurfNodes)),
       printf(fh, "  fluxFracL = cflRateByDirL[0] != -10. ? ~a : cflRateByDirL[~a]/cflRateByDirL[0]; ~%", float(1/(cdim+vdim)), surfDir),
       printf(fh, "  fluxFracR = cflRateByDirR[0] != -10. ? ~a : cflRateByDirR[~a]/cflRateByDirR[0]; ~%", float(1/(cdim+vdim)), surfDir),
       for c:1 thru length(cSurfNodes) do (
@@ -308,37 +236,21 @@
         flimL:gcfac(float(fullratsimp(subst(surfVar=1/3,nodesub(fL_expd,cSurfNodes)[c])))),
         flimR:gcfac(float(fullratsimp(subst(surfVar=-1/3,nodesub(fR_expd,cSurfNodes)[c])))),
         printf(fh, "  GhatCtrl[~a] = ~a; ~%", c-1, gcfac(float(GhatC[c]))),
-        GhatLimCtrl : GhatCtrl,
-        if surfVar=vpar and emflag and polyOrder=1 then (
-          printf(fh, "  GhatLimCtrl[~a] = ~a; ~%", c-1, gcfac(float(GhatLimC[c]))),
-          printf(fh, "  ohmModPosCtrl[~a] = ~a; ~%", c-1, gcfac(float(ohmModPosC[c]))),
-          kill(GhatLimCtrl)
-        ),
-        printf(fh, "  if(~a[~a] > EPSILON) {~%", GhatLimCtrl, c-1),
+        printf(fh, "  if(GhatCtrl[~a] > EPSILON) {~%", c-1),
         printf(fh, "    flim = std::max(0., ~a); ~%", flimL),
-        printf(fh, "    limfac = std::min(1., std::abs(fluxFracL*flim/~a[~a]/dtApprox/~a)); ~%", GhatLimCtrl, c-1, surfac),
-        printf(fh, "  } else if(~a[~a] < -EPSILON) {~%", GhatLimCtrl, c-1),
+        printf(fh, "    limfac = std::min(1., std::abs(fluxFracL*flim/GhatCtrl[~a]/dtApprox/~a)); ~%", c-1, surfac),
+        printf(fh, "  } else if(GhatCtrl[~a] < -EPSILON) {~%", c-1),
         printf(fh, "    flim = std::max(0., ~a); ~%", flimR),
-        printf(fh, "    limfac = std::min(1., std::abs(fluxFracR*flim/~a[~a]/dtApprox/~a)); ~%", GhatLimCtrl, c-1, surfac),
+        printf(fh, "    limfac = std::min(1., std::abs(fluxFracR*flim/GhatCtrl[~a]/dtApprox/~a)); ~%", c-1, surfac),
         printf(fh, "  } else limfac = 0.; ~%"),
         printf(fh, "  if(limfac != 1.) { ~%"),
-        printf(fh, "    GhatCtrl[~a] = limfac*~a[~a]; ~%", c-1, GhatLimCtrl, c-1),
-        if surfVar=vpar and emflag and polyOrder=1 then (
-          printf(fh, "    GhatCtrl[~a] += ohmModPosCtrl[~a]; ~%", c-1, c-1)
-        ),
+        printf(fh, "    GhatCtrl[~a] *= limfac; ~%", c-1),
         printf(fh, "  }~%")
       ),
       modToNodC : calcModToNodPhaseWithNodesAndBasis(cSurfNodes, bSurf, surfIntVars),
       Ghat_k:fullratsimp(invert(transpose(modToNodC)).makelist(GhatCtrl[i-1],i,1,length(cSurfNodes))),
       Ghat_k:gcfac(makelist(Ghat_k[i][1],i,1,length(Ghat_k))),
       Ghat_expd : Ghat_k.bSurf,
-      /*
-      if surfVar=vpar and emflag and polyOrder=1 then (
-        ohmMod_k:fullratsimp(invert(transpose(modToNodC)).makelist(ohmModCtrl[i-1],i,1,length(cSurfNodes))),
-        ohmMod_k:gcfac(makelist(ohmMod_k[i][1],i,1,length(ohmMod_k))),
-        ohmMod_expd : ohmMod_k.bSurf
-      ),
-      */
       printf(fh, "~%"),
       /* finished limiting flux */
 
@@ -350,10 +262,7 @@
 
       flush_output(fh),
       writeCExprsNoExpand1(incr, subst([wv^2=wv2,q_^2=q2], incr_r)),
-<<<<<<< HEAD
-=======
       printf(fh, "~%"),
->>>>>>> 651bd3a2
 
       incr_s : makelist(incr[i-1], i, 1, length(bP)),
       writeCIncrExprsNoExpand1(outr, incr_s),  
@@ -362,19 +271,7 @@
       signs : fullratsimp(incr_l/incr_r),
       incr_s : makelist(signs[i]*incr[i-1], i, 1, length(bP)),
       writeCIncrExprsNoExpand1(outl, incr_s),
-      flush_output(fh),
-
-      if surfVar=vpar and emflag and polyOrder=1 then (
-        tMod : surfac*calcInnerProdList(surfIntVars, 1, subst(surfVar=-1, bP), ohmMod_expd),
-        incrMod_r : facsum(fullratsimp(tMod),dxv),
-        writeCExprsNoExpand1(incrOhmMod, subst([wv^2=wv2,q_^2=q2], incrMod_r)),
-
-        incrOhmMod_s : makelist(incrOhmMod[i-1], i, 1, length(bP)),
-        writeCIncrExprsNoExpand1(ohmModR, incrOhmMod_s),  
-        incrOhmMod_s : makelist(signs[i]*incrOhmMod[i-1], i, 1, length(bP)),
-        writeCIncrExprsNoExpand1(ohmModL, incrOhmMod_s),  
-        flush_output(fh)
-      )
+      flush_output(fh)
     )
     else (
       printf(fh, "#if upwindType == SURFAVG ~%"),
@@ -386,27 +283,9 @@
       writeCExprsNoExpand1(incr, subst([wv^2=wv2,q_^2=q2], incr_r)),
       flush_output(fh),
 
-<<<<<<< HEAD
       printf(fh, "  } else { ~%"),
       fhatSurf_expd : subst(surfVar=-1, fR_expd),
 
-=======
-        if surfVar=vpar and emflag and polyOrder=1 then (
-           tMod : surfac*calcInnerProdList(surfIntVars, 1, subst(surfVar=-1, bP), fhatSurf_expd),
-           incrMod_r : facsum(fullratsimp(tMod),dxv),
-           writeCExprsNoExpand1(incrOhmMod, subst([wv^2=wv2,q_^2=q2], incrMod_r))
-        ),
-
-      printf(fh, "  } else { ~%"),
-      fhatSurf_expd : subst(surfVar=-1, fR_expd),
-
-        if surfVar=vpar and emflag and polyOrder=1 then (
-           tMod : surfac*calcInnerProdList(surfIntVars, 1, subst(surfVar=-1, bP), fhatSurf_expd),
-           incrMod_r : facsum(fullratsimp(tMod),dxv),
-           writeCExprsNoExpand1(incrOhmMod, subst([wv^2=wv2,q_^2=q2], incrMod_r))
-        ),
-
->>>>>>> 651bd3a2
       t : surfac*calcInnerProdList(surfIntVars, alphaSurf_expd, subst(surfVar=-1, bP), fhatSurf_expd),
       incr_r : facsum(fullratsimp(t),dxv),
       writeCExprsNoExpand1(incr, subst([wv^2=wv2,q_^2=q2], incr_r)),
@@ -417,16 +296,10 @@
       printf(fh, "double fupwind[~a];~%", length(bSurf)),
       printf(fh, "double fupwindQuad[~a];~%", length(bSurf)),
       printf(fh, "double alphaQuad;~%"),
-<<<<<<< HEAD
-      if i=1 then quad:1/sqrt(3),
-      if i=2 then quad:sqrt(3/5),
-      nodes : eval_string(sconcat("nodes", cdim+vdim-1, "xp", i))*quad,
-      if oddp(length(bSurf)) and i=1 then nodes:addrow(nodes, makelist(0,i,1,cdim+vdim-1)),
-=======
       if polyOrder=1 then quad:1/sqrt(3),
       if polyOrder=2 then quad:sqrt(3/5),
       nodes : eval_string(sconcat("nodes", cdim+vdim-1, "xp", polyOrder))*quad,
->>>>>>> 651bd3a2
+      if oddp(length(bSurf)) and polyOrder=1 then nodes:addrow(nodes, makelist(0,i,1,cdim+vdim-1)),
       /* function to evaluate expansion g at surface quadrature nodes */
       nodesub(g):=makelist(subst(makelist(surfIntVars[j]=nodes[i][j],j,1,length(varsP)-1),g),i,1,length(nodes)),
       /* evaluate fl, fr, and alpha at surface quadrature nodes */
@@ -450,20 +323,10 @@
       fhatSurf_expd:doExpand1(fupwind,bSurf),
       flush_output(fh),
 
-<<<<<<< HEAD
-      t : surfac*calcInnerProdList(surfIntVars, alphaSurf_expd, subst(surfVar=-1, bP), fhatSurf_expd),
-=======
-         if surfVar=vpar and emflag and polyOrder=1 then (
-            tMod : surfac*calcInnerProdList(surfIntVars, 1, subst(surfVar=-1, bP), fhatSurf_expd),
-            incrMod_r : facsum(fullratsimp(tMod),dxv),
-            writeCExprsNoExpand1(incrOhmMod, subst([wv^2=wv2,q_^2=q2], incrMod_r))
-         ),
-
       Ghat_k : calcInnerProdList(surfIntVars, alphaSurf_expd, bSurf, fhatSurf_expd),
       Ghat_expd : Ghat_k.bSurf,
 
       t : surfac*calcInnerProdList(surfIntVars, 1, subst(surfVar=-1, bP), Ghat_expd),
->>>>>>> 651bd3a2
       incr_r : facsum(fullratsimp(t),dxv),
       writeCExprsNoExpand1(incr, subst([wv^2=wv2,q_^2=q2], incr_r)),
       printf(fh, "~%"),
@@ -479,18 +342,7 @@
       signs : fullratsimp(incr_l/incr_r),
       incr_s : makelist(signs[i]*incr[i-1], i, 1, length(bP)),
       writeCIncrExprsNoExpand1(outl, incr_s),
-      flush_output(fh),
-
-<<<<<<< HEAD
-=======
-      if surfVar=vpar and emflag and polyOrder=1 then (
-        incrOhmMod_s : makelist(incrOhmMod[i-1], i, 1, length(bP)),
-        writeCIncrExprsNoExpand1(ohmModR, incrOhmMod_s),  
-        incrOhmMod_s : makelist(signs[i]*incrOhmMod[i-1], i, 1, length(bP)),
-        writeCIncrExprsNoExpand1(ohmModL, incrOhmMod_s),  
-        flush_output(fh)
-      )
-      
+      flush_output(fh)
     ),
 
     printf(fh, "  return std::abs(alpha0); ~%"),
@@ -550,358 +402,6 @@
   )
 )$
 
-calcStep2Update(fh, funcNm, cdim, vdim, basisFun, polyOrder, emflag, bvarslist, pureUpwind) := block([],
-kill(varsC, varsP, basisC, basisP),
-surfDir:cdim+1,
-if vdim > 0 then modNm : sconcat("basis-precalc/basis", basisFun, cdim, "x", vdim, "v")
-else modNm : sconcat("basis-precalc/basis", basisFun, cdim, "x"),
-load(modNm),
-  if cdim = 1 then (
-    label:["x", "v", "m"]
-  ),
-  if cdim = 2 then (
-    label:["x", "y", "v", "m"]
-  ),
-  if cdim = 3 then (
-    label:["x", "y", "z", "v", "m"]
-  ),
-  bC : basisC[polyOrder],
-  if vdim=0 then bP : bC
-  else bP : subst(gkvsub, basisP[polyOrder]),
-  if vdim=0 then varsP : varsC
-  else varsP : subst(gkvsub, varsP),
-  numC : length(bC),
-  volfac : 1,
-  /* get surface variable */
-  surfVar : varsP[surfDir],
-  /* remove surface variable from integrand of surface integrals */
-  surfIntVars : delete(surfVar,varsP),
-  if surfDir <= cdim then dirlabel : cvars[surfDir]
-  else dirlabel : vvars[surfDir-cdim],
-  cellCenter : makelist(varsP[d]=0, d, 1, length(varsP)),
-  /* set up ignorable variables for Bmag */
-  Bignorevars: flatten(makelist([varsC[d]^2=var2,var2=1/3,varsC[d]=0], d, 1, length(varsC))),
-  if bvarslist # [0] then (
-    for i : 1 thru length(bvarslist) do (
-      Bignorevars : delete( varsC[bvarslist[i]]=0, Bignorevars ),
-      Bignorevars : delete( varsC[bvarslist[i]]^2=var2, Bignorevars )
-  )),
-  /* for grad and curl expressions */
-  scalefactors(varsC),
-  derivfacsC : makelist(derivfac[d], d, 1, length(varsC)),
-  derivfacsV : makelist(derivfac[d], d, 4, 5),
-  wC : makelist(wc[d], d, 1, length(varsC)),
-  wV : makelist(wc[d], d, 4, 5),
-  surfLabel : label[surfDir],
-  if surfDir <= cdim then (dfacSurf : derivfacsC[surfDir], wSurf : wC[surfDir])
-  else (dfacSurf : derivfacsV[surfDir-cdim], wSurf : wV[surfDir-cdim]),
-
-  /* remove volume contribution from surface variable, which is not integrated */
-  surfac : fullratsimp(volfac*dfacSurf),
-
-  printf(fh, "double ~aStep2_~a_P~a_Bvars_~a(const double q_, const double m_, const double *w, const double *dxv, 
-                    const double *Bmag, const double *BmagInv, const double *Gradpar, 
-                    const double *BdriftX, const double *BdriftY, const double *Phi, 
-                    const double *ohmMod, const double *dApardt, const double *dApardtProv, 
-                    const double *fl, const double *fr, double *outl, double *outr) ~%{ ~%", funcNm, dirlabel, polyOrder, simplode(bvarslist,"_")),
-  printf(fh, "// w[NDIM]: Cell-center coordinates. dxv[NDIM]: Cell spacing. H/f: Input Hamiltonian/distribution function. out: Incremented output ~%"),
-
-  for dir : 1 thru cdim+vdim do (
-    printf(fh, "  double dfac_~a = 2.0/dxv[~a]; ~%", label[dir], dir-1)
-  ),
-
-  for dir : 1 thru cdim+vdim do (
-    printf(fh, "  double w~a = w[~a]; ~%", label[dir], dir-1)
-  ),
-  if vdim>0 then (
-    printf(fh, "  double wv2 = wv*wv; ~%"),
-    printf(fh, "  double dfac_v2 = dfac_v*dfac_v; ~%")
-  ),
-  printf(fh, "  double q2 = q_*q_; ~%"),
-  printf(fh, "  double incr[~a]; ~%", length(bP)),
-  flush_output(fh),
-
-  /* expand background magnetic field Bmag, assuming it only varies in x */
-  Bmag_expd:subst(Bignorevars,doExpand1(Bmag,bC)),
-  BmagInv_expd:subst(Bignorevars,doExpand1(BmagInv,bC)),
-  /* expand Phi */
-  Phi_expd:doExpand1(Phi,bC),
-
-  if emflag then (
-    /* expand Apar */
-    Apar_expd:doExpand1(Apar,bC),
-    /* expand dApar/dt */
-    dAdt_expd:doExpand1(dApardt,bC),
-    dAdtProv_expd:doExpand1(dApardtProv,bC)
-    /* NOTE: even though Apar and dApar/dt are allowed
-       to be discontinuous in the parallel (z) direction,
-       the surface term in the z direction does not involve
-       Apar. since Apar is continuous in the other directions,
-       it does not matter if we use the right or left value */
-  )
-  else (
-    Apar_expd : 0,
-    dAdt_expd : 0,
-    dAdtProv_expd : 0
-  ),
-
-  /* calculate full expansion expression for Hamiltonian */
-  H_full: q_*Phi_expd,
-  if vdim > 0 then H_full : H_full + 1/2*m_*(wv + vpar/dfac_v)^2,
-  if vdim > 1 then H_full : H_full + (wm+mu/dfac_m)*Bmag_expd,
-  
-  /* project Hamiltonian onto basis functions */
-  H_k:fullratsimp(innerProd(varsP, 1, bP, H_full)),
-  /* expand projected Hamiltonian on basis */
-  H_expd:H_k.bP,
-
-  /* expand distribution function on basis */
-  fL_expd:doExpand1(fl,bP),
-  fR_expd:doExpand1(fr,bP),
-
-  /* expand BstarZ/Bmag = bhat.grad(z) = Gradpar on basis */
-  BstarZ_by_Bmag_expd : subst(Bignorevars, doExpand1(Gradpar, bC)),
-
-  /* expand BdriftX = 1/B*curl(bhat)*grad(x) on basis */
-  BdriftX_expd : subst(Bignorevars, doExpand1(BdriftX, bC)),
-  /* expand BdriftY = 1/B*curl(bhat)*grad(y) on basis */
-  BdriftY_expd : subst(Bignorevars, doExpand1(BdriftY, bC)),
-  /* expand BstarX/Bmag = ( m/q vpar + Apar ) BdriftX = (m/q vpar + Apar)/B*curl(bhat)*grad(x) on basis */
-  BstarX_by_Bmag_expd : (m_/q_*(wv+vpar/dfac_v) + Apar_expd)*BdriftX_expd,
-  /* expand BstarY/Bmag = ( m/q vpar + Apar ) BdriftY = (m/q vpar + Apar)/B*curl(bhat)*grad(y) on basis */
-  BstarY_by_Bmag_expd : (m_/q_*(wv+vpar/dfac_v) + Apar_expd)*BdriftY_expd,
-  /* make vApar = -1/B*bhatXgrad(Apar) vector */
-  if cdim = 1 then vApar_expd : [0], 
-  if cdim = 2 then vApar_expd : [diff(Apar_expd, y)*dfac_y, -diff(Apar_expd,x)*dfac_x]*BmagInv_expd,
-  if cdim = 3 then vApar_expd : [diff(Apar_expd, y)*dfac_y, -diff(Apar_expd,x)*dfac_x, 0]*BmagInv_expd, 
-
-  /* make Bstar/Bmag vector */
-  if cdim = 1 then Bstar_by_Bmag_expd : [BstarZ_by_Bmag_expd],
-  if cdim = 2 then Bstar_by_Bmag_expd : [BstarX_by_Bmag_expd, BstarY_by_Bmag_expd] + vApar_expd,
-  if cdim = 3 then Bstar_by_Bmag_expd : [BstarX_by_Bmag_expd, BstarY_by_Bmag_expd, BstarZ_by_Bmag_expd] + vApar_expd,
-
-  /* calculate phase space velocity alpha in direction of surfVar */
-  /* we assume alpha.n is continuous across boundary, although H may not be */
-  /* distinguish between alpha and alphaUp, where alphaUp is the one used to determine upwind direction */
-  alphaUp_expd : gkPB(wSurf + surfVar/dfacSurf, H_expd) - q_/m_*dAdtProv_expd,
-  alpha_expd : -q_/m_*dAdt_expd,
-  if(positivity) then alpha_expd : alpha_expd + gkPB(wSurf + surfVar/dfacSurf, H_expd),
-  /* calculate expression for surface-averaged alpha, and print to c variable alpha0 */
-  alpha0expr : gcfac(fullratsimp(innerProd(surfIntVars, 1, subst(surfVar=-1,alphaUp_expd), subst(surfVar=-1, bP[1]))*bP[1])),
-  printf(fh, "  // surface-averaged phase velocity in this direction ~%"),
-  printf(fh, "  double alpha0 = ~a; ~%~%", float(subst([wv^2=wv2,q_^2=q2,dfac_v^2=dfac_v2], alpha0expr))),
-  flush_output(fh),
-
-  /* generate surface basis */
-  bSurf : sqrt(2)*delete(0,fullratsimp(innerProd(varsP,1,bP,subst(surfVar=0,bP)))*bP),
-
-  /* project full alpha expression evaluatated at interior surface onto surface basis and print to c variable alpha */
-  printf(fh, "  double alpha[~a]; ~%", length(bSurf)),
-  alpha_k : fullratsimp(innerProd(surfIntVars, 1, bSurf, subst(surfVar=-1,alpha_expd))),
-  flush_output(fh),
-  writeCExprsNoExpand1(alpha, subst([wv^2=wv2,dfac_v^2=dfac_v2, m_^2=m2, q_^2=q2],alpha_k)),
-  alphaNoZero_k : doMakeExprLst(alpha_k, alpha),
-  alphaSurf_expd : doExpandLst(alphaNoZero_k, bSurf),
-  flush_output(fh),
-
-  printf(fh, "  double alphaUp[~a]; ~%", length(bSurf)),
-  alphaUp_k : fullratsimp(innerProd(surfIntVars, 1, bSurf, subst(surfVar=-1,alphaUp_expd))),
-  flush_output(fh),
-  writeCExprsNoExpand1(alphaUp, subst([wv^2=wv2,dfac_v^2=dfac_v2, m_^2=m2, q_^2=q2],alphaUp_k)),
-  alphaUpNoZero_k : doMakeExprLst(alphaUp_k, alphaUp),
-  alphaUpSurf_expd : doExpandLst(alphaUpNoZero_k, bSurf),
-  flush_output(fh),
-
-  /* note: always use pureUpwind for p=1 */
-  if (alphaSurf_expd = 0) then (
-    printf(fh, "  // alpha == 0, so nothing to do ~%"),
-    printf(fh, "  return std::abs(alpha0); ~%"),
-    printf(fh, "} ~%"),
-    flush_output(fh)
-  )
-  else if pureUpwind or polyOrder=1 then (
-    if positivity then ( 
-      fhatSurf_expd : subst(gkvsub, fhatALgenUpwindNoLim(subst(gkvsubInv,fL_expd), 
-              subst(gkvsubInv,fR_expd), subst(gkvsubInv,alphaUpSurf_expd), 
-              subst(gkvsubInv,surfVar), cflL, cflR, cdim, vdim, polyOrder)),
-
-      /* compute flux Ghat = < alpha*f > */
-      Ghat_k : calcInnerProdList(surfIntVars, alphaSurf_expd, bSurf, fhatSurf_expd),
-      Ghat_expd : Ghat_k.bSurf,
-
-      /* limit flux to preserve positivity of control nodes */
-      cSurfNodes : eval_string(sconcat("nodes", cdim+vdim-1, "xp", polyOrder))/3,
-      nodesub(f,nodes):=makelist(subst(makelist(surfIntVars[j]=nodes[i][j],j,1,length(surfIntVars)),f),i,1,length(nodes)),
-      GhatC : nodesub(Ghat_expd, cSurfNodes),
-      printf(fh, "  double fluxFracL, fluxFracR, flim = 0.;~%"),
-      printf(fh, "  double GhatCtrl[~a];~%", length(cSurfNodes)),
-      printf(fh, "  fluxFracL = cflRateByDirL[0] == 0. ? ~a : cflRateByDirL[~a]/cflRateByDirL[0]; ~%", float(1/(cdim+1)), surfDir),
-      printf(fh, "  fluxFracR = cflRateByDirR[0] == 0. ? ~a : cflRateByDirR[~a]/cflRateByDirR[0]; ~%", float(1/(cdim+1)), surfDir),
-      for c:1 thru length(cSurfNodes) do (
-        printf(fh, "  // control node ~a = ~a ~%", surfIntVars, cSurfNodes[c]), 
-        flimL:gcfac(float(fullratsimp(subst(surfVar=1/3,nodesub(fL_expd,cSurfNodes)[c])))),
-        flimR:gcfac(float(fullratsimp(subst(surfVar=-1/3,nodesub(fR_expd,cSurfNodes)[c])))),
-        printf(fh, "  GhatCtrl[~a] = ~a; ~%", c-1, gcfac(float(GhatC[c]))),
-        printf(fh, "  if(GhatCtrl[~a] > EPSILON) {~%", c-1),
-        printf(fh, "    flim = std::max(0., ~a); ~%", flimL),
-        printf(fh, "    GhatCtrl[~a] = std::min(GhatCtrl[~a], std::abs(fluxFracL*flim/dtApprox/~a)); ~%", c-1, c-1, surfac),
-        printf(fh, "  } else if(GhatCtrl[~a] < -EPSILON) {~%", c-1),
-        printf(fh, "    flim = std::max(0., ~a); ~%", flimR),
-        printf(fh, "    GhatCtrl[~a] = -std::min(-GhatCtrl[~a], std::abs(fluxFracR*flim/dtApprox/~a)); ~%", c-1, c-1, surfac),
-        printf(fh, "  } else GhatCtrl[~a] = 0.; ~%", c-1)
-      ),
-      modToNodC : calcModToNodPhaseWithNodesAndBasis(cSurfNodes, bSurf, surfIntVars),
-      Ghat_k:fullratsimp(invert(transpose(modToNodC)).makelist(GhatCtrl[i-1],i,1,length(cSurfNodes))),
-      Ghat_k:gcfac(makelist(Ghat_k[i][1],i,1,length(Ghat_k))),
-      Ghat_expd : Ghat_k.bSurf,
-      printf(fh, "~%"),
-      /* finished limiting flux */
-
-      /* compute and write increments */
-      t : surfac*calcInnerProdList(surfIntVars, 1, subst(surfVar=-1, bP), Ghat_expd),
-      incr_r : facsum(fullratsimp(t),dxv),
-      t : surfac*calcInnerProdList(surfIntVars, 1, subst(surfVar=1, bP), Ghat_expd),
-      incr_l : -t,
-
-      flush_output(fh),
-      writeCExprsNoExpand1(incr, subst([wv^2=wv2,q_^2=q2], incr_r)),
-      printf(fh, "~%"),
-
-      incr_s : makelist(incr[i-1], i, 1, length(bP)),
-      writeCIncrExprsNoExpand1(outr, incr_s),  
-      printf(fh, "~%"),
-      flush_output(fh),
-      signs : fullratsimp(incr_l/incr_r),
-      incr_s : makelist(signs[i]*incr[i-1], i, 1, length(bP)),
-      writeCIncrExprsNoExpand1(outl, incr_s),
-      flush_output(fh)
-    )
-    else (
-      printf(fh, "#if upwindType == SURFAVG ~%"),
-      printf(fh, "  if (alpha0>0) { ~%"),
-      if positivity then fhatSurf_expd : subst(gkvsub, fhatAL(fl, subst(gkvsubInv,surfVar), 1, cflL, cdim, vdim, polyOrder))
-      else fhatSurf_expd : subst(surfVar=1, fL_expd),
-      t : surfac*calcInnerProdList(surfIntVars, alphaSurf_expd, subst(surfVar=-1, bP), fhatSurf_expd),
-      incr_r : facsum(fullratsimp(t),dxv),
-      writeCExprsNoExpand1(incr, subst([wv^2=wv2,q_^2=q2], incr_r)),
-      printf(fh, "  } else { ~%"),
-      if positivity then fhatSurf_expd : subst(gkvsub, fhatAL(fr, subst(gkvsubInv,surfVar), -1, cflR, cdim, vdim, polyOrder))
-      else fhatSurf_expd : subst(surfVar=-1, fR_expd),
-      t : surfac*calcInnerProdList(surfIntVars, alphaSurf_expd, subst(surfVar=-1, bP), fhatSurf_expd),
-      incr_r : facsum(fullratsimp(t),dxv),
-      writeCExprsNoExpand1(incr, subst([wv^2=wv2,q_^2=q2], incr_r)),
-      printf(fh, "  }~%"),
-      flush_output(fh),
-
-      printf(fh, "#elif upwindType == QUAD ~%"),
-      printf(fh, "double fupwind[~a];~%", length(bSurf)),
-      printf(fh, "double fupwindQuad[~a];~%", length(bSurf)),
-      printf(fh, "double alphaQuad;~%"),
-      if polyOrder=1 then quad:1/sqrt(3),
-      if polyOrder=2 then quad:sqrt(3/5),
-      nodes : eval_string(sconcat("nodes", cdim+vdim-1, "xp", polyOrder))*quad,
-      /* function to evaluate expansion g at surface quadrature nodes */
-      nodesub(g):=makelist(subst(makelist(surfIntVars[j]=nodes[i][j],j,1,length(varsP)-1),g),i,1,length(nodes)),
-      /* evaluate fl, fr, and alpha at surface quadrature nodes */
-      frQ:gcfac(float(nodesub(subst(surfVar=-1,fR_expd)))),
-      flQ:gcfac(float(nodesub(subst(surfVar=1,fL_expd)))), 
-      /* note: alphaSurf_expd is already a surface expansion */
-      alphaq:gcfac(float(nodesub(alphaUpSurf_expd))),
-      /* determine upwinding at each surface quadrature node */
-      fupQ : gcfac(.5*(flQ+frQ)+.5*sgn(alphaQuad)*(flQ-frQ)),
-      for i:1 thru length(alphaq) do (
-      printf(fh, "  alphaQuad = ~a; ~%", alphaq[i]),
-      printf(fh, "  fupwindQuad[~a] = ~a; ~%", i-1, fupQ[i])
-      ),
-      flush_output(fh),
-      /* use modToNod transformation to get modal surface expansion from nodal quadrature points */
-      modToNod:fullratsimp(calcModToNodPhaseWithNodesAndBasis(nodes,bSurf,surfIntVars)),
-      fupwind_k:invert(transpose(float(modToNod))).makelist(fupwindQuad[i-1],i,1,length(nodes)),
-      fupwind_k:gcfac(makelist(fupwind_k[i][1],i,1,length(fupwind_k))),
-      /* write coefficients of modal surface expansion fupwind */
-      writeCExprsNoExpand1(fupwind, fupwind_k),
-      fhatSurf_expd:doExpand1(fupwind,bSurf),
-      flush_output(fh),
-
-      t : surfac*calcInnerProdList(surfIntVars, alphaSurf_expd, subst(surfVar=-1, bP), fhatSurf_expd),
-      incr_r : facsum(fullratsimp(t),dxv),
-      writeCExprsNoExpand1(incr, subst([wv^2=wv2,q_^2=q2], incr_r)),
-      printf(fh, "~%"),
-      flush_output(fh),
-      printf(fh, "#endif ~%")
-    ),
-
-    incr_s : makelist(incr[i-1], i, 1, length(bP)),
-    writeCIncrExprsNoExpand1(outr, incr_s),  
-    printf(fh, "~%"),
-    flush_output(fh),
-    t : surfac*calcInnerProdList(surfIntVars, alphaSurf_expd, subst(surfVar=1, bP), fhatSurf_expd),
-    incr_l : -t,
-    signs : fullratsimp(incr_l/incr_r),
-    incr_s : makelist(signs[i]*incr[i-1], i, 1, length(bP)),
-    writeCIncrExprsNoExpand1(outl, incr_s),
-    flush_output(fh),
-    printf(fh, "~%"),
-    
->>>>>>> 651bd3a2
-    printf(fh, "  return std::abs(alpha0); ~%"),
-    printf(fh, "} ~%"),
-    flush_output(fh)
-    
-  ) else (
-    /* determine whether to use local or global value for penalty amax */
-    printf(fh, "  double amax = 0.0; ~%"),
-    printf(fh, "  bool upwind = false; ~%"), 
-    printf(fh, "  if(upwind) ~%"),
-    printf(fh, "    amax = std::abs(alpha0); ~%"),
-    printf(fh, "  else ~%"),
-    printf(fh, "    amax = amax_in; ~%~%"),
-    printf(fh, "  double Ghat[~a]; ~%", length(bSurf)),
-    printf(fh, "  double favg[~a]; ~%", length(bSurf)),
-
-    /* print C exprs for favg = fr(sv=-1) + fl(sv=1) projected onto surface basis */
-    favg_k : gcfac(fullratsimp(innerProd(surfIntVars, 1, bSurf, subst(surfVar=-1, fR_expd)+subst(surfVar=1, fL_expd)))),
-    writeCExprsNoExpand1(favg, favg_k),
-    favgNoZero_k : doMakeExprLst(favg_k, favg),
-    favg_expd : doExpandLst(favgNoZero_k, bSurf),
-    flush_output(fh),
-
-    /* project fjump = fr(sv=-1) - fl(sv=1) onto surface basis. don't need to print it out because it is just part of Ghat */
-    fjump_k : gcfac(fullratsimp(innerProd(surfIntVars, 1, bSurf, subst(surfVar=-1, fR_expd)-subst(surfVar=1, fL_expd)))),
-    printf(fh, "~%"),
-    flush_output(fh),
-
-    /* evaluate surface projection of Ghat = (alpha*favg - amax*fjump)/2 */
-    t_k : gcfac(innerProd(surfIntVars, favg_expd, bSurf, alphaSurf_expd)),
-    flush_output(fh),
-    Ghat_k : fullratsimp(t_k/2 - amax/2*fjump_k),
-    flush_output(fh),
-    writeCExprsNoExpand1(Ghat, Ghat_k),
-    flush_output(fh),
-    Ghat_expd : doExpand1(Ghat, bSurf),
-
-    /* evaluate contribution to right boundary (surfVar=-1) */
-    incr_r : gcfac(fullratsimp(surfac*innerProd(surfIntVars, 1, subst(surfVar=-1, bP), Ghat_expd))),
-    writeCExprsNoExpand1(incr, incr_r),
-    printf(fh, "~%"),
-    incr_s : makelist(incr[i-1], i, 1, length(bP)),
-    writeCIncrExprsNoExpand1(outr, incr_s),  
-    printf(fh, "~%"),
-    flush_output(fh),
-    /* contribution to left boundary (surfVar=1) is same except for signs */
-    incr_l : gcfac(fullratsimp(surfac*innerProd(surfIntVars, -1, subst(surfVar=1, bP), Ghat_expd))),
-    signs : fullratsimp(incr_l/incr_r),
-    incr_s : makelist(signs[i]*incr[i-1], i, 1, length(bP)),
-    writeCIncrExprsNoExpand1(outl, incr_s),
-
-    /* return alpha0 so that we can find global value */
-    printf(fh, "return std::abs(alpha0); ~%"),
-    
-    printf(fh, "} ~%"),
-    flush_output(fh)
-  )
-)$
-
 calcGKSurfUpdater(fh, funcNm, cdim, vdim, basisFun,p,emflag, bvarslist) := block([],
   if vdim = 0 then vd : 0
   else vd : 1,
@@ -913,15 +413,11 @@
       pureUpwind : false
     ),
     calcUpdateInDir(dir, fh, funcNm, cdim, vdim, basisFun,p,emflag, bvarslist, pureUpwind)
-<<<<<<< HEAD
-=======
-    /*if dir = cdim+1 and p=1 and emflag=true then calcStep2Update(fh, funcNm, cdim, vdim, basisFun,p,emflag, bvarslist, pureUpwind) */
->>>>>>> 651bd3a2
   )
 )$
 
 em:true$
-for pos: 1 thru 1 do (
+for pos: 0 thru 1 do (
 if pos=0 then positivity:false
 else positivity:true,
 if positivity then posString : "Positivity"
@@ -930,11 +426,8 @@
 for c : 1 thru 3 do (
 for v: 1 thru 2 do (
 if c=1 or (c>1 and v=2) then (
-<<<<<<< HEAD
-=======
 pmax:1,
-if c=1 then (pmax:1),
->>>>>>> 651bd3a2
+if c=1 then (pmax:2),
 if positivity then pmax:1,
 for p:1 thru pmax do (
 /* separate file for positivity implementation */
