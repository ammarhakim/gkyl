--- conflicted
+++ resolved
@@ -32,10 +32,6 @@
 if vdim > 0 then modNm : sconcat("basis-precalc/basis", basisFun, cdim, "x", vdim, "v")
 else modNm : sconcat("basis-precalc/basis", basisFun, cdim, "x"),
 load(modNm),
-<<<<<<< HEAD
-=======
-for p : 1 thru pmax do (
->>>>>>> 2ea44fe0
   if cdim = 1 then (
     label:["x", "v", "m"]
   ),
@@ -45,17 +41,11 @@
   if cdim = 3 then (
     label:["x", "y", "z", "v", "m"]
   ),
-<<<<<<< HEAD
   bC : basisC[i],
   if vdim=0 then bP : bC
   else bP : subst(gkvsub, basisP[i]),
   if vdim=0 then varsP : varsC
   else varsP : subst(gkvsub, varsP),
-=======
-  bP : subst(gkvsub, basisP[p]),
-  bC : basisC[p],
-  varsP : subst(gkvsub, varsP),
->>>>>>> 2ea44fe0
   numC : length(bC),
   volfac : 1,
   /* get surface variable */
@@ -85,13 +75,8 @@
   /* remove volume contribution from surface variable, which is not integrated */
   surfac : fullratsimp(volfac*dfacSurf),
 
-<<<<<<< HEAD
-  if emflag then printf(fh, "double ~a_~a_P~a_Bvars_~a(const double q_, const double m_, const double cfl, const double *w, const double *dxv, const double amax_in, const double *Bmag, const double *BmagInv, const double *Gradpar, const double *BdriftX, const double *BdriftY, const double *Phi, const double *Apar, const double *dApardt, const double *fl, const double *fr, double *outl, double *outr) ~%{ ~%", funcNm, dirlabel, i, simplode(bvarslist,"_"))
-  else printf(fh, "double ~a_~a_P~a_Bvars_~a(const double q_, const double m_, const double cfl, const double *w, const double *dxv, const double amax_in, const double *Bmag, const double *BmagInv, const double *Gradpar, const double *BdriftX, const double *BdriftY, const double *Phi, const double *fl, const double *fr, double *outl, double *outr) ~%{ ~%", funcNm, dirlabel, i, simplode(bvarslist,"_")),
-=======
-  if emflag then printf(fh, "double ~a_~a_P~a_Bvars_~a(const double q_, const double m_, const double dt, const double *w, const double *dxv, const double amax_in, const double *Bmag, const double *BmagInv, const double *Gradpar, const double *geoX, const double *geoY, const double *geoZ, const double *Phi, const double *Apar, const double *dApardt, const double *fl, const double *fr, double *outl, double *outr) ~%{ ~%", funcNm, dirlabel, p, simplode(bvarslist,"_"))
-  else printf(fh, "double ~a_~a_P~a_Bvars_~a(const double q_, const double m_, const double dt, const double *w, const double *dxv, const double amax_in, const double *Bmag, const double *BmagInv, const double *Gradpar, const double *geoX, const double *geoY, const double *geoZ, const double *Phi, const double *fl, const double *fr, double *outl, double *outr) ~%{ ~%", funcNm, dirlabel, p, simplode(bvarslist,"_")),
->>>>>>> 2ea44fe0
+  if emflag then printf(fh, "double ~a_~a_P~a_Bvars_~a(const double q_, const double m_, const double cfl, const double *w, const double *dxv, const double amax_in, const double *Bmag, const double *BmagInv, const double *Gradpar, const double *geoX, const double *geoY, const double *geoZ, const double *Phi, const double *Apar, const double *dApardt, const double *fl, const double *fr, double *outl, double *outr) ~%{ ~%", funcNm, dirlabel, p, simplode(bvarslist,"_"))
+  else printf(fh, "double ~a_~a_P~a_Bvars_~a(const double q_, const double m_, const double cfl, const double *w, const double *dxv, const double amax_in, const double *Bmag, const double *BmagInv, const double *Gradpar, const double *geoX, const double *geoY, const double *geoZ, const double *Phi, const double *fl, const double *fr, double *outl, double *outr) ~%{ ~%", funcNm, dirlabel, i, simplode(bvarslist,"_")),
   printf(fh, "// w[NDIM]: Cell-center coordinates. dxv[NDIM]: Cell spacing. H/f: Input Hamiltonian/distribution function. out: Incremented output ~%"),
 
   for dir : 1 thru cdim+vdim do (
@@ -169,7 +154,6 @@
   alpha0expr : gcfac(fullratsimp(innerProd(surfIntVars, 1, subst(surfVar=-1,alpha_expd), subst(surfVar=-1, bP[1]))*bP[1])),
   printf(fh, "  // surface-averaged phase velocity in this direction ~%"),
   printf(fh, "  double alpha0 = ~a; ~%~%", float(subst([wv^2=wv2,q_^2=q2,dfac_v^2=dfac_v2], alpha0expr))),
-<<<<<<< HEAD
 
   /* generate surface basis */
   bSurf : sqrt(2)*delete(0,fullratsimp(innerProd(varsP,1,bP,subst(surfVar=0,bP)))*bP),
@@ -183,32 +167,15 @@
   flush_output(fh),
 
   /* note: always use pureUpwind for p=1 */
-  if pureUpwind or i=1 then (
-=======
-
-  /* project full alpha expression onto basis and print to c variable alpha */
-  printf(fh, "  double alpha[~a]; ~%", length(bP)),
-  alpha_k : fullratsimp(innerProd(varsP, 1, bP, alpha_expd)),
-  writeCExprs1(alpha, subst([wv^2=wv2,dfac_v^2=dfac_v2, m_^2=m2, q_^2=q2], expand(float(facsum(alpha_k,derivfac))))),
-  alphaNoZero_k : doMakeExprLst(alpha_k, alpha),
-  alpha_expd : doExpandLst(alphaNoZero_k, bP),
-  flush_output(fh),
->>>>>>> 2ea44fe0
-
-  /* note: always use pureUpwind for p=1 */
   if (alpha_expd = 0) then (
     printf(fh, "  // alpha == 0, so nothing to do ~%"),
     printf(fh, "  return std::abs(alpha0); ~%"),
     printf(fh, "} ~%"),
     flush_output(fh)
   )
-  else if (pureUpwind or p=1) then (
+  else if (pureUpwind or i=1) then (
     printf(fh, "  if (alpha0>0) { ~%"),
-<<<<<<< HEAD
     if positivity then fhat : subst(gkvsub, fhatAL(fl, subst(gkvsubInv,surfVar), 1, cfl, cdim, vdim, i))
-=======
-    if positivity then fhat : subst(gkvsub, fhatAL(fl, subst(gkvsubInv,surfVar), 1, alpha0*dt/dxv[surfDir-1], cdim, vdim, p))
->>>>>>> 2ea44fe0
     else fhat : subst(surfVar=1, fL_expd),
     t : surfac*calcInnerProdList(surfIntVars, alpha_expd, subst(surfVar=-1, bP), fhat),
     incr_r : facsum(fullratsimp(t),dxv),
@@ -218,12 +185,8 @@
     incr_s : makelist(incr[i-1], i, 1, length(bP)),
     writeCIncrExprsNoExpand1(outr, incr_s),  
     printf(fh, "~%"),
-<<<<<<< HEAD
     flush_output(fh)
     t : surfac*calcInnerProdList(surfIntVars, alpha_expd, subst(surfVar=1, bP), fhat),
-=======
-    t : surfac*innerProd(surfIntVars, alpha_expd, subst(surfVar=1, bP), fhat),
->>>>>>> 2ea44fe0
     incr_l : -t,
     signs : fullratsimp(incr_l/incr_r),
     incr_s : makelist(signs[i]*incr[i-1], i, 1, length(bP)),
@@ -231,11 +194,7 @@
     flush_output(fh)
     
     printf(fh, "  } else { ~%"),
-<<<<<<< HEAD
     if positivity then fhat : subst(gkvsub, fhatAL(fr, subst(gkvsubInv,surfVar), -1, cfl, cdim, vdim, i))
-=======
-    if positivity then fhat : subst(gkvsub, fhatAL(fr, subst(gkvsubInv,surfVar), -1, alpha0*dt/dxv[surfDir-1], cdim, vdim, p))
->>>>>>> 2ea44fe0
     else fhat : subst(surfVar=-1, fR_expd),
     t : surfac*calcInnerProdList(surfIntVars, alpha_expd, subst(surfVar=-1, bP), fhat),
     incr_r : facsum(fullratsimp(t),dxv),
@@ -245,12 +204,8 @@
     incr_s : makelist(incr[i-1], i, 1, length(bP)),
     writeCIncrExprsNoExpand1(outr, incr_s),  
     printf(fh, "~%"),
-<<<<<<< HEAD
     flush_output(fh)
     t : surfac*calcInnerProdList(surfIntVars, alpha_expd, subst(surfVar=1, bP), fhat),
-=======
-    t : surfac*innerProd(surfIntVars, alpha_expd, subst(surfVar=1, bP), fhat),
->>>>>>> 2ea44fe0
     incr_l : -t,
     signs : fullratsimp(incr_l/incr_r),
     incr_s : makelist(signs[i]*incr[i-1], i, 1, length(bP)),
@@ -277,18 +232,8 @@
     favg_expd : doExpandLst(favgNoZero_k, bSurf),
     flush_output(fh),
 
-<<<<<<< HEAD
     /* project fjump = fr(sv=-1) - fl(sv=1) onto surface basis. don't need to print it out because it is just part of Ghat */
     fjump_k : gcfac(fullratsimp(innerProd(surfIntVars, 1, bSurf, subst(surfVar=-1, fR_expd)-subst(surfVar=1, fL_expd)))),
-=======
-    /* calculate lax penalty flux expression */
-    /* we evaluate at the boundary by evaluating the f_L (left) value at surfVar=1 and the f_R (right) value at surfVar=-1 */
-    flux_expd : fullratsimp(alpha_expd/2*(subst(surfVar=1, fL_expd)+subst(surfVar=-1, fR_expd))-amax/2*(subst(surfVar=-1, fR_expd)-subst(surfVar=1, fL_expd))),
-    /* project flux expression onto basis functions */
-    flux_k : subst([wv^2=wv2,dfac_v^2=dfac_v2,q_^2=q2],innerProd(varsP, 1, bP, flux_expd)),
-    /* print fluxl list to c array Ghat */
-    writeCExprsCollect1(Ghat, flux_k, [derivfac,alpha0]),
->>>>>>> 2ea44fe0
     printf(fh, "~%"),
     flush_output(fh),
 
@@ -339,7 +284,6 @@
   )
 )$
 
-<<<<<<< HEAD
 em:false$
 for pos: 0 thru 1 do (
 if pos=0 then positivity:false
@@ -353,14 +297,6 @@
 if c=1 then (pmax:2),
 if positivity then pmax:1,
 for p:2 thru pmax do (
-=======
-positivity:true$
-for c : 1 thru 3 do (
-for v: 1 thru 2 do (
-if c=1 or (c>1 and v=2) then (
-pmax:1,
-if (c=1 and positivity=false) then (pmax:2),
->>>>>>> 2ea44fe0
 /* separate file for positivity implementation */
 if em then fname : sconcat("~/max-out/EmGyrokineticSurf", posString, "Ser", c, "x", v, "vP", p, ".cpp")
 else fname : sconcat("~/max-out/GyrokineticSurf", posString, "Ser", c, "x", v, "vP", p, ".cpp"),
