load("modal-basis")$
load("out-scripts")$
load(stringproc)$
load("positivity-calc/fhatAL-calc")$
fpprec : 24$

wc : [wx, wy, wz, wv, wm]$
wc2 : [wx2, wy2, wz2, wv2, wm2]$
derivfac : [dfac_x, dfac_y, dfac_z, dfac_v, dfac_m]$
derivfac2 : [dfac_x2, dfac_y2, dfac_z2, dfac_v2, dfac_m2]$
gkvsub:[vx=vpar,vy=mu]$
gkvsubInv:[vpar=vx,mu=vy]$

let (wv^2, wv2)$
let (dfac_v^2, dfac_v2)$

cidx(cdim) := makelist(i,i,0,cdim-1)$
vidx(cdim,vdim) := makelist(i,i,cdim,cdim+vdim-1)$

cvars : [X, Y, Z]$
vvars : [Vpar, Mu]$

doMakeExprLst(vals, S) := makelist(if vals[i] # 0 then S[i-1] else 0, i, 1, length(vals))$
doExpandLst(lst, basis) := sum(lst[i]*basis[i], i, 1, length(basis))$

/* set up some vector calculus functions */
load("vect")$
fgrad(f):= ev(express(grad(f)),diff)*derivfacsC$

gkPB(f,g):=1/m_*(Bstar_by_Bmag_expd.fgrad(f)*dfac_v*diff(g,vpar)-Bstar_by_Bmag_expd.fgrad(g)*dfac_v*diff(f,vpar))-1/q_*geoZ_expd*dfac_x*dfac_y*(diff(f,x)*diff(g,y)-diff(f,y)*diff(g,x)) + 1/q_*geoY_expd*dfac_x*dfac_z*(diff(f,x)*diff(g,z)-diff(f,z)*diff(g,x)) - 1/q_*geoX_expd*dfac_y*dfac_z*(diff(f,y)*diff(g,z)-diff(f,z)*diff(g,y))$

calcUpdateInDir(surfDir, fh, funcNm, cdim, vdim, basisFun, pmax,emflag, bvarslist, pureUpwind) := block([],
kill(varsC, varsP, basisC, basisP),
modNm : sconcat("basis-precalc/basis", basisFun, cdim, "x", vdim, "v"),
load(modNm),
for p : 1 thru pmax do (
  if cdim = 1 then (
    label:["x", "v", "m"]
  ),
  if cdim = 2 then (
    label:["x", "y", "v", "m"]
  ),
  if cdim = 3 then (
    label:["x", "y", "z", "v", "m"]
  ),
  bP : subst(gkvsub, basisP[p]),
  bC : basisC[p],
  varsP : subst(gkvsub, varsP),
  numC : length(bC),
  cid : cidx(cdim),
  vid : vidx(cdim,vdim),
  volfac : 1,
  /* get surface variable */
  surfVar : varsP[surfDir],
  /* remove surface variable from integrand of surface integrals */
  surfIntVars : delete(surfVar,varsP),
  if surfDir <= cdim then dirlabel : cvars[surfDir]
  else dirlabel : vvars[surfDir-cdim],
  cellCenter : makelist(varsP[d]=0, d, 1, length(varsP)),
  /* set up ignorable variables for Bmag */
  Bignorevars: flatten(makelist([varsC[d]^2=var2,var2=1/3,varsC[d]=0], d, 1, length(varsC))),
  if bvarslist # [0] then (
    for i : 1 thru length(bvarslist) do (
      Bignorevars : delete( varsC[bvarslist[i]]=0, Bignorevars ),
      Bignorevars : delete( varsC[bvarslist[i]]^2=var2, Bignorevars )
  )),
  /* for grad and curl expressions */
  scalefactors(varsC),
  derivfacsC : makelist(derivfac[d], d, 1, length(varsC)),
  derivfacsV : makelist(derivfac[d], d, 4, 5),
  wC : makelist(wc[d], d, 1, length(varsC)),
  wV : makelist(wc[d], d, 4, 5),
  surfLabel : label[surfDir],
  if surfDir <= cdim then (dfacSurf : derivfacsC[surfDir], wSurf : wC[surfDir])
  else (dfacSurf : derivfacsV[surfDir-cdim], wSurf : wV[surfDir-cdim]),

  /* remove volume contribution from surface variable, which is not integrated */
  surfac : fullratsimp(volfac*dfacSurf),

<<<<<<< HEAD
  if emflag then printf(fh, "double ~a_~a_P~a_Bvars_~a(const double q_, const double m_, const double *w, const double *dxv, const double amax_in, const double *Bmag, const double *BmagInv, const double *Gradpar, const double *geoX, const double *geoY, const double *geoZ, const double *Phi, const double *Apar, const double *dApardt, const double *fl, const double *fr, double *outl, double *outr) ~%{ ~%", funcNm, dirlabel, p, simplode(bvarslist,"_"))
  else printf(fh, "double ~a_~a_P~a_Bvars_~a(const double q_, const double m_, const double *w, const double *dxv, const double amax_in, const double *Bmag, const double *BmagInv, const double *Gradpar, const double *geoX, const double *geoY, const double *geoZ, const double *Phi, const double *fl, const double *fr, double *outl, double *outr) ~%{ ~%", funcNm, dirlabel, p, simplode(bvarslist,"_")),
=======
  if emflag then printf(fh, "double ~a_~a_P~a_Bvars_~a(const double q_, const double m_, const double dt, const double *w, const double *dxv, const double amax_in, const double *Bmag, const double *BmagInv, const double *Gradpar, const double *BdriftX, const double *BdriftY, const double *Phi, const double *Apar, const double *dApardt, const double *fl, const double *fr, double *outl, double *outr) ~%{ ~%", funcNm, dirlabel, i, simplode(bvarslist,"_"))
  else printf(fh, "double ~a_~a_P~a_Bvars_~a(const double q_, const double m_, const double dt, const double *w, const double *dxv, const double amax_in, const double *Bmag, const double *BmagInv, const double *Gradpar, const double *BdriftX, const double *BdriftY, const double *Phi, const double *fl, const double *fr, double *outl, double *outr) ~%{ ~%", funcNm, dirlabel, i, simplode(bvarslist,"_")),
>>>>>>> c4ee3099
  printf(fh, "// w[NDIM]: Cell-center coordinates. dxv[NDIM]: Cell spacing. H/f: Input Hamiltonian/distribution function. out: Incremented output ~%"),

  for dir : 1 thru cdim+vdim do (
    printf(fh, "  double dfac_~a = 2.0/dxv[~a]; ~%", label[dir], dir-1)
  ),

  for dir : 1 thru cdim+vdim do (
    printf(fh, "  double w~a = w[~a]; ~%", label[dir], dir-1)
  ),
  printf(fh, "  double wv2 = wv*wv; ~%"),
  printf(fh, "  double dfac_v2 = dfac_v*dfac_v; ~%"),
  printf(fh, "  double q2 = q_*q_; ~%"),
  printf(fh, "  double incr[~a]; ~%", length(bP)),

  /* expand background magnetic field Bmag, assuming it only varies in x */
  Bmag_expd:subst(Bignorevars,doExpand1(Bmag,bC)),
  BmagInv_expd:subst(Bignorevars,doExpand1(BmagInv,bC)),
  /* expand Phi */
  Phi_expd:doExpand1(Phi,bC),

  if emflag then (
    /* expand Apar */
    Apar_expd:doExpand1(Apar,bC),
    /* expand dApar/dt */
    dAdt_expd:doExpand1(dApardt,bC)
    /* NOTE: even though Apar and dApar/dt are allowed
       to be discontinuous in the parallel (z) direction,
       the surface term in the z direction does not involve
       Apar. since Apar is continuous in the other directions,
       it does not matter if we use the right or left value */
  )
  else (
    Apar_expd : 0,
    dAdt_expd : 0
  ),

  /* calculate full expansion expression for Hamiltonian */
  H_full:1/2*m_*(wv + vpar/dfac_v)^2 + q_*Phi_expd,
  if vdim > 1 then H_full : H_full + (wm+mu/dfac_m)*Bmag_expd,
  
  /* project Hamiltonian onto basis functions */
  H_k:fullratsimp(innerProd(varsP, 1, bP, H_full)),
  /* expand projected Hamiltonian on basis */
  H_expd:H_k.bP,

  /* expand distribution function on basis */
  fL_expd:doExpand1(fl,bP),
  fR_expd:doExpand1(fr,bP),

  /* expand geoX, geoY, geoZ on basis */
  geoX_expd : subst(Bignorevars, doExpand1(geoX, bC)),
  geoY_expd : subst(Bignorevars, doExpand1(geoY, bC)),
  geoZ_expd : subst(Bignorevars, doExpand1(geoZ, bC)),

  /* expand BstarX/Bmag = (m/q vpar + Apar)/B*curl(bhat)*grad(x) on basis */
  BstarX_by_Bmag_expd : (m_/q_*(wv+vpar/dfac_v) + Apar_expd)*geoY_expd*BmagInv_expd*dfac_z*diff(Bmag_expd,z) + geoZ_expd*dfac_y*diff(Apar_expd,y) - geoY_expd*dfac_z*diff(Apar_expd,z),
  /* expand BstarY/Bmag = (m/q vpar + Apar)/B*curl(bhat)*grad(y) on basis */
  BstarY_by_Bmag_expd : (m_/q_*(wv+vpar/dfac_v) + Apar_expd)*(geoZ_expd*BmagInv_expd*dfac_x*diff(Bmag_expd,x) - geoX_expd*BmagInv_expd*dfac_z*diff(Bmag_expd,z)) - geoZ_expd*dfac_x*diff(Apar_expd,x) + geoX_expd*dfac_z*diff(Apar_expd,z),
  /* expand BstarZ/Bmag = bhat.grad(z) + (m/q vpar + Apar)/B*curl(bhat)*grad(z) = Gradpar + (m/q vpar + Apar)/B*curl(bhat)*grad(z) on basis */
  BstarZ_by_Bmag_expd : subst(Bignorevars, doExpand1(Gradpar, bC)) - (m_/q_*(wv+vpar/dfac_v) + Apar_expd)*geoY_expd*BmagInv_expd*dfac_x*diff(Bmag_expd,x) + geoY_expd*dfac_x*diff(Apar_expd,x) - geoX_expd*dfac_y*diff(Apar_expd,y),

  /* make Bstar/Bmag vector */
  if cdim = 1 then Bstar_by_Bmag_expd : [BstarZ_by_Bmag_expd],
  if cdim = 2 then Bstar_by_Bmag_expd : [BstarX_by_Bmag_expd, BstarY_by_Bmag_expd],
  if cdim = 3 then Bstar_by_Bmag_expd : [BstarX_by_Bmag_expd, BstarY_by_Bmag_expd, BstarZ_by_Bmag_expd],

  /* calculate phase space velocity alpha in direction of surfVar */
  /* we assume alpha.n is continuous across boundary, although H may not be */
  alpha_expd : gkPB(wSurf + surfVar/dfacSurf, H_expd),
  if surfVar = vpar then alpha_expd : alpha_expd - q_/m_*dAdt_expd,
  /* evaluate at boundary from interior (surfVar=-1) */
  alpha_expd : subst(surfVar=-1, alpha_expd),
  /* calculate expression for surface-averaged alpha, and print to c variable alpha0 */
  alpha0expr : fullratsimp(innerProd(surfIntVars, 1, alpha_expd, subst(surfVar=-1, bP[1]))),
  /*alpha0expr : expand(fullratsimp(subst(cellCenter, alpha_expd))),*/
  printf(fh, "  // surface-averaged phase velocity in this direction ~%"),
  printf(fh, "  double alpha0 = ~a; ~%~%", float(subst([wv^2=wv2,q_^2=q2,dfac_v^2=dfac_v2], alpha0expr))),

  /* project full alpha expression onto basis and print to c variable alpha */
  printf(fh, "  double alpha[~a]; ~%", length(bP)),
  alpha_k : fullratsimp(innerProd(varsP, 1, bP, alpha_expd)),
  writeCExprs1(alpha, subst([wv^2=wv2,dfac_v^2=dfac_v2, m_^2=m2, q_^2=q2], expand(float(facsum(alpha_k,derivfac))))),
  alphaNoZero_k : doMakeExprLst(alpha_k, alpha),
  alpha_expd : doExpandLst(alphaNoZero_k, bP),
  flush_output(fh),

  /* note: always use pureUpwind for p=1 */
  if (alpha_expd = 0) then (
    printf(fh, "  // alpha == 0, so nothing to do ~%"),
    printf(fh, "  return std::abs(alpha0); ~%"),
    printf(fh, "} ~%"),
    flush_output(fh)
  )
  else if (pureUpwind or p=1) then (
    printf(fh, "  if (alpha0>0) { ~%"),
<<<<<<< HEAD
    fhat : subst(surfVar=1, fL_expd),
    t : surfac*innerProd(surfIntVars, alpha_expd, subst(surfVar=-1, bP), fhat),
=======
    /*fhat : subst(surfVar=1, fL_expd),*/
    fhat : subst(gkvsub, fhatAL(fl, subst(gkvsubInv,surfVar), 1, alpha0*dt/dxv[surfDir-1], cdim, vdim, i)),
    t : surfac*calcInnerProdList(surfIntVars, alpha_expd, subst(surfVar=-1, bP), fhat),
>>>>>>> c4ee3099
    incr_r : facsum(fullratsimp(t),dxv),
    writeCExprsNoExpand1(incr, subst([wv^2=wv2,q_^2=q2], incr_r)),
    printf(fh, "~%"),
    incr_s : makelist(incr[i-1], i, 1, length(bP)),
    writeCIncrExprsNoExpand1(outr, incr_s),  
    printf(fh, "~%"),
    t : surfac*innerProd(surfIntVars, alpha_expd, subst(surfVar=1, bP), fhat),
    incr_l : -t,
    signs : fullratsimp(incr_l/incr_r),
    incr_s : makelist(signs[i]*incr[i-1], i, 1, length(bP)),
    writeCIncrExprsNoExpand1(outl, incr_s),
    
    printf(fh, "  } else { ~%"),
<<<<<<< HEAD
    fhat : subst(surfVar=-1, fR_expd),
    t : surfac*innerProd(surfIntVars, alpha_expd, subst(surfVar=-1, bP), fhat),
=======
    /*fhat : subst(surfVar=-1, fR_expd),*/
    fhat : subst(gkvsub, fhatAL(fr, subst(gkvsubInv,surfVar), -1, alpha0*dt/dxv[surfDir-1], cdim, vdim, i)),
    t : surfac*calcInnerProdList(surfIntVars, alpha_expd, subst(surfVar=-1, bP), fhat),
>>>>>>> c4ee3099
    incr_r : facsum(fullratsimp(t),dxv),
    writeCExprsNoExpand1(incr, subst([wv^2=wv2,q_^2=q2], incr_r)),
    printf(fh, "~%"),
    incr_s : makelist(incr[i-1], i, 1, length(bP)),
    writeCIncrExprsNoExpand1(outr, incr_s),  
    printf(fh, "~%"),
    t : surfac*innerProd(surfIntVars, alpha_expd, subst(surfVar=1, bP), fhat),
    incr_l : -t,
    signs : fullratsimp(incr_l/incr_r),
    incr_s : makelist(signs[i]*incr[i-1], i, 1, length(bP)),
    writeCIncrExprsNoExpand1(outl, incr_s),
    printf(fh, "  } ~%"),
    printf(fh, "  return std::abs(alpha0); ~%"),
    printf(fh, "} ~%"),
    flush_output(fh)
  ) else (
    /* determine whether to use local or global value for penalty amax */
    printf(fh, "  double amax = 0.0; ~%"),
    printf(fh, "  bool upwind = false; ~%"), 
    printf(fh, "  if(upwind) ~%"),
    printf(fh, "    amax = std::abs(alpha0); ~%"),
    printf(fh, "  else ~%"),
    printf(fh, "    amax = amax_in; ~%~%"),
    printf(fh, "  double Ghat[~a]; ~%", length(bP)),

    /* calculate lax penalty flux expression */
    /* we evaluate at the boundary by evaluating the f_L (left) value at surfVar=1 and the f_R (right) value at surfVar=-1 */
    flux_expd : fullratsimp(alpha_expd/2*(subst(surfVar=1, fL_expd)+subst(surfVar=-1, fR_expd))-amax/2*(subst(surfVar=-1, fR_expd)-subst(surfVar=1, fL_expd))),
    /* project flux expression onto basis functions */
    flux_k : subst([wv^2=wv2,dfac_v^2=dfac_v2,q_^2=q2],innerProd(varsP, 1, bP, flux_expd)),
    /* print fluxl list to c array Ghat */
    writeCExprsCollect1(Ghat, flux_k, [derivfac,alpha0]),
    printf(fh, "~%"),
    /* these functions drop components of Ghat that are zero from list Ghatl */
    glst1 : doMakeExprLst(flux_k, Ghat),
    Ghat_k : doExpandLst(glst1, bP),

    /* evaluate contribution to right boundary (surfVar=-1) */
    t : surfac*innerProd(surfIntVars, 1, subst(surfVar=-1, bP), subst(surfVar=-1,Ghat_k)),
    incr_r : facsum(fullratsimp(t),dxv),
    writeCExprsNoExpand1(incr, incr_r),
    printf(fh, "~%"),
    incr_s : makelist(incr[i-1], i, 1, length(bP)),
    writeCIncrExprsNoExpand1(outr, incr_s),  
    printf(fh, "~%"),
    /* contribution to left boundary (surfVar=1) is same except for signs */
    t : surfac*innerProd(surfIntVars, 1, subst(surfVar=1, bP), subst(surfVar=1, Ghat_k)),
    incr_l : -t,
    signs : fullratsimp(incr_l/incr_r),
    incr_s : makelist(signs[i]*incr[i-1], i, 1, length(bP)),
    writeCIncrExprsNoExpand1(outl, incr_s),
    /* return alpha0 so that we can find global value */
    printf(fh, "return std::abs(alpha0); ~%"),
    
    printf(fh, "} ~%"),
    flush_output(fh)
  )
))$

calcGKSurfUpdater(fh, funcNm, cdim, vdim, basisFun,pmax,emflag, bvarslist) := block([],
  lastdir : cdim+vdim-1,
  if vdim=1 then lastdir: cdim+vdim,
  for dir : 1 thru lastdir do ( 
    /* always pure upwind in z direction */
    if (dir=cdim and cdim#2) then (
      pureUpwind : false
    ) else (
      pureUpwind : false
    ),
    calcUpdateInDir(dir, fh, funcNm, cdim, vdim, basisFun,pmax,emflag, bvarslist, pureUpwind) 
  )
)$

for c : 1 thru 3 do (
for v: 1 thru 2 do (
if c=1 or (c>1 and v=2) then (
pmax:1,
if c=1 then (pmax:2),
fname : sconcat("~/max-out/GyrokineticSurfSer", c, "x", v, "v", ".cpp"),
fh : openw(fname),
printf(fh, "#include <GyrokineticModDecl.h> ~%"),
/* possible combinations of variable dependence of background magnetic field,
   with 0 = const, 1 = x, 2 = y, 3 = z.
   note that we assume axisymmetry, which means B cannot depend on y */
if c=1 then bvarslist : [[0], [1]],
if c=2 then bvarslist : [[0], [1]],
if c=3 then bvarslist : [[0], [1], [3], [1,3]],
for b : 1 thru length(bvarslist) do (
funcName : sconcat("GyrokineticSurf", c, "x", v, "v", "Ser"),
calcGKSurfUpdater(fh, funcName, c, v, "Ser", pmax, false, bvarslist[b]),
funcName : sconcat("EmGyrokineticSurf", c, "x", v, "v", "Ser"),
calcGKSurfUpdater(fh, funcName, c, v, "Ser", pmax, true, bvarslist[b])
),
close(fh)
)))$

<|MERGE_RESOLUTION|>--- conflicted
+++ resolved
@@ -77,13 +77,8 @@
   /* remove volume contribution from surface variable, which is not integrated */
   surfac : fullratsimp(volfac*dfacSurf),
 
-<<<<<<< HEAD
-  if emflag then printf(fh, "double ~a_~a_P~a_Bvars_~a(const double q_, const double m_, const double *w, const double *dxv, const double amax_in, const double *Bmag, const double *BmagInv, const double *Gradpar, const double *geoX, const double *geoY, const double *geoZ, const double *Phi, const double *Apar, const double *dApardt, const double *fl, const double *fr, double *outl, double *outr) ~%{ ~%", funcNm, dirlabel, p, simplode(bvarslist,"_"))
-  else printf(fh, "double ~a_~a_P~a_Bvars_~a(const double q_, const double m_, const double *w, const double *dxv, const double amax_in, const double *Bmag, const double *BmagInv, const double *Gradpar, const double *geoX, const double *geoY, const double *geoZ, const double *Phi, const double *fl, const double *fr, double *outl, double *outr) ~%{ ~%", funcNm, dirlabel, p, simplode(bvarslist,"_")),
-=======
-  if emflag then printf(fh, "double ~a_~a_P~a_Bvars_~a(const double q_, const double m_, const double dt, const double *w, const double *dxv, const double amax_in, const double *Bmag, const double *BmagInv, const double *Gradpar, const double *BdriftX, const double *BdriftY, const double *Phi, const double *Apar, const double *dApardt, const double *fl, const double *fr, double *outl, double *outr) ~%{ ~%", funcNm, dirlabel, i, simplode(bvarslist,"_"))
-  else printf(fh, "double ~a_~a_P~a_Bvars_~a(const double q_, const double m_, const double dt, const double *w, const double *dxv, const double amax_in, const double *Bmag, const double *BmagInv, const double *Gradpar, const double *BdriftX, const double *BdriftY, const double *Phi, const double *fl, const double *fr, double *outl, double *outr) ~%{ ~%", funcNm, dirlabel, i, simplode(bvarslist,"_")),
->>>>>>> c4ee3099
+  if emflag then printf(fh, "double ~a_~a_P~a_Bvars_~a(const double q_, const double m_, const double dt, const double *w, const double *dxv, const double amax_in, const double *Bmag, const double *BmagInv, const double *Gradpar, const double *geoX, const double *geoY, const double *geoZ, const double *Phi, const double *Apar, const double *dApardt, const double *fl, const double *fr, double *outl, double *outr) ~%{ ~%", funcNm, dirlabel, p, simplode(bvarslist,"_"))
+  else printf(fh, "double ~a_~a_P~a_Bvars_~a(const double q_, const double m_, const double dt, const double *w, const double *dxv, const double amax_in, const double *Bmag, const double *BmagInv, const double *Gradpar, const double *geoX, const double *geoY, const double *geoZ, const double *Phi, const double *fl, const double *fr, double *outl, double *outr) ~%{ ~%", funcNm, dirlabel, p, simplode(bvarslist,"_")),
   printf(fh, "// w[NDIM]: Cell-center coordinates. dxv[NDIM]: Cell spacing. H/f: Input Hamiltonian/distribution function. out: Incremented output ~%"),
 
   for dir : 1 thru cdim+vdim do (
@@ -179,14 +174,9 @@
   )
   else if (pureUpwind or p=1) then (
     printf(fh, "  if (alpha0>0) { ~%"),
-<<<<<<< HEAD
-    fhat : subst(surfVar=1, fL_expd),
+    /*fhat : subst(surfVar=1, fL_expd),*/
+    fhat : subst(gkvsub, fhatAL(fl, subst(gkvsubInv,surfVar), 1, alpha0*dt/dxv[surfDir-1], cdim, vdim, p)),
     t : surfac*innerProd(surfIntVars, alpha_expd, subst(surfVar=-1, bP), fhat),
-=======
-    /*fhat : subst(surfVar=1, fL_expd),*/
-    fhat : subst(gkvsub, fhatAL(fl, subst(gkvsubInv,surfVar), 1, alpha0*dt/dxv[surfDir-1], cdim, vdim, i)),
-    t : surfac*calcInnerProdList(surfIntVars, alpha_expd, subst(surfVar=-1, bP), fhat),
->>>>>>> c4ee3099
     incr_r : facsum(fullratsimp(t),dxv),
     writeCExprsNoExpand1(incr, subst([wv^2=wv2,q_^2=q2], incr_r)),
     printf(fh, "~%"),
@@ -200,14 +190,9 @@
     writeCIncrExprsNoExpand1(outl, incr_s),
     
     printf(fh, "  } else { ~%"),
-<<<<<<< HEAD
-    fhat : subst(surfVar=-1, fR_expd),
-    t : surfac*innerProd(surfIntVars, alpha_expd, subst(surfVar=-1, bP), fhat),
-=======
     /*fhat : subst(surfVar=-1, fR_expd),*/
     fhat : subst(gkvsub, fhatAL(fr, subst(gkvsubInv,surfVar), -1, alpha0*dt/dxv[surfDir-1], cdim, vdim, i)),
-    t : surfac*calcInnerProdList(surfIntVars, alpha_expd, subst(surfVar=-1, bP), fhat),
->>>>>>> c4ee3099
+    t : surfac*innerProd(surfIntVars, alpha_expd, subst(surfVar=-1, bP), fhat),
     incr_r : facsum(fullratsimp(t),dxv),
     writeCExprsNoExpand1(incr, subst([wv^2=wv2,q_^2=q2], incr_r)),
     printf(fh, "~%"),
