--- conflicted
+++ resolved
@@ -44,15 +44,9 @@
 printf(fh, "#define SURFAVG 1 ~%")$
 printf(fh, "#define QUAD 2 ~%")$
 printf(fh, "#define cflType QUAD ~%")$
-<<<<<<< HEAD
-printf(fh, "template <typename T> int sgn(T val) {~%")$
-printf(fh, "    return (T(0) < val) - (val < T(0));~%")$
-printf(fh, "}~%")$
-=======
 printf(fh, "#define upwindType QUAD ~%")$
 printf(fh, "template <typename T> int sgn(T val) { ~%")$
 printf(fh, "    return (T(0) < val) - (val < T(0)); ~%}~%")$
->>>>>>> cfae3179
 printf(fh, "extern \"C\" { ~%")$
 printPrototypes()$
 printf(fh, "} ~%")$
