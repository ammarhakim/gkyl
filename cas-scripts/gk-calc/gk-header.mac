cvars : [X, Y, Z]$
vvars : [Vpar, Mu]$

printPrototypes() := block([], 
pmax:2,
for ci : 1 thru 3 do (
for vi: 0 thru 2 do (
if ci=1 or (ci>1 and vi=2) or (ci=2 and vi=0) then (
  if ci=1 then bvarslist : [[0], [1]],
  if ci=2 then bvarslist : [[0], [1]],
  if ci=3 then bvarslist : [[0], [1], [3], [1,3]],
  for pi : 1 thru pmax do (
    printf(fh, "double EmGyrokineticStep2Vol~ax~avSerP~a(const double q_, const double m_, const double *w, const double *dxv, const double *dApardt, const double *f, double *out); ~%", ci, vi, pi),
    printf(fh, "double calcSheathDeltaPhi~axSer_P~a(const double *phi, const double *phiWall, const double zVal);~%", ci, pi),
    printf(fh, "void calcSheathPartialReflectionWeakEquiv~ax~avSer_P~a(const double wv, const double dv, const double zVal, const double vcut, const double *f, double *fhat);~%", ci, vi, pi),
    printf(fh, "void calcSheathPartialReflectionScaled~ax~avSer_P~a(const double wv, const double dv, const double zVal, const double vcut, const double *f, double *fhat);~%", ci, vi, pi),
    for b : 1 thru length(bvarslist) do (
      printf(fh, "double GyrokineticVol~ax~avSerP~a_Bvars_~a(const double q_, const double m_, const double *w, const double *dxv, const double *Bmag, const double *BmagInv, const double *Gradpar, const double *geoX, const double *geoY, const double *geoZ, const double *Phi, const double *f, double *out); ~%", ci, vi, pi, simplode(bvarslist[b],"_")),
      printf(fh, "double EmGyrokineticVol~ax~avSerP~a_Bvars_~a(const double q_, const double m_, const double *w, const double *dxv, const double *Bmag, const double *BmagInv, const double *Gradpar, const double *geoX, const double *geoY, const double *geoZ, const double *Phi, const double *Apar, const double *dApardt, const double *f, double *out); ~%", ci, vi, pi, simplode(bvarslist[b],"_")),
      if vi = 0 then vd : 0
      else vd : 1,
      for si : 1 thru ci+vd do (
        if si <= ci then dirlabel : cvars[si]
        else dirlabel : vvars[si-ci],
<<<<<<< HEAD
        printf(fh, "double GyrokineticSurf~ax~avSer_~a_P~a_Bvars_~a(const double q_, const double m_, const double cflL, const double cflR, const double *w, const double *dxv, const double amax_in, const double *Bmag, const double *BmagInv, const double *Gradpar, const double *BdriftX, const double *BdriftY, const double *Phi, const double *fl, const double *fr, double *outl, double *outr); ~%", ci, vi, dirlabel, pi, simplode(bvarslist[b],"_")),
        printf(fh, "double EmGyrokineticSurf~ax~avSer_~a_P~a_Bvars_~a(const double q_, const double m_, const double cflL, const double cflR, const double *w, const double *dxv, const double amax_in, const double *Bmag, const double *BmagInv, const double *Gradpar, const double *BdriftX, const double *BdriftY, const double *Phi, const double *Apar, const double *dApardt, const double *fl, const double *fr, double *outl, double *outr); ~%", ci, vi, dirlabel, pi, simplode(bvarslist[b],"_")),
        printf(fh, "double GyrokineticSurfPositivity~ax~avSer_~a_P~a_Bvars_~a(const double q_, const double m_, const double cflL, const double cflR, const double *w, const double *dxv, const double amax_in, const double *Bmag, const double *BmagInv, const double *Gradpar, const double *BdriftX, const double *BdriftY, const double *Phi, const double *fl, const double *fr, double *outl, double *outr); ~%", ci, vi, dirlabel, pi, simplode(bvarslist[b],"_")),
        printf(fh, "double EmGyrokineticSurfPositivity~ax~avSer_~a_P~a_Bvars_~a(const double q_, const double m_, const double cflL, const double cflR, const double *w, const double *dxv, const double amax_in, const double *Bmag, const double *BmagInv, const double *Gradpar, const double *BdriftX, const double *BdriftY, const double *Phi, const double *Apar, const double *dApardt, const double *fl, const double *fr, double *outl, double *outr); ~%", ci, vi, dirlabel, pi, simplode(bvarslist[b],"_"))
=======
        printf(fh, "double GyrokineticSurf~ax~avSer_~a_P~a_Bvars_~a(const double q_, const double m_, const double dt, const double *w, const double *dxv, const double amax_in, const double *Bmag, const double *BmagInv, const double *Gradpar, const double *geoX, const double *geoY, const double *geoZ, const double *Phi, const double *fl, const double *fr, double *outl, double *outr); ~%", ci, vi, dirlabel, pi, simplode(bvarslist[b],"_")),
        printf(fh, "double EmGyrokineticSurf~ax~avSer_~a_P~a_Bvars_~a(const double q_, const double m_, const double dt, const double *w, const double *dxv, const double amax_in, const double *Bmag, const double *BmagInv, const double *Gradpar, const double *geoX, const double *geoY, const double *geoZ, const double *Phi, const double *Apar, const double *dApardt, const double *fl, const double *fr, double *outl, double *outr); ~%", ci, vi, dirlabel, pi, simplode(bvarslist[b],"_")),
        printf(fh, "double GyrokineticSurfPositivity~ax~avSer_~a_P~a_Bvars_~a(const double q_, const double m_, const double dt, const double *w, const double *dxv, const double amax_in, const double *Bmag, const double *BmagInv, const double *Gradpar, const double *geoX, const double *geoY, const double *geoZ, const double *Phi, const double *fl, const double *fr, double *outl, double *outr); ~%", ci, vi, dirlabel, pi, simplode(bvarslist[b],"_")),
        printf(fh, "double EmGyrokineticSurfPositivity~ax~avSer_~a_P~a_Bvars_~a(const double q_, const double m_, const double dt, const double *w, const double *dxv, const double amax_in, const double *Bmag, const double *BmagInv, const double *Gradpar, const double *geoX, const double *geoY, const double *geoZ, const double *Phi, const double *Apar, const double *dApardt, const double *fl, const double *fr, double *outl, double *outr); ~%", ci, vi, dirlabel, pi, simplode(bvarslist[b],"_"))
>>>>>>> d9b4ec75
      ),
      printf(fh, "~%")      
    ),
    printf(fh, "~%")
))))
)$

fh : openw("~/max-out/GyrokineticModDecl.h")$
printf(fh, "#ifndef GYROKINETIC_MOD_DECL_H ~%")$
printf(fh, "#define GYROKINETIC_MOD_DECL_H ~%")$
printf(fh, "#include <cmath> ~%")$
printf(fh, "#include <Positivity.h> ~%")$
printf(fh, "#define SURFAVG 1 ~%")$
printf(fh, "#define QUAD 2 ~%")$
printf(fh, "#define cflType QUAD ~%")$
printf(fh, "extern \"C\" { ~%")$
printPrototypes()$
printf(fh, "} ~%")$
printf(fh, "#endif ~%")$
close(fh)$

fh : openw("~/max-out/_GyrokineticCdef.lua")$
printf(fh, "local ffi = require \"ffi\" ~%~%")$
printf(fh, "ffi.cdef [[~%")$
printPrototypes()$
printf(fh, "]]~%")$
close(fh)$<|MERGE_RESOLUTION|>--- conflicted
+++ resolved
@@ -22,17 +22,10 @@
       for si : 1 thru ci+vd do (
         if si <= ci then dirlabel : cvars[si]
         else dirlabel : vvars[si-ci],
-<<<<<<< HEAD
-        printf(fh, "double GyrokineticSurf~ax~avSer_~a_P~a_Bvars_~a(const double q_, const double m_, const double cflL, const double cflR, const double *w, const double *dxv, const double amax_in, const double *Bmag, const double *BmagInv, const double *Gradpar, const double *BdriftX, const double *BdriftY, const double *Phi, const double *fl, const double *fr, double *outl, double *outr); ~%", ci, vi, dirlabel, pi, simplode(bvarslist[b],"_")),
-        printf(fh, "double EmGyrokineticSurf~ax~avSer_~a_P~a_Bvars_~a(const double q_, const double m_, const double cflL, const double cflR, const double *w, const double *dxv, const double amax_in, const double *Bmag, const double *BmagInv, const double *Gradpar, const double *BdriftX, const double *BdriftY, const double *Phi, const double *Apar, const double *dApardt, const double *fl, const double *fr, double *outl, double *outr); ~%", ci, vi, dirlabel, pi, simplode(bvarslist[b],"_")),
-        printf(fh, "double GyrokineticSurfPositivity~ax~avSer_~a_P~a_Bvars_~a(const double q_, const double m_, const double cflL, const double cflR, const double *w, const double *dxv, const double amax_in, const double *Bmag, const double *BmagInv, const double *Gradpar, const double *BdriftX, const double *BdriftY, const double *Phi, const double *fl, const double *fr, double *outl, double *outr); ~%", ci, vi, dirlabel, pi, simplode(bvarslist[b],"_")),
-        printf(fh, "double EmGyrokineticSurfPositivity~ax~avSer_~a_P~a_Bvars_~a(const double q_, const double m_, const double cflL, const double cflR, const double *w, const double *dxv, const double amax_in, const double *Bmag, const double *BmagInv, const double *Gradpar, const double *BdriftX, const double *BdriftY, const double *Phi, const double *Apar, const double *dApardt, const double *fl, const double *fr, double *outl, double *outr); ~%", ci, vi, dirlabel, pi, simplode(bvarslist[b],"_"))
-=======
-        printf(fh, "double GyrokineticSurf~ax~avSer_~a_P~a_Bvars_~a(const double q_, const double m_, const double dt, const double *w, const double *dxv, const double amax_in, const double *Bmag, const double *BmagInv, const double *Gradpar, const double *geoX, const double *geoY, const double *geoZ, const double *Phi, const double *fl, const double *fr, double *outl, double *outr); ~%", ci, vi, dirlabel, pi, simplode(bvarslist[b],"_")),
-        printf(fh, "double EmGyrokineticSurf~ax~avSer_~a_P~a_Bvars_~a(const double q_, const double m_, const double dt, const double *w, const double *dxv, const double amax_in, const double *Bmag, const double *BmagInv, const double *Gradpar, const double *geoX, const double *geoY, const double *geoZ, const double *Phi, const double *Apar, const double *dApardt, const double *fl, const double *fr, double *outl, double *outr); ~%", ci, vi, dirlabel, pi, simplode(bvarslist[b],"_")),
-        printf(fh, "double GyrokineticSurfPositivity~ax~avSer_~a_P~a_Bvars_~a(const double q_, const double m_, const double dt, const double *w, const double *dxv, const double amax_in, const double *Bmag, const double *BmagInv, const double *Gradpar, const double *geoX, const double *geoY, const double *geoZ, const double *Phi, const double *fl, const double *fr, double *outl, double *outr); ~%", ci, vi, dirlabel, pi, simplode(bvarslist[b],"_")),
-        printf(fh, "double EmGyrokineticSurfPositivity~ax~avSer_~a_P~a_Bvars_~a(const double q_, const double m_, const double dt, const double *w, const double *dxv, const double amax_in, const double *Bmag, const double *BmagInv, const double *Gradpar, const double *geoX, const double *geoY, const double *geoZ, const double *Phi, const double *Apar, const double *dApardt, const double *fl, const double *fr, double *outl, double *outr); ~%", ci, vi, dirlabel, pi, simplode(bvarslist[b],"_"))
->>>>>>> d9b4ec75
+        printf(fh, "double GyrokineticSurf~ax~avSer_~a_P~a_Bvars_~a(const double q_, const double m_, const double cflL, const double cflR, const double *w, const double *dxv, const double amax_in, const double *Bmag, const double *BmagInv, const double *Gradpar, const double *geoX, const double *geoY, const double *geoZ, const double *Phi, const double *fl, const double *fr, double *outl, double *outr); ~%", ci, vi, dirlabel, pi, simplode(bvarslist[b],"_")),
+        printf(fh, "double EmGyrokineticSurf~ax~avSer_~a_P~a_Bvars_~a(const double q_, const double m_, const double cflL, const double cflR, const double *w, const double *dxv, const double amax_in, const double *Bmag, const double *BmagInv, const double *Gradpar, const double *geoX, const double *geoY, const double *geoZ, const double *Phi, const double *Apar, const double *dApardt, const double *fl, const double *fr, double *outl, double *outr); ~%", ci, vi, dirlabel, pi, simplode(bvarslist[b],"_")),
+        printf(fh, "double GyrokineticSurfPositivity~ax~avSer_~a_P~a_Bvars_~a(const double q_, const double m_, const double cflL, const double cflR, const double *w, const double *dxv, const double amax_in, const double *Bmag, const double *BmagInv, const double *Gradpar, const double *geoX, const double *geoY, const double *geoZ, const double *Phi, const double *fl, const double *fr, double *outl, double *outr); ~%", ci, vi, dirlabel, pi, simplode(bvarslist[b],"_")),
+        printf(fh, "double EmGyrokineticSurfPositivity~ax~avSer_~a_P~a_Bvars_~a(const double q_, const double m_, const double cflL, const double cflR, const double *w, const double *dxv, const double amax_in, const double *Bmag, const double *BmagInv, const double *Gradpar, const double *geoX, const double *geoY, const double *geoZ, const double *Phi, const double *Apar, const double *dApardt, const double *fl, const double *fr, double *outl, double *outr); ~%", ci, vi, dirlabel, pi, simplode(bvarslist[b],"_"))
       ),
       printf(fh, "~%")      
     ),
@@ -44,10 +37,13 @@
 printf(fh, "#ifndef GYROKINETIC_MOD_DECL_H ~%")$
 printf(fh, "#define GYROKINETIC_MOD_DECL_H ~%")$
 printf(fh, "#include <cmath> ~%")$
+printf(fh, "#include <algorithm> ~%")$
 printf(fh, "#include <Positivity.h> ~%")$
 printf(fh, "#define SURFAVG 1 ~%")$
 printf(fh, "#define QUAD 2 ~%")$
 printf(fh, "#define cflType QUAD ~%")$
+printf(fh, "template <typename T> int sgn(T val) { ~%")$
+printf(fh, "    return (T(0) < val) - (val < T(0)); ~%}~%")$
 printf(fh, "extern \"C\" { ~%")$
 printPrototypes()$
 printf(fh, "} ~%")$
