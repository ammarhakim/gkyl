--- conflicted
+++ resolved
@@ -15,13 +15,8 @@
     printf(fh, "void calcSheathPartialReflectionWeakEquiv~ax~avSer_P~a(const double wv, const double dv, const double zVal, const double vcut, const double *f, double *fhat);~%", ci, vi, pi),
     printf(fh, "void calcSheathPartialReflectionScaled~ax~avSer_P~a(const double wv, const double dv, const double zVal, const double vcut, const double *f, double *fhat);~%", ci, vi, pi),
     for b : 1 thru length(bvarslist) do (
-<<<<<<< HEAD
       printf(fh, "double GyrokineticVol~ax~avSerP~a_Bvars_~a(const double q_, const double m_, const double *w, const double *dxv, const double *Bmag, const double *BmagInv, const double *Gradpar, const double *geoX, const double *geoY, const double *geoZ, const double *Phi, const double *f, double *out); ~%", ci, vi, pi, simplode(bvarslist[b],"_")),
-      printf(fh, "double EmGyrokineticVol~ax~avSerP~a_Bvars_~a(const double q_, const double m_, const double *w, const double *dxv, const double *Bmag, const double *BmagInv, const double *Gradpar, const double *geoX, const double *geoY, const double *geoZ, const double *Phi, const double *Apar, const double *f, double *out); ~%", ci, vi, pi, simplode(bvarslist[b],"_")),
-=======
-      printf(fh, "double GyrokineticVol~ax~avSerP~a_Bvars_~a(const double q_, const double m_, const double *w, const double *dxv, const double *Bmag, const double *BmagInv, const double *Gradpar, const double *BdriftX, const double *BdriftY, const double *Phi, const double *f, double *out); ~%", ci, vi, pi, simplode(bvarslist[b],"_")),
-      printf(fh, "double EmGyrokineticVol~ax~avSerP~a_Bvars_~a(const double q_, const double m_, const double *w, const double *dxv, const double *Bmag, const double *BmagInv, const double *Gradpar, const double *BdriftX, const double *BdriftY, const double *Phi, const double *Apar, const double *dApardt, const double *f, double *out); ~%", ci, vi, pi, simplode(bvarslist[b],"_")),
->>>>>>> 4c8ef38b
+      printf(fh, "double EmGyrokineticVol~ax~avSerP~a_Bvars_~a(const double q_, const double m_, const double *w, const double *dxv, const double *Bmag, const double *BmagInv, const double *Gradpar, const double *geoX, const double *geoY, const double *geoZ, const double *Phi, const double *Apar, const double *dApardt, const double *f, double *out); ~%", ci, vi, pi, simplode(bvarslist[b],"_")),
       if vi = 0 then vd : 0
       else vd : 1,
       for si : 1 thru ci+vd do (
