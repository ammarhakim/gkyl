--- conflicted
+++ resolved
@@ -22,13 +22,8 @@
       for si : 1 thru lastdir do (
         if si <= ci then dirlabel : cvars[si]
         else dirlabel : vvars[si-ci],
-<<<<<<< HEAD
-        printf(fh, "double GyrokineticSurf~ax~avSer_~a_P~a_Bvars_~a(const double q_, const double m_, const double *w, const double *dxv, const double amax_in, const double *Bmag, const double *BmagInv, const double *Gradpar, const double *geoX, const double *geoY, const double *geoZ, const double *Phi, const double *fl, const double *fr, double *outl, double *outr); ~%", ci, vi, dirlabel, pi, simplode(bvarslist[b],"_")),
-        printf(fh, "double EmGyrokineticSurf~ax~avSer_~a_P~a_Bvars_~a(const double q_, const double m_, const double *w, const double *dxv, const double amax_in, const double *Bmag, const double *BmagInv, const double *Gradpar, const double *geoX, const double *geoY, const double *geoZ, const double *Phi, const double *Apar, const double *dApardt, const double *fl, const double *fr, double *outl, double *outr); ~%", ci, vi, dirlabel, pi, simplode(bvarslist[b],"_"))
-=======
-        printf(fh, "double GyrokineticSurf~ax~avSer_~a_P~a_Bvars_~a(const double q_, const double m_, const double dt, const double *w, const double *dxv, const double amax_in, const double *Bmag, const double *BmagInv, const double *Gradpar, const double *BdriftX, const double *BdriftY, const double *Phi, const double *fl, const double *fr, double *outl, double *outr); ~%", ci, vi, dirlabel, pi, simplode(bvarslist[b],"_")),
-        printf(fh, "double EmGyrokineticSurf~ax~avSer_~a_P~a_Bvars_~a(const double q_, const double m_, const double dt, const double *w, const double *dxv, const double amax_in, const double *Bmag, const double *BmagInv, const double *Gradpar, const double *BdriftX, const double *BdriftY, const double *Phi, const double *Apar, const double *dApardt, const double *fl, const double *fr, double *outl, double *outr); ~%", ci, vi, dirlabel, pi, simplode(bvarslist[b],"_"))
->>>>>>> d0864f4b
+        printf(fh, "double GyrokineticSurf~ax~avSer_~a_P~a_Bvars_~a(const double q_, const double m_, const double dt, const double *w, const double *dxv, const double amax_in, const double *Bmag, const double *BmagInv, const double *Gradpar, const double *geoX, const double *geoY, const double *geoZ, const double *Phi, const double *fl, const double *fr, double *outl, double *outr); ~%", ci, vi, dirlabel, pi, simplode(bvarslist[b],"_")),
+        printf(fh, "double EmGyrokineticSurf~ax~avSer_~a_P~a_Bvars_~a(const double q_, const double m_, const double dt, const double *w, const double *dxv, const double amax_in, const double *Bmag, const double *BmagInv, const double *Gradpar, const double *geoX, const double *geoY, const double *geoZ, const double *Phi, const double *Apar, const double *dApardt, const double *fl, const double *fr, double *outl, double *outr); ~%", ci, vi, dirlabel, pi, simplode(bvarslist[b],"_"))
       ),
       printf(fh, "~%")      
     ),
