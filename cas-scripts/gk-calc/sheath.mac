load("modal-basis");
load("out-scripts");
load(stringproc)$
load("fem-calc/femMatrices")$
fpprec : 24$

gkvsub:[vx=vpar,vy=mu];


calcGkSheathFuncs(fh, cdim, vdim, basisFun, pmax) := block([],
kill(varsC, varsP, basisC, basisP),
load("basis-precalc/basisSer1x"),
basisVp : subst([x=vx],basisC),
basisMu : subst([x=vy],basisC),
load("basis-precalc/basisSer2x"),
basisXY : basisC,
basisVpMu : subst([x=vx,y=vy],basisC),
basisZVp : subst([x=z,y=vx],basisC),
load("basis-precalc/basisSer3x"),
basisZVpMu : psubst([x=z,y=vx,z=vy],basisC),
modNm : sconcat("basis-precalc/basis", basisFun, cdim, "x", vdim, "v"),
load(modNm),
for p : 1 thru pmax do (
  bP : basisP[p],
  bC : basisC[p],
  bXY : basisXY[p],
  bVp : basisVp[p],
  bZVp : basisZVp[p],
  bMu : basisMu[p],
  bVpMu : basisVpMu[p],
  bZVpMu : basisZVpMu[p],

  /* get name of last config space dimension, which is assumed to be z */
  zVar : varsC[cdim],
  surfVars : delete(zVar, varsP),
  surfVarsC : delete(zVar, varsC),
  surfVarsP : delete(vx, surfVars),

  funcNm : sconcat("calcSheathReflection", cdim, "x", vdim, "v", basisFun),
  printf(fh, "void ~a_P~a(const double wv, const double dv, const double vlowerSq, const double vupperSq, const double zVal, const double q_, const double m_, const double *phi, const double *phiWall, const double *f, double *fRefl) ~%{ ~%", funcNm, p),

  /* calculate expansion for deltaPhi */
  phiSheath_expd : subst(zVar=zVal,doExpand1(phi, bC)),
  phiWall_expd : subst(zVar=zVal,doExpand1(phiWall, bC)),

  deltaPhi_expd : phiSheath_expd - phiWall_expd,

  /* set up quadrature nodes */
  if p=1 then quad:1/(3), /* use control nodes instead of quadrature nodes for p=1, for positivity */
  if p=2 then quad:sqrt(3/5),
  nodesXY : eval_string(sconcat("nodes2xp", p))*quad,
  nodesXYsub(f) := makelist(subst(makelist(surfVarsC[j]=nodesXY[i][j],j,1,length(surfVarsC)),f),i,1,length(nodesXY)),
  nodesMu : eval_string(sconcat("nodes1xp", p))*quad,
  nodesMusub(f) := makelist(subst(makelist(vy=nodesMu[i][j],j,1,1),f),i,1,length(nodesMu)),

  /* evaluate deltaPhi at x,y quadrature nodes */
  deltaPhiQ : nodesXYsub(deltaPhi_expd),

  /* evaluate f at z surface, and x,y quadrature nodes */
  /*fSurf_expd : subst(zVar=zVal, doExpand1(f, bP)),*/
  fSurf_expd : doExpand1(f, bP),
  fXYQ_expd : nodesXYsub(fSurf_expd),
  
  kill(fReflXYQ_expd),
  kill(fReflXYMuQ_expd),
  fReflXYQ_expd : makelist(0, i,1,length(nodesXY)),
  fReflXYMuQ_expd : makelist(0, i,1,length(nodesMu)),
  /* evaluate and write vcut^2 at x,y quadrature nodes */
  vcutSqQ:gcfac(float(fullratsimp(-2*q_/m_*deltaPhiQ))),
<<<<<<< HEAD
  printf(fh, "  double vcutSq_i; long double xc, b, rVal, fac; ~%"),
  printf(fh, "  double fReflXYQuad[~a][~a]; ~%", length(nodesXY), length(bVpMu)),
  printf(fh, "  double fReflXYMuQuad[~a][~a]; ~%", length(nodesMu), length(bVp)),
  printf(fh, "  ~%"),
  printf(fh, "  //feenableexcept(FE_DIVBYZERO | FE_OVERFLOW);~%  feclearexcept(FE_ALL_EXCEPT);~%~%"),
  /* for each x,y quadrature node, determine and write coefficients fReflXYQuad for vpar,mu modal basis (bVpMu) */
=======
  printf(fh, "  double vcutSq_i; long double xc, b, rVal; ~%"),
  printf(fh, "  double fReflXYQuad[~a][~a]; ~%", length(nodesXY), length(bZVpMu)),
  printf(fh, "  double fReflXYMuQuad[~a][~a]; ~%", length(nodesMu), length(bZVp)),
  printf(fh, "  ~%~%"),
  /* for each x,y quadrature node, determine and write coefficients fReflXYQuad for z,vpar,mu modal basis (bZVpMu) */
>>>>>>> 9bd6a7f2
  for i:1 thru length(nodesXY) do (
    printf(fh, "// quadrature node (x,y)_i=~a ~%", i),
    printf(fh, "  vcutSq_i = ~a; ~%", vcutSqQ[i]),
    printf(fh, "  if(vcutSq_i <= vlowerSq) { // absorb (no reflection) ~%"),
    writeCExprsWithZerosNoExpand1(fReflXYQuad[i-1], makelist(0.,j,1,length(bZVpMu))),
    printf(fh, "  } else if(vcutSq_i > vupperSq) { // full reflection ~%"),
    /* project f at this (x,y)_i quad node onto z,vpar,mu basis (bZVpMu) */
    fXYQ_ZVpMu_c : gcfac(fullratsimp(innerProd([z,vx,vy], 1, bZVpMu, fXYQ_expd[i]))),
    /* set fRefl bZVpMu coefficients to f bZVpMu coefficients */
    writeCExprsNoExpand1(fReflXYQuad[i-1], fXYQ_ZVpMu_c),
    printf(fh, "  } else { // partial reflection ~%"),
      /* also evaluate at mu quad nodes */
      fXYMuQ_expd : nodesMusub(fXYQ_expd[i]),
      for j:1 thru length(nodesMu) do (
        /* project f at this (x,y)_i,mu_j quad node onto vpar basis (bVp) */
        fXYMuQ_ZVp_c : gcfac(fullratsimp(innerProd([z,vx], 1, bZVp, fXYMuQ_expd[j]))),
        r: gcfac(float(fXYMuQ_ZVp_c[2]/sqrt(3)/fXYMuQ_ZVp_c[1])),
        printf(fh, "  rVal = ~a; ~%", r),
        printf(fh, "  // if f is not realizable, no reflection ~%"),
        printf(fh, "  if(std::abs(rVal)>=.99 || ~a < 0.) { ~%", gcfac(float(fXYMuQ_ZVp_c[1]))),
        writeCExprsWithZerosNoExpand1(fReflXYMuQuad[j-1],makelist(0.,j,1,length(bZVp))),
        printf(fh, "  } else {~%"),
        beta:invL(rVal),
        printf(fh, "   b = ~a; ~%", beta),
        printf(fh, "   if(wv > 0) {~%"),
        printf(fh, "    xc = ~a; ~%", 2*(sqrt(vcutSq_i)-wv)/dv),
        fReflfacs : [ "b>500? 0. : b<-500? 1. : abs(b)<1e-10? (1.+xc)/2. : (exp(b*xc)-exp(-b))/(2.*sinh(b))", 
            "(b>500 || abs(b)<1e-10)? 0. : b<-500? 1. : ((b*xc-1)*exp(b*xc)+(b+1)*exp(-b))/2./(b*cosh(b)-sinh(b))",
            "(((b*(3*b*xc*xc-(6*xc+b))+6)*exp(b*xc))/3-(2*(b*b+3*(b+1))*exp(-b))/3)/(-4*b*cosh(b) + 4/3*(3 + b*b)*sinh(b))"],
        for k:1 thru length(bVp) do (
<<<<<<< HEAD
        printf(fh, "    fac = ~a; ~%", fReflfacs[k]),
        printf(fh, "    if(fetestexcept(FE_OVERFLOW | FE_DIVBYZERO)) {printf(\"~a,~a,1: b = \%Le, sinh(b) = \%Le\\n\", b, sinh(b)); throw \"Overflow!\";}~%",j,k),
        printf(fh, "    fReflXYMuQuad[~a][~a] = (~a)*fac; ~%", j-1, k-1, gcfac(float(fXYMuQ_Vp_c[k])))
=======
        printf(fh, "    fReflXYMuQuad[~a][~a] = (~a)*(~a); ~%", j-1, k-1, gcfac(float(fXYMuQ_ZVp_c[k])), fReflfacs[k])
>>>>>>> 9bd6a7f2
        ),
        printf(fh, "   } else { ~%"),
        printf(fh, "    xc = ~a; ~%", 2*(-sqrt(vcutSq_i)-wv)/dv),
        fReflfacs : [ "b>500? 1. : b<-500? 0. : abs(b)<1e-10? (1.-xc)/2. : (exp(b)-exp(b*xc))/(2.*sinh(b))", 
            "b>500? 1. : (b<-500 || abs(b)<1e-10)? 0. : ((b-1)*exp(b)-(b*xc-1)*exp(b*xc))/2./(b*cosh(b)-sinh(b))", 
            "((2*(b*b+3*(1-b))*exp(b))/3-((b*(3*b*xc*xc-(6*xc+b))+6)*exp(b*xc))/3)/(-4*b*cosh(b) + 4/3*(3 + b*b)*sinh(b))"],
        for k:1 thru length(bVp) do (
<<<<<<< HEAD
        printf(fh, "    fac = ~a; ~%", fReflfacs[k]),
        printf(fh, "    if(fetestexcept(FE_OVERFLOW | FE_DIVBYZERO)) {printf(\"~a,~a,2: b = \%Le, sinh(b) = \%Le\\n\", b, sinh(b)); throw \"Overflow!\";}~%",j,k),
        printf(fh, "    fReflXYMuQuad[~a][~a] = (~a)*fac; ~%", j-1, k-1, gcfac(float(fXYMuQ_Vp_c[k])))
=======
        printf(fh, "    fReflXYMuQuad[~a][~a] = (~a)*(~a); ~%", j-1, k-1, gcfac(float(fXYMuQ_ZVp_c[k])), fReflfacs[k])
>>>>>>> 9bd6a7f2
        ),
        printf(fh, "   } ~%"),
        printf(fh, "  } ~%"),
        fReflXYMuQ_expd[j] : makelist(fReflXYMuQuad[j-1][k-1],k,1,length(bZVp)).bZVp
      ),
      modToNodMu:fullratsimp(calcModToNodPhaseWithNodesAndBasis(nodesMu, bMu, [vy])),
      fReflXYQ_ZVpMu_expd : fullratsimp(bMu.fullratsimp(invert(transpose(float(modToNodMu))).fReflXYMuQ_expd)),
      /* project fRefl at this (x,y)_i quad node onto z,vpar,mu basis (bZVpMu) */
      fReflXYQ_ZVpMu_c : gcfac(fullratsimp(innerProd([z,vx,vy], 1, bZVpMu, fReflXYQ_ZVpMu_expd))),
      writeCExprsNoExpand1(fReflXYQuad[i-1], fReflXYQ_ZVpMu_c),
    printf(fh, "  } ~%~%"),
    /* expansion of fRefl at each x,y quad node */
    fReflXYQ_expd[i] : makelist(fReflXYQuad[i-1][j-1],j,1,length(bZVpMu)).bZVpMu,
    printf(fh, " ~%")
  ),

  modToNodXY:fullratsimp(calcModToNodPhaseWithNodesAndBasis(nodesXY,bXY,[x,y])),
  fRefl_expd : fullratsimp(bXY . fullratsimp(invert(transpose(float(modToNodXY))).fReflXYQ_expd)),
  fRefl_c : gcfac(fullratsimp(innerProd(varsP, 1, bP, fRefl_expd))),
  writeCExprsWithZerosNoExpand1(fRefl, fRefl_c),
  printf(fh, "}~%")
)
)$

fname : "~/max-out/GkSheathFuncsSer.cpp";
fh : openw(fname);
printf(fh, "#include <cmath> ~%");
printf(fh, "#include <fenv.h> ~%");
printf(fh, "#include <GyrokineticModDecl.h> ~%");
printf(fh, "// approximation for inverse Langevin function ~%");
printf(fh, "long double invL(long double x) { ~%");
printf(fh, "  // from Kroger ~%");
printf(fh, "  return (3.*x-x*x*x*(6. + x*x - 2.*x*x*x*x)/5.)/(1.-x*x); ~%");
printf(fh, "}~%~%");
calcGkSheathFuncs(fh, 3, 2, "Ser", 1);
close(fh);
<|MERGE_RESOLUTION|>--- conflicted
+++ resolved
@@ -67,20 +67,12 @@
   fReflXYMuQ_expd : makelist(0, i,1,length(nodesMu)),
   /* evaluate and write vcut^2 at x,y quadrature nodes */
   vcutSqQ:gcfac(float(fullratsimp(-2*q_/m_*deltaPhiQ))),
-<<<<<<< HEAD
-  printf(fh, "  double vcutSq_i; long double xc, b, rVal, fac; ~%"),
-  printf(fh, "  double fReflXYQuad[~a][~a]; ~%", length(nodesXY), length(bVpMu)),
-  printf(fh, "  double fReflXYMuQuad[~a][~a]; ~%", length(nodesMu), length(bVp)),
-  printf(fh, "  ~%"),
-  printf(fh, "  //feenableexcept(FE_DIVBYZERO | FE_OVERFLOW);~%  feclearexcept(FE_ALL_EXCEPT);~%~%"),
-  /* for each x,y quadrature node, determine and write coefficients fReflXYQuad for vpar,mu modal basis (bVpMu) */
-=======
   printf(fh, "  double vcutSq_i; long double xc, b, rVal; ~%"),
   printf(fh, "  double fReflXYQuad[~a][~a]; ~%", length(nodesXY), length(bZVpMu)),
   printf(fh, "  double fReflXYMuQuad[~a][~a]; ~%", length(nodesMu), length(bZVp)),
-  printf(fh, "  ~%~%"),
+  printf(fh, "  ~%"),
+  printf(fh, "  //feenableexcept(FE_DIVBYZERO | FE_OVERFLOW);~%  feclearexcept(FE_ALL_EXCEPT);~%~%"),
   /* for each x,y quadrature node, determine and write coefficients fReflXYQuad for z,vpar,mu modal basis (bZVpMu) */
->>>>>>> 9bd6a7f2
   for i:1 thru length(nodesXY) do (
     printf(fh, "// quadrature node (x,y)_i=~a ~%", i),
     printf(fh, "  vcutSq_i = ~a; ~%", vcutSqQ[i]),
@@ -111,13 +103,9 @@
             "(b>500 || abs(b)<1e-10)? 0. : b<-500? 1. : ((b*xc-1)*exp(b*xc)+(b+1)*exp(-b))/2./(b*cosh(b)-sinh(b))",
             "(((b*(3*b*xc*xc-(6*xc+b))+6)*exp(b*xc))/3-(2*(b*b+3*(b+1))*exp(-b))/3)/(-4*b*cosh(b) + 4/3*(3 + b*b)*sinh(b))"],
         for k:1 thru length(bVp) do (
-<<<<<<< HEAD
         printf(fh, "    fac = ~a; ~%", fReflfacs[k]),
         printf(fh, "    if(fetestexcept(FE_OVERFLOW | FE_DIVBYZERO)) {printf(\"~a,~a,1: b = \%Le, sinh(b) = \%Le\\n\", b, sinh(b)); throw \"Overflow!\";}~%",j,k),
-        printf(fh, "    fReflXYMuQuad[~a][~a] = (~a)*fac; ~%", j-1, k-1, gcfac(float(fXYMuQ_Vp_c[k])))
-=======
-        printf(fh, "    fReflXYMuQuad[~a][~a] = (~a)*(~a); ~%", j-1, k-1, gcfac(float(fXYMuQ_ZVp_c[k])), fReflfacs[k])
->>>>>>> 9bd6a7f2
+        printf(fh, "    fReflXYMuQuad[~a][~a] = (~a)*fac; ~%", j-1, k-1, gcfac(float(fXYMuQ_ZVp_c[k])))
         ),
         printf(fh, "   } else { ~%"),
         printf(fh, "    xc = ~a; ~%", 2*(-sqrt(vcutSq_i)-wv)/dv),
@@ -125,13 +113,9 @@
             "b>500? 1. : (b<-500 || abs(b)<1e-10)? 0. : ((b-1)*exp(b)-(b*xc-1)*exp(b*xc))/2./(b*cosh(b)-sinh(b))", 
             "((2*(b*b+3*(1-b))*exp(b))/3-((b*(3*b*xc*xc-(6*xc+b))+6)*exp(b*xc))/3)/(-4*b*cosh(b) + 4/3*(3 + b*b)*sinh(b))"],
         for k:1 thru length(bVp) do (
-<<<<<<< HEAD
         printf(fh, "    fac = ~a; ~%", fReflfacs[k]),
         printf(fh, "    if(fetestexcept(FE_OVERFLOW | FE_DIVBYZERO)) {printf(\"~a,~a,2: b = \%Le, sinh(b) = \%Le\\n\", b, sinh(b)); throw \"Overflow!\";}~%",j,k),
-        printf(fh, "    fReflXYMuQuad[~a][~a] = (~a)*fac; ~%", j-1, k-1, gcfac(float(fXYMuQ_Vp_c[k])))
-=======
-        printf(fh, "    fReflXYMuQuad[~a][~a] = (~a)*(~a); ~%", j-1, k-1, gcfac(float(fXYMuQ_ZVp_c[k])), fReflfacs[k])
->>>>>>> 9bd6a7f2
+        printf(fh, "    fReflXYMuQuad[~a][~a] = (~a)*fac; ~%", j-1, k-1, gcfac(float(fXYMuQ_ZVp_c[k])))
         ),
         printf(fh, "   } ~%"),
         printf(fh, "  } ~%"),
