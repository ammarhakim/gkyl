load("modal-basis");
load("out-scripts");
load(stringproc)$
load("fem-calc/femMatrices")$
fpprec : 24$

gkvsub:[vx=vpar,vy=mu];


calcGkSheathFuncs(fh, cdim, vdim, basisFun, pmax) := block([],
kill(varsC, varsP, basisC, basisP),
load("basis-precalc/basisSer1x"),
basisVp : subst([x=vx],basisC),
basisMu : subst([x=vy],basisC),
load("basis-precalc/basisSer2x"),
basisXY : basisC,
basisVpMu : subst([x=vx,y=vy],basisC),
basisZVp : subst([x=z,y=vx],basisC),
basisZMu : subst([x=z,y=vy],basisC),
load("basis-precalc/basisSer3x"),
basisZVpMu : psubst([x=z,y=vx,z=vy],basisC),
modNm : sconcat("basis-precalc/basis", basisFun, cdim, "x", vdim, "v"),
load(modNm),
for p : 1 thru pmax do (
  bP : basisP[p],
  bC : basisC[p],
  bXY : basisXY[p],
  bVp : basisVp[p],
  bZVp : basisZVp[p],
  bMu : basisMu[p],
  bZMu : basisZMu[p],
  bVpMu : basisVpMu[p],
  bZVpMu : basisZVpMu[p],

  /* get name of last config space dimension, which is assumed to be z */
  zVar : varsC[cdim],
  surfVars : delete(zVar, varsP),
  surfVarsC : delete(zVar, varsC),
  surfVarsP : delete(vx, surfVars),
  zmuVars : [zVar, vy],

  funcNm : sconcat("calcSheathReflection", cdim, "x", vdim, "v", basisFun),
  printf(fh, "void ~a_P~a(const double wv, const double dv, const double vlowerSq, const double vupperSq, const double zVal, const double q_, const double m_, const double *phi, const double *phiWall, const double *f, double *fRefl) ~%{ ~%", funcNm, p),

  /* calculate expansion for deltaPhi */
  phiSheath_expd : subst(zVar=zVal,doExpand1(phi, bC)),
  phiWall_expd : subst(zVar=zVal,doExpand1(phiWall, bC)),

  deltaPhi_expd : phiSheath_expd - phiWall_expd,

  /* set up quadrature nodes */
  if p=1 then quad:1/(3), /* use control nodes instead of quadrature nodes for p=1, for positivity */
  if p=2 then quad:sqrt(3/5),
  nodesXY : eval_string(sconcat("nodes2xp", p))*quad,
  nodesXYsub(f) := makelist(subst(makelist(surfVarsC[j]=nodesXY[i][j],j,1,length(surfVarsC)),f),i,1,length(nodesXY)),
  nodesMu : eval_string(sconcat("nodes1xp", p))*quad,
  nodesMusub(f) := makelist(subst(makelist(vy=nodesMu[i][j],j,1,1),f),i,1,length(nodesMu)),
  nodesZMu : eval_string(sconcat("nodes2xp", p))*quad,
  nodesZMusub(f) := makelist(subst(makelist(zmuVars[j]=nodesZMu[i][j],j,1,2),f),i,1,length(nodesZMu)),

  /* evaluate deltaPhi at x,y quadrature nodes */
  deltaPhiQ : nodesXYsub(deltaPhi_expd),

  /* evaluate f at z surface, and x,y quadrature nodes */
  /*fSurf_expd : subst(zVar=zVal, doExpand1(f, bP)),*/
  fSurf_expd : doExpand1(f, bP),
  fXYQ_expd : nodesXYsub(fSurf_expd),
  
  kill(fReflXYQ_expd),
  kill(fReflXYMuQ_expd),
  fReflXYQ_expd : makelist(0, i,1,length(nodesXY)),
  fReflXYZMuQ_expd : makelist(0, i,1,length(nodesZMu)),
  /* evaluate and write vcut^2 at x,y quadrature nodes */
  vcutSqQ:gcfac(float(fullratsimp(-2*q_/m_*deltaPhiQ))),
  printf(fh, "  double vcutSq_i; long double xc, b, rVal, fac; ~%"),
  printf(fh, "  double fReflXYQuad[~a][~a]; ~%", length(nodesXY), length(bZVpMu)),
<<<<<<< HEAD
  printf(fh, "  double fReflXYMuQuad[~a][~a]; ~%", length(nodesMu), length(bZVp)),
  printf(fh, "  ~%"),
  printf(fh, "  //feenableexcept(FE_DIVBYZERO | FE_OVERFLOW);~%  feclearexcept(FE_ALL_EXCEPT);~%~%"),
=======
  printf(fh, "  double fReflXYZMuQuad[~a][~a]; ~%", length(nodesZMu), length(bZVp)),
  printf(fh, "  feclearexcept(FE_ALL_EXCEPT); ~%"),
  printf(fh, "  ~%~%"),
>>>>>>> bece2e49
  /* for each x,y quadrature node, determine and write coefficients fReflXYQuad for z,vpar,mu modal basis (bZVpMu) */
  for i:1 thru length(nodesXY) do (
    printf(fh, "// quadrature node (x,y)_i=~a ~%", i),
    printf(fh, "  vcutSq_i = ~a; ~%", vcutSqQ[i]),
    printf(fh, "  if(vcutSq_i <= vlowerSq) { // absorb (no reflection) ~%"),
    writeCExprsWithZerosNoExpand1(fReflXYQuad[i-1], makelist(0.,j,1,length(bZVpMu))),
    printf(fh, "  } else if(vcutSq_i > vupperSq) { // full reflection ~%"),
    /* project f at this (x,y)_i quad node onto z,vpar,mu basis (bZVpMu) */
    fXYQ_ZVpMu_c : gcfac(fullratsimp(innerProd([z,vx,vy], 1, bZVpMu, fXYQ_expd[i]))),
    /* full reflection: set fRefl bZVpMu coefficients to f bZVpMu coefficients at each x,y quadrature node */
    writeCExprsNoExpand1(fReflXYQuad[i-1], fXYQ_ZVpMu_c),
    printf(fh, "  } else { // partial reflection ~%"),
      /* also evaluate at z,mu quad nodes */
      fXYZMuQ_expd : nodesZMusub(fXYQ_expd[i]),
      for j:1 thru length(nodesZMu) do (
        /* project f at this (x,y)_i,(z,mu)_j quad node onto vpar basis (bVp) */
        fXYZMuQ_Vp_c : gcfac(fullratsimp(innerProd([vx], 1, bVp, fXYZMuQ_expd[j]))),
        r: gcfac(float(fXYZMuQ_Vp_c[2]/sqrt(3)/fXYZMuQ_Vp_c[1])),
        printf(fh, "  rVal = ~a; ~%", r),
        printf(fh, "  // if f is not realizable, no reflection from this quadrature point ~%"),
        printf(fh, "  if(std::abs(rVal)>=.99 || ~a < 0.) { ~%", gcfac(float(fXYZMuQ_Vp_c[1]))),
        writeCExprsWithZerosNoExpand1(fReflXYZMuQuad[j-1],makelist(0.,j,1,length(bVp))),
        printf(fh, "  } else {~%"),
        beta:invL(rVal),
        printf(fh, "   b = ~a; ~%", beta),
        printf(fh, "   if(wv > 0) {~%"),
<<<<<<< HEAD
        printf(fh, "    xc = ~a; ~%", 2*(sqrt(vcutSq_i)-wv)/dv),
        fReflfacs : [ "b>500? 0. : b<-500? 1. : abs(b)<1e-10? (1.+xc)/2. : (exp(b*xc)-exp(-b))/(2.*sinh(b))", 
            "(b>500 || abs(b)<1e-10)? 0. : b<-500? 1. : ((b*xc-1)*exp(b*xc)+(b+1)*exp(-b))/2./(b*cosh(b)-sinh(b))",
            "(((b*(3*b*xc*xc-(6*xc+b))+6)*exp(b*xc))/3-(2*(b*b+3*(b+1))*exp(-b))/3)/(-4*b*cosh(b) + 4/3*(3 + b*b)*sinh(b))"],
        for k:1 thru length(bVp) do (
        printf(fh, "    fac = ~a; ~%", fReflfacs[k]),
        printf(fh, "    if(fetestexcept(FE_OVERFLOW | FE_DIVBYZERO)) {printf(\"~a,~a,1: b = \%Le, sinh(b) = \%Le\\n\", b, sinh(b)); throw \"Overflow!\";}~%",j,k),
        printf(fh, "    fReflXYMuQuad[~a][~a] = (~a)*fac; ~%", j-1, k-1, gcfac(float(fXYMuQ_ZVp_c[k])))
        ),
        printf(fh, "   } else { ~%"),
        printf(fh, "    xc = ~a; ~%", 2*(-sqrt(vcutSq_i)-wv)/dv),
        fReflfacs : [ "b>500? 1. : b<-500? 0. : abs(b)<1e-10? (1.-xc)/2. : (exp(b)-exp(b*xc))/(2.*sinh(b))", 
            "b>500? 1. : (b<-500 || abs(b)<1e-10)? 0. : ((b-1)*exp(b)-(b*xc-1)*exp(b*xc))/2./(b*cosh(b)-sinh(b))", 
            "((2*(b*b+3*(1-b))*exp(b))/3-((b*(3*b*xc*xc-(6*xc+b))+6)*exp(b*xc))/3)/(-4*b*cosh(b) + 4/3*(3 + b*b)*sinh(b))"],
        for k:1 thru length(bVp) do (
        printf(fh, "    fac = ~a; ~%", fReflfacs[k]),
        printf(fh, "    if(fetestexcept(FE_OVERFLOW | FE_DIVBYZERO)) {printf(\"~a,~a,2: b = \%Le, sinh(b) = \%Le\\n\", b, sinh(b)); throw \"Overflow!\";}~%",j,k),
        printf(fh, "    fReflXYMuQuad[~a][~a] = (~a)*fac; ~%", j-1, k-1, gcfac(float(fXYMuQ_ZVp_c[k])))
=======
        printf(fh, "    xc = 2.*(std::sqrt(vcutSq_i)-wv)/dv; ~%"),
        fReflfacs : [ "b>500? 0. : b<-500? 1. : std::abs(b)<1e-10? (1.+xc)/2. : (std::exp(b*xc)-std::exp(-b))/(2.*std::sinh(b))", 
            "(b>500 || std::abs(b)<1e-10)? 0. : b<-500? 1. : ((b*xc-1)*std::exp(b*xc)+(b+1)*std::exp(-b))/2./(b*std::cosh(b)-std::sinh(b))",
            "(((b*(3*b*xc*xc-(6*xc+b))+6)*std::exp(b*xc))/3-(2*(b*b+3*(b+1))*std::exp(-b))/3)/(-4*b*std::cosh(b) + 4/3*(3 + b*b)*std::sinh(b))"],
        for k:1 thru length(bVp) do (
        printf(fh, "    fac = ~a; ~%", fReflfacs[k]),
        printf(fh, "    if(fetestexcept(FE_OVERFLOW | FE_DIVBYZERO)) {printf(\"~a,~a,1: b = \%Le, std::sinh(b) = \%Le\\n\", b, std::sinh(b)); throw \"Overflow!\";}~%",j,k),
        printf(fh, "    fReflXYZMuQuad[~a][~a] = (~a)*fac; ~%", j-1, k-1, gcfac(float(fXYZMuQ_Vp_c[k])))
        ),
        printf(fh, "   } else { ~%"),
        printf(fh, "    xc = 2.*(-std::sqrt(vcutSq_i)-wv)/dv; ~%"),
        fReflfacs : [ "b>500? 1. : b<-500? 0. : std::abs(b)<1e-10? (1.-xc)/2. : (std::exp(b)-std::exp(b*xc))/(2.*std::sinh(b))", 
            "b>500? 1. : (b<-500 || std::abs(b)<1e-10)? 0. : ((b-1)*std::exp(b)-(b*xc-1)*std::exp(b*xc))/2./(b*std::cosh(b)-std::sinh(b))", 
            "((2*(b*b+3*(1-b))*std::exp(b))/3-((b*(3*b*xc*xc-(6*xc+b))+6)*std::exp(b*xc))/3)/(-4*b*std::cosh(b) + 4/3*(3 + b*b)*std::sinh(b))"],
        for k:1 thru length(bVp) do (
        printf(fh, "    fac = ~a; ~%", fReflfacs[k]),
        printf(fh, "    if(fetestexcept(FE_OVERFLOW | FE_DIVBYZERO)) {printf(\"~a,~a,2: b = \%Le, std::sinh(b) = \%Le\\n\", b, std::sinh(b)); throw \"Overflow!\";}~%",j,k),
        printf(fh, "    fReflXYZMuQuad[~a][~a] = (~a)*fac; ~%", j-1, k-1, gcfac(float(fXYZMuQ_Vp_c[k])))
>>>>>>> bece2e49
        ),
        printf(fh, "   } ~%"),
        printf(fh, "  } ~%"),
        fReflXYZMuQ_expd[j] : makelist(fReflXYZMuQuad[j-1][k-1],k,1,length(bVp)).bVp
      ),
      modToNodZMu:fullratsimp(calcModToNodPhaseWithNodesAndBasis(nodesZMu, bZMu, [z,vy])),
      fReflXYQ_ZVpMu_expd : fullratsimp(bZMu.fullratsimp(invert(transpose(float(modToNodZMu))).fReflXYZMuQ_expd)),
      /* project fRefl at this (x,y)_i quad node onto z,vpar,mu basis (bZVpMu) */
      fReflXYQ_ZVpMu_c : gcfac(fullratsimp(innerProd([z,vx,vy], 1, bZVpMu, fReflXYQ_ZVpMu_expd))),
      writeCExprsNoExpand1(fReflXYQuad[i-1], fReflXYQ_ZVpMu_c),
    printf(fh, "  } ~%~%"),
    /* expansion of fRefl at each x,y quad node */
    fReflXYQ_expd[i] : makelist(fReflXYQuad[i-1][j-1],j,1,length(bZVpMu)).bZVpMu,
    printf(fh, " ~%")
  ),

  modToNodXY:fullratsimp(calcModToNodPhaseWithNodesAndBasis(nodesXY,bXY,[x,y])),
  fRefl_expd : fullratsimp(bXY . fullratsimp(invert(transpose(float(modToNodXY))).fReflXYQ_expd)),
  fRefl_c : gcfac(fullratsimp(innerProd(varsP, 1, bP, fRefl_expd))),
  writeCExprsWithZerosNoExpand1(fRefl, fRefl_c),
  printf(fh, "}~%")
)
)$

fname : "~/max-out/GkSheathFuncsSer.cpp";
fh : openw(fname);
printf(fh, "#include <cmath> ~%");
printf(fh, "#include <fenv.h> ~%");
printf(fh, "#include <GyrokineticModDecl.h> ~%");
printf(fh, "// approximation for inverse Langevin function ~%");
printf(fh, "long double invL(long double x) { ~%");
printf(fh, "  // from Kroger ~%");
printf(fh, "  return (3.*x-x*x*x*(6. + x*x - 2.*x*x*x*x)/5.)/(1.-x*x); ~%");
printf(fh, "}~%~%");
calcGkSheathFuncs(fh, 3, 2, "Ser", 1);
close(fh);
<|MERGE_RESOLUTION|>--- conflicted
+++ resolved
@@ -74,15 +74,9 @@
   vcutSqQ:gcfac(float(fullratsimp(-2*q_/m_*deltaPhiQ))),
   printf(fh, "  double vcutSq_i; long double xc, b, rVal, fac; ~%"),
   printf(fh, "  double fReflXYQuad[~a][~a]; ~%", length(nodesXY), length(bZVpMu)),
-<<<<<<< HEAD
-  printf(fh, "  double fReflXYMuQuad[~a][~a]; ~%", length(nodesMu), length(bZVp)),
-  printf(fh, "  ~%"),
-  printf(fh, "  //feenableexcept(FE_DIVBYZERO | FE_OVERFLOW);~%  feclearexcept(FE_ALL_EXCEPT);~%~%"),
-=======
   printf(fh, "  double fReflXYZMuQuad[~a][~a]; ~%", length(nodesZMu), length(bZVp)),
   printf(fh, "  feclearexcept(FE_ALL_EXCEPT); ~%"),
   printf(fh, "  ~%~%"),
->>>>>>> bece2e49
   /* for each x,y quadrature node, determine and write coefficients fReflXYQuad for z,vpar,mu modal basis (bZVpMu) */
   for i:1 thru length(nodesXY) do (
     printf(fh, "// quadrature node (x,y)_i=~a ~%", i),
@@ -109,26 +103,6 @@
         beta:invL(rVal),
         printf(fh, "   b = ~a; ~%", beta),
         printf(fh, "   if(wv > 0) {~%"),
-<<<<<<< HEAD
-        printf(fh, "    xc = ~a; ~%", 2*(sqrt(vcutSq_i)-wv)/dv),
-        fReflfacs : [ "b>500? 0. : b<-500? 1. : abs(b)<1e-10? (1.+xc)/2. : (exp(b*xc)-exp(-b))/(2.*sinh(b))", 
-            "(b>500 || abs(b)<1e-10)? 0. : b<-500? 1. : ((b*xc-1)*exp(b*xc)+(b+1)*exp(-b))/2./(b*cosh(b)-sinh(b))",
-            "(((b*(3*b*xc*xc-(6*xc+b))+6)*exp(b*xc))/3-(2*(b*b+3*(b+1))*exp(-b))/3)/(-4*b*cosh(b) + 4/3*(3 + b*b)*sinh(b))"],
-        for k:1 thru length(bVp) do (
-        printf(fh, "    fac = ~a; ~%", fReflfacs[k]),
-        printf(fh, "    if(fetestexcept(FE_OVERFLOW | FE_DIVBYZERO)) {printf(\"~a,~a,1: b = \%Le, sinh(b) = \%Le\\n\", b, sinh(b)); throw \"Overflow!\";}~%",j,k),
-        printf(fh, "    fReflXYMuQuad[~a][~a] = (~a)*fac; ~%", j-1, k-1, gcfac(float(fXYMuQ_ZVp_c[k])))
-        ),
-        printf(fh, "   } else { ~%"),
-        printf(fh, "    xc = ~a; ~%", 2*(-sqrt(vcutSq_i)-wv)/dv),
-        fReflfacs : [ "b>500? 1. : b<-500? 0. : abs(b)<1e-10? (1.-xc)/2. : (exp(b)-exp(b*xc))/(2.*sinh(b))", 
-            "b>500? 1. : (b<-500 || abs(b)<1e-10)? 0. : ((b-1)*exp(b)-(b*xc-1)*exp(b*xc))/2./(b*cosh(b)-sinh(b))", 
-            "((2*(b*b+3*(1-b))*exp(b))/3-((b*(3*b*xc*xc-(6*xc+b))+6)*exp(b*xc))/3)/(-4*b*cosh(b) + 4/3*(3 + b*b)*sinh(b))"],
-        for k:1 thru length(bVp) do (
-        printf(fh, "    fac = ~a; ~%", fReflfacs[k]),
-        printf(fh, "    if(fetestexcept(FE_OVERFLOW | FE_DIVBYZERO)) {printf(\"~a,~a,2: b = \%Le, sinh(b) = \%Le\\n\", b, sinh(b)); throw \"Overflow!\";}~%",j,k),
-        printf(fh, "    fReflXYMuQuad[~a][~a] = (~a)*fac; ~%", j-1, k-1, gcfac(float(fXYMuQ_ZVp_c[k])))
-=======
         printf(fh, "    xc = 2.*(std::sqrt(vcutSq_i)-wv)/dv; ~%"),
         fReflfacs : [ "b>500? 0. : b<-500? 1. : std::abs(b)<1e-10? (1.+xc)/2. : (std::exp(b*xc)-std::exp(-b))/(2.*std::sinh(b))", 
             "(b>500 || std::abs(b)<1e-10)? 0. : b<-500? 1. : ((b*xc-1)*std::exp(b*xc)+(b+1)*std::exp(-b))/2./(b*std::cosh(b)-std::sinh(b))",
@@ -147,7 +121,6 @@
         printf(fh, "    fac = ~a; ~%", fReflfacs[k]),
         printf(fh, "    if(fetestexcept(FE_OVERFLOW | FE_DIVBYZERO)) {printf(\"~a,~a,2: b = \%Le, std::sinh(b) = \%Le\\n\", b, std::sinh(b)); throw \"Overflow!\";}~%",j,k),
         printf(fh, "    fReflXYZMuQuad[~a][~a] = (~a)*fac; ~%", j-1, k-1, gcfac(float(fXYZMuQ_Vp_c[k])))
->>>>>>> bece2e49
         ),
         printf(fh, "   } ~%"),
         printf(fh, "  } ~%"),
