--- conflicted
+++ resolved
@@ -4,18 +4,14 @@
 /* ...... USER INPUTS........ */
 
 /* Serendipity basis. */
-maxPolyOrder_Ser : 2$
+maxPolyOrder_Ser : 3$
 minCdim_Ser : 1$
-<<<<<<< HEAD
-minVdim_Ser : 3$    /* but see v loop below. */
-=======
 minVdim_Ser : 1$    /* but see v loop below. */
->>>>>>> 1f64a87a
 maxCdim_Ser : 3$
 maxVdim_Ser : 3$
 
 /* Maximal order basis. */
-maxPolyOrder_Max : 2$
+maxPolyOrder_Max : 3$
 minCdim_Max : 1$
 minVdim_Max : 1$    /* but see v loop below. */
 maxCdim_Max : 3$
@@ -33,18 +29,13 @@
 maxVdim      : [maxVdim_Ser, maxVdim_Max]$
 
 
-for bInd : 1 thru 1 /*length(bName)*/ do (
+for bInd : 1 thru length(bName) do (
   for c : minCdim[bInd] thru maxCdim[bInd] do (
 
     /* Vlasov primitive moments. */
-<<<<<<< HEAD
-    /*
-    for v : c thru maxVdim[bInd] do (
-=======
     for v : max(c,minVdim[bInd]) thru maxVdim[bInd] do (
       maxPolyOrderB : maxPolyOrder[bInd],
       if(c+v>4 and maxPolyOrderB > 2) then maxPolyOrderB : 2,
->>>>>>> 1f64a87a
     
       disp(printf(false,sconcat("Creating VmSelfPrimMoments ~ax~av", bName[bInd]),c,v)),
       fname : sconcat("~/max-out/VmSelfPrimMoments", bName[bInd], c, "x", v, "v", ".cpp"),
@@ -61,7 +52,7 @@
       calcSelfPrimMoms(fh, funcName, c, v, bName[bInd], maxPolyOrderB),
   
       close(fh)
-    ),*/
+    ),
 
     /* For gyrokinetic need 1x1v, 1x2v, 2x2v and 3x2v. However each
        of these effectively solve a weak linear system of 2 equations.
