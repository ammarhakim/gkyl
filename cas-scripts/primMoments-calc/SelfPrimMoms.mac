/* Generate kernels for the updater that computes the primitive
   moments u and vt^2 given the moments and the distribution function.
   Weak division, multiplication and dot products are employed. */

/* To avoid the expensive symbolic matrix inversion in
   Maxima we use Eigen to solve the system. */

/* In the comments we refer to the rank 3 tensor E_M. This is
   E_{M,i,j,k} = InnerProd(varsC,bC[i],bC[j],bC[k]). */

load("modal-basis");
load("out-scripts");
load(stringproc)$
load("fem-calc/femMatrices");
fpprec : 24$

VarsC : [X, Y, Z]$
varsV : [vx, vy, vz]$

writeCExprsB(lhs, rhs) := block([expr],
  expr : float(expand(rhs)),
  for i : 1 thru length(expr) do (
    if expr[i] # 0.0 then printf(fh, "  ~a = ~a; ~%", sremove("\\", ssubst(")","]",ssubst("(","[",string(lhs[i])))), expr[i])
  )
)$

writeEVExprs(lhs, rhs) := block([expr, string],
  /* Need to remove first and last square brackets from string(rhs). */
  string : sreverse(sremovefirst("]",sreverse(sremovefirst("[", string(rhs))))),
  printf(fh, "  ~a << ~a; ~%", lhs, string)
)$

writeCExprs1s(lhs, rhs) := block([expr],
  expr : float(expand(rhs)),
  for i : 1 thru length(expr) do (
    printf(fh, "    ~a = ~a; ~%", lhs[i-1], expr[i])
  )
)$

calcSelfPrimMoms(fh, funcNm, cdim, vdim, basisFun, pMax) := block([],

  kill(varsC, varsP, basisC, basisP),

  load(sconcat("basis-precalc/basis", basisFun, cdim, "x", vdim, "v")),

  if (sequal(substring(funcNm,1,3),"Vm")) then (
    udim : vdim,
    species : "Vm"
  ) else (
    udim : 1,
    species : "Gk"
  ),

  for polyOrder : 1 thru pMax do (
    bC  : basisC[polyOrder],
    bP  : basisP[polyOrder],
    if polyOrder=1 and species = "Gk" then (bP:append(bP,[3*sqrt(5)/2^(1+(cdim+vdim)/2)*(vx^2-1/3)])),
    
    NP  : length(bP),
    NC  : length(bC),
  
    /* Function declaration with input/output variables. */
    if (polyOrder=1 and species#"Gk") then (
      printf(fh, "void ~a_P~a(binOpData_t *data, const double *m0, const double *m1, const double *m0S, const double *m1S, const double *m2S, const double *cM, const double *cE, double *u, double *vtSq) ~%{ ~%", funcNm, polyOrder),
      printf(fh, "  // m0,m1:       moments of the distribution function. ~%"),
      printf(fh, "  // m0S,m1S,m1S: star moments (only used for piecewise linear). ~%")
    ) else (
      printf(fh, "void ~a_P~a(binOpData_t *data, const double *m0, const double *m1, const double *m2, const double *cM, const double *cE, double *u, double *vtSq) ~%{ ~%", funcNm, polyOrder),
      printf(fh, "  // m0,m1,m2: moments of the distribution function. ~%")
    ),
    printf(fh, "  // cM, cE:   vtSq*cM and vtSq*cE are corrections to u and vtSq, respectively. ~%"),
    printf(fh, "  // u:        velocity. ~%"),
    printf(fh, "  // vtSq:     squared thermal speed, sqrt(T/m). ~%"),
    printf(fh, " ~%"),

    /* In order to avoid dividing by very small, negative or zero densities
       use the cell average m0 when m0<0 at one of the corners. */
    printf(fh, "  // If a corner value is below zero, use cell average m0.~%"),
    printf(fh, "  bool cellAvg = false;~%"),
    nodes : eval_string(sconcat("nodes", cdim, "xp", 1)),
    nodesub(f):=makelist(subst(makelist(varsC[j]=nodes[i][j],j,1,length(varsC)),f),i,1,length(nodes)),
    m0Corners : gcfac(float(fullratsimp(nodesub(doExpand1(m0,bC))))),
    for i : 1 thru length(nodes) do (
      printf(fh, "  if (~a < 0) cellAvg = true; ~%", m0Corners[i])
    ),
    printf(fh, " ~%"),

    /* Declare new buffers where moments, star moments and boundary corrections are stored. */
    printf(fh, "  double m0r[~a]; ~%", NC),
    printf(fh, "  double m1r[~a]; ~%", udim*NC),
<<<<<<< HEAD
    if (polyOrder=1 and species#"Gk") then (
=======
    printf(fh, "  double cMr[~a]; ~%", udim*NC),
    printf(fh, "  double cEr[~a]; ~%", NC),
    if (polyOrder=1) then (
>>>>>>> 1f64a87a
      printf(fh, "  double m0Sr[~a]; ~%", NC),
      printf(fh, "  double m1Sr[~a]; ~%", udim*NC),
      printf(fh, "  double m2Sr[~a]; ~%", NC)
    ) else (
      printf(fh, "  double m2r[~a]; ~%", NC)
    ),

    printf(fh, "  if (cellAvg) { ~%"),
    /* Use the cell average of m0 and m1. */
    writeCExprs1s(m0r,append([m0[0]],makelist(0.0,i,1,NC-1))),
    for vd : 1 thru udim do (
      expr : float(expand(append([m1[(vd-1)*NC]],makelist(0.0,i,1,NC-1)))),
      for i : 1 thru length(expr) do (
        printf(fh, "    ~a = ~a; ~%", m1r[(vd-1)*NC+i-1], expr[i])
      ),
      expr : float(expand(append([cM[(vd-1)*NC]],makelist(0.0,i,1,NC-1)))),
      for i : 1 thru length(expr) do (
        printf(fh, "    ~a = ~a; ~%", cMr[(vd-1)*NC+i-1], expr[i])
      )
    ),
<<<<<<< HEAD
    if (polyOrder=1 and species#"Gk") then (
=======
    writeCExprs1s(cEr,append([cE[0]],makelist(0.0,i,1,NC-1))),
    if (polyOrder=1) then (
>>>>>>> 1f64a87a
      /* Piecewise linear: use cell average of star moments. */
      writeCExprs1s(m0Sr,append([m0S[0]],makelist(0.0,i,1,NC-1))),
      for vd : 1 thru udim do (
        expr : float(expand(append([m1S[(vd-1)*NC]],makelist(0.0,i,1,NC-1)))),
        for i : 1 thru length(expr) do (
          printf(fh, "    ~a = ~a; ~%", m1Sr[(vd-1)*NC+i-1], expr[i])
        )
      ),
      writeCExprs1s(m2Sr,append([m2S[0]],makelist(0.0,i,1,NC-1)))
    ) else (
      /* For higher polynomial order use cell average of 2nd moment. */
      writeCExprs1s(m2r,append([m2[0]],makelist(0.0,i,1,NC-1)))
    ),
    printf(fh, "  } else { ~%"),
    /* Use the original expansion polynomial. */
    writeCExprs1s(m0r,makelist(m0[i],i,0,NC-1)),
    writeCExprs1s(m1r,makelist(m1[i],i,0,udim*NC-1)),
<<<<<<< HEAD
    if (polyOrder=1 and species#"Gk") then (
=======
    writeCExprs1s(cMr,makelist(cM[i],i,0,udim*NC-1)),
    writeCExprs1s(cEr,makelist(cE[i],i,0,NC-1)),
    if (polyOrder=1) then (
>>>>>>> 1f64a87a
      writeCExprs1s(m0Sr,makelist(m0S[i],i,0,NC-1)),
      writeCExprs1s(m1Sr,makelist(m1S[i],i,0,udim*NC-1)),
      writeCExprs1s(m2Sr,makelist(m2S[i],i,0,NC-1))
    ) else (
      /* For higher polynomial order use original M2 expansion. */
      writeCExprs1s(m2r,makelist(m2[i],i,0,NC-1))
    ),
    printf(fh, "  } ~%"),
    printf(fh, " ~%"),

    /* Expansion in configuration space basis and coefficients of m0. */
    m0_e : doExpand1(m0r, bC),
    m0_c : makelist(m0r[i],i,0,NC-1),
    if (polyOrder=1 and species#"Gk") then (
      /* Expansion in configuration space basis and coefficients of m2. */
      m2_e : doExpand1(m2Sr, bC),
      m2_c : makelist(m2Sr[i],i,0,NC-1)
    ) else (
      /* Expansion in configuration space basis and coefficients of m2. */
      m2_e : doExpand1(m2r, bC),
      m2_c : makelist(m2r[i],i,0,NC-1)
    ),
    /* Equivalently for  vtSq .*/
    vtSq_e : doExpand1(vtSq,bC),
    vtSq_c : makelist(vtSq[i],i,0,NC-1),
    /* cM and cE are the corrections to u and vtSq
       needed to preserve momentum and energy conservation. */
    cE_e : doExpand1(cEr, bC),
    cE_c : makelist(cEr[i],i,0,NC-1),

    /* N is the size of the linear problem. LHS Eigen matrix is NxN. */
    N : NC*(udim+1),

    printf(fh, "  // Declare Eigen matrix and vectors for weak division. ~%"),
    printf(fh, "  data->AEM_S = Eigen::MatrixXd::Zero(~a,~a); ~%", N, N), 
    printf(fh, " ~%"),

    /* Make a list of the LHS matrix assignments. */
    /* Note: Eigen defaults to Column-major order. */
    Ef [i,j] := "data->AEM_S"[i,j],

    m1RHS_c : [],
    for vd : 1 thru udim do (
      /* Expand u function and create a list of expansion coefficients. */
      m1_e : doExpand1(m1r, bC),
      m1_c : makelist(m1r[i],i,0,NC-1),
      u_e  : doExpand1(u,bC),
      u_c  : makelist(u[i],i,0,NC-1),
      cM_e : doExpand1(cMr, bC),
      cM_c : makelist(cMr[i],i,0,NC-1),
      /* Use the vd component of u, m1 and cM. */
      u_e : subst(makelist(u[i]=u[(vd-1)*NC+i],i,0,NC-1),u_e),
      u_c : subst(makelist(u[i]=u[(vd-1)*NC+i],i,0,NC-1),u_c),
      m1_e : subst(makelist(m1r[i]=m1r[(vd-1)*NC+i],i,0,NC-1),m1_e),
      m1_c : subst(makelist(m1r[i]=m1r[(vd-1)*NC+i],i,0,NC-1),m1_c),
      cM_e : subst(makelist(cMr[i]=cMr[(vd-1)*NC+i],i,0,NC-1),cM_e),
      cM_c : subst(makelist(cMr[i]=cMr[(vd-1)*NC+i],i,0,NC-1),cM_c),

      /*........... Matrix block from weak multiply of u and M_0 .............*/
      eq : calcInnerProdList(varsC,u_e,bC,m0_e),
      E  : fullratsimp(coefmatrix(eq,u_c)),
      /* Flatten E for WriteCExprsB. */
      Eflat : list_matrix_entries(E),
  
      /* Elhs     : list_matrix_entries(genmatrix(Ef,NC-1,NC-1,0,0)), */
      Elhs     : list_matrix_entries(genmatrix(Ef,vd*NC-1,vd*NC-1,(vd-1)*NC,(vd-1)*NC)),
  
      printf(fh, "  // ....... Block from weak multiply of u~a and m0  .......... // ~%", VarsC[vd]),
      writeCExprsB(Elhs,Eflat),
      printf(fh, " ~%"),
  
      /*........... Matrix block from correction to u .............*/
      eq : -calcInnerProdList(varsC,vtSq_e,bC,cM_e),
      E  : fullratsimp(coefmatrix(eq,vtSq_c)),
      /* Flatten E for WriteCExprsB. */
      Eflat : list_matrix_entries(E),
  
      Elhs     : list_matrix_entries(genmatrix(Ef,vd*NC-1,N-1,(vd-1)*NC,(udim-1)*NC+NC)),
  
      printf(fh, "  // ....... Block from correction to u~a .......... // ~%", VarsC[vd]),
      writeCExprsB(Elhs,Eflat),
      printf(fh, " ~%"),
  
      /*........... Matrix block from weak multiply of u and m1 .............*/
      if polyOrder=1 and species#"Gk" then (
        /* Expand m1S and use the vd component of m1S. */
        m1S_e : doExpand1(m1Sr, bC),
        m1S_e : subst(makelist(m1Sr[i]=m1Sr[(vd-1)*NC+i],i,0,NC-1),m1S_e),

        eq    : calcInnerProdList(varsC,u_e,bC,m1S_e)
      ) else (
        eq    : calcInnerProdList(varsC,u_e,bC,m1_e)
      ),
      E     : fullratsimp(coefmatrix(eq,u_c)),
      /* Flatten E for WriteCExprsB. */
      Eflat : list_matrix_entries(E),
  
      Elhs  : list_matrix_entries(genmatrix(Ef,N-1,vd*NC-1,udim*NC,(vd-1)*NC)),

      printf(fh, "  // ....... Block from weak multiply of u~a and m1~a  .......... // ~%", VarsC[vd], VarsC[vd]),
      writeCExprsB(Elhs,Eflat),
      printf(fh, " ~%"),

      /* Vector of all m1 coefficients. */
      m1RHS_c : append(m1RHS_c,m1_c)
    ),
  
    /*........... Matrix block from correction to vtSq .............*/
    if species="Vm" then (
      /* Vlasov-Maxwell. */
      if polyOrder=1 then (
        /* Expand m0S and use the vd component of m1S. */
        m0S_e : doExpand1(m0Sr, bC),
        eq : calcInnerProdList(varsC,vtSq_e,bC,m0S_e-cE_e)
      ) else (
        eq : calcInnerProdList(varsC,vtSq_e,bC,vdim*m0_e-cE_e)
      )
    ) else (
      /* Gyrokinetics. */
      eq : calcInnerProdList(varsC,vtSq_e,bC,(2*vdim-1)*m0_e-cE_e)
    ),
    E  : fullratsimp(coefmatrix(eq,vtSq_c)),
    /* Flatten E for WriteCExprsB. */
    Eflat : list_matrix_entries(E),
  
    Elhs     : list_matrix_entries(genmatrix(Ef,N-1,N-1,udim*NC,udim*NC)),
  
    printf(fh, "  // ....... Block from correction to vtSq .......... // ~%"),
    writeCExprsB(Elhs,Eflat),
    printf(fh, " ~%"),

    if udim=2 then (
      printf(fh, "  // Set other entries to 0. // ~%"),
      printf(fh, "  data->AEM_S.block<~a,~a>(~a,~a).setZero(); ~%",NC,NC,0,NC),
      printf(fh, "  data->AEM_S.block<~a,~a>(~a,~a).setZero(); ~%",NC,NC,NC,0),
      printf(fh, " ~%")
    ) elseif udim=3 then (
      printf(fh, "  // Set other entries to 0. // ~%"),
      printf(fh, "  data->AEM_S.block<~a,~a>(~a,~a).setZero(); ~%",NC,2*NC,0,NC),
      printf(fh, "  data->AEM_S.block<~a,~a>(~a,~a).setZero(); ~%",2*NC,NC,NC,0),
      printf(fh, "  data->AEM_S.block<~a,~a>(~a,~a).setZero(); ~%",NC,NC,NC,2*NC),
      printf(fh, "  data->AEM_S.block<~a,~a>(~a,~a).setZero(); ~%",NC,NC,2*NC,NC),
      printf(fh, " ~%")
    ),

    printf(fh, "  // ....... RHS vector is composed of m1 and m2 .......... // ~%"),
    flush_output(fh),
    writeEVExprs("data->BEV_S",append(m1RHS_c,m2_c)),
    printf(fh, " ~%"),

    printf(fh, "  data->u_S = data->AEM_S.colPivHouseholderQr().solve(data->BEV_S); ~%"),
    printf(fh, " ~%"),

    printf(fh, "  Eigen::Map<VectorXd>(u,~a,1) = data->u_S.segment<~a>(0); ~%", NC*udim,NC*udim),
    printf(fh, " ~%"),

    printf(fh, "  Eigen::Map<VectorXd>(vtSq,~a,1) = data->u_S.segment<~a>(~a); ~%", NC, NC, NC*udim),
    printf(fh, " ~%"),


    printf(fh, "} ~%"),
    printf(fh, " ~%")
  )
)$
<|MERGE_RESOLUTION|>--- conflicted
+++ resolved
@@ -88,13 +88,9 @@
     /* Declare new buffers where moments, star moments and boundary corrections are stored. */
     printf(fh, "  double m0r[~a]; ~%", NC),
     printf(fh, "  double m1r[~a]; ~%", udim*NC),
-<<<<<<< HEAD
-    if (polyOrder=1 and species#"Gk") then (
-=======
     printf(fh, "  double cMr[~a]; ~%", udim*NC),
     printf(fh, "  double cEr[~a]; ~%", NC),
-    if (polyOrder=1) then (
->>>>>>> 1f64a87a
+    if (polyOrder=1 and species#"Gk") then (
       printf(fh, "  double m0Sr[~a]; ~%", NC),
       printf(fh, "  double m1Sr[~a]; ~%", udim*NC),
       printf(fh, "  double m2Sr[~a]; ~%", NC)
@@ -115,12 +111,8 @@
         printf(fh, "    ~a = ~a; ~%", cMr[(vd-1)*NC+i-1], expr[i])
       )
     ),
-<<<<<<< HEAD
-    if (polyOrder=1 and species#"Gk") then (
-=======
     writeCExprs1s(cEr,append([cE[0]],makelist(0.0,i,1,NC-1))),
-    if (polyOrder=1) then (
->>>>>>> 1f64a87a
+    if (polyOrder=1 and species#"Gk") then (
       /* Piecewise linear: use cell average of star moments. */
       writeCExprs1s(m0Sr,append([m0S[0]],makelist(0.0,i,1,NC-1))),
       for vd : 1 thru udim do (
@@ -138,13 +130,9 @@
     /* Use the original expansion polynomial. */
     writeCExprs1s(m0r,makelist(m0[i],i,0,NC-1)),
     writeCExprs1s(m1r,makelist(m1[i],i,0,udim*NC-1)),
-<<<<<<< HEAD
-    if (polyOrder=1 and species#"Gk") then (
-=======
     writeCExprs1s(cMr,makelist(cM[i],i,0,udim*NC-1)),
     writeCExprs1s(cEr,makelist(cE[i],i,0,NC-1)),
-    if (polyOrder=1) then (
->>>>>>> 1f64a87a
+    if (polyOrder=1 and species#"Gk") then (
       writeCExprs1s(m0Sr,makelist(m0S[i],i,0,NC-1)),
       writeCExprs1s(m1Sr,makelist(m1S[i],i,0,udim*NC-1)),
       writeCExprs1s(m2Sr,makelist(m2S[i],i,0,NC-1))
