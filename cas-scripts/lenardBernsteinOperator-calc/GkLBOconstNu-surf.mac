load("modal-basis")$
load("out-scripts");
load(stringproc)$
load("positivity-calc/fhatAL-calc")$
fpprec : 24$

/* This script generates the kernels for the surface term
   contribution from Lenard Bernstein operator using
   two integrations by parts for the diffusive term and
   a constant collisionality nu. */

/* Numerical flux option. Only applicable when not using positivity.
     =0 global Lax-Friedrichs,
     =1 (for p<3 only) local (quadrature point) Lax-Friedrichs. */
numFluxOp : 1$

cvars : [x, y, z]$
varsV : [vpar, mu]$
cVars : [X, Y, Z]$
vVars : [Vpar, Mu]$

gkvsub    : [vx=vpar, vy=mu]$
gkvsubInv : [vpar=vx, mu=vy]$

vidx(cdim,vdim)  := makelist(i,i,cdim+1,cdim+vdim)$
vidx1(cdim,vdim) := makelist(i,i,cdim,cdim+vdim-1)$

doMakeExprLst(vals, S)  := makelist(if vals[i] # 0 then S[i-1] else 0, i, 1, length(vals))$
doExpandLst(lst, basis) := sum(lst[i]*basis[i], i, 1, length(basis))$

load ("scifac")$
writeCExprsCollect1c(lhs, rhs, clst, nSpaces) := block([expr],
  expr : float(expand(rhs)), 
  for i : 1 thru length(expr) do (
    if expr[i] # 0.0 then (
      param : cons(expr[i], clst),
      e     : apply(collectterms, param),
      printf(fh,sconcat(smake(nSpaces," "),"  ~a = ~a; ~%"), lhs[i-1], gcfac(e))
    )
  )
)$

writeCExprsCollect1s(lhs, rhs, clst) := block([expr],
  expr : float(expand(rhs)), 
  for i : 1 thru length(expr) do (
    if expr[i] # 0.0 then (
      param : cons(expr[i], clst),
      e : apply(collectterms, param),
      printf(fh, "    ~a = ~a; ~%", lhs[i-1], gcfac(e))
    )
  )
)$

writeCIncrCollect1s(lhs, rhs, clst) := block([expr],
  expr : float(expand(rhs)), 
  for i : 1 thru length(expr) do (
    if expr[i] # 0.0 then (
      param : cons(expr[i], clst),
      e : apply(collectterms, param),
      printf(fh, "    ~a += ~a; ~%", lhs[i-1], gcfac(e))
    )
  )
)$

writeCExprs1s(lhs, rhs, nSpaces) := block([expr],
  expr : expand(float(rhs)),
  for i : 1 thru length(expr) do (
    if expr[i] # 0.0 then (
      ep : string(expr[i]),
      ep : ssubst("std::sinh","sinh",ep),
      for iC : 0 thru Ncp-1 do (
        ep : ssubst(sconcat("xBarSq[",string(iC),"]"),
                    sconcat("xBar[",string(iC),"]^2"),ep),
        ep : ssubst(sconcat("g1Sq"),
                    sconcat("g1[",string(iC),"]^2"),ep)
      ),
      printf(fh,sconcat(smake(nSpaces," "),"  ~a = ~a; ~%"), lhs[i-1], ep)
    )
  )
)$

writeCExprs1sI(lhs, iOut, rhs, nSpaces) := block([expr],
  expr : expand(float(rhs)),
  for i : 1 thru length(expr) do (
    if expr[i] # 0.0 then (
      ep : string(expr[i]),
      ep : ssubst("std::sinh","sinh",ep),
      for iC : 0 thru Ncp-1 do (
        ep : ssubst(sconcat("xBarSq[",string(iC),"]"),
                    sconcat("xBar[",string(iC),"]^2"),ep),
        ep : ssubst(sconcat("g1Sq"),
                    sconcat("g1[",string(iC),"]^2"),ep)
      ),
      printf(fh,sconcat(smake(nSpaces," "),"  ~a = ~a; ~%"), lhs[iOut], ep)
    )
  )
)$

writeCExprs1so(lhs, rhs, nSpaces) := block([expr],
  for i : 1 thru length(rhs) do (
    expr : float(expand(num(rhs[i]))/denom(rhs[i])),
    if expr # 0 then (
      printf(fh,sconcat(smake(nSpaces," "),"  ~a = ~a; ~%"), lhs[i-1], expr)
    )
  )
)$

writeCExprs1sP(lhs, rhs, nSpaces) := block([expr],
  expr : expand(float(rhs)),
  for i : 1 thru length(expr) do (
    if expr[i] # 0.0 then (
      ep : string(expr[i]),
      for iC : 0 thru Ncp-1 do (
        ep : ssubst(sconcat("xBar[",string(iC),"]*xBar[",string(iC),"]"),
                    sconcat("xBar[",string(iC),"]^2"),ep)
      ),
      printf(fh,sconcat(smake(nSpaces," "),"  ~a = ~a; ~%"), lhs[i-1], ep)
    )
  )
)$

/* Given the value of the recovery polynomial (fRec) and its derivative
   (frecP) at the interface, this function computes the increments and
   writes them to the kernel file. */
compWriteIncr(fRec,fRecP, nSpaces) := block([incr_s1,incr_s2],

  /* Separate out diffusion part of Ghat to simplify Ghat assignment.
     Leave the rdv factor out for later multiplication. */
  Gdiff_c : fullratsimp(calcInnerProdList(varsP,1,bP,diffFac_e*fRecP)),
  alst    : doMakeExprLst(Gdiff_c, Gdiff),
  Gdiff_e : doExpand(alst, bP),
  
  /* Calculate Ghat (drag+diffusion) projected on the phase basis. */
  Ghat_c : fullratsimp(GhatDrag_c+rdv*calcInnerProdList(varsP,1,bP,Gdiff_e)),

  /* Ghat_c (coefficients of Ghat) is what gets written. From here
     on we can simply refer to Ghat. */
  glst1      : doMakeExprLst(Ghat_c, Ghat),
  Ghat_e     : doExpandLst(glst1, bP),
  Ghat_final : subst(vv=1, Ghat_e),

  /* Increments to the right cell.
     incr_r1 and incr_r2 (farther below) have separate left/right symmetry. */
  incr_r1 :  rdv2R*calcInnerProdList(surfVars, -1, subst(vv=-1, bP), Ghat_final),
  incr_r2 :  rdvSq4R*fullratsimp(-calcInnerProdList(surfVars, -1, subst(vv=-1, bPp), diffFac_e*fRec)),

  /* Increments to the left cell (some dimensional factors missing). */
  incr_l1 :  rdv2R*calcInnerProdList(surfVars, 1, subst(vv=1, bP), Ghat_final),
  incr_l2 :  rdvSq4R*fullratsimp(-calcInnerProdList(surfVars, 1, subst(vv=1, bPp), diffFac_e*fRec)),

  clst : append(makelist(nuVtSqSum[i],i,0,NC-1), makelist(BmagInv[i],i,0,NC-1)),
  writeCExprsCollect1c(incr2, radcan(incr_r2), clst, nSpaces),
  printf(fh, "~%"),

  clst : append(makelist(nuVtSqSum[i],i,0,NC-1), makelist(BmagInv[i],i,0,NC-1)),
  writeCExprsCollect1c(Gdiff, Gdiff_c, clst, nSpaces),
  printf(fh, "~%"),

  /* Populate Ghat including the diffusion term. */
  clst : append([rdv], makelist(alphaDrag[i],i,0,NC-1)),
  writeCExprsCollect1c(Ghat, Ghat_c, clst, nSpaces)

)$

calcUpdateInDir(dir, fh, funcNm, cdim, vdim, basisFun, pMax, applyPos) := block([],
  if applyPos then (
    pOrderMax : 1
  ) else (
    pOrderMax : pMax
  ),

  for polyOrder : 1 thru pOrderMax do (

    kill(varsC, varsP, basisC, basisP),

    /*... Compute  1D recovery polynomial coefficients into hsol ...*/
    /* Load 1D basis. */
    load(sconcat("basis-precalc/basis", basisFun, 1, "x")),
    bC1 : basisC[polyOrder],
    N1  : length(bC1),

    eta(xc,dx,b) := subst(x=(w-xc)/(dx/2), b),

    /* Construct the 1D recovery polynomial */
    hOrder : 2*polyOrder+1,
    /* Left and right (of the boundary) basis sets */ 
    pL : eta(-1/2,1,bC1),
    pR : eta(1/2,1,bC1),
    /* Recovery polynomial expanded in z */
    h1 : doExpand1(hn,makelist(w^i,i,0,hOrder)),
    
    /* LHS of system of equations arising from weak equivalence relations */
    eqL : makelist(integrate(h1*pL[i],w,-1,0), i,1,polyOrder+1),
    eqR : makelist(integrate(h1*pR[i],w,0,1), i,1,polyOrder+1),
    LHS : append(eqL,eqR),
    A   : coefmatrix(LHS, makelist(hn[i],i,0,hOrder)),
    
    /* RHS is similar to the mass matrix */
    RHS : transpose(append(makelist(fl[i]/2,i,1,N1), makelist(fr[i]/2,i,1,N1))),
    
    /* solve system of equations for coefficients of h */
    S     : fullratsimp(invert(A) . RHS),
    hsol1 : makelist(S[i][1],i,1,hOrder+1),

    /*... Recovery polynomial coefficients of requested dimensionality ...*/
    kill(varsC, basisC),
    /* Load basis of dimensionality requested. */
    modNm : sconcat("basis-precalc/basis", basisFun, cdim, "x", vdim, "v"),
    load(modNm),

    /* Variables. */
    vid      : vidx(cdim,vdim),
    vid1     : vidx1(cdim,vdim),
    vv       : varsV[dir],
    varsP    : subst(gkvsub, varsP),
    surfVars : delete(vv,varsP),

    /* Polynomial basis and its derivatives. */
    bP  : subst(gkvsub, basisP[polyOrder]),
    bC  : basisC[polyOrder],
    NP  : length(bP),
    NC  : length(bC),
    bPp : diff(bP,vv),

    fg : doExpand(f, bP),	/* Function expanded in basis. */

    /* Obtain the left and right function coefficients
       by projecting the function onto the direction of interest. */
    hcoeff : calcInnerProdList([vv], 1, subst(x=vv,bC1), fg),
    fls : subst(makelist(f[i]=fl[i],i,NP), hcoeff),
    frs : subst(makelist(f[i]=fr[i],i,NP), hcoeff),

    /* Substitute these "left" and "right" function coefficients,
       which contain variation along other dimensions, into the
       1D recovery polynomial coefficients computed above. */
    hsol : psubst(append(makelist(fl[i]=fls[i], i, 1, N1), makelist(fr[i]=frs[i], i, 1, N1)), hsol1),
    
    /* Because f's in hsol are index-1, we need to switch to
       0-indexed for C++. */
    subList : append(makelist(fr[i]=fr[i-1],i,1,NP),makelist(fl[i]=fl[i-1],i,1,NP)),
    hsol : psubst(subList,hsol),

    /* Write out the full recovery polynomial and its derivative. */
    h : sum(hsol[i]*vv^(i-1), i, 1, 2*N1),
    hp : diff(h,vv),
    /* Evaluate the recovery polynomial at the discontinuity. */
    hsol0 : subst(vv=0,h),
    hsolp0 : subst(vv=0,diff(h,vv)),

    /*............. Positivity-preserving recovery .............*/

    if (applyPos) then ( 
      /* In order to preserve positivity we will first use an exponential
         representation to the recovery polynomial when the interface
         value falls below zero. But in this case the interface is a
         hypersurface. We will evaluate the recovery polynomial at all
         the key (positivity control) points for now (other options are
         corners and quadrature points).*/


      /* This function evaluates the coefficients of the recovery polynomial
          (fIn) in variables evalVars at all combinations of (+/- evalPoint)
          points, and places it in the list fEvOut. */
      pointEval(fEvOut,fIn,evalVars,evalPoint,compIn) := block([v1,otherVars,fSub],
        v1        : evalVars[1],
        otherVars : delete(v1,evalVars),
        for iQ : -1 step 2 thru 1 do (
          fSub : subst(v1=iQ*evalPoint,fIn),
          if length(otherVars)>0 then (
            pointEval(fEvOut,fSub,otherVars,evalPoint,compIn)
          ) else (
            fEvOut[compIn][iHe] : fSub,
            iHe : iHe + 1
          )
        )
      ),

      /* Evaluate boundary value of recovery polynomial at key (control) points. */
      Ncp : 2^(cdim+vdim-1),  /* Number of control points. */
      hsolKP: [makelist(0,j,1,Ncp)],
      iHe : 1,
      pointEval(hsolKP,hsol[1],surfVars,1/3,1),

      /* Evaluate all the coefficients of the recovery polynomial
         at (surface) positivity control points. */
      hsolEv : makelist(makelist(0,j,1,Ncp),i,1,4),
      for iC : 1 thru 4 do (
        iHe : 1,
        pointEval(hsolEv,hsol[iC],surfVars,1/3,iC)
      ),

      /* At each point we evaluated the recovery poly, need to reconstruct
         an exponential, for which we need xBar, xBarSq and g1. */
      xBars : makelist(0,i,1,Ncp),
      for iCP : 1 thru Ncp do (
        xBars[iCP] : (hsolEv[2][iCP]+3*hsolEv[4][iCP]/5)/(3*hsolEv[1][iCP]+hsolEv[3][iCP])
      ),

      xBarsSq : makelist(xBar[i]*xBar[i],i,0,Ncp-1),
      g1s     : makelist(xBar[i]*(3-xBarSq[i])/(1-xBarSq[i]),i,0,Ncp-1)

      /* Building the exponentials out of g1s and the recovery poly is
         done farther below. */

    ),

    /*............. RECOVERY DONE ..............................*/

    printf(fh, "double ~a_~a_P~a(const double m_, const double *positivityWeightByDirL, const double *positivityWeightByDirR, const double *wl, const double *wr, const double *dxvl, const double *dxvr, const double dtApprox, const double *BmagInv, const double nuSum, const double vMuMidMax, const double *nuUSum, const double *nuVtSqSum, const double *fl, const double *fr, double *outl, double *outr) ~%{ ~%", funcNm, vVars[dir], polyOrder),
    printf(fh, "  // m_:              species mass. ~%"),
    printf(fh, "  // positivityWeightByDir[~a]: CFL rate in each direction. ~%", cdim+vdim),
    printf(fh, "  // w[~a]:            Cell-center coordinates. ~%", cdim+vdim),
    printf(fh, "  // dxv[~a]:          Cell spacing. ~%", cdim+vdim),
    printf(fh, "  // nuSum:           collisionalities added (self and cross species collisionalities). ~%"),
    printf(fh, "  // vMuMidMax:       maximum midpoint value of v-u. ~%"),
    printf(fh, "  // nuUSum[~a]:       sum of bulk velocities times their respective collisionalities. ~%", NC),
    printf(fh, "  // nuVtSqSum[~a]:    sum of thermal speeds squared time their respective collisionalities. ~%", NC),
    printf(fh, "  // fl/fr:           Distribution function in left/right cells ~%"),
    printf(fh, "  // outl/outr:       Incremented distribution function in left/right cells ~%"),
    printf(fh, "  double rdv = 1.0/dxvl[~a]; ~%", vid1[dir]),
    printf(fh, "  double rdv2L = 2.0/dxvl[~a]; ~%", vid1[dir]),
    printf(fh, "  double rdv2R = 2.0/dxvr[~a]; ~%", vid1[dir]),
    printf(fh, "  double rdvSq4L = rdv2L*rdv2L; ~%"),
    printf(fh, "  double rdvSq4R = rdv2R*rdv2R; ~%"),
    printf(fh, "~%"),

    /* First compute the contribution coming from the second
       integration by parts to left and right cells. */
    nuVtSqSum_e  : doExpand1(nuVtSqSum,bC),

    /* Now do the contribution from the generalized flux Ghat. */
    basisFlip : subst(vv=-1*vv, bP),
    signs     : fullratsimp(basisFlip/bP),
    /* Expand the average and jump functions in the phase basis. */
    favg_e  : doExpand1(favg, bP),
    fjump_e : doExpand1(fjump, bP),
    /* Expand the mean flow speed in the configuration basis. */
    nuUSum_e : doExpand1(nuUSum,bC),
    /* Expand the reciprocal of Bmag in configuration basis. */
    BmagInv_e : doExpand1(BmagInv,bC),

    /* Calculate the drift. */
    if dir = 1 then (
      alphaDr : nuSum*((1/2)*dxvl[vid1[dir]]*vv+wl[vid1[dir]])-nuUSum_e
    ) else (
      alphaDr : nuSum*(dxvl[vid1[dir]]*vv + 2*wl[vid1[dir]])
    ),
    /* Expand drag alpha (evaluated at the boundary) in conf basis to
       simplify assignment of Ghat. */
    alphaDrag_c : calcInnerProdList(varsC,1,bC,subst(vv=1,alphaDr)),
    alst        : doMakeExprLst(alphaDrag_c, alphaDrag),
    alphaDrag_e : doExpandLst(alst,bC),

    /* vMuMid is the value returned and from which vMuMidMax is computed. */
    zr     : makelist(varsP[d]=0, d, 1, length(varsP)),
    vMuMid : float(expand(fullratsimp(subst(zr,alphaDr/nuSum)))),

    /* Evaluate the average and jump functions at vv=1. */
    fhat_avg  : subst(vv=1, favg_e),
    fhat_jump : subst(vv=1, fjump_e),

    /* Factor to multiply hsol terms to simplify output */
    if dir = 1 then (
      diffFac_c : calcInnerProdList(varsC,1,bC,nuVtSqSum_e),
      alst      : doMakeExprLst(diffFac_c, nuVtSqSum),
      diffFac_e : doExpandLst(alst, bC)
    ) else (
      diffFac_c : calcInnerProdList(varsC,1,bC,m_*BmagInv_e*nuVtSqSum_e*subst(vv=1,alphaDr/nuSum)),
      alst      : doMakeExprLst(diffFac_c, diffFac),
      diffFac_e : doExpandLst(alst, bC)
    ),

    if (not applyPos) then (

      if numFluxOp=0 then (
        /* Use global Lax-Friedrichs penalty flux for the drag term. */
        GhatDrag_c : calcInnerProdList(varsP,alphaDrag_e,bP,(1/2)*fhat_avg)
                    +fullratsimp(calcInnerProdList(varsP,1,bP,-(1/2)*fhat_jump))
      ) elseif numFluxOp=1 then (
        /* Use local (quadrature point) Lax-Friedrichs penalty fluxes. */
        /* Function expanded in basis. */
        fl_e : doExpand1(fl, bP),
        fr_e : doExpand1(fr, bP),
        /* Surface basis. Equivalent to basis of one lower
           dimensionality without surface variable. */
        bSurf : sqrt(2)*delete(0,fullratsimp(innerProd(varsP,1,bP,subst(vv=0,bP)))*bP),
        /* Project alphaDrag evaluatated at interior surface onto surf basis. */
        alphaDrSurf_c : fullratsimp(innerProd(surfVars, 1, bSurf, subst(vv=1,alphaDr))),
        alst          : doMakeExprLst(alphaDrSurf_c, alphaDrSurf),
        alphaDrSurf_e : doExpandLst(alst, bSurf),
        /* Upwind the drag term using quadrature point evaluation. */
        if polyOrder=1 then quad : 1/sqrt(3),
        if polyOrder=2 then quad : sqrt(3/5),
        nodes : eval_string(sconcat("nodes", cdim+vdim-1, "xp", polyOrder))*quad,
        /* Function to evaluate expansion g at quadrature nodes. */
        nodesub(g) := makelist(subst(makelist(surfVars[j]=nodes[i][j],j,1,length(varsP)-1),g),i,1,length(nodes)),
        /* Evaluate fl, fr, and alpha at quadrature nodes. */
        frQ : gcfac(float(nodesub(subst(vv=-1,fr_e)))),
        flQ : gcfac(float(nodesub(subst(vv=+1,fl_e)))),
        /* Note: alphaDrSurf_e is a surface expansion. */
        alphaq : gcfac(float(nodesub(alphaDrSurf_e))),
        /* Determine upwinding: */
        fUpQ       : gcfac(.5*(flQ+frQ)-.5*sgn(alphaQuad)*(flQ-frQ)),
        modToNod   : fullratsimp(calcModToNodPhaseWithNodesAndBasis(nodes,bSurf,surfVars)),
        fUpwind_c  : fullratsimp(invert(transpose(modToNod)).makelist(fUpwindQuad[i-1],i,1,length(nodes))),
        fUpwind_c  : gcfac(makelist(fUpwind_c[i][1],i,1,length(fUpwind_c))),
        fHatSurf_e : doExpand1(fUpwind,bSurf),

        GhatDrag_c : calcInnerProdList(varsP,alphaDrSurf_e,bP,fHatSurf_e)
      )

    ) else (
      /* Function expanded in basis. */
      fl_e : doExpand1(fl, bP),
      fr_e : doExpand1(fr, bP),
      /* Surface basis. Equivalent to basis of one lower
         dimensionality without surface variable. */
      bSurf : sqrt(2)*delete(0,fullratsimp(innerProd(varsP,1,bP,subst(vv=0,bP)))*bP),
      /* Project alphaDrag evaluated at interior surface onto surf basis. */
      alphaDrSurf_c : fullratsimp(innerProd(surfVars, 1, bSurf, subst(vv=1,alphaDr))),
      alst          : doMakeExprLst(alphaDrSurf_c, alphaDrSurf),
      alphaDrSurf_e : doExpandLst(alst, bSurf),

      printf(fh, "  double alphaDrSurf[~a]; ~%", length(bSurf)),
      writeCExprsNoExpand1(alphaDrSurf, subst([wv^2=wv2,dfac_v^2=dfac_v2, m_^2=m2, q_^2=q2],alphaDrSurf_c)),
      printf(fh, "~%"),
      /* Here need to change the sign of alphaDrSurf because calculation
         fHatAL assumed a convective term on the left side of the Gyrokinetic equation. */
      fHatSurf_e    : subst(gkvsub, fhatALgenUpwindNoLim( subst(gkvsubInv,fl_e), subst(gkvsubInv,fr_e), 
                                                         -subst(gkvsubInv,alphaDrSurf_e), subst(gkvsubInv,vv), 
                                                          cfll, cflr, cdim, vdim, polyOrder )),
      GhatDrag_c    : calcInnerProdList(varsP,alphaDrSurf_e,bP,fHatSurf_e)
    ),

    if (not applyPos) then (
      if numFluxOp=0 then (
        /* Declare and populate favg. */
        printf(fh, "  double favg[~a]; ~%", NP),
        for c : 1 thru NP do (
          printf(fh, "  favg[~a] = ~a*fr[~a]+fl[~a]; ~%", c-1, signs[c], c-1, c-1)
        ),
        printf(fh, "~%"),

        /* Declare and populate fjump. */
        printf(fh, "  double fjump[~a]; ~%", NP),
        for c : 1 thru NP do (
          printf(fh, "  fjump[~a] = nuSum*vMuMidMax*(fl[~a]-(~a*fr[~a])); ~%", c-1, c-1, signs[c], c-1)
        ),
        printf(fh, "~%"),

        /* Compute the drag part of Ghat separately. */
        printf(fh, "  double alphaDrag[~a]; ~%", NC),
        writeCExprs1(alphaDrag,alphaDrag_c),
        printf(fh, "~%")
      ) elseif numFluxOp=1 then (
        printf(fh, "  double alphaDrSurf[~a]; ~%", length(bSurf)),
        writeCExprsNoExpand1(alphaDrSurf, subst([wv^2=wv2,dfac_v^2=dfac_v2, m_^2=m2, q_^2=q2],alphaDrSurf_c)),
        printf(fh, "~%"),

        printf(fh, "  double fUpwindQuad[~a];~%", length(nodes)),
        for i : 1 thru length(alphaq) do (
          /* This subst eliminates the need for another variable, and removes
             the common factor (for p=1) which is not needed to determine
             sign (not working for p>1). */
          if polyOrder=1 then (
            rcoFac : 1./(content(alphaq[1],alphaDrSurf[0])[1]),
            printf(fh, "  fUpwindQuad[~a] = ~a; ~%", i-1, subst(alphaQuad=fullratsimp(alphaq[i]*rcoFac),fUpQ[i]))
          ) else (
            printf(fh, "  fUpwindQuad[~a] = ~a; ~%", i-1, subst(alphaQuad=alphaq[i],fUpQ[i]))
          )
        ),
        printf(fh, "~%"),
        printf(fh, "  double fUpwind[~a];~%", length(nodes)),
        writeCExprsNoExpand1(fUpwind, fUpwind_c),
        printf(fh, "~%")
      )
    ),

    /* Write out diffusion term factors if vdir=2 (otherwise it is just vtSq). */
    if dir = 2 then (
      printf(fh, "  double diffFac[~a]; ~%", NC),
      clst : makelist(nuVtSqSum[i],i,0,NC-1),
      writeCExprsCollect1c(diffFac, radcan(diffFac_c), clst, 0),
      printf(fh, "~%")
    ),

    /* Write the diffusive part of Ghat into its own variable. */
    printf(fh, "  double Gdiff[~a]; ~%", NP),

    /* Declare Ghat. */
    printf(fh, "  double Ghat[~a]; ~%", NP),

    /* Declare variable with contribution from second integration by parts. */
    printf(fh, "  double incr2[~a]; ~%", NP),
    printf(fh, "~%"),

    if (not applyPos) then (

      compWriteIncr(hsol[1],hsol[2],0)

    ) else (

      /* If value of recovery polynomial at the interface, evaluated at key
         points, is below zero, use its exponential representation. */
      hsolKPifCond : "(",
      for iS : 1 thru length(hsolKP[1]) do (
        hsolKPifCond : sconcat(hsolKPifCond,string(float(expand(hsolKP[1][iS]))),">=0.0)"),
        if iS<length(hsolKP[1]) then (
          hsolKPifCond : sconcat(hsolKPifCond," && (")
        )
      ),
      printf(fh,"  if ( ~a ) {~%",hsolKPifCond),

      compWriteIncr(hsol[1], hsol[2], 2),

      printf(fh,"  } else {~%"),
      printf(fh,"~%"),

      printf(fh,"    double xBar[~a];~%",Ncp),
      writeCExprs1so(xBar,xBars,2),
      printf(fh,"~%"),

      printf(fh,"    double xBarSq[~a];~%", Ncp),
      writeCExprs1sP(xBarSq,xBarsSq,2),
      printf(fh,"~%"),

      printf(fh,"    double g1[~a];~%",Ncp),
      writeCExprs1s(g1,g1s,2),
      printf(fh,"~%"),

      printf(fh,"    double gBound[~a];~%",Ncp),
      printf(fh,"    double gBoundP[~a];~%",Ncp),
      printf(fh,"~%"),

      for iCP : 1 thru Ncp do (
        /* When the function is very flat we need to compute the exponential
           differently so that 1/sinh(g1) doesn't blow up. */
        printf(fh,"    if (std::abs(g1[~a]) > 1.0e-15) {~%",iCP-1),

        printf(fh,"      double g1Sq = g1[~a]*g1[~a];~%",iCP-1,iCP-1),

        expg0  : [g1[iCP-1]*(hsolEv[1][iCP]+hsolEv[3][iCP]/3)/sinh(g1[iCP-1])],
        gprime : [g1[iCP-1]*expg0[1]],

        writeCExprs1sI(gBound,iCP-1,expg0,4),
        writeCExprs1sI(gBoundP,iCP-1,gprime,4),

        printf(fh,"    } else {~%"),

        expg0  : [hsolEv[1][iCP]+hsolEv[3][iCP]/3],
        gprime : [0.0],

        writeCExprs1sI(gBound,iCP-1,expg0,4),
        writeCExprs1sI(gBoundP,iCP-1,gprime,4),

        printf(fh,"    };~%"),
        printf(fh, "~%")
      ),

      /*........... Create nodal to modal transform matrix .......... */
      /* Surface basis: basis of one lower dimensionality w/o surf variable. */
      bSurf  : sqrt(2)*delete(0,fullratsimp(innerProd(varsP,1,bP,subst(vv=0,bP)))*bP),
      gFsurf : doExpand(gF,bSurf),
      /* Evaluate the g-Function at various combinations of control points. */
      gFsurfCP : [makelist(0,i,1,Ncp)],
      iHe      : 1,
      pointEval(gFsurfCP,gFsurf,surfVars,1/3,1),
      /* Construct the nodal-to-modal matrix. */
      n2m : invert(coefmatrix(gFsurfCP[1],makelist(gF[i],i,1,length(bSurf)))),
      /*........... Built nodal to modal transform matrix .......... */

      modalV  : n2m . makelist(gBound[i-1],i,1,Ncp),
      gRec0   : doExpand(makelist(modalV[i][1],i,1,length(bSurf)),bSurf),

      modalV  : n2m . makelist(gBoundP[i-1],i,1,Ncp),
      gRecP0  : doExpand(makelist(modalV[i][1],i,1,length(bSurf)),bSurf),

      compWriteIncr(gRec0,gRecP0,2),

      printf(fh,"  };~%")
    ),
    printf(fh, "~%"),
    flush_output(fh),

    /* Write out increment 1. */
    printf(fh, "  double incr1[~a]; ~%", NP),
    writeCExprsCollect1(incr1, incr_r1, clst),
    printf(fh, "~%"),

    /* Get signs for left increment */
    signs1 : makelist(1,i,1,NP),
    signs2 : makelist(1,i,1,NP),
    for i : 1 thru NP do (
      if (incr_r1[i] = 0) then
        false
      else
        signs1[i] : fullratsimp(incr_l1[i]/incr_r1[i]),
      if (incr_r2[i] = 0) then
        false
      else
        signs2[i] : fullratsimp(incr_l2[i]/incr_r2[i])
    ),

    /* Don't do coefficients where the increment is zero */
    incr_s1 : makelist(incr1[i-1], i, 1, NP),
    incr_s2 : makelist(incr2[i-1], i, 1, NP),
    for i : 1 thru NP do (
      if (incr_r1[i] = 0) then
        incr_s1[i] : 0,
      if (incr_r2[i] = 0) then
        incr_s2[i] : 0
    ),
    outr1_c : incr_s1,
    outr2_c : incr_s2,

    /* Don't do coefficients where the increment is zero */
    incr_s1 : makelist(signs1[i]*incr1[i-1], i, 1, NP),
    incr_s2 : makelist(signs2[i]*incr2[i-1], i, 1, NP),
<<<<<<< HEAD
=======
    /* Don't do coefficients where the increment is zero */
>>>>>>> c0f5dd17
    for i : 1 thru NP do (
      if (incr_r1[i] = 0) then
        incr_s1[i] : 0
    ),
    for i : 1 thru NP do (
      if (incr_r2[i] = 0) then
        incr_s2[i] : 0
    ),
    outl1_c : incr_s1,
    outl2_c : incr_s2,

    /*** Limit fluxes for positivity ***/
    if (applyPos) then (
       /* Expand outl and outr on volume basis */
       outl_e : outl1_c.bP,
       outr_e : outr1_c.bP,

       outl2_e : outl2_c.bP,
       outr2_e : outr2_c.bP,

       /* Get positivity surface projection basis */
       surfNodes : eval_string(sconcat("nodes", cdim+vdim-1, "xp", polyOrder)),
       posSurfProjBasis : fullratsimp(getNodalBasis(surfNodes, bSurf, surfVars)),

       /* Project outl and fl onto left positivity surface basis */
       fl_pos : gcfac(float(calcInnerProdList(varsP, 1, posSurfProjBasis*(1/2+1/2*vv), fl_e))),
       outl_posP : gcfac(float(calcInnerProdList(varsP, 1, posSurfProjBasis*(1/2+1/2*vv), outl_e))),
       outl_posM : gcfac(float(calcInnerProdList(varsP, 1, posSurfProjBasis*(1/2-1/2*vv), outl_e))),
       outl2_posP : gcfac(float(calcInnerProdList(varsP, 1, posSurfProjBasis*(1/2+1/2*vv), outl2_e))),
       outl2_posM : gcfac(float(calcInnerProdList(varsP, 1, posSurfProjBasis*(1/2-1/2*vv), outl2_e))),

       /* Project outr and fr onto right positivity surface basis */
       fr_pos : gcfac(float(calcInnerProdList(varsP, 1, posSurfProjBasis*(1/2-1/2*vv), fr_e))),
       outr_posM : gcfac(float(calcInnerProdList(varsP, 1, posSurfProjBasis*(1/2-1/2*vv), outr_e))),
       outr_posP : gcfac(float(calcInnerProdList(varsP, 1, posSurfProjBasis*(1/2+1/2*vv), outr_e))),
       outr2_posM : gcfac(float(calcInnerProdList(varsP, 1, posSurfProjBasis*(1/2-1/2*vv), outr2_e))),
       outr2_posP : gcfac(float(calcInnerProdList(varsP, 1, posSurfProjBasis*(1/2+1/2*vv), outr2_e))),

       /* Set up positivity weights */
       printf(fh, "  double fluxFracL, fluxFracR, limFac=1.0;~%"),
       printf(fh, "  double outlPosP[~a], outrPosP[~a]; ~%", length(posSurfProjBasis), length(posSurfProjBasis)),
       printf(fh, "  double outlPosM[~a], outrPosM[~a]; ~%", length(posSurfProjBasis), length(posSurfProjBasis)),
       printf(fh, "  fluxFracL = positivityWeightByDirL[0] == 0. ? ~a : positivityWeightByDirL[~a]/positivityWeightByDirL[0]; ~%", float(1/(vdim+cdim)), dir),
       printf(fh, "  fluxFracR = positivityWeightByDirR[0] == 0. ? ~a : positivityWeightByDirR[~a]/positivityWeightByDirR[0]; ~%", float(1/(vdim+cdim)), dir),

       /* Write coefficients of outl and outr on positivity surface basis */
       writeCExprsNoExpand1(outlPosP, outl_posP),
       writeCExprsNoExpand1(outlPosM, outl_posM),
       writeCExprsNoExpand1(outrPosP, outr_posP),
       writeCExprsNoExpand1(outrPosM, outr_posM),

       /* Loop over positivity surface basis, and calculate limiters */
       for i : 1 thru length(posSurfProjBasis) do (
          printf(fh, "  if(~a > 0. && ~a > 0.) {~%", outl2_posM[i], outr2_posP[i]),
          printf(fh, "    outlPosP[~a] += ~a; ~%", i-1, outl2_posP[i]),
          printf(fh, "    outlPosM[~a] += ~a; ~%", i-1, outl2_posM[i]),
          printf(fh, "    outrPosP[~a] += ~a; ~%", i-1, outr2_posP[i]),
          printf(fh, "    outrPosM[~a] += ~a; ~%", i-1, outr2_posM[i]),
          printf(fh, "  }~%"),
          printf(fh, "  if(outlPosP[~a] < 0.) limFac = std::min(1.0, -fluxFracL*(~a)/dtApprox/outlPosP[~a]); ~%", i-1, fl_pos[i], i-1),
          printf(fh, "  else limFac = 1.0; ~%"),
          printf(fh, "  if(outrPosM[~a] < 0.) limFac = std::min(limFac, -fluxFracR*(~a)/dtApprox/outrPosM[~a]); ~%", i-1, fr_pos[i], i-1),
          printf(fh, "  if(limFac < 0.) limFac = 0.; ~%"),
          
          printf(fh, "  outlPosP[~a] *= limFac; ~%", i-1),
          printf(fh, "  outlPosM[~a] *= limFac; ~%", i-1),
          printf(fh, "  outrPosP[~a] *= limFac; ~%", i-1),
          printf(fh, "  outrPosM[~a] *= limFac; ~%", i-1)
       ),

       /* Get positivity surface expansion basis */
       posSurfExpdBasis : getNodalBasis(surfNodes/3, bSurf, surfVars),

       /* Expand on positivity surface expansion basis, and then project back onto modal basis */
       outl_pos_e : (makelist(outlPosP[i-1],i,1,length(posSurfExpdBasis))*(1/2+3/2*vv) + makelist(outlPosM[i-1],i,1,length(posSurfExpdBasis))*(1/2-3/2*vv)).posSurfExpdBasis,
       outr_pos_e : (makelist(outrPosP[i-1],i,1,length(posSurfExpdBasis))*(1/2+3/2*vv) + makelist(outrPosM[i-1],i,1,length(posSurfExpdBasis))*(1/2-3/2*vv)).posSurfExpdBasis,

       outl_c : gcfac(float(fullratsimp(calcInnerProdList(varsP, 1, bP, outl_pos_e)))),
       outr_c : gcfac(float(fullratsimp(calcInnerProdList(varsP, 1, bP, outr_pos_e))))
    ) /*** Finished limiting fluxes for positivity ***/
    else (
      outl_c : outl1_c + outl2_c,
      outr_c : outr1_c + outr2_c
    ),

    /* Write out contribution right cell. */
    writeCIncrExprsNoExpand1(outr, outr_c), 
    printf(fh, "~%"),

    /* Write out contribution to left cell. */
    writeCIncrExprsNoExpand1(outl, outl_c), 
    printf(fh, "~%"),

    printf(fh, "  return std::abs(~a); ~%", vMuMid),
  
    printf(fh, "} ~%")
));

calcBoundaryUpdateInDir(dir, fh, funcNm, cdim, vdim, basisFun, pMax, applyPos) := block([],
  if applyPos then (
    pOrderMax : 1
  ) else (
    pOrderMax : pMax
  ),

  for polyOrder : 1 thru pOrderMax do (

    kill(varsC, varsP, basisC, basisP),

    /* Load basis of dimensionality requested. */
    modNm : sconcat("basis-precalc/basis", basisFun, cdim, "x", vdim, "v"),
    load(modNm),
 
    /* Variables. */
    vid      : vidx(cdim,vdim),
    vid1     : vidx1(cdim,vdim),
    vv       : varsV[dir],
    varsP    : subst(gkvsub, varsP),
    surfVars : delete(vv,varsP),

    /* Polynomial basis and its derivatives. */
    bP  : subst(gkvsub, basisP[polyOrder]),
    bC  : basisC[polyOrder],	
    NP  : length(bP),
    NC  : length(bC),
    bPp : diff(bP,vv),
    bSurf : sqrt(2)*delete(0,fullratsimp(innerProd(varsP,1,bP,subst(vv=0,bP)))*bP),

    /* First compute the contribution coming from the second
    ** differentiation by parts to left and right cells. */
    nuVtSqSum_e : doExpand1(nuVtSqSum,bC),
    BmagInv_e   : doExpand1(BmagInv,bC),

    /* Function expanded in basis. */
    fl_e : doExpand1(fl, bP),
    fr_e : doExpand1(fr, bP),

    /* Factor to multiply boundary surf terms to simplify output */
    if dir = 1 then (
      diffFac_c : calcInnerProdList(varsC,1,bC,nuVtSqSum_e),
      alst      : doMakeExprLst(diffFac_c, nuVtSqSum)
    ) else (
      diffFac_c : calcInnerProdList(varsC,1,bC,m_*BmagInv_e*nuVtSqSum_e),
      alst      : doMakeExprLst(diffFac_c, diffFac)
    ),
    diffFac_e : doExpandLst(alst, bC),
    
    /* Contribution from second integration by parts. */
    if dir = 1 then (
      gl : diffFac_e*fl_e,
      gr : diffFac_e*fr_e
    ) else (
      /* Define drift term. */
      dr_l  : dxvl[vid1[dir]]*vv + 2*wl[vid1[dir]],
      gl    : diffFac_e*dr_l*fl_e,
      dr_r  : dxvr[vid1[dir]]*vv + 2*wr[vid1[dir]],
      gr    : diffFac_e*dr_r*fr_e
    ),

    /* Increments to the right cell. */
    incr_r2 : rdvSq4R*-calcInnerProdList(surfVars, -1, subst(vv=-1, bPp), subst(vv=-1, gr)),

    /* Increments to the left cell. */
    incr_l2 : rdvSq4L*-calcInnerProdList(surfVars, 1, subst(vv=1, bPp), subst(vv=1, gl)),

    printf(fh, "double ~a_~a_P~a(const double m_, const double *positivityWeightByDirL, const double *positivityWeightByDirR, const double *wl, const double *wr, const double *dxvl, const double *dxvr, const double dtApprox, const int *idxl, const int *idxr, const double *BmagInv, const double nuSum, const double vMuMidMax, const double *nuUSum, const double *nuVtSqSum, const double *fl, const double *fr, double *outl, double *outr) ~%{ ~%", funcNm, vVars[dir], polyOrder),
    printf(fh, "  // w[~a]:         Cell-center coordinates.~%", cdim+vdim),
    printf(fh, "  // dxv[~a]:       Cell spacing.~%", cdim+vdim),
    printf(fh, "  // idx[~a]:       current grid index.~%", cdim+vdim),
    printf(fh, "  // nuSum:        collisionalities added (self and cross species collisionalities). ~%"),
    printf(fh, "  // vMuMidMax:    maximum midpoint value of v-u. ~%"),
    printf(fh, "  // nuUSum[~a]:    sum of bulk velocities times their respective collisionalities. ~%", NC),
    printf(fh, "  // nuVtSqSum[~a]: sum of thermal speeds squared time their respective collisionalities. ~%", NC),
    printf(fh, "  // fl/fr:        Distribution function in left/right cells ~%"),
    printf(fh, "  // outl/outr:    Incremented distribution function in left/right cells ~%"),
    printf(fh, "  double rdvSq4L = 4.0/(dxvl[~a]*dxvl[~a]); ~%", vid1[dir], vid1[dir]),
    printf(fh, "  double rdvSq4R = 4.0/(dxvr[~a]*dxvr[~a]); ~%", vid1[dir], vid1[dir]),
    if(applyPos) then printf(fh, "  double limFac, fluxFracL, fluxFracR;~%"),
    printf(fh, "~%"),

    /* Write out factors in diffusion term if dir=2, otherwise it's just vtSq. */
    if dir = 2 then (
      printf(fh, "  double diffFac[~a]; ~%", NC),
      clst : makelist(nuVtSqSum[i],i,0,NC-1),
      writeCExprsCollect1c(diffFac, radcan(diffFac_c), clst, 0),
      printf(fh, "~%")
    ),

    /* Write out increments. */
    clst : makelist(nuVtSqSum[i],i,0,NC-1), 

    printf(fh, "  if (idxr[~a] == 1) {~%", vid1[dir]),
    printf(fh, "~%"),

    if (applyPos) then (
       /* Get positivity surface projection basis */
       surfNodes : eval_string(sconcat("nodes", cdim+vdim-1, "xp", polyOrder)),
       posSurfProjBasis : fullratsimp(getNodalBasis(surfNodes, bSurf, surfVars)),

       outr_e : incr_r2.bP,

       /* Project outr and fr onto right positivity surface basis */
       fr_pos : gcfac(float(calcInnerProdList(varsP, 1, posSurfProjBasis*(1/2-1/2*vv), fr_e))),
       outr_posM : gcfac(float(calcInnerProdList(varsP, 1, posSurfProjBasis*(1/2-1/2*vv), outr_e))),
       outr_posP : gcfac(float(calcInnerProdList(varsP, 1, posSurfProjBasis*(1/2+1/2*vv), outr_e))),

       /* Set up positivity weights */
       printf(fh, "  double outrPosP[~a], outrPosM[~a]; ~%", length(posSurfProjBasis), length(posSurfProjBasis)),
       printf(fh, "  fluxFracR = positivityWeightByDirR[0] == 0. ? ~a : positivityWeightByDirR[~a]/positivityWeightByDirR[0]; ~%", float(1/(vdim+cdim)), dir),

       /* Write coefficients of outr on positivity surface basis */
       writeCExprsNoExpand1(outrPosP, outr_posP),
       writeCExprsNoExpand1(outrPosM, outr_posM),

       /* Loop over positivity surface basis, and calculate limiters */
       for i : 1 thru length(posSurfProjBasis) do (
          printf(fh, "  if(outrPosM[~a] < 0.) limFac = std::min(1.0, -fluxFracR*(~a)/dtApprox/outrPosM[~a]); ~%", i-1, fr_pos[i], i-1),
          printf(fh, "  else limFac = 0.;~%"),
          printf(fh, "  if(limFac < 0.) limFac = 0.; ~%"),
          
          printf(fh, "  outrPosP[~a] *= limFac; ~%", i-1),
          printf(fh, "  outrPosM[~a] *= limFac; ~%", i-1)
       ),

       /* Get positivity surface expansion basis */
       posSurfExpdBasis : getNodalBasis(surfNodes/3, bSurf, surfVars),

       /* Expand on positivity surface expansion basis, and then project back onto modal basis */
       outr_pos_e : (makelist(outrPosP[i-1],i,1,length(posSurfExpdBasis))*(1/2+3/2*vv) + makelist(outrPosM[i-1],i,1,length(posSurfExpdBasis))*(1/2-3/2*vv)).posSurfExpdBasis,

       incr_r2 : gcfac(float(fullratsimp(calcInnerProdList(varsP, 1, bP, outr_pos_e))))
    ),
    /*** Finished limiting fluxes for positivity ***/

    /* Write out contribution right cell. */
    writeCIncrCollect1s(outr, incr_r2, clst),
    printf(fh, "~%"),
  
    printf(fh, "  } else {~%"),
    printf(fh, "~%"),

    if (applyPos) then (
       /* Get positivity surface projection basis */
       surfNodes : eval_string(sconcat("nodes", cdim+vdim-1, "xp", polyOrder)),
       posSurfProjBasis : fullratsimp(getNodalBasis(surfNodes, bSurf, surfVars)),

       outl_e : incr_l2.bP,

       /* Project outr and fr onto right positivity surface basis */
       fl_pos : gcfac(float(calcInnerProdList(varsP, 1, posSurfProjBasis*(1/2+1/2*vv), fl_e))),
       outl_posP : gcfac(float(calcInnerProdList(varsP, 1, posSurfProjBasis*(1/2+1/2*vv), outl_e))),
       outl_posM : gcfac(float(calcInnerProdList(varsP, 1, posSurfProjBasis*(1/2-1/2*vv), outl_e))),

       /* Set up positivity weights */
       printf(fh, "  double outlPosP[~a], outlPosM[~a]; ~%", length(posSurfProjBasis), length(posSurfProjBasis)),
       printf(fh, "  fluxFracL = positivityWeightByDirL[0] == 0. ? ~a : positivityWeightByDirL[~a]/positivityWeightByDirL[0]; ~%", float(1/(vdim+cdim)), dir),

       /* Write coefficients of outl on positivity surface basis */
       writeCExprsNoExpand1(outlPosP, outl_posP),
       writeCExprsNoExpand1(outlPosM, outl_posM),

       /* Loop over positivity surface basis, and calculate limiters */
       for i : 1 thru length(posSurfProjBasis) do (
          printf(fh, "  if(outlPosP[~a] < 0.) limFac = std::min(1.0, -fluxFracL*(~a)/dtApprox/outlPosP[~a]); ~%", i-1, fl_pos[i], i-1),
          printf(fh, "  else limFac = 0.;~%"),
          printf(fh, "  if(limFac < 0.) limFac = 0.; ~%"),
          
          printf(fh, "  outlPosP[~a] *= limFac; ~%", i-1),
          printf(fh, "  outlPosM[~a] *= limFac; ~%", i-1)
       ),

       /* Get positivity surface expansion basis */
       posSurfExpdBasis : getNodalBasis(surfNodes/3, bSurf, surfVars),

       /* Expand on positivity surface expansion basis, and then project back onto modal basis */
       outl_pos_e : (makelist(outlPosP[i-1],i,1,length(posSurfExpdBasis))*(1/2+3/2*vv) + makelist(outlPosM[i-1],i,1,length(posSurfExpdBasis))*(1/2-3/2*vv)).posSurfExpdBasis,

       incr_l2 : gcfac(float(fullratsimp(calcInnerProdList(varsP, 1, bP, outl_pos_e))))
    ),
    /*** Finished limiting fluxes for positivity ***/

    /* Write out contribution to left cell. */
    writeCIncrCollect1s(outl, incr_l2, clst),
    printf(fh, "~%"),

    printf(fh, "  }~%"),

    printf(fh, "  return 0.0; ~%"),
  
    printf(fh, "} ~%")
));


calcGkLBOconstNuSurfUpdater(fh, funcNm, cdim, vdim, basisFun, polyOrderMax, usePos) := block([],
  printf(fh, "#include <GkLBOModDecl.h> ~%"),
  for dir : 1 thru vdim do ( calcUpdateInDir(dir, fh, funcNm, cdim, vdim, basisFun, polyOrderMax, usePos) )
  
)$

calcGkLBOconstNuBoundarySurfUpdater(fh, funcNm, cdim, vdim, basisFun, polyOrderMax, usePos) := block([],
  printf(fh, "#include <GkLBOModDecl.h> ~%"),
  for dir : 1 thru vdim do ( calcBoundaryUpdateInDir(dir, fh, funcNm, cdim, vdim, basisFun, polyOrderMax, usePos) )
 
)$
<|MERGE_RESOLUTION|>--- conflicted
+++ resolved
@@ -616,10 +616,7 @@
     /* Don't do coefficients where the increment is zero */
     incr_s1 : makelist(signs1[i]*incr1[i-1], i, 1, NP),
     incr_s2 : makelist(signs2[i]*incr2[i-1], i, 1, NP),
-<<<<<<< HEAD
-=======
     /* Don't do coefficients where the increment is zero */
->>>>>>> c0f5dd17
     for i : 1 thru NP do (
       if (incr_r1[i] = 0) then
         incr_s1[i] : 0
