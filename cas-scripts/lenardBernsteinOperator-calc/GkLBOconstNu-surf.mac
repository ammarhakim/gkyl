load("modal-basis")$
load("out-scripts");
load(stringproc)$
load("positivity-calc/fhatAL-calc")$
fpprec : 24$

/* This script generates the kernels for the surface term
   contribution from Lenard Bernstein operator using
   two integrations by parts for the diffusive term and
   a constant collisionality nu. */

/* Numerical flux option. Only applicable when not using positivity.
     =0 global Lax-Friedrichs,
     =1 (for p<3 only) local (quadrature point) Lax-Friedrichs. */
numFluxOp : 1$

cvars : [x, y, z]$
varsV : [vpar, mu]$
cVars : [X, Y, Z]$
vVars : [Vpar, Mu]$

gkvsub    : [vx=vpar, vy=mu]$
gkvsubInv : [vpar=vx, mu=vy]$

vidx(cdim,vdim)  := makelist(i,i,cdim+1,cdim+vdim)$
vidx1(cdim,vdim) := makelist(i,i,cdim,cdim+vdim-1)$

doMakeExprLst(vals, S)  := makelist(if vals[i] # 0 then S[i-1] else 0, i, 1, length(vals))$
doExpandLst(lst, basis) := sum(lst[i]*basis[i], i, 1, length(basis))$

load ("scifac")$
writeCExprsCollect1c(lhs, rhs, clst, nSpaces) := block([expr],
  expr : float(expand(rhs)), 
  for i : 1 thru length(expr) do (
    if expr[i] # 0.0 then (
      param : cons(expr[i], clst),
      e     : apply(collectterms, param),
      printf(fh,sconcat(smake(nSpaces," "),"  ~a = ~a; ~%"), lhs[i-1], gcfac(e))
    )
  )
)$

writeCExprsCollect1s(lhs, rhs, clst) := block([expr],
  expr : float(expand(rhs)), 
  for i : 1 thru length(expr) do (
    if expr[i] # 0.0 then (
      param : cons(expr[i], clst),
      e : apply(collectterms, param),
      printf(fh, "    ~a = ~a; ~%", lhs[i-1], gcfac(e))
    )
  )
)$

writeCIncrCollect1s(lhs, rhs, clst) := block([expr],
  expr : float(expand(rhs)), 
  for i : 1 thru length(expr) do (
    if expr[i] # 0.0 then (
      param : cons(expr[i], clst),
      e : apply(collectterms, param),
      printf(fh, "    ~a += ~a; ~%", lhs[i-1], gcfac(e))
    )
  )
)$

writeCExprs1s(lhs, rhs, nSpaces) := block([expr],
  expr : expand(float(rhs)),
  for i : 1 thru length(expr) do (
    if expr[i] # 0.0 then (
      ep : string(expr[i]),
      ep : ssubst("std::sinh","sinh",ep),
      for iC : 0 thru Ncp-1 do (
        ep : ssubst(sconcat("xBarSq[",string(iC),"]"),
                    sconcat("xBar[",string(iC),"]^2"),ep),
        ep : ssubst(sconcat("g1Sq"),
                    sconcat("g1[",string(iC),"]^2"),ep)
      ),
      printf(fh,sconcat(smake(nSpaces," "),"  ~a = ~a; ~%"), lhs[i-1], ep)
    )
  )
)$

writeCExprs1sI(lhs, iOut, rhs, nSpaces) := block([expr],
  expr : expand(float(rhs)),
  for i : 1 thru length(expr) do (
    if expr[i] # 0.0 then (
      ep : string(expr[i]),
      ep : ssubst("std::sinh","sinh",ep),
      for iC : 0 thru Ncp-1 do (
        ep : ssubst(sconcat("xBarSq[",string(iC),"]"),
                    sconcat("xBar[",string(iC),"]^2"),ep),
        ep : ssubst(sconcat("g1Sq"),
                    sconcat("g1[",string(iC),"]^2"),ep)
      ),
      printf(fh,sconcat(smake(nSpaces," "),"  ~a = ~a; ~%"), lhs[iOut], ep)
    )
  )
)$

writeCExprs1so(lhs, rhs, nSpaces) := block([expr],
  for i : 1 thru length(rhs) do (
    expr : float(expand(num(rhs[i]))/denom(rhs[i])),
    if expr # 0 then (
      printf(fh,sconcat(smake(nSpaces," "),"  ~a = ~a; ~%"), lhs[i-1], expr)
    )
  )
)$

writeCExprs1sP(lhs, rhs, nSpaces) := block([expr],
  expr : expand(float(rhs)),
  for i : 1 thru length(expr) do (
    if expr[i] # 0.0 then (
      ep : string(expr[i]),
      for iC : 0 thru Ncp-1 do (
        ep : ssubst(sconcat("xBar[",string(iC),"]*xBar[",string(iC),"]"),
                    sconcat("xBar[",string(iC),"]^2"),ep)
      ),
      printf(fh,sconcat(smake(nSpaces," "),"  ~a = ~a; ~%"), lhs[i-1], ep)
    )
  )
)$

/* Given the value of the recovery polynomial (fRec) and its derivative
   (frecP) at the interface, this function computes the increments and
   writes them to the kernel file. */
compWriteIncr(fRec,fRecP, nSpaces) := block([incr_s1,incr_s2],

  /* Separate out diffusion part of Ghat to simplify Ghat assignment.
     Leave the rdv factor out for later multiplication. */
  Gdiff_c : fullratsimp(calcInnerProdList(varsP,1,bP,diffFac_e*fRecP)),
  alst    : doMakeExprLst(Gdiff_c, Gdiff),
  Gdiff_e : doExpand(alst, bP),
  
  /*   Calculate Ghat (drag+diffusion) projected on the phase basis. */
  Ghat_c : fullratsimp(GhatDrag_c+rdv*calcInnerProdList(varsP,1,bP,Gdiff_e)),
  GhatNoDiff_c : fullratsimp(GhatDrag_c),

  /* Ghat_c (coefficients of Ghat) is what gets written. From here
  ** on we can simply refer to Ghat. */
  glst1      : doMakeExprLst(Ghat_c, Ghat),
  Ghat_e     : doExpandLst(glst1, bP),
  Ghat_final : subst(vv=1, Ghat_e),

  /* Increments to the right cell.
     incr_r1 and incr_r2 (farther below) have separate left/right symmetry. */
  incr_r1 :  rdv2R*calcInnerProdList(surfVars, -1, subst(vv=-1, bP), Ghat_final),
  incr_r2 :  rdvSq4R*fullratsimp(-calcInnerProdList(surfVars, -1, subst(vv=-1, bPp), diffFac_e*fRec)),

  /* Increments to the left cell (some dimensional factors missing). */
  incr_l1 :  rdv2R*calcInnerProdList(surfVars, 1, subst(vv=1, bP), Ghat_final),
  incr_l2 :  rdvSq4R*fullratsimp(-calcInnerProdList(surfVars, 1, subst(vv=1, bPp), diffFac_e*fRec)),

  clst : append(makelist(nuVtSqSum[i],i,0,NC-1), makelist(BmagInv[i],i,0,NC-1)),
  writeCExprsCollect1c(incr2, radcan(incr_r2), clst, nSpaces),
  printf(fh, "~%"),

  clst : append(makelist(nuVtSqSum[i],i,0,NC-1), makelist(BmagInv[i],i,0,NC-1)),
  writeCExprsCollect1c(Gdiff, Gdiff_c, clst, nSpaces),
  printf(fh, "~%"),

  /* Populate Ghat including the diffusion term. */
  clst : append([rdv], makelist(alphaDrag[i],i,0,NC-1)),
  writeCExprsCollect1c(Ghat, Ghat_c, clst, nSpaces)

)$

calcUpdateInDir(dir, fh, funcNm, cdim, vdim, basisFun, pMax, applyPos) := block([],
  if applyPos then (
    pOrderMax : 1
  ) else (
    pOrderMax : pMax
  ),

  for polyOrder : 1 thru pOrderMax do (

    kill(varsC, varsP, basisC, basisP),

    /*... Compute  1D recovery polynomial coefficients into hsol ...*/
    /* Load 1D basis. */
    load(sconcat("basis-precalc/basis", basisFun, 1, "x")),
    bC1 : basisC[polyOrder],
    N1  : length(bC1),

    eta(xc,dx,b) := subst(x=(w-xc)/(dx/2), b),

    /* Construct the 1D recovery polynomial */
    hOrder : 2*polyOrder+1,
    /* Left and right (of the boundary) basis sets */ 
    pL : eta(-1/2,1,bC1),
    pR : eta(1/2,1,bC1),
    /* Recovery polynomial expanded in z */
    h1 : doExpand1(hn,makelist(w^i,i,0,hOrder)),
    
    /* LHS of system of equations arising from weak equivalence relations */
    eqL : makelist(integrate(h1*pL[i],w,-1,0), i,1,polyOrder+1),
    eqR : makelist(integrate(h1*pR[i],w,0,1), i,1,polyOrder+1),
    LHS : append(eqL,eqR),
    A   : coefmatrix(LHS, makelist(hn[i],i,0,hOrder)),
    
    /* RHS is similar to the mass matrix */
    RHS : transpose(append(makelist(fl[i]/2,i,1,N1), makelist(fr[i]/2,i,1,N1))),
    
    /* solve system of equations for coefficients of h */
    S     : fullratsimp(invert(A) . RHS),
    hsol1 : makelist(S[i][1],i,1,hOrder+1),

    /*... Recovery polynomial coefficients of requested dimensionality ...*/
    kill(varsC, basisC),
    /* Load basis of dimensionality requested. */
    modNm : sconcat("basis-precalc/basis", basisFun, cdim, "x", vdim, "v"),
    load(modNm),

    /* Variables. */
    vid      : vidx(cdim,vdim),
    vid1     : vidx1(cdim,vdim),
    vv       : varsV[dir],
    varsP    : subst(gkvsub, varsP),
    surfVars : delete(vv,varsP),

    /* Polynomial basis and its derivatives. */
    bP  : subst(gkvsub, basisP[polyOrder]),
    bC  : basisC[polyOrder],
    NP  : length(bP),
    NC  : length(bC),
    bPp : diff(bP,vv),

    fg : doExpand(f, bP),	/* Function expanded in basis. */

    /* Obtain the left and right function coefficients
       by projecting the function onto the direction of interest. */
    hcoeff : calcInnerProdList([vv], 1, subst(x=vv,bC1), fg),
    fls : subst(makelist(f[i]=fl[i],i,NP), hcoeff),
    frs : subst(makelist(f[i]=fr[i],i,NP), hcoeff),

    /* Substitute these "left" and "right" function coefficients,
       which contain variation along other dimensions, into the
       1D recovery polynomial coefficients computed above. */
    hsol : psubst(append(makelist(fl[i]=fls[i], i, 1, N1), makelist(fr[i]=frs[i], i, 1, N1)), hsol1),
    
    /* Because f's in hsol are index-1, we need to switch to
       0-indexed for C++. */
    subList : append(makelist(fr[i]=fr[i-1],i,1,NP),makelist(fl[i]=fl[i-1],i,1,NP)),
    hsol : psubst(subList,hsol),

    /* Write out the full recovery polynomial and its derivative. */
    h : sum(hsol[i]*vv^(i-1), i, 1, 2*N1),
    hp : diff(h,vv),
    /* Evaluate the recovery polynomial at the discontinuity. */
    hsol0 : subst(vv=0,h),
    hsolp0 : subst(vv=0,diff(h,vv)),

    /*............. Positivity-preserving recovery .............*/

    if (applyPos) then ( 
      /* In order to preserve positivity we will first use an exponential
         representation to the recovery polynomial when the interface
         value falls below zero. But in this case the interface is a
         hypersurface. We will evaluate the recovery polynomial at all
         the key (positivity control) points for now (other options are
         corners and quadrature points).*/


      /* This function evaluates the coefficients of the recovery polynomial
          (fIn) in variables evalVars at all combinations of (+/- evalPoint)
          points, and places it in the list fEvOut. */
      pointEval(fEvOut,fIn,evalVars,evalPoint,compIn) := block([v1,otherVars,fSub],
        v1        : evalVars[1],
        otherVars : delete(v1,evalVars),
        for iQ : -1 step 2 thru 1 do (
          fSub : subst(v1=iQ*evalPoint,fIn),
          if length(otherVars)>0 then (
            pointEval(fEvOut,fSub,otherVars,evalPoint,compIn)
          ) else (
            fEvOut[compIn][iHe] : fSub,
            iHe : iHe + 1
          )
        )
      ),

      /* Evaluate boundary value of recovery polynomial at key (control) points. */
      Ncp : 2^(cdim+vdim-1),  /* Number of control points. */
      hsolKP: [makelist(0,j,1,Ncp)],
      iHe : 1,
      pointEval(hsolKP,hsol[1],surfVars,1/3,1),

      /* Evaluate all the coefficients of the recovery polynomial
         at (surface) positivity control points. */
      hsolEv : makelist(makelist(0,j,1,Ncp),i,1,4),
      for iC : 1 thru 4 do (
        iHe : 1,
        pointEval(hsolEv,hsol[iC],surfVars,1/3,iC)
      ),

      /* At each point we evaluated the recovery poly, need to reconstruct
         an exponential, for which we need xBar, xBarSq and g1. */
      xBars : makelist(0,i,1,Ncp),
      for iCP : 1 thru Ncp do (
        xBars[iCP] : (hsolEv[2][iCP]+3*hsolEv[4][iCP]/5)/(3*hsolEv[1][iCP]+hsolEv[3][iCP])
      ),

      xBarsSq : makelist(xBar[i]*xBar[i],i,0,Ncp-1),
      g1s     : makelist(xBar[i]*(3-xBarSq[i])/(1-xBarSq[i]),i,0,Ncp-1)

      /* Building the exponentials out of g1s and the recovery poly is
         done farther below. */

    ),

    /*............. RECOVERY DONE ..............................*/

    printf(fh, "double ~a_~a_P~a(const double m_, const double *positivityWeightByDirL, const double *positivityWeightByDirR, const double *wl, const double *wr, const double *dxvl, const double *dxvr, const double dtApprox, const double *BmagInv, const double nuSum, const double vMuMidMax, const double *nuUSum, const double *nuVtSqSum, const double *fl, const double *fr, double *outl, double *outr) ~%{ ~%", funcNm, vVars[dir], polyOrder),
    printf(fh, "  // m_:              species mass. ~%"),
    printf(fh, "  // positivityWeightByDir[~a]: CFL rate in each direction. ~%", cdim+vdim),
    printf(fh, "  // w[~a]:            Cell-center coordinates. ~%", cdim+vdim),
    printf(fh, "  // dxv[~a]:          Cell spacing. ~%", cdim+vdim),
    printf(fh, "  // nuSum:           collisionalities added (self and cross species collisionalities). ~%"),
    printf(fh, "  // vMuMidMax:       maximum midpoint value of v-u. ~%"),
    printf(fh, "  // nuUSum[~a]:       sum of bulk velocities times their respective collisionalities. ~%", NC),
    printf(fh, "  // nuVtSqSum[~a]:    sum of thermal speeds squared time their respective collisionalities. ~%", NC),
    printf(fh, "  // fl/fr:           Distribution function in left/right cells ~%"),
    printf(fh, "  // outl/outr:       Incremented distribution function in left/right cells ~%"),
    printf(fh, "  double rdv = 1.0/dxvl[~a]; ~%", vid1[dir]),
    printf(fh, "  double rdv2L = 2.0/dxvl[~a]; ~%", vid1[dir]),
    printf(fh, "  double rdv2R = 2.0/dxvr[~a]; ~%", vid1[dir]),
    printf(fh, "  double rdvSq4L = rdv2L*rdv2L; ~%"),
    printf(fh, "  double rdvSq4R = rdv2R*rdv2R; ~%"),
    printf(fh, "~%"),

    /* First compute the contribution coming from the second
    ** integration by parts to left and right cells. */
    nuVtSqSum_e  : doExpand1(nuVtSqSum,bC),

    /* Now do the contribution from the generalized flux Ghat. */
    basisFlip : subst(vv=-1*vv, bP),
    signs     : fullratsimp(basisFlip/bP),
    /* Expand the average and jump functions in the phase basis. */
    favg_e  : doExpand1(favg, bP),
    fjump_e : doExpand1(fjump, bP),
    /* Expand the mean flow speed in the configuration basis. */
    nuUSum_e : doExpand1(nuUSum,bC),
    /* Expand the reciprocal of Bmag in configuration basis. */
    BmagInv_e : doExpand1(BmagInv,bC),

    /* Calculate the drift. */
    if dir = 1 then (
      alphaDr : nuSum*((1/2)*dxvl[vid1[dir]]*vv+wl[vid1[dir]])-nuUSum_e
    ) else (
      alphaDr : nuSum*(dxvl[vid1[dir]]*vv + 2*wl[vid1[dir]])
    ),
    /* Expand drag alpha (evaluated at the boundary) in conf basis to
       simplify assignment of Ghat. */
    alphaDrag_c : calcInnerProdList(varsC,1,bC,subst(vv=1,alphaDr)),
    alst        : doMakeExprLst(alphaDrag_c, alphaDrag),
    alphaDrag_e : doExpandLst(alst,bC),

    /* vMuMid is the value returned and from which vMuMidMax is computed. */
    zr     : makelist(varsP[d]=0, d, 1, length(varsP)),
    vMuMid : float(expand(fullratsimp(subst(zr,alphaDr/nuSum)))),

    /* Evaluate the average and jump functions at vv=1. */
    fhat_avg  : subst(vv=1, favg_e),
    fhat_jump : subst(vv=1, fjump_e),

    /* Factor to multiply hsol terms to simplify output */
    if dir = 1 then (
      diffFac_c : calcInnerProdList(varsC,1,bC,nuVtSqSum_e),
      alst      : doMakeExprLst(diffFac_c, nuVtSqSum),
      diffFac_e : doExpandLst(alst, bC)
    ) else (
      diffFac_c : calcInnerProdList(varsC,1,bC,m_*BmagInv_e*nuVtSqSum_e*subst(vv=1,alphaDr/nuSum)),
      alst      : doMakeExprLst(diffFac_c, diffFac),
      diffFac_e : doExpandLst(alst, bC)
    ),

    if (not applyPos) then (

      if numFluxOp=0 then (
        /* Use global Lax-Friedrichs penalty flux for the drag term. */
        GhatDrag_c : calcInnerProdList(varsP,alphaDrag_e,bP,(1/2)*fhat_avg)
                    +fullratsimp(calcInnerProdList(varsP,1,bP,-(1/2)*fhat_jump))
      ) elseif numFluxOp=1 then (
        /* Use local (quadrature point) Lax-Friedrichs penalty fluxes. */
        /* Function expanded in basis. */
        fl_e : doExpand1(fl, bP),
        fr_e : doExpand1(fr, bP),
        /* Surface basis. Equivalent to basis of one lower
        ** dimensionality without surface variable. */
        bSurf : sqrt(2)*delete(0,fullratsimp(innerProd(varsP,1,bP,subst(vv=0,bP)))*bP),
        /* Project alphaDrag evaluatated at interior surface onto surf basis. */
        alphaDrSurf_c : fullratsimp(innerProd(surfVars, 1, bSurf, subst(vv=1,alphaDr))),
        alst          : doMakeExprLst(alphaDrSurf_c, alphaDrSurf),
        alphaDrSurf_e : doExpandLst(alst, bSurf),
        /* Upwind the drag term using quadrature point evaluation. */
        if polyOrder=1 then quad : 1/sqrt(3),
        if polyOrder=2 then quad : sqrt(3/5),
        nodes : eval_string(sconcat("nodes", cdim+vdim-1, "xp", polyOrder))*quad,
        /* Function to evaluate expansion g at quadrature nodes. */
        nodesub(g) := makelist(subst(makelist(surfVars[j]=nodes[i][j],j,1,length(varsP)-1),g),i,1,length(nodes)),
        /* Evaluate fl, fr, and alpha at quadrature nodes. */
        frQ : gcfac(float(nodesub(subst(vv=-1,fr_e)))),
        flQ : gcfac(float(nodesub(subst(vv=+1,fl_e)))),
        /* Note: alphaDrSurf_e is a surface expansion. */
        alphaq : gcfac(float(nodesub(alphaDrSurf_e))),
        /* Determine upwinding: */
        fUpQ       : gcfac(.5*(flQ+frQ)-.5*sgn(alphaQuad)*(flQ-frQ)),
        modToNod   : fullratsimp(calcModToNodPhaseWithNodesAndBasis(nodes,bSurf,surfVars)),
        fUpwind_c  : fullratsimp(invert(transpose(modToNod)).makelist(fUpwindQuad[i-1],i,1,length(nodes))),
        fUpwind_c  : gcfac(makelist(fUpwind_c[i][1],i,1,length(fUpwind_c))),
        fHatSurf_e : doExpand1(fUpwind,bSurf),

        GhatDrag_c : calcInnerProdList(varsP,alphaDrSurf_e,bP,fHatSurf_e)
      )

    ) else (
      /* Function expanded in basis. */
      fl_e : doExpand1(fl, bP),
      fr_e : doExpand1(fr, bP),
      /* Surface basis. Equivalent to basis of one lower
         dimensionality without surface variable. */
      bSurf : sqrt(2)*delete(0,fullratsimp(innerProd(varsP,1,bP,subst(vv=0,bP)))*bP),
      /* Project alphaDrag evaluated at interior surface onto surf basis. */
      alphaDrSurf_c : fullratsimp(innerProd(surfVars, 1, bSurf, subst(vv=1,alphaDr))),
      alst          : doMakeExprLst(alphaDrSurf_c, alphaDrSurf),
      alphaDrSurf_e : doExpandLst(alst, bSurf),

      printf(fh, "  double alphaDrSurf[~a]; ~%", length(bSurf)),
      writeCExprsNoExpand1(alphaDrSurf, subst([wv^2=wv2,dfac_v^2=dfac_v2, m_^2=m2, q_^2=q2],alphaDrSurf_c)),
      printf(fh, "~%"),
      /* Here need to change the sign of alphaDrSurf because calculation
         fHatAL assumed a convective term on the left side of the Gyrokinetic equation. */
      fHatSurf_e    : subst(gkvsub, fhatALgenUpwindNoLim( subst(gkvsubInv,fl_e), subst(gkvsubInv,fr_e), 
                                                         -subst(gkvsubInv,alphaDrSurf_e), subst(gkvsubInv,vv), 
                                                          cfll, cflr, cdim, vdim, polyOrder )),
<<<<<<< HEAD
      /*
      GhatDrag_c    : calcInnerProdList(varsP,alphaDrSurf_e,bP,fHatSurf_e),
      */
      GhatDrag_c    : calcInnerProdList(surfVars,alphaDrSurf_e,bSurf,fHatSurf_e),
      GhatDrag_e    : GhatDrag_c.bSurf,

      /* Limit flux to preserve positivity of control nodes. */
      cSurfNodes       : eval_string(sconcat("nodes", cdim+vdim-1, "xp", polyOrder))/3,
      nodesub(f,nodes) := makelist(subst(makelist(surfVars[j]=nodes[i][j],j,1,length(surfVars)),f),i,1,length(nodes)),
      GhatDragC        : nodesub(GhatDrag_e, cSurfNodes),
      printf(fh, "  double fluxFracL, fluxFracR, flim = 0.;~%"),
      printf(fh, "  double GhatDragCtrl[~a];~%", length(cSurfNodes)),
      printf(fh, "  fluxFracL = positivityWeightByDirL[0] == 0. ? ~a : positivityWeightByDirL[~a]/positivityWeightByDirL[0]; ~%", float(1/(cdim+vdim)), dir),
      printf(fh, "  fluxFracR = positivityWeightByDirR[0] == 0. ? ~a : positivityWeightByDirR[~a]/positivityWeightByDirR[0]; ~%", float(1/(cdim+vdim)), dir),
      for c:1 thru length(cSurfNodes) do (
        printf(fh, "  // Control node ~a = ~a. ~%", surfVars, cSurfNodes[c]),
        flimL:gcfac(float(fullratsimp(subst(vv=1/3,nodesub(fl_e,cSurfNodes)[c])))),
        flimR:gcfac(float(fullratsimp(subst(vv=-1/3,nodesub(fr_e,cSurfNodes)[c])))),
        printf(fh, "  GhatDragCtrl[~a] = ~a; ~%", c-1, gcfac(float(GhatDragC[c]))),
        printf(fh, "  if(GhatDragCtrl[~a] > EPSILON) {~%", c-1),
        printf(fh, "    flim = std::max(0., ~a); ~%", flimL),
        printf(fh, "    GhatDragCtrl[~a] = std::min(GhatDragCtrl[~a], std::abs(fluxFracL*flim/dtApprox/~a)); ~%", c-1, c-1, rdv2L),
        printf(fh, "  } else if(GhatDragCtrl[~a] < -EPSILON) {~%", c-1),
        printf(fh, "    flim = std::max(0., ~a); ~%", flimR),
        printf(fh, "    GhatDragCtrl[~a] = -std::min(-GhatDragCtrl[~a], std::abs(fluxFracR*flim/dtApprox/~a)); ~%", c-1, c-1, rdv2R),
        printf(fh, "  } else GhatDragCtrl[~a] = 0.; ~%", c-1)
      ),
      modToNodC  : calcModToNodPhaseWithNodesAndBasis(cSurfNodes, bSurf, surfVars),
      GhatDrag_c : fullratsimp(invert(transpose(modToNodC)).makelist(GhatDragCtrl[i-1],i,1,length(cSurfNodes))),
      GhatDrag_c : gcfac(makelist(GhatDrag_c[i][1],i,1,length(GhatDrag_c))),
      GhatDrag_e : GhatDrag_c.bSurf,
      GhatDrag_c : calcInnerProdList(varsP,1.0,bP,GhatDrag_e),
      printf(fh, "~%")
      /* Finished limiting flux. */

=======
      GhatDrag_c    : calcInnerProdList(varsP,alphaDrSurf_e,bP,fHatSurf_e)
>>>>>>> 17f15afc
    ),

    if (not applyPos) then (
      if numFluxOp=0 then (
        /* Declare and populate favg. */
        printf(fh, "  double favg[~a]; ~%", NP),
        for c : 1 thru NP do (
          printf(fh, "  favg[~a] = ~a*fr[~a]+fl[~a]; ~%", c-1, signs[c], c-1, c-1)
        ),
        printf(fh, "~%"),

        /* Declare and populate fjump. */
        printf(fh, "  double fjump[~a]; ~%", NP),
        for c : 1 thru NP do (
          printf(fh, "  fjump[~a] = nuSum*vMuMidMax*(fl[~a]-(~a*fr[~a])); ~%", c-1, c-1, signs[c], c-1)
        ),
        printf(fh, "~%"),

        /* Compute the drag part of Ghat separately. */
        printf(fh, "  double alphaDrag[~a]; ~%", NC),
        writeCExprs1(alphaDrag,alphaDrag_c),
        printf(fh, "~%")
      ) elseif numFluxOp=1 then (
        printf(fh, "  double alphaDrSurf[~a]; ~%", length(bSurf)),
        writeCExprsNoExpand1(alphaDrSurf, subst([wv^2=wv2,dfac_v^2=dfac_v2, m_^2=m2, q_^2=q2],alphaDrSurf_c)),
        printf(fh, "~%"),

        printf(fh, "  double fUpwindQuad[~a];~%", length(nodes)),
        for i:1 thru length(alphaq) do (
          /* This subst eliminates the need for another variable, and removes
             the common factor (for p=1) which is not needed to determine
             sign (not working for p>1). */
          if polyOrder=1 then (
            rcoFac : 1./(content(alphaq[1],alphaDrSurf[0])[1]),
            printf(fh, "  fUpwindQuad[~a] = ~a; ~%", i-1, subst(alphaQuad=fullratsimp(alphaq[i]*rcoFac),fUpQ[i]))
          ) else (
            printf(fh, "  fUpwindQuad[~a] = ~a; ~%", i-1, subst(alphaQuad=alphaq[i],fUpQ[i]))
          )
        ),
        printf(fh, "~%"),
        printf(fh, "  double fUpwind[~a];~%", length(nodes)),
        writeCExprsNoExpand1(fUpwind, fUpwind_c),
        printf(fh, "~%")
      )
    ),

    /* Write out diffusion term factors if vdir=2 (otherwise it is just vtSq). */
    if dir = 2 then (
      printf(fh, "  double diffFac[~a]; ~%", NC),
      clst : makelist(nuVtSqSum[i],i,0,NC-1),
      writeCExprsCollect1c(diffFac, radcan(diffFac_c), clst, 0),
      printf(fh, "~%")
    ),

    /* Write the diffusive part of Ghat into its own variable. */
    printf(fh, "  double Gdiff[~a]; ~%", NP),

    /* Declare Ghat. */
    printf(fh, "  double Ghat[~a]; ~%", NP),

    /* Declare variable with contribution from second integration by parts. */
    printf(fh, "  double incr2[~a]; ~%", NP),
    printf(fh, "~%"),

    if (not applyPos) then (

      compWriteIncr(hsol[1],hsol[2],0)

    ) else (

      /* If value of recovery polynomial at the interface, evaluated at key
         points, is below zero, use its exponential representation. */
      hsolKPifCond : "(",
      for iS : 1 thru length(hsolKP[1]) do (
        hsolKPifCond : sconcat(hsolKPifCond,string(float(expand(hsolKP[1][iS]))),">=0.0)"),
        if iS<length(hsolKP[1]) then (
          hsolKPifCond : sconcat(hsolKPifCond," && (")
        )
      ),
      printf(fh,"  if ( ~a ) {~%",hsolKPifCond),

      compWriteIncr(hsol[1], hsol[2], 2),

      printf(fh,"  } else {~%"),
      printf(fh,"~%"),

      printf(fh,"    double xBar[~a];~%",Ncp),
      writeCExprs1so(xBar,xBars,2),
      printf(fh,"~%"),

      printf(fh,"    double xBarSq[~a];~%", Ncp),
      writeCExprs1sP(xBarSq,xBarsSq,2),
      printf(fh,"~%"),

      printf(fh,"    double g1[~a];~%",Ncp),
      writeCExprs1s(g1,g1s,2),
      printf(fh,"~%"),

      printf(fh,"    double gBound[~a];~%",Ncp),
      printf(fh,"    double gBoundP[~a];~%",Ncp),
      printf(fh,"~%"),

      for iCP : 1 thru Ncp do (
        /* When the function is very flat we need to compute the exponential
           differently so that 1/sinh(g1) doesn't blow up. */
        printf(fh,"    if (std::abs(g1[~a]) > 1.0e-15) {~%",iCP-1),

        printf(fh,"      double g1Sq = g1[~a]*g1[~a];~%",iCP-1,iCP-1),

        expg0  : [g1[iCP-1]*(hsolEv[1][iCP]+hsolEv[3][iCP]/3)/sinh(g1[iCP-1])],
        gprime : [g1[iCP-1]*expg0[1]],

        writeCExprs1sI(gBound,iCP-1,expg0,4),
        writeCExprs1sI(gBoundP,iCP-1,gprime,4),

        printf(fh,"    } else {~%"),

        expg0  : [hsolEv[1][iCP]+hsolEv[3][iCP]/3],
        gprime : [0.0],

        writeCExprs1sI(gBound,iCP-1,expg0,4),
        writeCExprs1sI(gBoundP,iCP-1,gprime,4),

        printf(fh,"    };~%"),
        printf(fh, "~%")
      ),

      /*........... Create nodal to modal transform matrix .......... */
      /* Surface basis: basis of one lower dimensionality w/o surf variable. */
      bSurf  : sqrt(2)*delete(0,fullratsimp(innerProd(varsP,1,bP,subst(vv=0,bP)))*bP),
      gFsurf : doExpand(gF,bSurf),
      /* Evaluate the g-Function at various combinations of control points. */
      gFsurfCP : [makelist(0,i,1,Ncp)],
      iHe      : 1,
      pointEval(gFsurfCP,gFsurf,surfVars,1/3,1),
      /* Construct the nodal-to-modal matrix. */
      n2m : invert(coefmatrix(gFsurfCP[1],makelist(gF[i],i,1,length(bSurf)))),
      /*........... Built nodal to modal transform matrix .......... */

      modalV  : n2m . makelist(gBound[i-1],i,1,Ncp),
      gRec0   : doExpand(makelist(modalV[i][1],i,1,length(bSurf)),bSurf),

      modalV  : n2m . makelist(gBoundP[i-1],i,1,Ncp),
      gRecP0  : doExpand(makelist(modalV[i][1],i,1,length(bSurf)),bSurf),

      compWriteIncr(gRec0,gRecP0,2),

      printf(fh,"  };~%")
    ),
    printf(fh, "~%"),
    flush_output(fh),

    /* Write out increment 1. */
    printf(fh, "  double incr1[~a]; ~%", NP),
    writeCExprsCollect1(incr1, incr_r1, clst),
    printf(fh, "~%"),

    /* Get signs for left increment */
    signs1 : makelist(1,i,1,NP),
    signs2 : makelist(1,i,1,NP),
    for i : 1 thru NP do (
      if (incr_r1[i] = 0) then
        false
      else
        signs1[i] : fullratsimp(incr_l1[i]/incr_r1[i]),
      if (incr_r2[i] = 0) then
        false
      else
        signs2[i] : fullratsimp(incr_l2[i]/incr_r2[i])
    ),

    /* Don't do coefficients where the increment is zero */
    incr_s1 : makelist(incr1[i-1], i, 1, NP),
    incr_s2 : makelist(incr2[i-1], i, 1, NP),
    for i : 1 thru NP do (
      if (incr_r1[i] = 0) then
        incr_s1[i] : 0,
      if (incr_r2[i] = 0) then
        incr_s2[i] : 0
    ),
    outr_c : incr_s1 + incr_s2,

    /* Don't do coefficients where the increment is zero */
    incr_s1 : makelist(signs1[i]*incr1[i-1], i, 1, NP),
    incr_s2 : makelist(signs2[i]*incr2[i-1], i, 1, NP),
    for i : 1 thru NP do (
      if (incr_r1[i] = 0) then
        incr_s1[i] : 0
    ),
    for i : 1 thru NP do (
      if (incr_r2[i] = 0) then
        incr_s2[i] : 0
    ),
    outl_c : incr_s1 + incr_s2,

    /*** Limit fluxes for positivity ***/
    if (applyPos) then (
       /* Expand outl and outr on volume basis */
       outl_e : outl_c.bP,
       outr_e : outr_c.bP,

       /* Get positivity surface projection basis */
       surfNodes : eval_string(sconcat("nodes", cdim+vdim-1, "xp", polyOrder)),
       posSurfProjBasis : fullratsimp(getNodalBasis(surfNodes, bSurf, surfVars)),

       /* Project outl and fl onto left positivity surface basis */
       fl_pos : gcfac(float(calcInnerProdList(varsP, 1, posSurfProjBasis*(1/2+1/2*vv), fl_e))),
       outl_posP : gcfac(float(calcInnerProdList(varsP, 1, posSurfProjBasis*(1/2+1/2*vv), outl_e))),
       outl_posM : gcfac(float(calcInnerProdList(varsP, 1, posSurfProjBasis*(1/2-1/2*vv), outl_e))),

       /* Project outr and fr onto right positivity surface basis */
       fr_pos : gcfac(float(calcInnerProdList(varsP, 1, posSurfProjBasis*(1/2-1/2*vv), fr_e))),
       outr_posM : gcfac(float(calcInnerProdList(varsP, 1, posSurfProjBasis*(1/2-1/2*vv), outr_e))),
       outr_posP : gcfac(float(calcInnerProdList(varsP, 1, posSurfProjBasis*(1/2+1/2*vv), outr_e))),

       /* Set up positivity weights */
       printf(fh, "  double fluxFracL, fluxFracR, limFac=1.0;~%"),
       printf(fh, "  double outlPosP[~a], outrPosP[~a]; ~%", length(posSurfProjBasis), length(posSurfProjBasis)),
       printf(fh, "  double outlPosM[~a], outrPosM[~a]; ~%", length(posSurfProjBasis), length(posSurfProjBasis)),
       printf(fh, "  fluxFracL = cflRateByDirL[0] == 0. ? ~a : cflRateByDirL[~a]/cflRateByDirL[0]; ~%", float(1/(vdim)), dir),
       printf(fh, "  fluxFracR = cflRateByDirR[0] == 0. ? ~a : cflRateByDirR[~a]/cflRateByDirR[0]; ~%", float(1/(vdim)), dir),

       /* Write coefficients of outl and outr on positivity surface basis */
       writeCExprsNoExpand1(outlPosP, outl_posP),
       writeCExprsNoExpand1(outlPosM, outl_posM),
       writeCExprsNoExpand1(outrPosP, outr_posP),
       writeCExprsNoExpand1(outrPosM, outr_posM),

       /* Loop over positivity surface basis, and calculate limiters */
       for i : 1 thru length(posSurfProjBasis) do (
          printf(fh, "  if(outlPosP[~a] < 0.) limFac = std::min(1.0, -fluxFracL*(~a)/dtApprox/outlPosP[~a]); ~%", i-1, fl_pos[i], i-1),
          printf(fh, "  else limFac = 1.0; ~%"),
          printf(fh, "  if(outrPosM[~a] < 0.) limFac = std::min(limFac, -fluxFracR*(~a)/dtApprox/outrPosM[~a]); ~%", i-1, fr_pos[i], i-1),
          printf(fh, "  if(limFac < 0.) limFac = 0.; ~%"),
          
          printf(fh, "  outlPosP[~a] *= limFac; ~%", i-1),
          printf(fh, "  outlPosM[~a] *= limFac; ~%", i-1),
          printf(fh, "  outrPosP[~a] *= limFac; ~%", i-1),
          printf(fh, "  outrPosM[~a] *= limFac; ~%", i-1)
       ),

       /* Get positivity surface expansion basis */
       posSurfExpdBasis : getNodalBasis(surfNodes/3, bSurf, surfVars),

       /* Expand on positivity surface expansion basis, and then project back onto modal basis */
       outl_pos_e : (makelist(outlPosP[i-1],i,1,length(posSurfExpdBasis))*(1/2+3/2*vv) + makelist(outlPosM[i-1],i,1,length(posSurfExpdBasis))*(1/2-3/2*vv)).posSurfExpdBasis,
       outr_pos_e : (makelist(outrPosP[i-1],i,1,length(posSurfExpdBasis))*(1/2+3/2*vv) + makelist(outrPosM[i-1],i,1,length(posSurfExpdBasis))*(1/2-3/2*vv)).posSurfExpdBasis,

       outl_c : gcfac(float(fullratsimp(calcInnerProdList(varsP, 1, bP, outl_pos_e)))),
       outr_c : gcfac(float(fullratsimp(calcInnerProdList(varsP, 1, bP, outr_pos_e))))
    ),
    /*** Finished limiting fluxes for positivity ***/

    /* Write out contribution right cell. */
    writeCIncrExprsNoExpand1(outr, outr_c), 
    printf(fh, "~%"),

    /* Write out contribution to left cell. */
    writeCIncrExprsNoExpand1(outl, outl_c), 
    printf(fh, "~%"),

    printf(fh, "  return std::abs(~a); ~%", vMuMid),
  
    printf(fh, "} ~%")
));

calcBoundaryUpdateInDir(dir, fh, funcNm, cdim, vdim, basisFun, pMax, applyPos) := block([],
  if applyPos then (
    pOrderMax : 1
  ) else (
    pOrderMax : pMax
  ),

  for polyOrder : 1 thru pOrderMax do (

    kill(varsC, varsP, basisC, basisP),

    /* Load basis of dimensionality requested. */
    modNm : sconcat("basis-precalc/basis", basisFun, cdim, "x", vdim, "v"),
    load(modNm),
 
    /* Variables. */
    vid      : vidx(cdim,vdim),
    vid1     : vidx1(cdim,vdim),
    vv       : varsV[dir],
    varsP    : subst(gkvsub, varsP),
    surfVars : delete(vv,varsP),

    /* Polynomial basis and its derivatives. */
    bP  : subst(gkvsub, basisP[polyOrder]),
    bC  : basisC[polyOrder],	
    NP  : length(bP),
    NC  : length(bC),
    bPp : diff(bP,vv),

    /* First compute the contribution coming from the second
    ** differentiation by parts to left and right cells. */
    nuVtSqSum_e : doExpand1(nuVtSqSum,bC),
    BmagInv_e   : doExpand1(BmagInv,bC),

    /* Function expanded in basis. */
    fl_e : doExpand1(fl, bP),
    fr_e : doExpand1(fr, bP),

    /* Factor to multiply boundary surf terms to simplify output */
    if dir = 1 then (
      diffFac_c : calcInnerProdList(varsC,1,bC,nuVtSqSum_e),
      alst      : doMakeExprLst(diffFac_c, nuVtSqSum)
    ) else (
      diffFac_c : calcInnerProdList(varsC,1,bC,m_*BmagInv_e*nuVtSqSum_e),
      alst      : doMakeExprLst(diffFac_c, diffFac)
    ),
    diffFac_e : doExpandLst(alst, bC),
    
    /* Contribution from second integration by parts. */
    if dir = 1 then (
      gl : diffFac_e*fl_e,
      gr : diffFac_e*fr_e
    ) else (
      /* Define drift term. */
      dr_l  : dxvl[vid1[dir]]*vv + 2*wl[vid1[dir]],
      gl    : diffFac_e*dr_l*fl_e,
      dr_r  : dxvr[vid1[dir]]*vv + 2*wr[vid1[dir]],
      gr    : diffFac_e*dr_r*fr_e
    ),

    /* Increments to the right cell (some dimensional factors missing).
    ** Here incr_r1 and incr_r2 have separate left/right symmetry. */
    incr_r2 : -calcInnerProdList(surfVars, -1, subst(vv=-1, bPp), subst(vv=-1, gr)),

    /* Increments to the left cell (some dimensional factors missing). */
    incr_l2 : -calcInnerProdList(surfVars, 1, subst(vv=1, bPp), subst(vv=1, gl)),

    printf(fh, "double ~a_~a_P~a(const double m_, const double *wl, const double *wr, const double *dxvl, const double *dxvr, const int *idxl, const int *idxr, const double *BmagInv, const double nuSum, const double vMuMidMax, const double *nuUSum, const double *nuVtSqSum, const double *fl, const double *fr, double *outl, double *outr) ~%{ ~%", funcNm, vVars[dir], polyOrder),
    printf(fh, "  // w[~a]:         Cell-center coordinates.~%", cdim+vdim),
    printf(fh, "  // dxv[~a]:       Cell spacing.~%", cdim+vdim),
    printf(fh, "  // idx[~a]:       current grid index.~%", cdim+vdim),
    printf(fh, "  // nuSum:        collisionalities added (self and cross species collisionalities). ~%"),
    printf(fh, "  // vMuMidMax:    maximum midpoint value of v-u. ~%"),
    printf(fh, "  // nuUSum[~a]:    sum of bulk velocities times their respective collisionalities. ~%", NC),
    printf(fh, "  // nuVtSqSum[~a]: sum of thermal speeds squared time their respective collisionalities. ~%", NC),
    printf(fh, "  // fl/fr:        Distribution function in left/right cells ~%"),
    printf(fh, "  // outl/outr:    Incremented distribution function in left/right cells ~%"),
    printf(fh, "  double rdvSq4L = 4.0/(dxvl[~a]*dxvl[~a]); ~%", vid1[dir], vid1[dir]),
    printf(fh, "  double rdvSq4R = 4.0/(dxvr[~a]*dxvr[~a]); ~%", vid1[dir], vid1[dir]),
    printf(fh, "~%"),

    /* Write out factors in diffusion term if dir=2, otherwise it's just vtSq. */
    if dir = 2 then (
      printf(fh, "  double diffFac[~a]; ~%", NC),
      clst : makelist(nuVtSqSum[i],i,0,NC-1),
      writeCExprsCollect1c(diffFac, radcan(diffFac_c), clst, 0),
      printf(fh, "~%")
    ),

    /* Write out increments. */
    clst : makelist(nuVtSqSum[i],i,0,NC-1), 

    printf(fh, "  if (idxr[~a] == 1) {~%", vid1[dir]),
    printf(fh, "~%"),

    /* Write out contribution right cell. */
    writeCIncrCollect1s(outr, rdvSq4R*incr_r2, clst),
    printf(fh, "~%"),
  
    printf(fh, "  } else {~%"),
    printf(fh, "~%"),

    /* Write out contribution to left cell. */
    writeCIncrCollect1s(outl, rdvSq4L*incr_l2, clst),
    printf(fh, "~%"),

    printf(fh, "  }~%"),

    printf(fh, "  return 0.0; ~%"),
  
    printf(fh, "} ~%")
));


calcGkLBOconstNuSurfUpdater(fh, funcNm, cdim, vdim, basisFun, polyOrderMax, usePos) := block([],
  printf(fh, "#include <GkLBOModDecl.h> ~%"),
  for dir : 1 thru vdim do ( calcUpdateInDir(dir, fh, funcNm, cdim, vdim, basisFun, polyOrderMax, usePos) )
  
)$

calcGkLBOconstNuBoundarySurfUpdater(fh, funcNm, cdim, vdim, basisFun, polyOrderMax, usePos) := block([],
  printf(fh, "#include <GkLBOModDecl.h> ~%"),
  for dir : 1 thru vdim do ( calcBoundaryUpdateInDir(dir, fh, funcNm, cdim, vdim, basisFun, polyOrderMax, usePos) )
 
)$
<|MERGE_RESOLUTION|>--- conflicted
+++ resolved
@@ -430,45 +430,7 @@
       fHatSurf_e    : subst(gkvsub, fhatALgenUpwindNoLim( subst(gkvsubInv,fl_e), subst(gkvsubInv,fr_e), 
                                                          -subst(gkvsubInv,alphaDrSurf_e), subst(gkvsubInv,vv), 
                                                           cfll, cflr, cdim, vdim, polyOrder )),
-<<<<<<< HEAD
-      /*
-      GhatDrag_c    : calcInnerProdList(varsP,alphaDrSurf_e,bP,fHatSurf_e),
-      */
-      GhatDrag_c    : calcInnerProdList(surfVars,alphaDrSurf_e,bSurf,fHatSurf_e),
-      GhatDrag_e    : GhatDrag_c.bSurf,
-
-      /* Limit flux to preserve positivity of control nodes. */
-      cSurfNodes       : eval_string(sconcat("nodes", cdim+vdim-1, "xp", polyOrder))/3,
-      nodesub(f,nodes) := makelist(subst(makelist(surfVars[j]=nodes[i][j],j,1,length(surfVars)),f),i,1,length(nodes)),
-      GhatDragC        : nodesub(GhatDrag_e, cSurfNodes),
-      printf(fh, "  double fluxFracL, fluxFracR, flim = 0.;~%"),
-      printf(fh, "  double GhatDragCtrl[~a];~%", length(cSurfNodes)),
-      printf(fh, "  fluxFracL = positivityWeightByDirL[0] == 0. ? ~a : positivityWeightByDirL[~a]/positivityWeightByDirL[0]; ~%", float(1/(cdim+vdim)), dir),
-      printf(fh, "  fluxFracR = positivityWeightByDirR[0] == 0. ? ~a : positivityWeightByDirR[~a]/positivityWeightByDirR[0]; ~%", float(1/(cdim+vdim)), dir),
-      for c:1 thru length(cSurfNodes) do (
-        printf(fh, "  // Control node ~a = ~a. ~%", surfVars, cSurfNodes[c]),
-        flimL:gcfac(float(fullratsimp(subst(vv=1/3,nodesub(fl_e,cSurfNodes)[c])))),
-        flimR:gcfac(float(fullratsimp(subst(vv=-1/3,nodesub(fr_e,cSurfNodes)[c])))),
-        printf(fh, "  GhatDragCtrl[~a] = ~a; ~%", c-1, gcfac(float(GhatDragC[c]))),
-        printf(fh, "  if(GhatDragCtrl[~a] > EPSILON) {~%", c-1),
-        printf(fh, "    flim = std::max(0., ~a); ~%", flimL),
-        printf(fh, "    GhatDragCtrl[~a] = std::min(GhatDragCtrl[~a], std::abs(fluxFracL*flim/dtApprox/~a)); ~%", c-1, c-1, rdv2L),
-        printf(fh, "  } else if(GhatDragCtrl[~a] < -EPSILON) {~%", c-1),
-        printf(fh, "    flim = std::max(0., ~a); ~%", flimR),
-        printf(fh, "    GhatDragCtrl[~a] = -std::min(-GhatDragCtrl[~a], std::abs(fluxFracR*flim/dtApprox/~a)); ~%", c-1, c-1, rdv2R),
-        printf(fh, "  } else GhatDragCtrl[~a] = 0.; ~%", c-1)
-      ),
-      modToNodC  : calcModToNodPhaseWithNodesAndBasis(cSurfNodes, bSurf, surfVars),
-      GhatDrag_c : fullratsimp(invert(transpose(modToNodC)).makelist(GhatDragCtrl[i-1],i,1,length(cSurfNodes))),
-      GhatDrag_c : gcfac(makelist(GhatDrag_c[i][1],i,1,length(GhatDrag_c))),
-      GhatDrag_e : GhatDrag_c.bSurf,
-      GhatDrag_c : calcInnerProdList(varsP,1.0,bP,GhatDrag_e),
-      printf(fh, "~%")
-      /* Finished limiting flux. */
-
-=======
       GhatDrag_c    : calcInnerProdList(varsP,alphaDrSurf_e,bP,fHatSurf_e)
->>>>>>> 17f15afc
     ),
 
     if (not applyPos) then (
@@ -688,8 +650,8 @@
        printf(fh, "  double fluxFracL, fluxFracR, limFac=1.0;~%"),
        printf(fh, "  double outlPosP[~a], outrPosP[~a]; ~%", length(posSurfProjBasis), length(posSurfProjBasis)),
        printf(fh, "  double outlPosM[~a], outrPosM[~a]; ~%", length(posSurfProjBasis), length(posSurfProjBasis)),
-       printf(fh, "  fluxFracL = cflRateByDirL[0] == 0. ? ~a : cflRateByDirL[~a]/cflRateByDirL[0]; ~%", float(1/(vdim)), dir),
-       printf(fh, "  fluxFracR = cflRateByDirR[0] == 0. ? ~a : cflRateByDirR[~a]/cflRateByDirR[0]; ~%", float(1/(vdim)), dir),
+       printf(fh, "  fluxFracL = positivityWeightByDirL[0] == 0. ? ~a : positivityWeightByDirL[~a]/positivityWeightByDirL[0]; ~%", float(1/(vdim+cdim)), dir),
+       printf(fh, "  fluxFracR = positivityWeightByDirR[0] == 0. ? ~a : positivityWeightByDirR[~a]/positivityWeightByDirR[0]; ~%", float(1/(vdim+cdim)), dir),
 
        /* Write coefficients of outl and outr on positivity surface basis */
        writeCExprsNoExpand1(outlPosP, outl_posP),
