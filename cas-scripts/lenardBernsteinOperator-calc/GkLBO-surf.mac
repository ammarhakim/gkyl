load("lenardBernsteinOperator-calc/GkLBOconstNu-surf")$
load(stringproc)$

/* This script calls the functions which calculate the
   updates from the GkLBO surface term contributions. */

/* ...... USER INPUTS........ */

/* Serendipity basis. */
maxPolyOrder_Ser : 2$
minCdim_Ser : 1$
<<<<<<< HEAD
maxCdim_Ser : 3$
=======
minVdim_Ser : 2$
maxCdim_Ser : 1$
maxVdim_Ser : 2$
>>>>>>> c0f5dd17

/* Maximal order basis. */
maxPolyOrder_Max : 1$
minCdim_Max : 1$
<<<<<<< HEAD
maxCdim_Max : 1$
=======
minVdim_Max : 1$
maxCdim_Max : 0$
maxVdim_Max : 0$
>>>>>>> c0f5dd17

/* ...... END OF USER INPUTS........ */

/* To generate other bases, just add corresponding column to arrays below. */
bName        : ["Ser"]$
maxPolyOrder : [maxPolyOrder_Ser]$
minCdim      : [minCdim_Ser]$
maxCdim      : [maxCdim_Ser]$

gkVdims      : [[1,2], [2], [2]]$

for bInd : 1 thru length(bName) do (
  for c : minCdim[bInd] thru maxCdim[bInd] do (
<<<<<<< HEAD
    for gkV : 1 thru length(gkVdims[c]) do (

      v : gkVdims[c][gkV],

      usePositivity : false,
      disp(printf(false,sconcat("Creating surface GKLBOconstNu",bName[bInd]," ~ax~av"),c,v)),
      fname : sconcat("~/max-out/GkLBOconstNuSurf", bName[bInd], c, "x", v, "v", ".cpp"),
      fh : openw(fname),
      funcName : sconcat("GkLBOconstNuSurf", c, "x", v, "v", bName[bInd]),
      calcGkLBOconstNuSurfUpdater(fh, funcName, c, v, bName[bInd], maxPolyOrder[bInd], usePositivity),
      close(fh),

      /* boundarySurf kernels compute surface contribution that we
         do not want to zero-out at the boundary of velocity domain. */
      disp(printf(false,sconcat("Creating boundary surface GkLBOconstNu",bName[bInd]," ~ax~av"),c,v)),
      fname : sconcat("~/max-out/GkLBOconstNuBoundarySurf", bName[bInd], c, "x", v, "v", ".cpp"),
      fh : openw(fname),
      funcName : sconcat("GkLBOconstNuBoundarySurf", c, "x", v, "v", bName[bInd]),
      calcGkLBOconstNuBoundarySurfUpdater(fh, funcName, c, v, bName[bInd], maxPolyOrder[bInd], usePositivity),
      close(fh),
=======
    for v : minVdim[bInd] thru maxVdim[bInd] do (
>>>>>>> c0f5dd17

      /* The following create kernels with positivity preserving schemes. */
      usePositivity : true,

      disp(printf(false,sconcat("Creating surface GKLBOconstNuPositivity",bName[bInd]," ~ax~av"),c,v)),
      fname : sconcat("~/max-out/GkLBOconstNuSurfPositivity", bName[bInd], c, "x", v, "v", ".cpp"),
      fh : openw(fname),
      funcName : sconcat("GkLBOconstNuSurfPositivity", c, "x", v, "v", bName[bInd]),
      calcGkLBOconstNuSurfUpdater(fh, funcName, c, v, bName[bInd], maxPolyOrder[bInd], usePositivity),
      close(fh),

      disp(printf(false,sconcat("Creating boundary surface GkLBOconstNuPositivity",bName[bInd]," ~ax~av"),c,v)),
      fname : sconcat("~/max-out/GkLBOconstNuBoundarySurfPositivity", bName[bInd], c, "x", v, "v", ".cpp"),
      fh : openw(fname),
      funcName : sconcat("GkLBOconstNuBoundarySurfPositivity", c, "x", v, "v", bName[bInd]),
      calcGkLBOconstNuBoundarySurfUpdater(fh, funcName, c, v, bName[bInd], maxPolyOrder[bInd], usePositivity),
      close(fh)

    )
  )
);<|MERGE_RESOLUTION|>--- conflicted
+++ resolved
@@ -9,24 +9,12 @@
 /* Serendipity basis. */
 maxPolyOrder_Ser : 2$
 minCdim_Ser : 1$
-<<<<<<< HEAD
 maxCdim_Ser : 3$
-=======
-minVdim_Ser : 2$
-maxCdim_Ser : 1$
-maxVdim_Ser : 2$
->>>>>>> c0f5dd17
 
 /* Maximal order basis. */
 maxPolyOrder_Max : 1$
 minCdim_Max : 1$
-<<<<<<< HEAD
 maxCdim_Max : 1$
-=======
-minVdim_Max : 1$
-maxCdim_Max : 0$
-maxVdim_Max : 0$
->>>>>>> c0f5dd17
 
 /* ...... END OF USER INPUTS........ */
 
@@ -40,7 +28,6 @@
 
 for bInd : 1 thru length(bName) do (
   for c : minCdim[bInd] thru maxCdim[bInd] do (
-<<<<<<< HEAD
     for gkV : 1 thru length(gkVdims[c]) do (
 
       v : gkVdims[c][gkV],
@@ -61,9 +48,6 @@
       funcName : sconcat("GkLBOconstNuBoundarySurf", c, "x", v, "v", bName[bInd]),
       calcGkLBOconstNuBoundarySurfUpdater(fh, funcName, c, v, bName[bInd], maxPolyOrder[bInd], usePositivity),
       close(fh),
-=======
-    for v : minVdim[bInd] thru maxVdim[bInd] do (
->>>>>>> c0f5dd17
 
       /* The following create kernels with positivity preserving schemes. */
       usePositivity : true,
