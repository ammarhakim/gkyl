load("lenardBernsteinOperator-calc/GkLBOconstNu-surf")$
load(stringproc)$

/* This script calls the functions which calculate the
   updates from the GkLBO surface term contributions. */

/* ...... USER INPUTS........ */

/* Serendipity basis. */
maxPolyOrder_Ser : 1$
<<<<<<< HEAD
minCdim_Ser : 3$
minVdim_Ser : 2$
maxCdim_Ser : 3$
maxVdim_Ser : 2$

/* Maximal order basis. */
maxPolyOrder_Max : 2$
=======
minCdim_Ser : 1$
minVdim_Ser : 1$
maxCdim_Ser : 2$
maxVdim_Ser : 2$

/* Maximal order basis. */
maxPolyOrder_Max : 1$
>>>>>>> 212f9fb0
minCdim_Max : 1$
minVdim_Max : 1$
maxCdim_Max : 1$
maxVdim_Max : 1$

/* ...... END OF USER INPUTS........ */

/* To generate other bases, just add corresponding column to arrays below. */
bName        : ["Ser"]$
maxPolyOrder : [maxPolyOrder_Ser]$
minCdim      : [minCdim_Ser]$
minVdim      : [minVdim_Ser]$
maxCdim      : [maxCdim_Ser]$
maxVdim      : [maxVdim_Ser]$

for bInd : 1 thru length(bName) do (
  for c : minCdim[bInd] thru maxCdim[bInd] do (
<<<<<<< HEAD
    if c=3 then vmin:2 else vmin:c,
    for v : vmin thru maxVdim[bInd] do (
=======
    for v : c thru maxVdim[bInd] do (

>>>>>>> 212f9fb0
     usePositivity : false,
     disp(printf(false,sconcat("Creating surface GKLBOconstNu",bName[bInd]," ~ax~av"),c,v)),
     fname : sconcat("~/max-out/GkLBOconstNuSurf", bName[bInd], c, "x", v, "v", ".cpp"),
     fh : openw(fname),
     funcName : sconcat("GkLBOconstNuSurf", c, "x", v, "v", bName[bInd]),
     calcGkLBOconstNuSurfUpdater(fh, funcName, c, v, bName[bInd], maxPolyOrder[bInd], usePositivity),
     close(fh),

     /* boundarySurf kernels compute surface contribution that we
        do not want to zero-out at the boundary of velocity domain. */
     disp(printf(false,sconcat("Creating boundary surface GkLBOconstNu",bName[bInd]," ~ax~av"),c,v)),
     fname : sconcat("~/max-out/GkLBOconstNuBoundarySurf", bName[bInd], c, "x", v, "v", ".cpp"),
     fh : openw(fname),
     funcName : sconcat("GkLBOconstNuBoundarySurf", c, "x", v, "v", bName[bInd]),
     calcGkLBOconstNuBoundarySurfUpdater(fh, funcName, c, v, bName[bInd], maxPolyOrder[bInd], usePositivity),
     close(fh),

     /* The following create kernels with positivity preserving schemes. */
     usePositivity : true,
     disp(printf(false,sconcat("Creating surface GKLBOconstNuPositivity",bName[bInd]," ~ax~av"),c,v)),
     fname : sconcat("~/max-out/GkLBOconstNuSurfPositivity", bName[bInd], c, "x", v, "v", ".cpp"),
     fh : openw(fname),
     funcName : sconcat("GkLBOconstNuSurfPositivity", c, "x", v, "v", bName[bInd]),
     calcGkLBOconstNuSurfUpdater(fh, funcName, c, v, bName[bInd], maxPolyOrder[bInd], usePositivity),
     close(fh)

    )
  )
);<|MERGE_RESOLUTION|>--- conflicted
+++ resolved
@@ -8,15 +8,6 @@
 
 /* Serendipity basis. */
 maxPolyOrder_Ser : 1$
-<<<<<<< HEAD
-minCdim_Ser : 3$
-minVdim_Ser : 2$
-maxCdim_Ser : 3$
-maxVdim_Ser : 2$
-
-/* Maximal order basis. */
-maxPolyOrder_Max : 2$
-=======
 minCdim_Ser : 1$
 minVdim_Ser : 1$
 maxCdim_Ser : 2$
@@ -24,7 +15,6 @@
 
 /* Maximal order basis. */
 maxPolyOrder_Max : 1$
->>>>>>> 212f9fb0
 minCdim_Max : 1$
 minVdim_Max : 1$
 maxCdim_Max : 1$
@@ -42,13 +32,8 @@
 
 for bInd : 1 thru length(bName) do (
   for c : minCdim[bInd] thru maxCdim[bInd] do (
-<<<<<<< HEAD
-    if c=3 then vmin:2 else vmin:c,
-    for v : vmin thru maxVdim[bInd] do (
-=======
     for v : c thru maxVdim[bInd] do (
 
->>>>>>> 212f9fb0
      usePositivity : false,
      disp(printf(false,sconcat("Creating surface GKLBOconstNu",bName[bInd]," ~ax~av"),c,v)),
      fname : sconcat("~/max-out/GkLBOconstNuSurf", bName[bInd], c, "x", v, "v", ".cpp"),
