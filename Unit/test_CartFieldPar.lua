--- conflicted
+++ resolved
@@ -1047,19 +1047,11 @@
    local localRange = fieldGlobal:localRange()
    local indexer = fieldGlobal:indexer()
    for i = localRange:lower(1), localRange:upper(1) do
-<<<<<<< HEAD
-      local value =  math.floor((i-1) / (nCells[1]/sz))
-      local fitr = field:get(indexer(i))
-      assert_equal(value, fitr[1], "test_copyFieldGlobalFromLocal_1D: Checking field value")
-      assert_equal(value, fitr[2], "test_copyFieldGlobalFromLocal_1D: Checking field value")
-      assert_equal(value, fitr[3], "test_copyFieldGlobalFromLocal_1D: Checking field value")
-=======
       local value = i <= nCells[1]/sz and 0 or 1
       local fitr = fieldGlobal:get(indexer(i))
       assert_equal(value, fitr[1], "test_10: Checking fieldGlobal value")
       assert_equal(value, fitr[2], "test_10: Checking fieldGlobal value")
       assert_equal(value, fitr[3], "test_10: Checking fieldGlobal value")
->>>>>>> ffd9fca7
    end
 
    Mpi.Barrier(comm)
