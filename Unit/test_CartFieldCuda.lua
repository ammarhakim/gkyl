-- Gkyl ------------------------------------------------------------------------
--
-- Test for fields on cartesian grids on CUDA device
--    _______     ___
-- + 6 @ |||| # P ||| +
--------------------------------------------------------------------------------
--
-- Don't do anything if we were not built with CUDA.
if GKYL_HAVE_CUDA == false then
   print("**** Can't run CUDA tests without CUDA enabled GPUs!")
   return 0
end

local ffi        = require "ffi"
local Unit       = require "Unit"
local Grid       = require "Grid"
local Basis      = require "Basis"
local DataStruct = require "DataStruct"
local cuda       = require "Cuda.RunTime"
local cudaAlloc  = require "Cuda.Alloc"
local Alloc      = require "Lib.Alloc"
local Time       = require "Lib.Time"

local assert_equal = Unit.assert_equal
local stats = Unit.stats

ffi.cdef [[
  void unit_showFieldRange(GkylCartField_t *f, double *g);
  void unit_showFieldGrid(GkylCartField_t *f);
  void unit_readAndWrite(int numBlocks, int numThreads, GkylCartField_t *f, GkylCartField_t *res);
  void unit_readAndWrite_shared(int numBlocks, int numThreads, int sharedSize, GkylCartField_t *f, GkylCartField_t *res);
  void unit_readAndWrite_shared_offset(int numBlocks, int numThreads, int sharedSize, GkylCartField_t *f, GkylCartField_t *res);
]]

local function createGrid(lo,up,nCells)
   local gridOut = Grid.RectCart {
      lower = lo,
      upper = up,
      cells = nCells,
   }
   return gridOut
end

local function createBasis(dim, pOrder, bKind)
   local basis
   if (bKind=="Ser") then
      basis = Basis.CartModalSerendipity { ndim = dim, polyOrder = pOrder }
   elseif (bKind=="Max") then
      basis = Basis.CartModalMaxOrder { ndim = dim, polyOrder = pOrder }
   elseif (bKind=="Tensor") then
      basis = Basis.CartModalTensor { ndim = dim, polyOrder = pOrder }
   else
      assert(false,"Invalid basis")
   end
   return basis
end

local function createField(grid, basis, deviceCopy, ghosts, isP0, vComp)
   vComp = vComp or 1
   if ghost then
      ghostCells = {1, 1}
   else
      ghostCells = {0, 0}
   end
   if isP0 then
      numBasisElements = 1
   else
      numBasisElements = basis:numBasis()*vComp
   end
   local fld = DataStruct.Field {
      onGrid           = grid,
      numComponents    = numBasisElements,
      ghost            = ghostCells,
      createDeviceCopy = deviceCopy,
      metaData = {
         polyOrder = basis:polyOrder(),
         basisType = basis:id()
      },
   }
   return fld
end

function test_1()
   local grid = Grid.RectCart {
      lower = {0.0},
      upper = {1.0},
      cells = {1000},
   }
   local field = DataStruct.Field {
      onGrid = grid,
      numComponents = 3,
      ghost = {1, 1},
      createDeviceCopy = true,
   }
   local field2 = DataStruct.Field {
      onGrid = grid,
      numComponents = 3,
      ghost = {1, 1},
      createDeviceCopy = true,
   }

   local localRange = field:localRange()
   local indexer = field:indexer()
   for i = localRange:lower(1), localRange:upper(1) do
      local fitr = field:get(indexer(i))
      fitr[1] = i+1
      fitr[2] = i+2
      fitr[3] = i+3
   end

   -- copy stuff to device
   local err = field:copyHostToDevice()
   local err2 = field2:copyHostToDevice()
   assert_equal(0, err, "Checking if copy to device worked")
   assert_equal(0, err2, "Checking if copy to device worked")

   field:deviceScale(-0.5)
   field:deviceAbs()
   field2:deviceClear(1.0)
   field:deviceAccumulate(2.0, field2, 0.5, field2)
   field:copyDeviceToHost()

   if GKYL_HAVE_CUDA then
      for i = localRange:lower(1), localRange:upper(1) do
	 local fitr = field:get(indexer(i))
	 assert_equal(0.5*(i+1)+2.5, fitr[1], "Checking deviceScale")
	 assert_equal(0.5*(i+2)+2.5, fitr[2], "Checking deviceScale")
	 assert_equal(0.5*(i+3)+2.5, fitr[3], "Checking deviceScale")
      end
   end
end

function test_2()
   local grid = Grid.RectCart {
      lower = {0.0},
      upper = {1.0},
      cells = {20},
   }
   local field = DataStruct.Field {
      onGrid = grid,
      numComponents = 3,
      ghost = {1, 1},
      createDeviceCopy = true,
   }
   field:clear(1.0)
   field:copyHostToDevice()
   ffi.C.unit_showFieldRange(field._onDevice, field._devAllocData:data())
   ffi.C.unit_showFieldGrid(field._onDevice)
end

-- read a CartField, and then write it to a result CartField (basically a copy via a kernel)
function test_3()
   local grid = Grid.RectCart {
      cells = {8, 9},
   }
   local field = DataStruct.Field {
      onGrid = grid,
      numComponents = 32,
      ghost = {1, 1},
      createDeviceCopy = true,
   }
   field:clear(-1)
   local indexer = field:genIndexer()
   for idx in field:localExtRangeIter() do
      local fitr = field:get(indexer(idx))
      fitr[1] = 5*idx[1] + 2*idx[2]+1
      fitr[2] = 5*idx[1] + 2*idx[2]+2
      fitr[3] = 5*idx[1] + 2*idx[2]+3
   end
   field:copyHostToDevice()
   local result = DataStruct.Field {
      onGrid = grid,
      numComponents = 32,
      ghost = {1, 1},
      createDeviceCopy = true,
   }

   local numCellsLocal = field:localRange():volume()
   local numThreads = 64
   local numBlocks = math.ceil(numCellsLocal/numThreads)
   ffi.C.unit_readAndWrite(numBlocks, numThreads, field._onDevice, result._onDevice)
   result:copyDeviceToHost()

   for idx in field:localRangeIter() do
      local fitr = field:get(indexer(idx))
      local ritr = result:get(indexer(idx))
      for i = 1, field:numComponents() do
         assert_equal(fitr[i], ritr[i], string.format("readAndWrite test: incorrect element at index %d, component %d", indexer(idx), i))
      end
   end
end

function test_4()
   local grid = Grid.RectCart {
      cells = {8, 8},
   }
   local nComp = 32
   local field = DataStruct.Field {
      onGrid = grid,
      numComponents = nComp,
      ghost = {1, 1},
      createDeviceCopy = true,
   }
   field:clear(-1)
   local indexer = field:genIndexer()
   for idx in field:localRangeIter() do
      local fitr = field:get(indexer(idx))
      fitr[1] = 5*idx[1] + 2*idx[2]+1
      fitr[2] = 5*idx[1] + 2*idx[2]+2
      fitr[3] = 5*idx[1] + 2*idx[2]+3
   end
   field:copyHostToDevice()
   local result = DataStruct.Field {
      onGrid = grid,
      numComponents = nComp,
      ghost = {1, 1},
      createDeviceCopy = true,
   }
   result:clear(10000)
   result:copyHostToDevice()

   local numCellsLocal = field:localRange():volume()
   local numThreads = 64
   -- check that numThreads is evenly divisible by numComponents
   assert(numThreads % nComp == 0, string.format("\nshared memory implementation currently requires numThreads (%d) evenly divisible by numComponents (%d)", numThreads, nComp))
   -- check that number of cells in last dimension is evenly divisible by numThreads/numComponents
   assert(grid:numCells(grid:ndim()) % (numThreads/nComp) == 0, string.format("\nshared memory implementation currently requires number of cells in last dimension (%d) to be evenly divisible by numThreads/numComponents (%d/%d=%d)", grid:numCells(grid:ndim()), numThreads, nComp, numThreads/nComp))
   local numBlocks = math.ceil(numCellsLocal/numThreads)
   local sharedSize = numThreads*field:numComponents()
   ffi.C.unit_readAndWrite_shared(numBlocks, numThreads, sharedSize, field._onDevice, result._onDevice)
   local err = cuda.DeviceSynchronize()
   assert_equal(0, err, "cuda error")
   result:copyDeviceToHost()

   for idx in field:localRangeIter() do
      local fitr = field:get(indexer(idx))
      local ritr = result:get(indexer(idx))
      for i = 1, field:numComponents() do
         assert_equal(fitr[i], ritr[i], string.format("readAndWrite_shared test: incorrect element at index %d, component %d", indexer(idx)-1, i))
      end
   end
end

<<<<<<< HEAD
-- This test synchronizes periodic boundary conditions on a single GPU (since we call the sync method even when only using one MPI process).
function test_5()
   local grid = Grid.RectCart {
      lower = {0.0, 0.0},
      upper = {1.0, 1.0},
      cells = {10, 10},
      periodicDirs = {1, 2},
   }
   local field = DataStruct.Field {
      onGrid = grid,
      numComponents = 1,
      ghost = {1, 1},
      createDeviceCopy = true,
   }
   field:clear(10.5)

   -- set corner cells
   local indexer = field:indexer()
   local fItr = field:get(indexer(1,1)); fItr[1] = 1.0
   fItr = field:get(indexer(10,1)); fItr[1] = 2.0
   fItr = field:get(indexer(1,10)); fItr[1] = 3.0
   fItr = field:get(indexer(10,10)); fItr[1] = 4.0

   -- copy stuff to device
   local err = field:copyHostToDevice()
   assert_equal(0, err, "Checking if copy to device worked")

   -- synchronize periodic directions on device
   field:deviceSync() -- sync field

   -- copy data back for checking.
   field:copyDeviceToHost()

   -- check if periodic dirs are sync()-ed properly
   local fItr = field:get(indexer(11,1))
   assert_equal(1.0, fItr[1], "Checking non-corner periodic sync")
   local fItr = field:get(indexer(11,10))
   assert_equal(3.0, fItr[1], "Checking non-corner periodic sync")
   local fItr = field:get(indexer(0,1))
   assert_equal(2.0, fItr[1], "Checking non-corner periodic sync")
   local fItr = field:get(indexer(0,10))
   assert_equal(4.0, fItr[1], "Checking non-corner periodic sync")

end


=======
function test_5()
   local grid = Grid.RectCart {
      cells = {8, 8},
   }
   local nComp = 32
   local field = DataStruct.Field {
      onGrid = grid,
      numComponents = nComp,
      ghost = {1, 1},
      createDeviceCopy = true,
   }
   field:clear(-1)
   local indexer = field:genIndexer()
   for idx in field:localRangeIter() do
      local fitr = field:get(indexer(idx))
      fitr[1] = 5*idx[1] + 2*idx[2]+1
      fitr[2] = 5*idx[1] + 2*idx[2]+2
      fitr[3] = 5*idx[1] + 2*idx[2]+3
   end
   field:copyHostToDevice()
   local result = DataStruct.Field {
      onGrid = grid,
      numComponents = nComp,
      ghost = {1, 1},
      createDeviceCopy = true,
   }
   result:clear(10000)
   result:copyHostToDevice()

   local numCellsLocal = field:localRange():volume()
   local numThreads = 32
   -- check that numThreads is evenly divisible by numComponents
   assert(numThreads % nComp == 0, string.format("\nshared memory implementation currently requires numThreads (%d) evenly divisible by numComponents (%d)", numThreads, nComp))
   -- check that number of cells in last dimension is evenly divisible by numThreads/numComponents
   assert(grid:numCells(grid:ndim()) % (numThreads/nComp) == 0, string.format("\nshared memory implementation currently requires number of cells in last dimension (%d) to be evenly divisible by numThreads/numComponents (%d/%d=%d)", grid:numCells(grid:ndim()), numThreads, nComp, numThreads/nComp))
   local numBlocks = math.ceil(numCellsLocal/numThreads)
   local sharedSize = 80*field:numComponents()
   ffi.C.unit_readAndWrite_shared_offset(numBlocks, numThreads, sharedSize, field._onDevice, result._onDevice)
   local err = cuda.DeviceSynchronize()
   assert_equal(0, err, "cuda error")
   result:copyDeviceToHost()
   local ndim = grid:ndim()

   for idx in field:localRangeIter() do
      local fitr = field:get(indexer(idx))
      idx[ndim] = idx[ndim]+1
      local ritr = result:get(indexer(idx))
      for i = 1, field:numComponents() do
         assert_equal(fitr[i], ritr[i], string.format("readAndWrite_shared_offset test: incorrect element at index %d, component %d", indexer(idx)-1, i))
      end
   end
end

local function test_deviceReduce(nIter, reportTiming)
   -- Test the reduceDevice method.
   local pOrder        = 1
   local basis         = "Ser"
   local phaseLower    = {0.0, -6.0}
   local phaseUpper    = {1.0,  6.0}
   local phaseNumCells = {8100, 531}
   
   -- Phase-space grid and basis functions.
   local phaseGrid  = createGrid(phaseLower, phaseUpper, phaseNumCells)
   local phaseBasis = createBasis(phaseGrid:ndim(), pOrder, basis)
   -- Field with only one component.
   local p0Field = createField(phaseGrid, phaseBasis, true, true, true)
   -- Initialize field to random numbers.
   math.randomseed(1000*os.time())
   local fldRange = p0Field:localRange()
   local fldIdxr  = p0Field:genIndexer()
   for idx in fldRange:rowMajorIter() do
      local fldItr = p0Field:get(fldIdxr( idx ))
      fldItr[1]    = math.random()
   end
   p0Field:copyHostToDevice()

   -- Get the maximum, minimum and sum on the CPU (for reference).
   local maxVal, minVal, sumVal = p0Field:reduce("max"), p0Field:reduce("min"), p0Field:reduce("sum")

   local d_maxVal, d_minVal, d_sumVal = cudaAlloc.Double(1), cudaAlloc.Double(1), cudaAlloc.Double(1)
   
   local tmStart = Time.clock()
   for i = 1, nIter do
      p0Field:deviceReduce("max",d_maxVal)
      p0Field:deviceReduce("min",d_minVal)
      p0Field:deviceReduce("sum",d_sumVal)
   end
   local err          = cuda.DeviceSynchronize()
   if reportTiming then
      local totalGpuTime = (Time.clock()-tmStart)
      print(string.format("Total GPU time for %d calls = %f s   (average = %f s per call)", nIter*3, totalGpuTime, totalGpuTime/(3*nIter)))
   end
   
   -- Test that the value found is correct.
   local maxVal_gpu, minVal_gpu, sumVal_gpu = Alloc.Double(1), Alloc.Double(1), Alloc.Double(1)
   local err = d_maxVal:copyDeviceToHost(maxVal_gpu)
   local err = d_minVal:copyDeviceToHost(minVal_gpu)
   local err = d_sumVal:copyDeviceToHost(sumVal_gpu)
   
   assert_equal(maxVal, maxVal_gpu[1], "Checking max reduce of CartField on GPU.")
   assert_equal(minVal, minVal_gpu[1], "Checking min reduce of CartField on GPU.")
   assert_equal(sumVal, sumVal_gpu[1], "Checking sum reduce of CartField on GPU.")
   
   cuda.Free(d_maxVal)
   cuda.Free(d_minVal)
   cuda.Free(d_sumVal)
end

>>>>>>> 6b8888e1
test_1()
test_2()
test_3()
test_4()
test_5()
test_deviceReduce(1, false)

if stats.fail > 0 then
   print(string.format("\nPASSED %d tests", stats.pass))
   print(string.format("**** FAILED %d tests", stats.fail))
else
   print(string.format("PASSED ALL %d tests!", stats.pass))
end<|MERGE_RESOLUTION|>--- conflicted
+++ resolved
@@ -241,54 +241,6 @@
    end
 end
 
-<<<<<<< HEAD
--- This test synchronizes periodic boundary conditions on a single GPU (since we call the sync method even when only using one MPI process).
-function test_5()
-   local grid = Grid.RectCart {
-      lower = {0.0, 0.0},
-      upper = {1.0, 1.0},
-      cells = {10, 10},
-      periodicDirs = {1, 2},
-   }
-   local field = DataStruct.Field {
-      onGrid = grid,
-      numComponents = 1,
-      ghost = {1, 1},
-      createDeviceCopy = true,
-   }
-   field:clear(10.5)
-
-   -- set corner cells
-   local indexer = field:indexer()
-   local fItr = field:get(indexer(1,1)); fItr[1] = 1.0
-   fItr = field:get(indexer(10,1)); fItr[1] = 2.0
-   fItr = field:get(indexer(1,10)); fItr[1] = 3.0
-   fItr = field:get(indexer(10,10)); fItr[1] = 4.0
-
-   -- copy stuff to device
-   local err = field:copyHostToDevice()
-   assert_equal(0, err, "Checking if copy to device worked")
-
-   -- synchronize periodic directions on device
-   field:deviceSync() -- sync field
-
-   -- copy data back for checking.
-   field:copyDeviceToHost()
-
-   -- check if periodic dirs are sync()-ed properly
-   local fItr = field:get(indexer(11,1))
-   assert_equal(1.0, fItr[1], "Checking non-corner periodic sync")
-   local fItr = field:get(indexer(11,10))
-   assert_equal(3.0, fItr[1], "Checking non-corner periodic sync")
-   local fItr = field:get(indexer(0,1))
-   assert_equal(2.0, fItr[1], "Checking non-corner periodic sync")
-   local fItr = field:get(indexer(0,10))
-   assert_equal(4.0, fItr[1], "Checking non-corner periodic sync")
-
-end
-
-
-=======
 function test_5()
    local grid = Grid.RectCart {
       cells = {8, 8},
@@ -397,13 +349,58 @@
    cuda.Free(d_sumVal)
 end
 
->>>>>>> 6b8888e1
+-- This test synchronizes periodic boundary conditions on a single GPU (since we call the sync method even when only using one MPI process).
+function test_6()
+   local grid = Grid.RectCart {
+      lower = {0.0, 0.0},
+      upper = {1.0, 1.0},
+      cells = {10, 10},
+      periodicDirs = {1, 2},
+   }
+   local field = DataStruct.Field {
+      onGrid = grid,
+      numComponents = 1,
+      ghost = {1, 1},
+      createDeviceCopy = true,
+   }
+   field:clear(10.5)
+
+   -- set corner cells
+   local indexer = field:indexer()
+   local fItr = field:get(indexer(1,1)); fItr[1] = 1.0
+   fItr = field:get(indexer(10,1)); fItr[1] = 2.0
+   fItr = field:get(indexer(1,10)); fItr[1] = 3.0
+   fItr = field:get(indexer(10,10)); fItr[1] = 4.0
+
+   -- copy stuff to device
+   local err = field:copyHostToDevice()
+   assert_equal(0, err, "Checking if copy to device worked")
+
+   -- synchronize periodic directions on device
+   field:deviceSync() -- sync field
+
+   -- copy data back for checking.
+   field:copyDeviceToHost()
+
+   -- check if periodic dirs are sync()-ed properly
+   local fItr = field:get(indexer(11,1))
+   assert_equal(1.0, fItr[1], "Checking non-corner periodic sync")
+   local fItr = field:get(indexer(11,10))
+   assert_equal(3.0, fItr[1], "Checking non-corner periodic sync")
+   local fItr = field:get(indexer(0,1))
+   assert_equal(2.0, fItr[1], "Checking non-corner periodic sync")
+   local fItr = field:get(indexer(0,10))
+   assert_equal(4.0, fItr[1], "Checking non-corner periodic sync")
+
+end
+
 test_1()
 test_2()
 test_3()
 test_4()
 test_5()
 test_deviceReduce(1, false)
+test_6()
 
 if stats.fail > 0 then
    print(string.format("\nPASSED %d tests", stats.pass))
