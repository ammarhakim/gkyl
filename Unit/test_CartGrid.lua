--- conflicted
+++ resolved
@@ -463,7 +463,6 @@
    assert_equal(true, grid:isDirPeriodic(3), "Checking periodicity (NU)")
 end
 
-<<<<<<< HEAD
 function test_11()
    -- Test the creation of child grids from a 2D parent grid.
    local decomp = DecompRegionCalc.CartProd { cuts = {1, 1} }
@@ -612,7 +611,8 @@
          end
       end
    end
-=======
+end
+
 function test_12()
    -- Test the grid's findCell method in 2D.
    local grid = Grid.RectCart {
@@ -948,7 +948,6 @@
    assert_equal(10, fIdx[1], "Checking 3D fIdx[1] for upper right top corner point")
    assert_equal(20, fIdx[2], "Checking 3D fIdx[2] for upper right top corner point")
    assert_equal(8, fIdx[3], "Checking 3D fIdx[3] for upper right top corner point")
->>>>>>> 1cd87376
 end
 
 -- Run tests.
@@ -963,11 +962,8 @@
 test_8()
 test_9()
 test_10()
-<<<<<<< HEAD
 test_11()
-=======
 test_12()
->>>>>>> 1cd87376
 
 if stats.fail > 0 then
    print(string.format("\nPASSED %d tests", stats.pass))
