# if we are in machines directory, go up a directory
if [ `dirname "$0"` == "." ] 
  then
    cd ..
fi
export GKYLSOFT=$HOME/gkylsoft
<<<<<<< HEAD
export MACHINE_NAME='linux'
=======
>>>>>>> d2b5b31e
cd install-deps
# first build OpenMPI
./mkdeps.sh CC=gcc CXX=g++ --build-openmpi=yes --prefix=$GKYLSOFT
# now build rest of packages
./mkdeps.sh CC=gcc CXX=g++ MPICC=$GKYLSOFT/openmpi-4.0.5/bin/mpicc MPICXX=$GKYLSOFT/openmpi-4.0.5/bin/mpicxx --build-gkylzero=yes --build-luajit=yes --build-adios=yes<|MERGE_RESOLUTION|>--- conflicted
+++ resolved
@@ -4,10 +4,7 @@
     cd ..
 fi
 export GKYLSOFT=$HOME/gkylsoft
-<<<<<<< HEAD
 export MACHINE_NAME='linux'
-=======
->>>>>>> d2b5b31e
 cd install-deps
 # first build OpenMPI
 ./mkdeps.sh CC=gcc CXX=g++ --build-openmpi=yes --prefix=$GKYLSOFT
