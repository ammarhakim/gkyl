-- Gkyl ------------------------------------------------------------------------
--
-- Euler (ideal gas) equations in 3D.
--    _______     ___
-- + 6 @ |||| # P ||| +
--------------------------------------------------------------------------------

-- System libraries.
local BoundaryCondition = require "Updater.BoundaryCondition"
<<<<<<< HEAD
local EqBase            = require "Eq.EqBase"
--local EulerModDecl      = require "Eq.eulerData.EulerModDecl"
local Proto             = require "Lib.Proto"
local Time              = require "Lib.Time"
local ffi               = require "ffi"
local xsys              = require "xsys"
=======
local Time = require "Lib.Time"
local ffi = require "ffi"
local xsys = require "xsys"
local Proto = require "Lib.Proto"
>>>>>>> 5df69014

-- -- C interfaces
-- ffi.cdef [[

-- /* Euler equation for ideal gas */
-- typedef struct {
--    double _gasGamma; /* Gas constant */
--    double _rpTime; /* Time spent in RP */
--    int _numWaves; /* Number of waves in system */
--    int _rpType; /* Type of RP to use */
--    double _fl[6], _fr[6]; /* Storage for left/right fluxes ([6] as we want to index from 1) */
-- } EulerEqn_t;

-- ]]

-- For determining type of RP solver to use when using Wave Propagation Updater.
local RP_TYPE_ROE, RP_TYPE_LAX  = 1, 2

-- Resuffle indices for various direction Riemann problem.
-- The first entry is just a buffer to allow 1-based indexing.
local dirShuffle = {
   ffi.new("int32_t[4]", 0, 2, 3, 4),
   ffi.new("int32_t[4]", 0, 3, 4, 2),
   ffi.new("int32_t[4]", 0, 4, 2, 3)
}

-- Helper to check if number is NaN.
local function isNan(x) return x ~= x end

<<<<<<< HEAD
-- The function to compute fluctuations is implemented as a template.
-- The template unrolls the inner loop.
=======
-- Riemann problem for Euler equations: `delta` is the vector we wish
-- to split, `ql`/`qr` the left/right states. On output, `waves` and
-- `s` contain the waves and speeds. waves is a mwave X meqn
-- matrix. See LeVeque's book for explanations. Note: This code is
-- essentially based on code used in my thesis i.e. CLAWPACK and
-- Miniwarpx. (A. Hakim)
local function rpRoe(self, dir, delta, ql, qr, waves, s)
   local d = dirShuffle[dir] -- shuffle indices for `dir`
   local g1 = self._gasGamma-1
   local rhol, rhor = ql[1], qr[1]
   local pl, pr = self:pressure(ql), self:pressure(qr)

   -- Roe averages: see Roe's original 1986 paper or LeVeque book
   local srrhol, srrhor = math.sqrt(rhol), math.sqrt(rhor)
   local ravgl1, ravgr1 = 1/srrhol, 1/srrhor
   local ravg2 = 1/(srrhol+srrhor)
   local u = (ql[d[1]]*ravgl1 + qr[d[1]]*ravgr1)*ravg2
   local v = (ql[d[2]]*ravgl1 + qr[d[2]]*ravgr1)*ravg2
   local w = (ql[d[3]]*ravgl1 + qr[d[3]]*ravgr1)*ravg2
   local enth = ((ql[5]+pl)*ravgl1 + (qr[5]+pr)*ravgr1)*ravg2   

   -- See http://ammar-hakim.org/sj/euler-eigensystem.html for
   -- notation and meaning of these terms
   local q2 = u*u+v*v+w*w
   local aa2 = g1*(enth-0.5*q2)
   local a = math.sqrt(aa2)
   local g1a2, euv = g1/aa2, enth-q2

   -- Compute projections of jump.
   local a4 = g1a2*(euv*delta[1] + u*delta[d[1]] + v*delta[d[2]] + w*delta[d[3]] - delta[5])
   local a2 = delta[d[2]] - v*delta[1]
   local a3 = delta[d[3]] - w*delta[1]
   local a5 = 0.5*(delta[d[1]] + (a-u)*delta[1] - a*a4)/a;
   local a1 = delta[1] - a4 - a5

   -- Wave 1: eigenvalue is u-c.
   local wv = waves[1]
   wv[1] = a1
   wv[d[1]] = a1*(u-a)
   wv[d[2]] = a1*v
   wv[d[3]] = a1*w
   wv[5] = a1*(enth-u*a)
   s[1] = u-a

   -- Wave 2: eigenvalue is u, u, u three waves are lumped into one.
   wv = waves[2]
   wv[1] = a4
   wv[d[1]] = a4*u
   wv[d[2]] = a4*v + a2
   wv[d[3]] = a4*w + a3
   wv[5] = a4*0.5*q2 + a2*v + a3*w
   s[2] = u

   -- Wave 3: eigenvalue is u+c.
   wv = waves[3]
   wv[1] = a5
   wv[d[1]] = a5*(u+a)
   wv[d[2]] = a5*v
   wv[d[3]] = a5*w
   wv[5] = a5*(enth+u*a)
   s[3] = u+a
end

-- The function to compute fluctuations is implemented as a template
-- that unrolls inner loop.
>>>>>>> 5df69014
local qFluctuationsTempl = xsys.template([[
return function (dir, waves, s, amdq, apdq)
   local w1, w2, w3    = waves[1], waves[2], waves[3]
   local s1m, s2m, s3m = math.min(0, s[1]), math.min(0, s[2]), math.min(0, s[3])
   local s1p, s2p, s3p = math.max(0, s[1]), math.max(0, s[2]), math.max(0, s[3])

|for i = 1, 5 do
   amdq[${i}] = s1m*w1[${i}] + s2m*w2[${i}] + s3m*w3[${i}]
   apdq[${i}] = s1p*w1[${i}] + s2p*w2[${i}] + s3p*w3[${i}]

|end
end
]])
-- Function to compute fluctuations using q-wave method.
local qFluctuations = loadstring( qFluctuationsTempl {} )()

<<<<<<< HEAD
local Euler = Proto(EqBase)

-- ctor
function Euler:init(tbl)
   self._gasGamma = assert(tbl.gasGamma, "Eq.Euler: Must specify gas adiabatic constant (gasGamma)")

   -- If running with WavePropagation Euler.
   -- Determine numerical flux to use.
   self._rpType = tbl.numericalFlux and tbl.numericalFlux or nil
   if self._rpType then
      if tbl.numericalFlux == "roe" then
         self._rpType = RP_TYPE_ROE
      elseif tbl.numericalFlux == "lax" then
         self._rpType = RP_TYPE_LAX
      else
         assert(false, "Euler: 'numericalFlux' must be one of 'roe' or 'lax'")
      end
   end

   self._numWaves = self._rpType == RP_TYPE_ROE and 3 or 1 -- Number of waves.

   -- -- If running with DG Euler.
   -- -- Store basis functions.
   -- self._basis = tbl.basis and tbl.basis or nil

   -- -- Store pointers to C kernels implementing volume and surface terms.
   -- self._volTerm, self._surfTerms = nil, nil
   -- if self._basis then
   --    local nm, ndim, p = self._basis:id(), self._basis:ndim(), self._basis:polyOrder()
   --    self._volTerm = EulerModDecl.selectVol(nm, ndim, p)

   --    -- numFlux used for selecting which type of numerical flux function to use
   --    -- default is "HLL," supported options: "HLL,"
   --    self._numFlux = tbl.numFlux and tbl.numFlux or "HLL"
   --    if self._numFlux == "HLL" then
   --       self._surfTerms = EulerModDecl.selectSurf(nm, ndim, p)
   --    else
   --       assert(self._numFLux, "Eq.Euler: Incorrect numerical flux specified, options supported: 'HLL' ")
   --    end
   -- end

   -- -- Store stuff in C struct for use in DG solvers.
   -- self._ceqn = ffi.new("EulerEq_t", {self._gasGamma})
end

-- Methods.
function Euler:numEquations() return 5 end

function Euler:numWaves() return self._numWaves end

function Euler:pressure(q)
   return (self._gasGamma-1)*(q[5]-0.5*(q[2]*q[2]+q[3]*q[3]+q[4]*q[4])/q[1])
=======
-- Riemann problem (Lax) for Euler equations: `delta` is the vector we
-- wish to split, `ql`/`qr` the left/right states. On output, `waves`
-- and `s` contain the waves and speeds. waves is a mwave X meqn
-- matrix. 
local function rpLax(self, dir, delta, ql, qr, waves, s)
   local d = dirShuffle[dir] -- shuffle indices for `dir`
   
   local wv = waves[1] -- single wave
   wv[1] = qr[1]-ql[1]
   wv[2] = qr[2]-ql[2]
   wv[3] = qr[3]-ql[3]
   wv[4] = qr[4]-ql[4]
   wv[5] = qr[5]-ql[5]

   local pr, u = self:pressure(ql), ql[d[1]]/ql[1]
   local cs = math.sqrt(self._gasGamma*pr/ql[1])
   local sl = u+cs

   pr, u = self:pressure(qr), qr[d[1]]/qr[1]
   cs = math.sqrt(self._gasGamma*pr/qr[1])
   local sr = u+cs   

   s[1] = 0.5*(sl+sr);
end

-- Computing fluctuations when using Lax fluxes.
local qFluctuationsLax = function(self, dir, ql, qr, waves, s, amdq, apdq)
   local d = dirShuffle[dir] -- Shuffle indices for `dir`.

   -- Arrange fluctuations to sum to jump in physical flux.
   local fl, fr = self._fl, self._fr

   -- Left fluxes.
   local pr, u = self:pressure(ql), ql[d[1]]/ql[1]
   fl[1] = ql[d[1]] -- rho*u
   fl[d[1]] = ql[d[1]]*u + pr -- rho*u*u + p
   fl[d[2]] = ql[d[2]]*u -- rho*v*u
   fl[d[3]] = ql[d[3]]*u -- rho*w*u
   fl[5] = (ql[5]+pr)*u -- (E+p)*u
   local absMaxsl = math.abs(u)+math.sqrt(self._gasGamma*pr/ql[1])

   -- Right fluxes.
   pr, u = self:pressure(qr), qr[d[1]]/qr[1]
   fr[1] = qr[d[1]] -- rho*u
   fr[d[1]] = qr[d[1]]*u + pr -- rho*u*u + p
   fr[d[2]] = qr[d[2]]*u -- rho*v*u
   fr[d[3]] = qr[d[3]]*u -- rho*w*u
   fr[5] = (qr[5]+pr)*u -- (E+p)*u
   local absMaxsr = math.abs(u)+math.sqrt(self._gasGamma*pr/qr[1])

   local absMaxs = math.max(absMaxsl, absMaxsr)

   -- Left going fluctuations.
   amdq[1] = 0.5*(fr[1]-fl[1] - absMaxs*(qr[1]-ql[1]))
   amdq[d[1]] = 0.5*(fr[d[1]]-fl[d[1]] - absMaxs*(qr[d[1]]-ql[d[1]]))
   amdq[d[2]] = 0.5*(fr[d[2]]-fl[d[2]] - absMaxs*(qr[d[2]]-ql[d[2]]))
   amdq[d[3]] = 0.5*(fr[d[3]]-fl[d[3]] - absMaxs*(qr[d[3]]-ql[d[3]]))
   amdq[5] = 0.5*(fr[5]-fl[5] - absMaxs*(qr[5]-ql[5]))

   -- Right going fluctuations.
   apdq[1]  = 0.5*(fr[1]-fl[1] + absMaxs*(qr[1]-ql[1]))
   apdq[d[1]] = 0.5*(fr[d[1]]-fl[d[1]] + absMaxs*(qr[d[1]]-ql[d[1]]))
   apdq[d[2]] = 0.5*(fr[d[2]]-fl[d[2]] + absMaxs*(qr[d[2]]-ql[d[2]]))
   apdq[d[3]] = 0.5*(fr[d[3]]-fl[d[3]] + absMaxs*(qr[d[3]]-ql[d[3]]))
   apdq[5] = 0.5*(fr[5]-fl[5] + absMaxs*(qr[5]-ql[5]))
>>>>>>> 5df69014
end

-- flux in direction dir
function Euler:flux(dir, qIn, fOut)
   local d     = dirShuffle[dir] -- Shuffle indices for `dir`.
   local pr, u = Euler:pressure(qIn), qIn[d[1]]/qIn[1]
   fOut[1]     = qIn[d[1]] -- rho*u.
   fOut[d[1]]  = qIn[d[1]]*u + pr -- rho*u*u + p
   fOut[d[2]]  = qIn[d[2]]*u -- rho*v*u
   fOut[d[3]]  = qIn[d[3]]*u -- rho*w*u
   fOut[5]     = (qIn[5]+pr)*u -- (E+p)*u
end

<<<<<<< HEAD
function Euler:speeds(dir, qIn, sOut)
   local d          = dirShuffle[dir] -- Shuffle indices for `dir`
   local pr, u      = Euler:pressure(qIn), qIn[d[1]]/qIn[1]
   local cs         = math.sqrt(self._gasGamma*pr/qIn[1])
   sOut[1], sOut[2] = u-cs, u+cs
end

-- Maximum wave speed.
function Euler:maxAbsSpeed(dir, qIn)
   local d     = dirShuffle[dir] -- Shuffle indices for `dir`
   local pr, u = Euler:pressure(qIn), qIn[d[1]]/qIn[1]
   local cs    = math.sqrt(self._gasGamma*pr/qIn[1])
   return math.abs(u)+cs
end

function Euler:isPositive(q) 
   if isNan(q[1]) or q[1] < 0.0 then return false end
   local pr = Euler:pressure(q)
   if isNan(pr) or pr < 0.0 then return false end
   return true
end

-- Riemann problem for Euler equations: `delta` is the vector we wish
-- to split, `ql`/`qr` the left/right states. On output, `waves` and
-- `s` contain the waves and speeds. waves is a mwave X meqn
-- matrix. See LeVeque's book for explanations. Note: This code is
-- essentially based on code used in my thesis i.e. CLAWPACK and
-- Miniwarpx. (A. Hakim)
function Euler:rp(dir, delta, ql, qr, waves, s)
   if self._rp == RP_TYPE_ROE then
      local d          = dirShuffle[dir] -- shuffle indices for `dir`
      local g1         = self._gasGamma-1
      local rhol, rhor = ql[1], qr[1]
      local pl, pr     = Euler:pressure(ql), Euler:pressure(qr)

      -- Roe averages: see Roe's original 1986 paper or LeVeque book
      local srrhol, srrhor = math.sqrt(rhol), math.sqrt(rhor)
      local ravgl1, ravgr1 = 1/srrhol, 1/srrhor
      local ravg2          = 1/(srrhol+srrhor)
      local u              = (ql[d[1]]*ravgl1 + qr[d[1]]*ravgr1)*ravg2
      local v              = (ql[d[2]]*ravgl1 + qr[d[2]]*ravgr1)*ravg2
      local w              = (ql[d[3]]*ravgl1 + qr[d[3]]*ravgr1)*ravg2
      local enth           = ((ql[5]+pl)*ravgl1 + (qr[5]+pr)*ravgr1)*ravg2   

      -- See http://ammar-hakim.org/sj/euler-eigensystem.html for
      -- notation and meaning of these terms
      local q2        = u*u+v*v+w*w
      local aa2       = g1*(enth-0.5*q2)
      local a         = math.sqrt(aa2)
      local g1a2, euv = g1/aa2, enth-q2

      -- Compute projections of jump.
      local a4 = g1a2*(euv*delta[1] + u*delta[d[1]] + v*delta[d[2]] + w*delta[d[3]] - delta[5])
      local a2 = delta[d[2]] - v*delta[1]
      local a3 = delta[d[3]] - w*delta[1]
      local a5 = 0.5*(delta[d[1]] + (a-u)*delta[1] - a*a4)/a;
      local a1 = delta[1] - a4 - a5

      -- Wave 1: eigenvalue is u-c.
      local wv = waves[1]
      wv[1]    = a1
      wv[d[1]] = a1*(u-a)
      wv[d[2]] = a1*v
      wv[d[3]] = a1*w
      wv[5]    = a1*(enth-u*a)
      s[1]     = u-a

      -- Wave 2: eigenvalue is u, u, u three waves are lumped into one.
      wv       = waves[2]
      wv[1]    = a4
      wv[d[1]] = a4*u
      wv[d[2]] = a4*v + a2
      wv[d[3]] = a4*w + a3
      wv[5]    = a4*0.5*q2 + a2*v + a3*w
      s[2]     = u

      -- Wave 3: eigenvalue is u+c.
      wv       = waves[3]
      wv[1]    = a5
      wv[d[1]] = a5*(u+a)
      wv[d[2]] = a5*v
      wv[d[3]] = a5*w
      wv[5]    = a5*(enth+u*a)
      s[3]     = u+a
   elseif self._rp == RP_TYPE_LAX then
      local d = dirShuffle[dir] -- shuffle indices for `dir`
   
      local wv = waves[1] -- single wave
      wv[1]    = qr[1]-ql[1]
      wv[2]    = qr[2]-ql[2]
      wv[3]    = qr[3]-ql[3]
      wv[4]    = qr[4]-ql[4]
      wv[5]    = qr[5]-ql[5]

      local pr, u = Euler:pressure(ql), ql[d[1]]/ql[1]
      local cs    = math.sqrt(self._gasGamma*pr/ql[1])
      local sl    = u+cs

      pr, u    = Euler:pressure(qr), qr[d[1]]/qr[1]
      cs       = math.sqrt(self._gasGamma*pr/qr[1])
      local sr = u+cs   

      s[1] = 0.5*(sl+sr);
   end
end

-- Compute q-fluctuations.
function Euler:qFluctuations(dir, ql, qr, waves, s, amdq, apdq)
   if self._rp == RP_TYPE_ROE then qFluctuations(dir, waves, s, amdq, apdq)
   elseif self._rp == RP_TYPE_LAX then
      local d = dirShuffle[dir] -- Shuffle indices for `dir`.

      -- Arrange fluctuations to sum to jump in physical flux.
      local fl, fr = self._fl, self._fr

      -- Left fluxes.
      local pr, u    = Euler:pressure(ql), ql[d[1]]/ql[1]
      fl[1]          = ql[d[1]] -- rho*u
      fl[d[1]]       = ql[d[1]]*u + pr -- rho*u*u + p
      fl[d[2]]       = ql[d[2]]*u -- rho*v*u
      fl[d[3]]       = ql[d[3]]*u -- rho*w*u
      fl[5]          = (ql[5]+pr)*u -- (E+p)*u
      local absMaxsl = math.abs(u)+math.sqrt(self._gasGamma*pr/ql[1])

      -- Right fluxes.
      pr, u          = Euler:pressure(qr), qr[d[1]]/qr[1]
      fr[1]          = qr[d[1]] -- rho*u
      fr[d[1]]       = qr[d[1]]*u + pr -- rho*u*u + p
      fr[d[2]]       = qr[d[2]]*u -- rho*v*u
      fr[d[3]]       = qr[d[3]]*u -- rho*w*u
      fr[5]          = (qr[5]+pr)*u -- (E+p)*u
      local absMaxsr = math.abs(u)+math.sqrt(self._gasGamma*pr/qr[1])

      local absMaxs = math.max(absMaxsl, absMaxsr)

      -- Left going fluctuations.
      amdq[1]    = 0.5*(fr[1]-fl[1] - absMaxs*(qr[1]-ql[1]))
      amdq[d[1]] = 0.5*(fr[d[1]]-fl[d[1]] - absMaxs*(qr[d[1]]-ql[d[1]]))
      amdq[d[2]] = 0.5*(fr[d[2]]-fl[d[2]] - absMaxs*(qr[d[2]]-ql[d[2]]))
      amdq[d[3]] = 0.5*(fr[d[3]]-fl[d[3]] - absMaxs*(qr[d[3]]-ql[d[3]]))
      amdq[5]    = 0.5*(fr[5]-fl[5] - absMaxs*(qr[5]-ql[5]))

      -- Right going fluctuations.
      apdq[1]    = 0.5*(fr[1]-fl[1] + absMaxs*(qr[1]-ql[1]))
      apdq[d[1]] = 0.5*(fr[d[1]]-fl[d[1]] + absMaxs*(qr[d[1]]-ql[d[1]]))
      apdq[d[2]] = 0.5*(fr[d[2]]-fl[d[2]] + absMaxs*(qr[d[2]]-ql[d[2]]))
      apdq[d[3]] = 0.5*(fr[d[3]]-fl[d[3]] + absMaxs*(qr[d[3]]-ql[d[3]]))
      apdq[5]    = 0.5*(fr[5]-fl[5] + absMaxs*(qr[5]-ql[5]))
   end
end

-- -- Create a wrapper on Euler eqn object and provide BCs specific to
-- -- Euler equations.
-- local Euler = {}
-- function Euler:new(tbl)
--    local self    = setmetatable({}, Euler)
--    self.gasGamma = tbl.gasGamma
--    return EulerObj(tbl)
-- end
-- -- Make object callable, and redirect call to the :new method.
-- setmetatable(Euler, { __call = function (self, o) return self.new(self, o) end })

-- Create and add BCs specific to Euler equations.

-- Wall boundary condition.
local bcWallCopy       = BoundaryCondition.Copy { components = {1, 5} }
=======
local euler_mt = {
   __new = function (self, tbl)
      local f = ffi.new(self)
      f._gasGamma = assert(tbl.gasGamma, "Eq.Euler: Must specify gas adiabatic constant (gasGamma)")
      -- Determine numerical flux to use.
      f._rpType = RP_TYPE_ROE
      if tbl.numericalFlux then
	 if tbl.numericalFlux == "roe" then
	    f._rpType = RP_TYPE_ROE
	 elseif tbl.numericalFlux == "lax" then
	    f._rpType = RP_TYPE_LAX
	 else
	    assert(false, "Euler: 'numericalFlux' must be one of 'roe' or 'lax'")
	 end
      end
      f._numWaves = f._rpType == RP_TYPE_ROE and 3 or 1 -- Number of waves.
      f._rpTime = 0.0 -- Initialize time.
      return f
   end,
   __index = {
      numEquations = function (self) return 5 end,
      numWaves = function (self) return self._numWaves end,
      gasGamma = function (self) return self._gasGamma end,
      pressure = function (self, q)
	 return (self._gasGamma-1)*(q[5]-0.5*(q[2]*q[2]+q[3]*q[3]+q[4]*q[4])/q[1])
      end,
      flux = function (self, dir, qIn, fOut)
	 local d = dirShuffle[dir] -- Shuffle indices for `dir`.
	 local pr, u = self:pressure(qIn), qIn[d[1]]/qIn[1]
	 fOut[1] = qIn[d[1]] -- rho*u.
	 fOut[d[1]] = qIn[d[1]]*u + pr -- rho*u*u + p
	 fOut[d[2]] = qIn[d[2]]*u -- rho*v*u
	 fOut[d[3]] = qIn[d[3]]*u -- rho*w*u
	 fOut[5] = (qIn[5]+pr)*u -- (E+p)*u
      end,
      speeds = function (self, dir, qIn, sOut)
	 local d = dirShuffle[dir] -- Shuffle indices for `dir`
	 local pr, u = self:pressure(qIn), qIn[d[1]]/qIn[1]
	 local cs = math.sqrt(self._gasGamma*pr/qIn[1])
	 sOut[1], sOut[2] = u-cs, u+cs
      end,
      maxAbsSpeed = function (self, dir, qIn)
	 local d = dirShuffle[dir] -- Shuffle indices for `dir`
	 local pr, u = self:pressure(qIn), qIn[d[1]]/qIn[1]
	 local cs = math.sqrt(self._gasGamma*pr/qIn[1])
	 return math.abs(u)+cs
      end,
      isPositive = function (self, q)
	 if isNan(q[1]) or q[1] < 0.0 then return false end
	 local pr = self:pressure(q)
	 if isNan(pr) or pr < 0.0 then return false end
	 return true
      end,
      rp = function (self, dir, delta, ql, qr, waves, s)
	 if self._rpType == RP_TYPE_ROE then
	    return rpRoe(self, dir, delta, ql, qr, waves, s)
	 else
	    return rpLax(self, dir, delta, ql, qr, waves, s)
	 end
      end,
      qFluctuations = function (self, dir, ql, qr, waves, s, amdq, apdq)
	 if self._rpType == RP_TYPE_ROE then
	    qFluctuations(dir, waves, s, amdq, apdq)
	 else
	    return qFluctuationsLax(self, dir, ql, qr, waves, s, amdq, apdq)
	 end
      end,
   }
}
local EulerObj = ffi.metatype(ffi.typeof("EulerEqn_t"), euler_mt)

-- Euler equations object
local Euler = Proto(EqBase)

function Euler:init(tbl)
   self.gasGamma = tbl.gasGamma
   self.eulerObj = EulerObj(tbl)
end

function Euler:numEquations()
   return self.eulerObj:numEquations()
end

function Euler:numWaves()
   return self.eulerObj:numWaves()
end

function Euler:flux(dir, qIn, fOut)
   self.eulerObj:flux(dir, qIn, fOut)
end

function Euler:speeds(dir, qIn, sOut)
   self.eulerObj:speeds(dir, qIn, sOut)
end

function Euler:maxAbsSpeed(dir, qIn)
   return self.eulerObj:maxAbsSpeed(dir, qIn)
end

function Euler:isPositive(q)
   return self.eulerObj:isPositive(q)
end

function Euler:rp(dir, delta, ql, qr, waves, s)
   return self.eulerObj:rp(dir, delta, ql, qr, waves, s)
end

function Euler:qFluctuations(dir, ql, qr, waves, s, amdq, apdq)
   return self.eulerObj:qFluctuations(dir, ql, qr, waves, s, amdq, apdq)
end

local bcWallCopy = BoundaryCondition.Copy { components = {1, 5} }
>>>>>>> 5df69014
local bcWallZeroNormal = BoundaryCondition.ZeroNormal { components = {2, 3, 4} }
Euler.bcWall           = { bcWallCopy, bcWallZeroNormal }

-- Constant boundary condition.
Euler.bcConst = function(rho, rhou, rhov, rhow, Er)
   local bc = BoundaryCondition.Const {
      components = {1,2,3,4,5},
      values     = {rho, rhou, rhov, rhow, Er}
   }
   return { bc }
end

function Euler:setAuxFields(auxFields)
end

return Euler<|MERGE_RESOLUTION|>--- conflicted
+++ resolved
@@ -5,54 +5,38 @@
 -- + 6 @ |||| # P ||| +
 --------------------------------------------------------------------------------
 
--- System libraries.
+-- system libraries
 local BoundaryCondition = require "Updater.BoundaryCondition"
-<<<<<<< HEAD
-local EqBase            = require "Eq.EqBase"
---local EulerModDecl      = require "Eq.eulerData.EulerModDecl"
-local Proto             = require "Lib.Proto"
-local Time              = require "Lib.Time"
-local ffi               = require "ffi"
-local xsys              = require "xsys"
-=======
 local Time = require "Lib.Time"
 local ffi = require "ffi"
 local xsys = require "xsys"
 local Proto = require "Lib.Proto"
->>>>>>> 5df69014
-
--- -- C interfaces
--- ffi.cdef [[
-
--- /* Euler equation for ideal gas */
--- typedef struct {
---    double _gasGamma; /* Gas constant */
---    double _rpTime; /* Time spent in RP */
---    int _numWaves; /* Number of waves in system */
---    int _rpType; /* Type of RP to use */
---    double _fl[6], _fr[6]; /* Storage for left/right fluxes ([6] as we want to index from 1) */
--- } EulerEqn_t;
-
--- ]]
-
--- For determining type of RP solver to use when using Wave Propagation Updater.
-local RP_TYPE_ROE, RP_TYPE_LAX  = 1, 2
-
--- Resuffle indices for various direction Riemann problem.
--- The first entry is just a buffer to allow 1-based indexing.
+
+-- C interfaces
+ffi.cdef [[
+
+/* Euler equation for ideal gas */
+typedef struct {
+   double _gasGamma; /* Gas constant */
+   double _rpTime; /* Time spent in RP */
+   int _numWaves; /* Number of waves in system */
+   int _rpType; /* Type of RP to use */
+   double _fl[6], _fr[6]; /* Storage for left/right fluxes ([6] as we want to index from 1) */
+} EulerEqn_t;
+
+]]
+
+-- Resuffle indices for various direction Riemann problem. The first
+-- entry is just a buffer to allow 1-based indexing
 local dirShuffle = {
    ffi.new("int32_t[4]", 0, 2, 3, 4),
    ffi.new("int32_t[4]", 0, 3, 4, 2),
    ffi.new("int32_t[4]", 0, 4, 2, 3)
 }
 
--- Helper to check if number is NaN.
+-- helper to check if number is NaN
 local function isNan(x) return x ~= x end
 
-<<<<<<< HEAD
--- The function to compute fluctuations is implemented as a template.
--- The template unrolls the inner loop.
-=======
 -- Riemann problem for Euler equations: `delta` is the vector we wish
 -- to split, `ql`/`qr` the left/right states. On output, `waves` and
 -- `s` contain the waves and speeds. waves is a mwave X meqn
@@ -118,10 +102,9 @@
 
 -- The function to compute fluctuations is implemented as a template
 -- that unrolls inner loop.
->>>>>>> 5df69014
 local qFluctuationsTempl = xsys.template([[
 return function (dir, waves, s, amdq, apdq)
-   local w1, w2, w3    = waves[1], waves[2], waves[3]
+   local w1, w2, w3 = waves[1], waves[2], waves[3]
    local s1m, s2m, s3m = math.min(0, s[1]), math.min(0, s[2]), math.min(0, s[3])
    local s1p, s2p, s3p = math.max(0, s[1]), math.max(0, s[2]), math.max(0, s[3])
 
@@ -135,60 +118,6 @@
 -- Function to compute fluctuations using q-wave method.
 local qFluctuations = loadstring( qFluctuationsTempl {} )()
 
-<<<<<<< HEAD
-local Euler = Proto(EqBase)
-
--- ctor
-function Euler:init(tbl)
-   self._gasGamma = assert(tbl.gasGamma, "Eq.Euler: Must specify gas adiabatic constant (gasGamma)")
-
-   -- If running with WavePropagation Euler.
-   -- Determine numerical flux to use.
-   self._rpType = tbl.numericalFlux and tbl.numericalFlux or nil
-   if self._rpType then
-      if tbl.numericalFlux == "roe" then
-         self._rpType = RP_TYPE_ROE
-      elseif tbl.numericalFlux == "lax" then
-         self._rpType = RP_TYPE_LAX
-      else
-         assert(false, "Euler: 'numericalFlux' must be one of 'roe' or 'lax'")
-      end
-   end
-
-   self._numWaves = self._rpType == RP_TYPE_ROE and 3 or 1 -- Number of waves.
-
-   -- -- If running with DG Euler.
-   -- -- Store basis functions.
-   -- self._basis = tbl.basis and tbl.basis or nil
-
-   -- -- Store pointers to C kernels implementing volume and surface terms.
-   -- self._volTerm, self._surfTerms = nil, nil
-   -- if self._basis then
-   --    local nm, ndim, p = self._basis:id(), self._basis:ndim(), self._basis:polyOrder()
-   --    self._volTerm = EulerModDecl.selectVol(nm, ndim, p)
-
-   --    -- numFlux used for selecting which type of numerical flux function to use
-   --    -- default is "HLL," supported options: "HLL,"
-   --    self._numFlux = tbl.numFlux and tbl.numFlux or "HLL"
-   --    if self._numFlux == "HLL" then
-   --       self._surfTerms = EulerModDecl.selectSurf(nm, ndim, p)
-   --    else
-   --       assert(self._numFLux, "Eq.Euler: Incorrect numerical flux specified, options supported: 'HLL' ")
-   --    end
-   -- end
-
-   -- -- Store stuff in C struct for use in DG solvers.
-   -- self._ceqn = ffi.new("EulerEq_t", {self._gasGamma})
-end
-
--- Methods.
-function Euler:numEquations() return 5 end
-
-function Euler:numWaves() return self._numWaves end
-
-function Euler:pressure(q)
-   return (self._gasGamma-1)*(q[5]-0.5*(q[2]*q[2]+q[3]*q[3]+q[4]*q[4])/q[1])
-=======
 -- Riemann problem (Lax) for Euler equations: `delta` is the vector we
 -- wish to split, `ql`/`qr` the left/right states. On output, `waves`
 -- and `s` contain the waves and speeds. waves is a mwave X meqn
@@ -254,188 +183,11 @@
    apdq[d[2]] = 0.5*(fr[d[2]]-fl[d[2]] + absMaxs*(qr[d[2]]-ql[d[2]]))
    apdq[d[3]] = 0.5*(fr[d[3]]-fl[d[3]] + absMaxs*(qr[d[3]]-ql[d[3]]))
    apdq[5] = 0.5*(fr[5]-fl[5] + absMaxs*(qr[5]-ql[5]))
->>>>>>> 5df69014
-end
-
--- flux in direction dir
-function Euler:flux(dir, qIn, fOut)
-   local d     = dirShuffle[dir] -- Shuffle indices for `dir`.
-   local pr, u = Euler:pressure(qIn), qIn[d[1]]/qIn[1]
-   fOut[1]     = qIn[d[1]] -- rho*u.
-   fOut[d[1]]  = qIn[d[1]]*u + pr -- rho*u*u + p
-   fOut[d[2]]  = qIn[d[2]]*u -- rho*v*u
-   fOut[d[3]]  = qIn[d[3]]*u -- rho*w*u
-   fOut[5]     = (qIn[5]+pr)*u -- (E+p)*u
-end
-
-<<<<<<< HEAD
-function Euler:speeds(dir, qIn, sOut)
-   local d          = dirShuffle[dir] -- Shuffle indices for `dir`
-   local pr, u      = Euler:pressure(qIn), qIn[d[1]]/qIn[1]
-   local cs         = math.sqrt(self._gasGamma*pr/qIn[1])
-   sOut[1], sOut[2] = u-cs, u+cs
-end
-
--- Maximum wave speed.
-function Euler:maxAbsSpeed(dir, qIn)
-   local d     = dirShuffle[dir] -- Shuffle indices for `dir`
-   local pr, u = Euler:pressure(qIn), qIn[d[1]]/qIn[1]
-   local cs    = math.sqrt(self._gasGamma*pr/qIn[1])
-   return math.abs(u)+cs
-end
-
-function Euler:isPositive(q) 
-   if isNan(q[1]) or q[1] < 0.0 then return false end
-   local pr = Euler:pressure(q)
-   if isNan(pr) or pr < 0.0 then return false end
-   return true
-end
-
--- Riemann problem for Euler equations: `delta` is the vector we wish
--- to split, `ql`/`qr` the left/right states. On output, `waves` and
--- `s` contain the waves and speeds. waves is a mwave X meqn
--- matrix. See LeVeque's book for explanations. Note: This code is
--- essentially based on code used in my thesis i.e. CLAWPACK and
--- Miniwarpx. (A. Hakim)
-function Euler:rp(dir, delta, ql, qr, waves, s)
-   if self._rp == RP_TYPE_ROE then
-      local d          = dirShuffle[dir] -- shuffle indices for `dir`
-      local g1         = self._gasGamma-1
-      local rhol, rhor = ql[1], qr[1]
-      local pl, pr     = Euler:pressure(ql), Euler:pressure(qr)
-
-      -- Roe averages: see Roe's original 1986 paper or LeVeque book
-      local srrhol, srrhor = math.sqrt(rhol), math.sqrt(rhor)
-      local ravgl1, ravgr1 = 1/srrhol, 1/srrhor
-      local ravg2          = 1/(srrhol+srrhor)
-      local u              = (ql[d[1]]*ravgl1 + qr[d[1]]*ravgr1)*ravg2
-      local v              = (ql[d[2]]*ravgl1 + qr[d[2]]*ravgr1)*ravg2
-      local w              = (ql[d[3]]*ravgl1 + qr[d[3]]*ravgr1)*ravg2
-      local enth           = ((ql[5]+pl)*ravgl1 + (qr[5]+pr)*ravgr1)*ravg2   
-
-      -- See http://ammar-hakim.org/sj/euler-eigensystem.html for
-      -- notation and meaning of these terms
-      local q2        = u*u+v*v+w*w
-      local aa2       = g1*(enth-0.5*q2)
-      local a         = math.sqrt(aa2)
-      local g1a2, euv = g1/aa2, enth-q2
-
-      -- Compute projections of jump.
-      local a4 = g1a2*(euv*delta[1] + u*delta[d[1]] + v*delta[d[2]] + w*delta[d[3]] - delta[5])
-      local a2 = delta[d[2]] - v*delta[1]
-      local a3 = delta[d[3]] - w*delta[1]
-      local a5 = 0.5*(delta[d[1]] + (a-u)*delta[1] - a*a4)/a;
-      local a1 = delta[1] - a4 - a5
-
-      -- Wave 1: eigenvalue is u-c.
-      local wv = waves[1]
-      wv[1]    = a1
-      wv[d[1]] = a1*(u-a)
-      wv[d[2]] = a1*v
-      wv[d[3]] = a1*w
-      wv[5]    = a1*(enth-u*a)
-      s[1]     = u-a
-
-      -- Wave 2: eigenvalue is u, u, u three waves are lumped into one.
-      wv       = waves[2]
-      wv[1]    = a4
-      wv[d[1]] = a4*u
-      wv[d[2]] = a4*v + a2
-      wv[d[3]] = a4*w + a3
-      wv[5]    = a4*0.5*q2 + a2*v + a3*w
-      s[2]     = u
-
-      -- Wave 3: eigenvalue is u+c.
-      wv       = waves[3]
-      wv[1]    = a5
-      wv[d[1]] = a5*(u+a)
-      wv[d[2]] = a5*v
-      wv[d[3]] = a5*w
-      wv[5]    = a5*(enth+u*a)
-      s[3]     = u+a
-   elseif self._rp == RP_TYPE_LAX then
-      local d = dirShuffle[dir] -- shuffle indices for `dir`
-   
-      local wv = waves[1] -- single wave
-      wv[1]    = qr[1]-ql[1]
-      wv[2]    = qr[2]-ql[2]
-      wv[3]    = qr[3]-ql[3]
-      wv[4]    = qr[4]-ql[4]
-      wv[5]    = qr[5]-ql[5]
-
-      local pr, u = Euler:pressure(ql), ql[d[1]]/ql[1]
-      local cs    = math.sqrt(self._gasGamma*pr/ql[1])
-      local sl    = u+cs
-
-      pr, u    = Euler:pressure(qr), qr[d[1]]/qr[1]
-      cs       = math.sqrt(self._gasGamma*pr/qr[1])
-      local sr = u+cs   
-
-      s[1] = 0.5*(sl+sr);
-   end
-end
-
--- Compute q-fluctuations.
-function Euler:qFluctuations(dir, ql, qr, waves, s, amdq, apdq)
-   if self._rp == RP_TYPE_ROE then qFluctuations(dir, waves, s, amdq, apdq)
-   elseif self._rp == RP_TYPE_LAX then
-      local d = dirShuffle[dir] -- Shuffle indices for `dir`.
-
-      -- Arrange fluctuations to sum to jump in physical flux.
-      local fl, fr = self._fl, self._fr
-
-      -- Left fluxes.
-      local pr, u    = Euler:pressure(ql), ql[d[1]]/ql[1]
-      fl[1]          = ql[d[1]] -- rho*u
-      fl[d[1]]       = ql[d[1]]*u + pr -- rho*u*u + p
-      fl[d[2]]       = ql[d[2]]*u -- rho*v*u
-      fl[d[3]]       = ql[d[3]]*u -- rho*w*u
-      fl[5]          = (ql[5]+pr)*u -- (E+p)*u
-      local absMaxsl = math.abs(u)+math.sqrt(self._gasGamma*pr/ql[1])
-
-      -- Right fluxes.
-      pr, u          = Euler:pressure(qr), qr[d[1]]/qr[1]
-      fr[1]          = qr[d[1]] -- rho*u
-      fr[d[1]]       = qr[d[1]]*u + pr -- rho*u*u + p
-      fr[d[2]]       = qr[d[2]]*u -- rho*v*u
-      fr[d[3]]       = qr[d[3]]*u -- rho*w*u
-      fr[5]          = (qr[5]+pr)*u -- (E+p)*u
-      local absMaxsr = math.abs(u)+math.sqrt(self._gasGamma*pr/qr[1])
-
-      local absMaxs = math.max(absMaxsl, absMaxsr)
-
-      -- Left going fluctuations.
-      amdq[1]    = 0.5*(fr[1]-fl[1] - absMaxs*(qr[1]-ql[1]))
-      amdq[d[1]] = 0.5*(fr[d[1]]-fl[d[1]] - absMaxs*(qr[d[1]]-ql[d[1]]))
-      amdq[d[2]] = 0.5*(fr[d[2]]-fl[d[2]] - absMaxs*(qr[d[2]]-ql[d[2]]))
-      amdq[d[3]] = 0.5*(fr[d[3]]-fl[d[3]] - absMaxs*(qr[d[3]]-ql[d[3]]))
-      amdq[5]    = 0.5*(fr[5]-fl[5] - absMaxs*(qr[5]-ql[5]))
-
-      -- Right going fluctuations.
-      apdq[1]    = 0.5*(fr[1]-fl[1] + absMaxs*(qr[1]-ql[1]))
-      apdq[d[1]] = 0.5*(fr[d[1]]-fl[d[1]] + absMaxs*(qr[d[1]]-ql[d[1]]))
-      apdq[d[2]] = 0.5*(fr[d[2]]-fl[d[2]] + absMaxs*(qr[d[2]]-ql[d[2]]))
-      apdq[d[3]] = 0.5*(fr[d[3]]-fl[d[3]] + absMaxs*(qr[d[3]]-ql[d[3]]))
-      apdq[5]    = 0.5*(fr[5]-fl[5] + absMaxs*(qr[5]-ql[5]))
-   end
-end
-
--- -- Create a wrapper on Euler eqn object and provide BCs specific to
--- -- Euler equations.
--- local Euler = {}
--- function Euler:new(tbl)
---    local self    = setmetatable({}, Euler)
---    self.gasGamma = tbl.gasGamma
---    return EulerObj(tbl)
--- end
--- -- Make object callable, and redirect call to the :new method.
--- setmetatable(Euler, { __call = function (self, o) return self.new(self, o) end })
-
--- Create and add BCs specific to Euler equations.
-
--- Wall boundary condition.
-local bcWallCopy       = BoundaryCondition.Copy { components = {1, 5} }
-=======
+end
+
+-- For determining type of RP solver to use.
+local RP_TYPE_ROE, RP_TYPE_LAX  = 1, 2
+
 local euler_mt = {
    __new = function (self, tbl)
       local f = ffi.new(self)
@@ -548,11 +300,10 @@
 end
 
 local bcWallCopy = BoundaryCondition.Copy { components = {1, 5} }
->>>>>>> 5df69014
 local bcWallZeroNormal = BoundaryCondition.ZeroNormal { components = {2, 3, 4} }
-Euler.bcWall           = { bcWallCopy, bcWallZeroNormal }
-
--- Constant boundary condition.
+-- Add wall BC specific to Euler equations.
+Euler.bcWall = { bcWallCopy, bcWallZeroNormal }
+
 Euler.bcConst = function(rho, rhou, rhov, rhow, Er)
    local bc = BoundaryCondition.Const {
       components = {1,2,3,4,5},
@@ -561,7 +312,4 @@
    return { bc }
 end
 
-function Euler:setAuxFields(auxFields)
-end
-
 return Euler