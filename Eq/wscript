## -*- python -*-
# Build code in this directory
##    _______     ___
## + 6 @ |||| # P ||| +

import os

def build(bld):
    bld.objects(source = r"""
    TenMomentImpl.cpp

    maxwellData/MaxwellVolSer1x.cpp
    maxwellData/MaxwellVolSer2x.cpp
    maxwellData/MaxwellVolSer3x.cpp

    maxwellData/MaxwellSurfSer1x.cpp
    maxwellData/MaxwellSurfSer2x.cpp
    maxwellData/MaxwellSurfSer3x.cpp

    maxwellData/MaxwellVolMax1x.cpp
    maxwellData/MaxwellVolMax2x.cpp
    maxwellData/MaxwellVolMax3x.cpp

    maxwellData/MaxwellSurfMax1x.cpp
    maxwellData/MaxwellSurfMax2x.cpp
    maxwellData/MaxwellSurfMax3x.cpp

<<<<<<< HEAD
    vlasovData/VlasovStreamMax1x1v.cpp
    vlasovData/VlasovStreamMax1x2v.cpp
    vlasovData/VlasovStreamMax1x3v.cpp
    vlasovData/VlasovStreamMax2x2v.cpp
    vlasovData/VlasovStreamMax2x3v.cpp

    vlasovData/VlasovStreamSer1x1v.cpp
    vlasovData/VlasovStreamSer1x2v.cpp
    vlasovData/VlasovStreamSer1x3v.cpp
    vlasovData/VlasovStreamSer2x2v.cpp
    vlasovData/VlasovStreamSer2x3v.cpp

    vlasovData/VlasovSurfStreamMax1x1v.cpp
    vlasovData/VlasovSurfStreamMax1x2v.cpp
    vlasovData/VlasovSurfStreamMax1x3v.cpp
    vlasovData/VlasovSurfStreamMax2x2v.cpp
    vlasovData/VlasovSurfStreamMax2x3v.cpp

    vlasovData/VlasovSurfStreamSer1x1v.cpp
    vlasovData/VlasovSurfStreamSer1x2v.cpp
    vlasovData/VlasovSurfStreamSer1x3v.cpp
    vlasovData/VlasovSurfStreamSer2x2v.cpp
    vlasovData/VlasovSurfStreamSer2x3v.cpp

    vlasovData/VlasovElcMax1x1v.cpp
    vlasovData/VlasovElcMax1x2v.cpp
    vlasovData/VlasovElcMax1x3v.cpp
    vlasovData/VlasovElcMax2x2v.cpp
    vlasovData/VlasovElcMax2x3v.cpp

    vlasovData/VlasovElcSer1x1v.cpp
    vlasovData/VlasovElcSer1x2v.cpp
    vlasovData/VlasovElcSer1x3v.cpp
    vlasovData/VlasovElcSer2x2v.cpp
    vlasovData/VlasovElcSer2x3v.cpp

    vlasovData/VlasovSurfElcMax1x1v.cpp
    vlasovData/VlasovSurfElcMax1x2v.cpp
    vlasovData/VlasovSurfElcMax1x3v.cpp
    vlasovData/VlasovSurfElcMax2x2v.cpp
    vlasovData/VlasovSurfElcMax2x3v.cpp

    vlasovData/VlasovSurfElcSer1x1v.cpp
    vlasovData/VlasovSurfElcSer1x2v.cpp
    vlasovData/VlasovSurfElcSer1x3v.cpp
    vlasovData/VlasovSurfElcSer2x2v.cpp
    vlasovData/VlasovSurfElcSer2x3v.cpp

    vlasovData/VlasovElcMagMax1x1v.cpp
    vlasovData/VlasovElcMagMax1x2v.cpp
    vlasovData/VlasovElcMagMax1x3v.cpp
    vlasovData/VlasovElcMagMax2x2v.cpp
    vlasovData/VlasovElcMagMax2x3v.cpp

    vlasovData/VlasovElcMagSer1x1v.cpp
    vlasovData/VlasovElcMagSer1x2v.cpp
    vlasovData/VlasovElcMagSer1x3v.cpp
    vlasovData/VlasovElcMagSer2x2v.cpp
    vlasovData/VlasovElcMagSer2x3v.cpp

    vlasovData/VlasovSurfElcMagMax1x1v.cpp
    vlasovData/VlasovSurfElcMagMax1x2v.cpp
    vlasovData/VlasovSurfElcMagMax1x3v.cpp
    vlasovData/VlasovSurfElcMagMax2x2v.cpp
    vlasovData/VlasovSurfElcMagMax2x3v.cpp

    vlasovData/VlasovSurfElcMagSer1x1v.cpp
    vlasovData/VlasovSurfElcMagSer1x2v.cpp
    vlasovData/VlasovSurfElcMagSer1x3v.cpp
    vlasovData/VlasovSurfElcMagSer2x2v.cpp
    vlasovData/VlasovSurfElcMagSer2x3v.cpp

    vlasovData/VlasovIncr.cpp

    """,
    target = 'eq', includes = '. maxwellData vlasovData'
=======
    pbData/CanonicalMax1x1v.cpp
    pbData/CanonicalMax2x2v.cpp
    pbData/CanonicalSer1x1v.cpp
    pbData/CanonicalSer2x2v.cpp
    pbData/CanonicalSurfMax1x1v.cpp
    pbData/CanonicalSurfMax2x2v.cpp
    pbData/CanonicalSurfSer1x1v.cpp
    pbData/CanonicalSurfSer2x2v.cpp

    """,
    target = 'eq', includes = '. maxwellData pbData'
>>>>>>> bbaad58e
    )<|MERGE_RESOLUTION|>--- conflicted
+++ resolved
@@ -25,7 +25,6 @@
     maxwellData/MaxwellSurfMax2x.cpp
     maxwellData/MaxwellSurfMax3x.cpp
 
-<<<<<<< HEAD
     vlasovData/VlasovStreamMax1x1v.cpp
     vlasovData/VlasovStreamMax1x2v.cpp
     vlasovData/VlasovStreamMax1x3v.cpp
@@ -100,9 +99,6 @@
 
     vlasovData/VlasovIncr.cpp
 
-    """,
-    target = 'eq', includes = '. maxwellData vlasovData'
-=======
     pbData/CanonicalMax1x1v.cpp
     pbData/CanonicalMax2x2v.cpp
     pbData/CanonicalSer1x1v.cpp
@@ -113,6 +109,5 @@
     pbData/CanonicalSurfSer2x2v.cpp
 
     """,
-    target = 'eq', includes = '. maxwellData pbData'
->>>>>>> bbaad58e
+    target = 'eq', includes = '. maxwellData vlasovData pbData'
     )