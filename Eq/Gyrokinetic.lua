--- conflicted
+++ resolved
@@ -86,10 +86,6 @@
 function Gyrokinetic:setAuxFields(auxFields)
    local potentials = auxFields[1] -- first auxField is Field object
    local geo = auxFields[2] -- second auxField is FuncField object
-<<<<<<< HEAD
-   --local potentialsPrev = auxFields[3]
-=======
->>>>>>> 9de73322
 
    -- get phi
    self.phi = potentials.phi
