-- Gkyl ------------------------------------------------------------------------
--
-- Gyrokinetic equation using Hamiltonian formulation.
--    _______     ___
-- + 6 @ |||| # P ||| +
--------------------------------------------------------------------------------

local DataStruct         = require "DataStruct"
local EqBase             = require "Eq.EqBase"
local GyrokineticModDecl = require "Eq.gkData.GyrokineticModDecl"
<<<<<<< HEAD
local Proto              = require "Lib.Proto"
local Time               = require "Lib.Time"
local xsys               = require "xsys"
local ffi                = require "ffi"
local ffiC               = ffi.C
=======
local Proto = require "Lib.Proto"
local Time = require "Lib.Time"
local Updater = require "Updater"
local xsys = require "xsys"
local ffi = require "ffi"
local ffiC = ffi.C
>>>>>>> 651bd3a2

local Gyrokinetic = Proto(EqBase)

-- ctor
function Gyrokinetic:init(tbl)
   -- Get grid and basis.
   self._grid      = assert(tbl.onGrid, "Gyrokinetic: must specify a grid")
   self._basis     = assert(tbl.phaseBasis, "Gyrokinetic: must specify a phaseBasis")
   self._confGrid  = assert(tbl.confGrid, "Gyrokinetic: must specify confGrid")
   self._confBasis = assert(tbl.confBasis, "Gyrokinetic: must specify confBasis")

   self._ndim = self._grid:ndim()

   local charge = assert(tbl.charge, "Gyrokinetic: must specify charge using 'charge' ")
   local mass   = assert(tbl.mass, "Gyrokinetic: must specify mass using 'mass' ")
   self.charge  = charge
   self.mass    = mass

   assert(tbl.hasPhi==true, "Gyrokinetic: must have an electrostatic potential!")
   self._isElectromagnetic = xsys.pickBool(tbl.hasApar, false)
<<<<<<< HEAD
   self._positivity        = xsys.pickBool(tbl.positivity,false)
=======
   self._positivity = xsys.pickBool(tbl.positivity, false)
>>>>>>> 651bd3a2

   self.Bvars = tbl.Bvars

   self._ndim = self._basis:ndim()
   self._cdim = self._confBasis:ndim()
   self._vdim = self._ndim - self._cdim

   local nm, p = self._basis:id(), self._basis:polyOrder()
<<<<<<< HEAD
   self._volTerm   = GyrokineticModDecl.selectVol(nm, self._cdim, self._vdim, p, self._isElectromagnetic, self.Bvars)
=======
   self._volTerm = GyrokineticModDecl.selectVol(nm, self._cdim, self._vdim, p, self._isElectromagnetic, self._positivity, self.Bvars)
>>>>>>> 651bd3a2
   self._surfTerms = GyrokineticModDecl.selectSurf(nm, self._cdim, self._vdim, p, self._isElectromagnetic, self._positivity, self.Bvars)
   if self._isElectromagnetic then 
      self._volTermStep2 = GyrokineticModDecl.selectStep2Vol(nm, self._cdim, self._vdim, p, self._positivity)
      if p > 1 then self._surfTermsStep2 = GyrokineticModDecl.selectStep2Surf(nm, self._cdim, self._vdim, p, self._positivity, self.Bvars) end
   end

   -- For sheath BCs.
   if tbl.hasSheathBcs then
      self._calcSheathReflection = GyrokineticModDecl.selectSheathReflection(nm, self._cdim, self._vdim, p)
   end

   if self._isElectromagnetic then
<<<<<<< HEAD
      self.emMod = DataStruct.Field {
         onGrid        = self._grid,
=======
      self.ohmMod = DataStruct.Field {
         onGrid = self._grid,
>>>>>>> 651bd3a2
         numComponents = self._basis:numBasis(),
         ghost         = {1, 1}
      }
      self.ohmMod_ptr = self.ohmMod:get(1)
      self.ohmMod_L_ptr = self.ohmMod:get(1)
      self.ohmMod_R_ptr = self.ohmMod:get(1)
      self.ohmModIdxr = self.ohmMod:genIndexer()
      self.ohmMod:clear(0.0)
   end

   -- For gyroaveraging.
   self.gyavgSlvr = tbl.gyavgSlvr
   if self.gyavgSlvr then
      self._gyavg = true
      self.phiGy  = {}
      local nmu   = self._grid:numCells(self._ndim)
      for i = 1, nmu do
         self.phiGy[i] = DataStruct.Field {
            onGrid        = self._confGrid,
            numComponents = self._confBasis:numBasis(),
            ghost         = {1, 1}
         }
      end
   end

   self._isFirst = true

   -- Timers.
   self.totalVolTime  = 0.0
   self.totalSurfTime = 0.0

   self.cflRateByDir = DataStruct.Field {
      onGrid        = self._grid,
<<<<<<< HEAD
      numComponents = self._basis:numBasis(),
      ghost         = {1, 1},
   }
   self.cflRateByDirIdxr = self.cflRateByDir:genIndexer()
=======
      numComponents = self._ndim+1,
      ghost         = {1, 1},
   }
   self.cflRateByDirIdxr = self.cflRateByDir:genIndexer()

   if self._positivity then
      self.posRescaler = Updater.PositivityRescale {
         onGrid = self._grid,
         basis = self._basis,
      }

      if self._isElectromagnetic then 
         self.fRhsVolX = DataStruct.Field {
               onGrid = self._grid,
               numComponents = self._basis:numBasis(),
               ghost = {1, 1}
            }
         self.fRhsVolX_ptr = self.fRhsVolX:get(1)

         self.fRhsVolV = DataStruct.Field {
               onGrid = self._grid,
               numComponents = self._basis:numBasis(),
               ghost = {1, 1}
            }
         self.fRhsVolV_ptr = self.fRhsVolV:get(1)

         self.fRhsSurfX = DataStruct.Field {
               onGrid = self._grid,
               numComponents = self._basis:numBasis(),
               ghost = {1, 1}
            }
         self.fRhsSurfX_L_ptr = self.fRhsSurfX:get(1)
         self.fRhsSurfX_R_ptr = self.fRhsSurfX:get(1)

         self.fRhsSurfV = DataStruct.Field {
               onGrid = self._grid,
               numComponents = self._basis:numBasis(),
               ghost = {1, 1}
            }
         self.fRhsSurfV_ptr = self.fRhsSurfV:get(1)
         self.fRhsSurfV_L_ptr = self.fRhsSurfV:get(1)
         self.fRhsSurfV_R_ptr = self.fRhsSurfV:get(1)

         self.fRhsIdxr = self.fRhsVolX:genIndexer()
      else
         self.fRhsVol = DataStruct.Field {
               onGrid = self._grid,
               numComponents = self._basis:numBasis(),
               ghost = {1, 1}
            }
         self.fRhsVol_ptr = self.fRhsVol:get(1)

         self.fRhsIdxr = self.fRhsVol:genIndexer()
      end

      self.cflRateByDir_ptr = self.cflRateByDir:get(1)
      self.cflRateByDir_L_ptr = self.cflRateByDir:get(1)
      self.cflRateByDir_R_ptr = self.cflRateByDir:get(1)
   end
>>>>>>> 651bd3a2
end

function Gyrokinetic:setAuxFields(auxFields)
   local potentials = auxFields[1] -- First auxField is Field object.
   local geo        = auxFields[2] -- Second auxField is FuncField object.

   -- Get phi.
   self.phi = potentials.phi
   if self._gyavg then 
      self.gyavgSlvr:advance(0, {self.phi}, {self.phiGy}) 
      for i=1,self._grid:numCells(self._ndim) do
         self.phiGy[i]:sync()
      end
   end

   if self._isElectromagnetic then
      -- Get electromagnetic terms.
      self.apar        = potentials.apar
      self.dApardt     = potentials.dApardt
      self.dApardtProv = auxFields[3]
   end

   -- Get magnetic geometry fields.
   self.bmag    = geo.bmag
   self.bmagInv = geo.bmagInv
   self.gradpar = geo.gradpar
   self.bdriftX = geo.bdriftX
   self.bdriftY = geo.bdriftY
   self.phiWall = geo.phiWall  -- For sheath BCs.

   if self._isFirst then
      -- Allocate pointers and indexers to field objects.

<<<<<<< HEAD
      -- Potentials.
      self.phiPtr  = self.phi:get(1)
      self.phiIdxr = self.phi:genIndexer()
      if self._isElectromagnetic then
         self.aparPtr        = self.apar:get(1)
         self.dApardtPtr     = self.dApardt:get(1)
         self.dApardtProvPtr = self.dApardtProv:get(1)
         self.aparIdxr       = self.apar:genIndexer()
         self.dApardtIdxr    = self.dApardt:genIndexer()
=======
      -- potentials
      self.phi_ptr = self.phi:get(1)
      self.phiIdxr = self.phi:genIndexer()
      if self._isElectromagnetic then
         self.apar_ptr = self.apar:get(1)
         self.dApardt_ptr = self.dApardt:get(1)
         self.dApardtProv_ptr = self.dApardtProv:get(1)
         self.aparIdxr = self.apar:genIndexer()
         self.dApardtIdxr = self.dApardt:genIndexer()
>>>>>>> 651bd3a2
      end

      -- For gyroaveraging.
      if self._gyavg then
<<<<<<< HEAD
         self.phiGyPtr  = {}
         self.phiGyIdxr = {}
         for i=1,self._grid:numCells(self._ndim) do
            self.phiGyPtr[i]  = self.phiGy[i]:get(1)
=======
         self.phiGy_ptr = {}
         self.phiGyIdxr = {}
         for i=1,self._grid:numCells(self._ndim) do
            self.phiGy_ptr[i] = self.phiGy[i]:get(1)
>>>>>>> 651bd3a2
            self.phiGyIdxr[i] = self.phiGy[i]:genIndexer()
         end
      end

<<<<<<< HEAD
      -- Geometry.
      self.bmagPtr    = self.bmag:get(1)
      self.bmagInvPtr = self.bmagInv:get(1)
      self.gradparPtr = self.gradpar:get(1)
      self.bdriftXPtr = self.bdriftX:get(1)
      self.bdriftYPtr = self.bdriftY:get(1)
      self.phiWallPtr = self.phiWall:get(1)
      self.bmagIdxr   = self.bmag:genIndexer()
=======
      -- geometry
      self.bmag_ptr = self.bmag:get(1)
      self.bmagInv_ptr = self.bmagInv:get(1)
      self.gradpar_ptr = self.gradpar:get(1)
      self.bdriftX_ptr = self.bdriftX:get(1)
      self.bdriftY_ptr = self.bdriftY:get(1)
      self.phiWall_ptr = self.phiWall:get(1)
      self.bmagIdxr = self.bmag:genIndexer()
>>>>>>> 651bd3a2
      self.bmagInvIdxr = self.bmagInv:genIndexer()
      self.gradparIdxr = self.gradpar:genIndexer()
      self.bdriftXIdxr = self.bdriftX:genIndexer()
      self.bdriftYIdxr = self.bdriftY:genIndexer()
      self.phiWallIdxr = self.phiWall:genIndexer()

      self._isFirst = false -- No longer first time.
   end
end

-- Volume integral term for use in DG scheme
function Gyrokinetic:volTerm(w, dx, idx, f_ptr, fRhs_ptr)
   local tmStart = Time.clock()
   if self._gyavg then 
      local idmu = idx[self._ndim]
      self.phiGy[idmu]:fill(self.phiGyIdxr[idmu](idx), self.phiGy_ptr[idmu])
      self.phi_ptr = self.phiGy_ptr[idmu]
   else
      self.phi:fill(self.phiIdxr(idx), self.phi_ptr)
   end
<<<<<<< HEAD
   self.bmag:fill(self.bmagIdxr(idx), self.bmagPtr)
   self.bmagInv:fill(self.bmagInvIdxr(idx), self.bmagInvPtr)
   self.gradpar:fill(self.gradparIdxr(idx), self.gradparPtr)
   self.bdriftX:fill(self.bdriftXIdxr(idx), self.bdriftXPtr)
   self.bdriftY:fill(self.bdriftYIdxr(idx), self.bdriftYPtr)

   local cflRateByDirPtr = self.cflRateByDir:get(1)
   self.cflRateByDir:fill(self.cflRateByDirIdxr(idx), cflRateByDirPtr)

   local res
   if self._isElectromagnetic then
     self.apar:fill(self.aparIdxr(idx), self.aparPtr)
     self.dApardtProv:fill(self.dApardtIdxr(idx), self.dApardtProvPtr)
     res = self._volTerm(self.charge, self.mass, w:data(), dx:data(), self.bmagPtr:data(), self.bmagInvPtr:data(), self.gradparPtr:data(), self.bdriftXPtr:data(), self.bdriftYPtr:data(), self.phiPtr:data(), self.aparPtr:data(), self.dApardtProvPtr:data(), f:data(), out:data())
   else 
     res = self._volTerm(self.charge, self.mass, w:data(), dx:data(), cflRateByDirPtr:data(), self.bmagPtr:data(), self.bmagInvPtr:data(), self.gradparPtr:data(), self.bdriftXPtr:data(), self.bdriftYPtr:data(), self.phiPtr:data(), f:data(), out:data())
   end
   self.totalVolTime = self.totalVolTime + (Time.clock()-tmStart)
   --print(cflRateByDirPtr:data()[0], cflRateByDirPtr:data()[1], cflRateByDirPtr:data()[2], cflRateByDirPtr:data()[3])
   return res
end

-- Surface integral term for use in DG scheme
function Gyrokinetic:surfTerm(dir, dtApprox, wl, wr, dxl, dxr, maxs, idxl, idxr, fl, fr, outl, outr)
=======
   self.bmag:fill(self.bmagIdxr(idx), self.bmag_ptr)
   self.bmagInv:fill(self.bmagInvIdxr(idx), self.bmagInv_ptr)
   self.gradpar:fill(self.gradparIdxr(idx), self.gradpar_ptr)
   self.bdriftX:fill(self.bdriftXIdxr(idx), self.bdriftX_ptr)
   self.bdriftY:fill(self.bdriftYIdxr(idx), self.bdriftY_ptr)

   local cflRate
   if self._isElectromagnetic then
      self.apar:fill(self.aparIdxr(idx), self.apar_ptr)
      if self._positivity then
         self.fRhsVolX:fill(self.fRhsIdxr(idx), self.fRhsVolX_ptr)
         self.fRhsVolV:fill(self.fRhsIdxr(idx), self.fRhsVolV_ptr)
         self.cflRateByDir:fill(self.cflRateByDirIdxr(idx), self.cflRateByDir_ptr)

         cflRate = self._volTerm(self.charge, self.mass, w:data(), dx:data(), 
                             self.bmag_ptr:data(), self.bmagInv_ptr:data(), self.gradpar_ptr:data(), 
                             self.bdriftX_ptr:data(), self.bdriftY_ptr:data(), self.phi_ptr:data(), self.apar_ptr:data(), 
                             f_ptr:data(), self.fRhsVolX_ptr:data(), self.fRhsVolV_ptr:data(), 
                             self.cflRateByDir_ptr:data())
      else
         cflRate = self._volTerm(self.charge, self.mass, w:data(), dx:data(), 
                             self.bmag_ptr:data(), self.bmagInv_ptr:data(), self.gradpar_ptr:data(), 
                             self.bdriftX_ptr:data(), self.bdriftY_ptr:data(), self.phi_ptr:data(), self.apar_ptr:data(),
                             f_ptr:data(), fRhs_ptr:data())
      end
   else  -- electrostatic
      if self._positivity then 
         self.fRhsVol:fill(self.fRhsIdxr(idx), self.fRhsVol_ptr)
         self.cflRateByDir:fill(self.cflRateByDirIdxr(idx), self.cflRateByDir_ptr)

         cflRate = self._volTerm(self.charge, self.mass, w:data(), dx:data(), 
                             self.bmag_ptr:data(), self.bmagInv_ptr:data(), self.gradpar_ptr:data(), 
                             self.bdriftX_ptr:data(), self.bdriftY_ptr:data(), self.phi_ptr:data(), 
                             f_ptr:data(), self.fRhsVol_ptr:data(), 
                             self.cflRateByDir_ptr:data())
      else
         cflRate = self._volTerm(self.charge, self.mass, w:data(), dx:data(), 
                             self.bmag_ptr:data(), self.bmagInv_ptr:data(), self.gradpar_ptr:data(), 
                             self.bdriftX_ptr:data(), self.bdriftY_ptr:data(), self.phi_ptr:data(), 
                             f_ptr:data(), fRhs_ptr:data())
      end
   end
   self.totalVolTime = self.totalVolTime + (Time.clock()-tmStart)
   return cflRate
end

-- Surface integral term for use in DG scheme
function Gyrokinetic:surfTerm(dir, dtApprox, wl, wr, dxl, dxr, maxs, idxl, idxr, 
                              f_L_ptr, f_R_ptr, fRhs_L_ptr, fRhs_R_ptr)
>>>>>>> 651bd3a2
   local tmStart = Time.clock()
   if self._gyavg then 
      local idmu = idxr[self._ndim]
      self.phiGy[idmu]:fill(self.phiGyIdxr[idmu](idxr), self.phiGy_ptr[idmu])
      self.phi_ptr = self.phiGy_ptr[idmu]
   else
      self.phi:fill(self.phiIdxr(idxr), self.phi_ptr)
   end
<<<<<<< HEAD
   self.bmag:fill(self.bmagIdxr(idxr), self.bmagPtr)
   self.bmagInv:fill(self.bmagInvIdxr(idxr), self.bmagInvPtr)
   self.gradpar:fill(self.gradparIdxr(idxr), self.gradparPtr)
   self.bdriftX:fill(self.bdriftXIdxr(idxr), self.bdriftXPtr)
   self.bdriftY:fill(self.bdriftYIdxr(idxr), self.bdriftYPtr)

   local cflRateByDirL = self.cflRateByDir:get(1)
   local cflRateByDirR = self.cflRateByDir:get(1)
   self.cflRateByDir:fill(self.cflRateByDirIdxr(idxl), cflRateByDirL)
   self.cflRateByDir:fill(self.cflRateByDirIdxr(idxr), cflRateByDirR)

   local res
   if self._isElectromagnetic then
     self.apar:fill(self.aparIdxr(idxr), self.aparPtr)
     self.dApardtProv:fill(self.dApardtIdxr(idxr), self.dApardtProvPtr)
     self.emMod:fill(self.emModIdxr(idxl), self.emModPtrL)
     self.emMod:fill(self.emModIdxr(idxr), self.emModPtrR)
     res = self._surfTerms[dir](self.charge, self.mass, dtApprox, wr:data(), dxr:data(), self.bmagPtr:data(), self.bmagInvPtr:data(), self.gradparPtr:data(), self.bdriftXPtr:data(), self.bdriftYPtr:data(), self.phiPtr:data(), self.aparPtr:data(), self.dApardtPtr:data(), self.dApardtProvPtr:data(), fl:data(), fr:data(), outl:data(), outr:data(), self.emModPtrL:data(), self.emModPtrR:data())
   else 
     res = self._surfTerms[dir](self.charge, self.mass, cflRateByDirL:data(), cflRateByDirR:data(), wr:data(), dxr:data(), dtApprox, self.bmagPtr:data(), self.bmagInvPtr:data(), self.gradparPtr:data(), self.bdriftXPtr:data(), self.bdriftYPtr:data(), self.phiPtr:data(), fl:data(), fr:data(), outl:data(), outr:data())
=======
   self.bmag:fill(self.bmagIdxr(idxr), self.bmag_ptr)
   self.bmagInv:fill(self.bmagInvIdxr(idxr), self.bmagInv_ptr)
   self.gradpar:fill(self.gradparIdxr(idxr), self.gradpar_ptr)
   self.bdriftX:fill(self.bdriftXIdxr(idxr), self.bdriftX_ptr)
   self.bdriftY:fill(self.bdriftYIdxr(idxr), self.bdriftY_ptr)

   local res
   if self._isElectromagnetic then
      self.apar:fill(self.aparIdxr(idxr), self.apar_ptr)
      self.dApardtProv:fill(self.dApardtIdxr(idxr), self.dApardtProv_ptr)
      self.ohmMod:fill(self.ohmModIdxr(idxl), self.ohmMod_L_ptr)
      self.ohmMod:fill(self.ohmModIdxr(idxr), self.ohmMod_R_ptr)

      if self._positivity then
         local fRhsSurf_L_ptr, fRhsSurf_R_ptr
         if dir == self._cdim + 1 then 
             self.fRhsSurfV:fill(self.fRhsIdxr(idxl), self.fRhsSurfV_L_ptr)
             self.fRhsSurfV:fill(self.fRhsIdxr(idxr), self.fRhsSurfV_R_ptr)
             fRhsSurf_L_ptr = self.fRhsSurfV_L_ptr
             fRhsSurf_R_ptr = self.fRhsSurfV_R_ptr
         else
             self.fRhsSurfX:fill(self.fRhsIdxr(idxl), self.fRhsSurfX_L_ptr)
             self.fRhsSurfX:fill(self.fRhsIdxr(idxr), self.fRhsSurfX_R_ptr)
             fRhsSurf_L_ptr = self.fRhsSurfX_L_ptr
             fRhsSurf_R_ptr = self.fRhsSurfX_R_ptr
         end
      
         self.cflRateByDir:fill(self.cflRateByDirIdxr(idxl), self.cflRateByDir_L_ptr)
         self.cflRateByDir:fill(self.cflRateByDirIdxr(idxr), self.cflRateByDir_R_ptr)

         res = self._surfTerms[dir](self.charge, self.mass, wr:data(), dxr:data(),
                     self.bmag_ptr:data(), self.bmagInv_ptr:data(), self.gradpar_ptr:data(), 
                     self.bdriftX_ptr:data(), self.bdriftY_ptr:data(), self.phi_ptr:data(), 
                     self.apar_ptr:data(), self.dApardt_ptr:data(), self.dApardtProv_ptr:data(), 
                     dtApprox, self.cflRateByDir_L_ptr:data(), self.cflRateByDir_R_ptr:data(),
                     f_L_ptr:data(), f_R_ptr:data(), fRhsSurf_L_ptr:data(), fRhsSurf_R_ptr:data(), 
                     self.ohmMod_L_ptr:data(), self.ohmMod_R_ptr:data())
      else
         res = self._surfTerms[dir](self.charge, self.mass, wr:data(), dxr:data(),
                     self.bmag_ptr:data(), self.bmagInv_ptr:data(), self.gradpar_ptr:data(), 
                     self.bdriftX_ptr:data(), self.bdriftY_ptr:data(), self.phi_ptr:data(), 
                     self.apar_ptr:data(), self.dApardt_ptr:data(), self.dApardtProv_ptr:data(), 
                     f_L_ptr:data(), f_R_ptr:data(), fRhs_L_ptr:data(), fRhs_R_ptr:data(), 
                     self.ohmMod_L_ptr:data(), self.ohmMod_R_ptr:data())
      end
   else -- electrostatic
      if self._positivity then
         local cflRateByDir_L_ptr = self.cflRateByDir:get(1)
         local cflRateByDir_R_ptr = self.cflRateByDir:get(1)
         self.cflRateByDir:fill(self.cflRateByDirIdxr(idxl), cflRateByDir_L_ptr)
         self.cflRateByDir:fill(self.cflRateByDirIdxr(idxr), cflRateByDir_R_ptr)

         res = self._surfTerms[dir](self.charge, self.mass, wr:data(), dxr:data(), 
                     self.bmag_ptr:data(), self.bmagInv_ptr:data(), self.gradpar_ptr:data(), 
                     self.bdriftX_ptr:data(), self.bdriftY_ptr:data(), self.phi_ptr:data(), 
                     dtApprox, self.cflRateByDir_L_ptr:data(), self.cflRateByDir_R_ptr:data(),
                     f_L_ptr:data(), f_R_ptr:data(), fRhs_L_ptr:data(), fRhs_R_ptr:data())
      else
         res = self._surfTerms[dir](self.charge, self.mass, wr:data(), dxr:data(),  
                     self.bmag_ptr:data(), self.bmagInv_ptr:data(), self.gradpar_ptr:data(), 
                     self.bdriftX_ptr:data(), self.bdriftY_ptr:data(), self.phi_ptr:data(), 
                     f_L_ptr:data(), f_R_ptr:data(), fRhs_L_ptr:data(), fRhs_R_ptr:data())
      end
>>>>>>> 651bd3a2
   end
   self.totalSurfTime = self.totalSurfTime + (Time.clock()-tmStart)
   return res
end

function Gyrokinetic:calcSheathReflection(w, dv, vlowerSq, vupperSq, edgeVal, q_, m_, idx, f_ptr, fRefl_ptr)
   self.phi:fill(self.phiIdxr(idx), self.phi_ptr)
   self.phiWall:fill(self.phiWallIdxr(idx), self.phiWall_ptr)
   return self._calcSheathReflection(w, dv, vlowerSq, vupperSq, edgeVal, q_, m_, 
                                            self.phi_ptr:data(), self.phiWall_ptr:data(), f_ptr:data(), fRefl_ptr:data())
end

function Gyrokinetic:sync()
   self.cflRateByDir:sync()
<<<<<<< HEAD
end

local GyrokineticStep2 = Proto(EqBase)
-- ctor
function GyrokineticStep2:init(tbl)
   -- Get grid and basis.
   self._grid      = assert(tbl.onGrid, "GyrokineticStep2: must specify a grid")
   self._basis     = assert(tbl.phaseBasis, "GyrokineticStep2: must specify a phaseBasis")
   self._confBasis = assert(tbl.confBasis, "GyrokineticStep2: must specify confBasis")

   self._ndim   = self._grid:ndim()
   local charge = assert(tbl.charge, "GyrokineticStep2: must specify charge using 'charge' ")
   local mass   = assert(tbl.mass, "GyrokineticStep2: must specify mass using 'mass' ")
   self.charge  = charge
   self.mass    = mass

   self._ndim = self._basis:ndim()
   self._cdim = self._confBasis:ndim()
   self._vdim = self._ndim - self._cdim

   self._positivity = xsys.pickBool(tbl.positivity,false)
   self.Bvars       = tbl.Bvars

   local nm, p = self._basis:id(), self._basis:polyOrder()
   self._volTerm = GyrokineticModDecl.selectStep2Vol(nm, self._cdim, self._vdim, p)
   self._surfTerm = GyrokineticModDecl.selectStep2Surf(nm, self._cdim, self._vdim, p, self._positivity, self.Bvars)

   self._isFirst = true
end

function GyrokineticStep2:setAuxFields(auxFields)
   local potentials = auxFields[1] -- First auxField is Field object.
   local geo        = auxFields[2] -- Second auxField is FuncField object.
   --local potentialsProv = auxFields[3]

   -- Get phi, Apar, and dApar/dt.
   self.phi         = potentials.phi
   self.apar        = potentials.apar
   self.dApardt     = potentials.dApardt
   self.dApardtProv = auxFields[3]

   -- Get magnetic geometry fields.
   self.bmag    = geo.bmag
   self.bmagInv = geo.bmagInv
   self.gradpar = geo.gradpar
   self.bdriftX = geo.bdriftX
   self.bdriftY = geo.bdriftY

   if self._isFirst then
      -- Allocate pointers and indexers to field objects.

      -- Potentials.
      self.phiPtr         = self.phi:get(1)
      self.phiIdxr        = self.phi:genIndexer()
      self.aparPtr        = self.apar:get(1)
      self.dApardtPtr     = self.dApardt:get(1)
      self.dApardtProvPtr = self.dApardtProv:get(1)
      self.aparIdxr       = self.apar:genIndexer()
      self.dApardtIdxr    = self.dApardt:genIndexer()

      -- Geometry.
      self.bmagPtr     = self.bmag:get(1)
      self.bmagInvPtr  = self.bmagInv:get(1)
      self.gradparPtr  = self.gradpar:get(1)
      self.bdriftXPtr  = self.bdriftX:get(1)
      self.bdriftYPtr  = self.bdriftY:get(1)
      self.bmagIdxr    = self.bmag:genIndexer()
      self.bmagInvIdxr = self.bmagInv:genIndexer()
      self.gradparIdxr = self.gradpar:genIndexer()
      self.bdriftXIdxr = self.bdriftX:genIndexer()
      self.bdriftYIdxr = self.bdriftY:genIndexer()

      self._isFirst = false -- No longer first time.
   end
end

-- Volume integral term for use in DG scheme.
function GyrokineticStep2:volTerm(w, dx, idx, f, out)
   self.bmag:fill(self.bmagIdxr(idx), self.bmagPtr)
   self.dApardt:fill(self.dApardtIdxr(idx), self.dApardtPtr)
   return self._volTerm(self.charge, self.mass, w:data(), dx:data(), self.dApardtPtr:data(), f:data(), out:data())
end

-- Surface integral term for use in DG scheme.
-- NOTE: only vpar direction for this term.
function GyrokineticStep2:surfTerm(dir, dtApprox, wl, wr, dxl, dxr, maxs, idxl, idxr, fl, fr, outl, outr)
   local tmStart = Time.clock()
   self.phi:fill(self.phiIdxr(idxr), self.phiPtr)
   self.bmag:fill(self.bmagIdxr(idxr), self.bmagPtr)
   self.bmagInv:fill(self.bmagInvIdxr(idxr), self.bmagInvPtr)
   self.gradpar:fill(self.gradparIdxr(idxr), self.gradparPtr)
   self.bdriftX:fill(self.bdriftXIdxr(idxr), self.bdriftXPtr)
   self.bdriftY:fill(self.bdriftYIdxr(idxr), self.bdriftYPtr)
   self.apar:fill(self.aparIdxr(idxr), self.aparPtr)
   self.dApardt:fill(self.dApardtIdxr(idxr), self.dApardtPtr)
   self.dApardtProv:fill(self.dApardtIdxr(idxr), self.dApardtProvPtr)

   local res = self._surfTerm(self.charge, self.mass, dtApprox, wr:data(), dxr:data(), self.bmagPtr:data(), self.bmagInvPtr:data(), self.gradparPtr:data(), self.bdriftXPtr:data(), self.bdriftYPtr:data(), self.phiPtr:data(), self.aparPtr:data(), self.dApardtPtr:data(), self.dApardtProvPtr:data(), fl:data(), fr:data(), outl:data(), outr:data(), nil, nil)
=======
end


-- Step2 volume integral term for use in DG scheme (EM only)
function Gyrokinetic:volTermStep2(w, dx, idx, f_ptr, fRhs_ptr)
   local tmStart = Time.clock()
   self.dApardt:fill(self.dApardtIdxr(idx), self.dApardt_ptr)
   self.ohmMod:fill(self.ohmModIdxr(idx), self.ohmMod_ptr)
   local cflRate
   if self._positivity then
      self.fRhsVolV:fill(self.fRhsIdxr(idx), self.fRhsVolV_ptr)
      self.fRhsSurfV:fill(self.fRhsIdxr(idx), self.fRhsSurfV_ptr)
      self.cflRateByDir:fill(self.cflRateByDirIdxr(idx), self.cflRateByDir_ptr)

      cflRate = self._volTermStep2(self.charge, self.mass, w:data(), dx:data(), 
                                   self.ohmMod_ptr:data(), self.dApardt_ptr:data(), 
                                   f_ptr:data(), self.fRhsVolV_ptr:data(), self.fRhsSurfV_ptr:data(),
                                   self.cflRateByDir_ptr:data())
   else
      cflRate = self._volTermStep2(self.charge, self.mass, w:data(), dx:data(), 
                                   self.ohmMod_ptr:data(), self.dApardt_ptr:data(), 
                                   f_ptr:data(), fRhs_ptr:data())
   end
   self.totalVolTime = self.totalVolTime + (Time.clock()-tmStart)
   return cflRate
end

-- Step2 surface integral term for use in DG scheme (EM only, vpar dir only)
function Gyrokinetic:surfTermStep2(dir, dtApprox, wl, wr, dxl, dxr, maxs, idxl, idxr, 
                                   f_L_ptr, f_R_ptr, fRhs_L_ptr, fRhs_R_ptr)
   local tmStart = Time.clock()
   self.phi:fill(self.phiIdxr(idxr), self.phi_ptr)
   self.bmag:fill(self.bmagIdxr(idxr), self.bmag_ptr)
   self.bmagInv:fill(self.bmagInvIdxr(idxr), self.bmagInv_ptr)
   self.gradpar:fill(self.gradparIdxr(idxr), self.gradpar_ptr)
   self.bdriftX:fill(self.bdriftXIdxr(idxr), self.bdriftX_ptr)
   self.bdriftY:fill(self.bdriftYIdxr(idxr), self.bdriftY_ptr)
   self.apar:fill(self.aparIdxr(idxr), self.apar_ptr)
   self.ohmMod:fill(self.ohmModIdxr(idxr), self.ohmMod_ptr)
   self.dApardt:fill(self.dApardtIdxr(idxr), self.dApardt_ptr)
   self.dApardtProv:fill(self.dApardtIdxr(idxr), self.dApardtProv_ptr)

   local res
   if self._positivity then
      self.cflRateByDir:fill(self.cflRateByDirIdxr(idxl), self.cflRateByDir_L_ptr)
      self.cflRateByDir:fill(self.cflRateByDirIdxr(idxr), self.cflRateByDir_R_ptr)
      self.fRhsSurfV:fill(self.fRhsIdxr(idxl), self.fRhsSurfV_L_ptr)
      self.fRhsSurfV:fill(self.fRhsIdxr(idxr), self.fRhsSurfV_R_ptr)
      res = self._surfTermsStep2[dir](self.charge, self.mass, wr:data(), dxr:data(),
                                      self.bmag_ptr:data(), self.bmagInv_ptr:data(), self.gradpar_ptr:data(), 
                                      self.bdriftX_ptr:data(), self.bdriftY_ptr:data(), self.phi_ptr:data(), 
                                      self.apar_ptr:data(), self.dApardt_ptr:data(), self.dApardtProv_ptr:data(), 
                                      dtApprox, self.cflRateByDir_L_ptr:data(), self.cflRateByDir_R_ptr:data(),
                                      f_L_ptr:data(), f_R_ptr:data(), self.fRhsSurfV_L_ptr:data(), self.fRhsSurfV_R_ptr:data())
   else
      res = self._surfTermsStep2[dir](self.charge, self.mass, wr:data(), dxr:data(), 
                                      self.bmag_ptr:data(), self.bmagInv_ptr:data(), self.gradpar_ptr:data(), 
                                      self.bdriftX_ptr:data(), self.bdriftY_ptr:data(), self.phi_ptr:data(), 
                                      self.ohmMod_ptr:data(), self.dApardt_ptr:data(), self.dApardtProv_ptr:data(), 
                                      f_L_ptr:data(), f_R_ptr:data(), fRhs_L_ptr:data(), fRhs_R_ptr:data())
   end

   self.totalSurfTime = self.totalSurfTime + (Time.clock()-tmStart)
   return res
end

function Gyrokinetic:clearRhsTerms()
   if self._positivity then
      if self._isElectromagnetic then
         self.fRhsVolX:clear(0.0)
         self.fRhsVolV:clear(0.0)
         self.fRhsSurfX:clear(0.0)
         self.fRhsSurfV:clear(0.0)
      else -- electrostatic
         self.fRhsVol:clear(0.0)
      end
   end

   if self._isElectromagnetic then
      self.ohmMod:clear(0.0)
   end
end

-- when using positivity algorithm, different parts of RHS are stored separately.
-- here we combine the parts, with some rescaling of the volume term
function Gyrokinetic:getPositivityRhs(tCurr, dtApprox, fIn, fRhs)
   if self._isElectromagnetic then
      weightDirs = {}
      for d = 1, self._cdim do
         weightDirs[d] = d
      end
      if dtApprox > 0 then self.posRescaler:rescaleVolTerm(tCurr, dtApprox, fIn, self.cflRateByDir, weightDirs, self.fRhsSurfX, self.fRhsVolX) end

      fRhs:combine(1.0, self.fRhsSurfX, 1.0, self.fRhsVolX)
   else
      -- for electrostatic, fRhs already contains surface term
      local fRhsSurf = fRhs 
      -- fIn + fac*dt*fVol + dt*fSurf > 0
      -- rescale volume term by fac, and add to surface term fRhs = fRhsSurf
      if dtApprox > 0 then self.posRescaler:rescaleVolTerm(tCurr, dtApprox, fIn, nil, nil, fRhsSurf, self.fRhsVol) end

      fRhs:accumulate(1.0, self.fRhsVol)
   end 
end
>>>>>>> 651bd3a2

function Gyrokinetic:getPositivityRhsStep2(tCurr, dtApprox, fIn, fRhs)
   if self._isElectromagnetic then
      weightDirs = {}
      for d = 1, self._vdim do
         weightDirs[d] = d + self._cdim
      end
      if dtApprox > 0 then self.posRescaler:rescaleVolTerm(tCurr, dtApprox, fIn, self.cflRateByDir, weightDirs, self.fRhsSurfV, self.fRhsVolV) end
      fRhs:accumulate(1.0, self.fRhsSurfV, 1.0, self.fRhsVolV)
   end 
end

return {GkEq = Gyrokinetic}<|MERGE_RESOLUTION|>--- conflicted
+++ resolved
@@ -8,20 +8,11 @@
 local DataStruct         = require "DataStruct"
 local EqBase             = require "Eq.EqBase"
 local GyrokineticModDecl = require "Eq.gkData.GyrokineticModDecl"
-<<<<<<< HEAD
 local Proto              = require "Lib.Proto"
 local Time               = require "Lib.Time"
 local xsys               = require "xsys"
 local ffi                = require "ffi"
 local ffiC               = ffi.C
-=======
-local Proto = require "Lib.Proto"
-local Time = require "Lib.Time"
-local Updater = require "Updater"
-local xsys = require "xsys"
-local ffi = require "ffi"
-local ffiC = ffi.C
->>>>>>> 651bd3a2
 
 local Gyrokinetic = Proto(EqBase)
 
@@ -42,11 +33,7 @@
 
    assert(tbl.hasPhi==true, "Gyrokinetic: must have an electrostatic potential!")
    self._isElectromagnetic = xsys.pickBool(tbl.hasApar, false)
-<<<<<<< HEAD
    self._positivity        = xsys.pickBool(tbl.positivity,false)
-=======
-   self._positivity = xsys.pickBool(tbl.positivity, false)
->>>>>>> 651bd3a2
 
    self.Bvars = tbl.Bvars
 
@@ -55,11 +42,7 @@
    self._vdim = self._ndim - self._cdim
 
    local nm, p = self._basis:id(), self._basis:polyOrder()
-<<<<<<< HEAD
-   self._volTerm   = GyrokineticModDecl.selectVol(nm, self._cdim, self._vdim, p, self._isElectromagnetic, self.Bvars)
-=======
-   self._volTerm = GyrokineticModDecl.selectVol(nm, self._cdim, self._vdim, p, self._isElectromagnetic, self._positivity, self.Bvars)
->>>>>>> 651bd3a2
+   self._volTerm   = GyrokineticModDecl.selectVol(nm, self._cdim, self._vdim, p, self._isElectromagnetic, self._positivity, self.Bvars)
    self._surfTerms = GyrokineticModDecl.selectSurf(nm, self._cdim, self._vdim, p, self._isElectromagnetic, self._positivity, self.Bvars)
    if self._isElectromagnetic then 
       self._volTermStep2 = GyrokineticModDecl.selectStep2Vol(nm, self._cdim, self._vdim, p, self._positivity)
@@ -72,13 +55,8 @@
    end
 
    if self._isElectromagnetic then
-<<<<<<< HEAD
-      self.emMod = DataStruct.Field {
+      self.ohmMod = DataStruct.Field {
          onGrid        = self._grid,
-=======
-      self.ohmMod = DataStruct.Field {
-         onGrid = self._grid,
->>>>>>> 651bd3a2
          numComponents = self._basis:numBasis(),
          ghost         = {1, 1}
       }
@@ -112,12 +90,6 @@
 
    self.cflRateByDir = DataStruct.Field {
       onGrid        = self._grid,
-<<<<<<< HEAD
-      numComponents = self._basis:numBasis(),
-      ghost         = {1, 1},
-   }
-   self.cflRateByDirIdxr = self.cflRateByDir:genIndexer()
-=======
       numComponents = self._ndim+1,
       ghost         = {1, 1},
    }
@@ -177,7 +149,6 @@
       self.cflRateByDir_L_ptr = self.cflRateByDir:get(1)
       self.cflRateByDir_R_ptr = self.cflRateByDir:get(1)
    end
->>>>>>> 651bd3a2
 end
 
 function Gyrokinetic:setAuxFields(auxFields)
@@ -211,65 +182,35 @@
    if self._isFirst then
       -- Allocate pointers and indexers to field objects.
 
-<<<<<<< HEAD
       -- Potentials.
-      self.phiPtr  = self.phi:get(1)
-      self.phiIdxr = self.phi:genIndexer()
-      if self._isElectromagnetic then
-         self.aparPtr        = self.apar:get(1)
-         self.dApardtPtr     = self.dApardt:get(1)
-         self.dApardtProvPtr = self.dApardtProv:get(1)
-         self.aparIdxr       = self.apar:genIndexer()
-         self.dApardtIdxr    = self.dApardt:genIndexer()
-=======
-      -- potentials
       self.phi_ptr = self.phi:get(1)
       self.phiIdxr = self.phi:genIndexer()
       if self._isElectromagnetic then
-         self.apar_ptr = self.apar:get(1)
-         self.dApardt_ptr = self.dApardt:get(1)
+         self.apar_ptr        = self.apar:get(1)
+         self.dApardt_ptr     = self.dApardt:get(1)
          self.dApardtProv_ptr = self.dApardtProv:get(1)
-         self.aparIdxr = self.apar:genIndexer()
-         self.dApardtIdxr = self.dApardt:genIndexer()
->>>>>>> 651bd3a2
+         self.aparIdxr        = self.apar:genIndexer()
+         self.dApardtIdxr     = self.dApardt:genIndexer()
       end
 
       -- For gyroaveraging.
       if self._gyavg then
-<<<<<<< HEAD
-         self.phiGyPtr  = {}
-         self.phiGyIdxr = {}
-         for i=1,self._grid:numCells(self._ndim) do
-            self.phiGyPtr[i]  = self.phiGy[i]:get(1)
-=======
          self.phiGy_ptr = {}
          self.phiGyIdxr = {}
          for i=1,self._grid:numCells(self._ndim) do
             self.phiGy_ptr[i] = self.phiGy[i]:get(1)
->>>>>>> 651bd3a2
             self.phiGyIdxr[i] = self.phiGy[i]:genIndexer()
          end
       end
 
-<<<<<<< HEAD
       -- Geometry.
-      self.bmagPtr    = self.bmag:get(1)
-      self.bmagInvPtr = self.bmagInv:get(1)
-      self.gradparPtr = self.gradpar:get(1)
-      self.bdriftXPtr = self.bdriftX:get(1)
-      self.bdriftYPtr = self.bdriftY:get(1)
-      self.phiWallPtr = self.phiWall:get(1)
-      self.bmagIdxr   = self.bmag:genIndexer()
-=======
-      -- geometry
-      self.bmag_ptr = self.bmag:get(1)
+      self.bmag_ptr    = self.bmag:get(1)
       self.bmagInv_ptr = self.bmagInv:get(1)
       self.gradpar_ptr = self.gradpar:get(1)
       self.bdriftX_ptr = self.bdriftX:get(1)
       self.bdriftY_ptr = self.bdriftY:get(1)
       self.phiWall_ptr = self.phiWall:get(1)
-      self.bmagIdxr = self.bmag:genIndexer()
->>>>>>> 651bd3a2
+      self.bmagIdxr    = self.bmag:genIndexer()
       self.bmagInvIdxr = self.bmagInv:genIndexer()
       self.gradparIdxr = self.gradpar:genIndexer()
       self.bdriftXIdxr = self.bdriftX:genIndexer()
@@ -290,32 +231,6 @@
    else
       self.phi:fill(self.phiIdxr(idx), self.phi_ptr)
    end
-<<<<<<< HEAD
-   self.bmag:fill(self.bmagIdxr(idx), self.bmagPtr)
-   self.bmagInv:fill(self.bmagInvIdxr(idx), self.bmagInvPtr)
-   self.gradpar:fill(self.gradparIdxr(idx), self.gradparPtr)
-   self.bdriftX:fill(self.bdriftXIdxr(idx), self.bdriftXPtr)
-   self.bdriftY:fill(self.bdriftYIdxr(idx), self.bdriftYPtr)
-
-   local cflRateByDirPtr = self.cflRateByDir:get(1)
-   self.cflRateByDir:fill(self.cflRateByDirIdxr(idx), cflRateByDirPtr)
-
-   local res
-   if self._isElectromagnetic then
-     self.apar:fill(self.aparIdxr(idx), self.aparPtr)
-     self.dApardtProv:fill(self.dApardtIdxr(idx), self.dApardtProvPtr)
-     res = self._volTerm(self.charge, self.mass, w:data(), dx:data(), self.bmagPtr:data(), self.bmagInvPtr:data(), self.gradparPtr:data(), self.bdriftXPtr:data(), self.bdriftYPtr:data(), self.phiPtr:data(), self.aparPtr:data(), self.dApardtProvPtr:data(), f:data(), out:data())
-   else 
-     res = self._volTerm(self.charge, self.mass, w:data(), dx:data(), cflRateByDirPtr:data(), self.bmagPtr:data(), self.bmagInvPtr:data(), self.gradparPtr:data(), self.bdriftXPtr:data(), self.bdriftYPtr:data(), self.phiPtr:data(), f:data(), out:data())
-   end
-   self.totalVolTime = self.totalVolTime + (Time.clock()-tmStart)
-   --print(cflRateByDirPtr:data()[0], cflRateByDirPtr:data()[1], cflRateByDirPtr:data()[2], cflRateByDirPtr:data()[3])
-   return res
-end
-
--- Surface integral term for use in DG scheme
-function Gyrokinetic:surfTerm(dir, dtApprox, wl, wr, dxl, dxr, maxs, idxl, idxr, fl, fr, outl, outr)
-=======
    self.bmag:fill(self.bmagIdxr(idx), self.bmag_ptr)
    self.bmagInv:fill(self.bmagInvIdxr(idx), self.bmagInv_ptr)
    self.gradpar:fill(self.gradparIdxr(idx), self.gradpar_ptr)
@@ -365,7 +280,6 @@
 -- Surface integral term for use in DG scheme
 function Gyrokinetic:surfTerm(dir, dtApprox, wl, wr, dxl, dxr, maxs, idxl, idxr, 
                               f_L_ptr, f_R_ptr, fRhs_L_ptr, fRhs_R_ptr)
->>>>>>> 651bd3a2
    local tmStart = Time.clock()
    if self._gyavg then 
       local idmu = idxr[self._ndim]
@@ -374,28 +288,6 @@
    else
       self.phi:fill(self.phiIdxr(idxr), self.phi_ptr)
    end
-<<<<<<< HEAD
-   self.bmag:fill(self.bmagIdxr(idxr), self.bmagPtr)
-   self.bmagInv:fill(self.bmagInvIdxr(idxr), self.bmagInvPtr)
-   self.gradpar:fill(self.gradparIdxr(idxr), self.gradparPtr)
-   self.bdriftX:fill(self.bdriftXIdxr(idxr), self.bdriftXPtr)
-   self.bdriftY:fill(self.bdriftYIdxr(idxr), self.bdriftYPtr)
-
-   local cflRateByDirL = self.cflRateByDir:get(1)
-   local cflRateByDirR = self.cflRateByDir:get(1)
-   self.cflRateByDir:fill(self.cflRateByDirIdxr(idxl), cflRateByDirL)
-   self.cflRateByDir:fill(self.cflRateByDirIdxr(idxr), cflRateByDirR)
-
-   local res
-   if self._isElectromagnetic then
-     self.apar:fill(self.aparIdxr(idxr), self.aparPtr)
-     self.dApardtProv:fill(self.dApardtIdxr(idxr), self.dApardtProvPtr)
-     self.emMod:fill(self.emModIdxr(idxl), self.emModPtrL)
-     self.emMod:fill(self.emModIdxr(idxr), self.emModPtrR)
-     res = self._surfTerms[dir](self.charge, self.mass, dtApprox, wr:data(), dxr:data(), self.bmagPtr:data(), self.bmagInvPtr:data(), self.gradparPtr:data(), self.bdriftXPtr:data(), self.bdriftYPtr:data(), self.phiPtr:data(), self.aparPtr:data(), self.dApardtPtr:data(), self.dApardtProvPtr:data(), fl:data(), fr:data(), outl:data(), outr:data(), self.emModPtrL:data(), self.emModPtrR:data())
-   else 
-     res = self._surfTerms[dir](self.charge, self.mass, cflRateByDirL:data(), cflRateByDirR:data(), wr:data(), dxr:data(), dtApprox, self.bmagPtr:data(), self.bmagInvPtr:data(), self.gradparPtr:data(), self.bdriftXPtr:data(), self.bdriftYPtr:data(), self.phiPtr:data(), fl:data(), fr:data(), outl:data(), outr:data())
-=======
    self.bmag:fill(self.bmagIdxr(idxr), self.bmag_ptr)
    self.bmagInv:fill(self.bmagInvIdxr(idxr), self.bmagInv_ptr)
    self.gradpar:fill(self.gradparIdxr(idxr), self.gradpar_ptr)
@@ -459,7 +351,6 @@
                      self.bdriftX_ptr:data(), self.bdriftY_ptr:data(), self.phi_ptr:data(), 
                      f_L_ptr:data(), f_R_ptr:data(), fRhs_L_ptr:data(), fRhs_R_ptr:data())
       end
->>>>>>> 651bd3a2
    end
    self.totalSurfTime = self.totalSurfTime + (Time.clock()-tmStart)
    return res
@@ -474,108 +365,7 @@
 
 function Gyrokinetic:sync()
    self.cflRateByDir:sync()
-<<<<<<< HEAD
-end
-
-local GyrokineticStep2 = Proto(EqBase)
--- ctor
-function GyrokineticStep2:init(tbl)
-   -- Get grid and basis.
-   self._grid      = assert(tbl.onGrid, "GyrokineticStep2: must specify a grid")
-   self._basis     = assert(tbl.phaseBasis, "GyrokineticStep2: must specify a phaseBasis")
-   self._confBasis = assert(tbl.confBasis, "GyrokineticStep2: must specify confBasis")
-
-   self._ndim   = self._grid:ndim()
-   local charge = assert(tbl.charge, "GyrokineticStep2: must specify charge using 'charge' ")
-   local mass   = assert(tbl.mass, "GyrokineticStep2: must specify mass using 'mass' ")
-   self.charge  = charge
-   self.mass    = mass
-
-   self._ndim = self._basis:ndim()
-   self._cdim = self._confBasis:ndim()
-   self._vdim = self._ndim - self._cdim
-
-   self._positivity = xsys.pickBool(tbl.positivity,false)
-   self.Bvars       = tbl.Bvars
-
-   local nm, p = self._basis:id(), self._basis:polyOrder()
-   self._volTerm = GyrokineticModDecl.selectStep2Vol(nm, self._cdim, self._vdim, p)
-   self._surfTerm = GyrokineticModDecl.selectStep2Surf(nm, self._cdim, self._vdim, p, self._positivity, self.Bvars)
-
-   self._isFirst = true
-end
-
-function GyrokineticStep2:setAuxFields(auxFields)
-   local potentials = auxFields[1] -- First auxField is Field object.
-   local geo        = auxFields[2] -- Second auxField is FuncField object.
-   --local potentialsProv = auxFields[3]
-
-   -- Get phi, Apar, and dApar/dt.
-   self.phi         = potentials.phi
-   self.apar        = potentials.apar
-   self.dApardt     = potentials.dApardt
-   self.dApardtProv = auxFields[3]
-
-   -- Get magnetic geometry fields.
-   self.bmag    = geo.bmag
-   self.bmagInv = geo.bmagInv
-   self.gradpar = geo.gradpar
-   self.bdriftX = geo.bdriftX
-   self.bdriftY = geo.bdriftY
-
-   if self._isFirst then
-      -- Allocate pointers and indexers to field objects.
-
-      -- Potentials.
-      self.phiPtr         = self.phi:get(1)
-      self.phiIdxr        = self.phi:genIndexer()
-      self.aparPtr        = self.apar:get(1)
-      self.dApardtPtr     = self.dApardt:get(1)
-      self.dApardtProvPtr = self.dApardtProv:get(1)
-      self.aparIdxr       = self.apar:genIndexer()
-      self.dApardtIdxr    = self.dApardt:genIndexer()
-
-      -- Geometry.
-      self.bmagPtr     = self.bmag:get(1)
-      self.bmagInvPtr  = self.bmagInv:get(1)
-      self.gradparPtr  = self.gradpar:get(1)
-      self.bdriftXPtr  = self.bdriftX:get(1)
-      self.bdriftYPtr  = self.bdriftY:get(1)
-      self.bmagIdxr    = self.bmag:genIndexer()
-      self.bmagInvIdxr = self.bmagInv:genIndexer()
-      self.gradparIdxr = self.gradpar:genIndexer()
-      self.bdriftXIdxr = self.bdriftX:genIndexer()
-      self.bdriftYIdxr = self.bdriftY:genIndexer()
-
-      self._isFirst = false -- No longer first time.
-   end
-end
-
--- Volume integral term for use in DG scheme.
-function GyrokineticStep2:volTerm(w, dx, idx, f, out)
-   self.bmag:fill(self.bmagIdxr(idx), self.bmagPtr)
-   self.dApardt:fill(self.dApardtIdxr(idx), self.dApardtPtr)
-   return self._volTerm(self.charge, self.mass, w:data(), dx:data(), self.dApardtPtr:data(), f:data(), out:data())
-end
-
--- Surface integral term for use in DG scheme.
--- NOTE: only vpar direction for this term.
-function GyrokineticStep2:surfTerm(dir, dtApprox, wl, wr, dxl, dxr, maxs, idxl, idxr, fl, fr, outl, outr)
-   local tmStart = Time.clock()
-   self.phi:fill(self.phiIdxr(idxr), self.phiPtr)
-   self.bmag:fill(self.bmagIdxr(idxr), self.bmagPtr)
-   self.bmagInv:fill(self.bmagInvIdxr(idxr), self.bmagInvPtr)
-   self.gradpar:fill(self.gradparIdxr(idxr), self.gradparPtr)
-   self.bdriftX:fill(self.bdriftXIdxr(idxr), self.bdriftXPtr)
-   self.bdriftY:fill(self.bdriftYIdxr(idxr), self.bdriftYPtr)
-   self.apar:fill(self.aparIdxr(idxr), self.aparPtr)
-   self.dApardt:fill(self.dApardtIdxr(idxr), self.dApardtPtr)
-   self.dApardtProv:fill(self.dApardtIdxr(idxr), self.dApardtProvPtr)
-
-   local res = self._surfTerm(self.charge, self.mass, dtApprox, wr:data(), dxr:data(), self.bmagPtr:data(), self.bmagInvPtr:data(), self.gradparPtr:data(), self.bdriftXPtr:data(), self.bdriftYPtr:data(), self.phiPtr:data(), self.aparPtr:data(), self.dApardtPtr:data(), self.dApardtProvPtr:data(), fl:data(), fr:data(), outl:data(), outr:data(), nil, nil)
-=======
-end
-
+end
 
 -- Step2 volume integral term for use in DG scheme (EM only)
 function Gyrokinetic:volTermStep2(w, dx, idx, f_ptr, fRhs_ptr)
@@ -601,7 +391,7 @@
    return cflRate
 end
 
--- Step2 surface integral term for use in DG scheme (EM only, vpar dir only)
+-- Step2 surface integral term for use in DG scheme (EM only, vpar dir only).
 function Gyrokinetic:surfTermStep2(dir, dtApprox, wl, wr, dxl, dxr, maxs, idxl, idxr, 
                                    f_L_ptr, f_R_ptr, fRhs_L_ptr, fRhs_R_ptr)
    local tmStart = Time.clock()
@@ -657,8 +447,8 @@
    end
 end
 
--- when using positivity algorithm, different parts of RHS are stored separately.
--- here we combine the parts, with some rescaling of the volume term
+-- When using positivity algorithm, different parts of RHS are stored separately.
+-- here we combine the parts, with some rescaling of the volume term.
 function Gyrokinetic:getPositivityRhs(tCurr, dtApprox, fIn, fRhs)
    if self._isElectromagnetic then
       weightDirs = {}
@@ -678,7 +468,6 @@
       fRhs:accumulate(1.0, self.fRhsVol)
    end 
 end
->>>>>>> 651bd3a2
 
 function Gyrokinetic:getPositivityRhsStep2(tCurr, dtApprox, fIn, fRhs)
    if self._isElectromagnetic then
