--- conflicted
+++ resolved
@@ -2,6 +2,7 @@
 --
 -- Dispatch into Vlasov C++ kernel functions based on CDIM, VDIM,
 -- basis functions and polyOrder.
+--
 --    _______     ___
 -- + 6 @ |||| # P ||| +
 --------------------------------------------------------------------------------
@@ -81,7 +82,16 @@
    return kernels
 end
 
-<<<<<<< HEAD
+-- Select function to compute only volume EM field acceleration terms.
+function _M.selectVolForce(basisNm, CDIM, VDIM, polyOrder)
+   local funcType = "double"
+   local funcNm   = string.format("VlasovVolForce%dx%dv%sP%d", CDIM, VDIM, basisNmMap[basisNm], polyOrder)
+   local funcSign = "(const double *w, const double *dxv, const double *E, const double *f, double *out)"
+
+   ffi.cdef(funcType .. " " .. funcNm .. funcSign .. ";\n")
+   return ffi.C[funcNm]
+end
+
 -- Select function to compute volume Vlasov-Poisson acceleration terms.
 function _M.selectVolPhi(hasB, basisNm, CDIM, VDIM, polyOrder)
    if hasB then magStr="Bext" else magStr="" end
@@ -90,19 +100,11 @@
    local funcSign = "(const double *w, const double *dxv, const double qDm, const double *phi, const double *EM, const double *f, double *out)"
 
    local funcNm = string.format("VlasovPhi%sVol%dx%dv%sP%d", magStr, CDIM, VDIM, basisNmMap[basisNm], polyOrder)
-=======
--- Select function to compute only volume EM field acceleration terms.
-function _M.selectVolForce(basisNm, CDIM, VDIM, polyOrder)
-   local funcType = "double"
-   local funcNm = string.format("VlasovVolForce%dx%dv%sP%d", CDIM, VDIM, basisNmMap[basisNm], polyOrder)
-   local funcSign = "(const double *w, const double *dxv, const double *E, const double *f, double *out)"
->>>>>>> a4430cbb
 
    ffi.cdef(funcType .. " " .. funcNm .. funcSign .. ";\n")
    return ffi.C[funcNm]
 end
 
-<<<<<<< HEAD
 -- Select functions to compute surface EM field acceleration  terms (output is a table of functions).
 function _M.selectSurfPhi(hasB, basisNm, CDIM, VDIM, polyOrder)
    if hasB then magStr="Bext" else magStr="" end
@@ -126,7 +128,5 @@
    end
    return kernels
 end
-=======
->>>>>>> a4430cbb
 
 return _M