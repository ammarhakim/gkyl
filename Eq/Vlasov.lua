--- conflicted
+++ resolved
@@ -42,15 +42,10 @@
    self._vdim = self._pdim-self._cdim
 
    -- functions to perform streaming updates
-<<<<<<< HEAD
    self._volStreamUpdate = VlasovModDecl.selectVolStream(
       self._phaseBasis:id(), self._cdim, self._vdim, self._phaseBasis:polyOrder())
    self._surfStreamUpdate = VlasovModDecl.selectSurfStream(
       self._phaseBasis:id(), self._cdim, self._vdim, self._phaseBasis:polyOrder())
-=======
-   self._volUpdate = VlasovModDecl.selectVolStream(self._phaseBasis:id(), self._cdim, self._vdim, self._phaseBasis:polyOrder())
-   self._surfStreamUpdate = VlasovModDecl.selectSurfStream(self._phaseBasis:id(), self._cdim, self._vdim, self._phaseBasis:polyOrder())
->>>>>>> 714fe147
 
    -- check if we have a electric and magnetic field
    local hasElcField = xsys.pickBool(tbl.hasElectricField, true)
