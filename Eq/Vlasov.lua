-- Gkyl ------------------------------------------------------------------------
--
-- Vlasov equation on a rectangular mesh.
--
--    _______     ___
-- + 6 @ |||| # P ||| +
--------------------------------------------------------------------------------

-- System libraries.
local CartField = require "DataStruct.CartField"
local EqBase = require "Eq.EqBase"
local Lin = require "Lib.Linalg"
local Proto = require "Lib.Proto"
local VlasovModDecl = require "Eq.vlasovData.VlasovModDecl"
local ffi = require "ffi"
local ffiC = ffi.C
local xsys = require "xsys"
local new, sizeof, typeof, metatype = xsys.from(ffi,
     "new, sizeof, typeof, metatype")

local cuda = nil
if GKYL_HAVE_CUDA then
   cuda = require "Cuda.RunTime"
end

ffi.cdef [[ 
  typedef struct GkylVlasov GkylVlasov;
  GkylVlasov* new_Vlasov(unsigned cdim, unsigned vdim, unsigned polyOrder, unsigned basisType, double qbym, bool hasForceTerm);
  GkylVlasov* new_Vlasov_onDevice(GkylVlasov *v);
  void setAuxFields(GkylVlasov *eq, GkylCartField_t *emField);
  int getCdim(GkylVlasov *v);

  typedef struct GkylEquation_t GkylEquation_t ;
  GkylEquation_t *new_VlasovOnDevice(unsigned cdim, unsigned vdim, unsigned polyOrder, unsigned basisType,
    double qbym, bool hasForceTerm);
  void Vlasov_setAuxFields(GkylEquation_t *eqn, GkylCartField_t* em);
]]

-- Vlasov equation on a rectangular mesh.
local Vlasov = Proto(EqBase)

-- ctor
function Vlasov:init(tbl)

   self._phaseBasis = assert(
      tbl.phaseBasis, "Eq.Vlasov: Must specify phase-space basis functions to use using 'phaseBasis'")
   self._confBasis = assert(
      tbl.confBasis, "Eq.Vlasov: Must specify configuration-space basis functions to use using 'confBasis'")
   
   local charge = assert(tbl.charge, "Eq.Vlasov: must specify charge using 'charge' ")
   local mass = assert(tbl.mass, "Eq.Vlasov: must specify mass using 'mass' ")

   self._qbym = charge/mass   -- Only q/m ratio is ever needed.

   self._pdim = self._phaseBasis:ndim()
   self._cdim = self._confBasis:ndim()
   self._vdim = self._pdim-self._cdim

   -- Functions to perform streaming updates.
   self._volUpdate = VlasovModDecl.selectVolStream(
      self._phaseBasis:id(), self._cdim, self._vdim, self._phaseBasis:polyOrder())
   self._surfStreamUpdate = VlasovModDecl.selectSurfStream(
      self._phaseBasis:id(), self._cdim, self._vdim, self._phaseBasis:polyOrder())

   -- Check if we have an electric and magnetic field.
   local hasElcField    = xsys.pickBool(tbl.hasElectricField, true)
   local hasMagField    = xsys.pickBool(tbl.hasMagneticField, true)
   self._plasmaMagField = xsys.pickBool(tbl.plasmaMagField, true)

   -- Option to perform only the force volume update (e.g. for stochastic forces).
   local onlyForceUpdate = xsys.pickBool(tbl.onlyForceUpdate, false)

   self._hasForceTerm = false -- flag to indicate if we have any force terms at all
   if hasElcField or self._hasMagField then self._hasForceTerm = true end

   self._onlyForceUpdate = false -- flag to indicate if updating force separately from streaming
   if onlyForceUpdate then self._onlyForceUpdate = true end

   self._surfForceUpdate = nil
   -- numVelFlux used for selecting which type of numerical flux function to use for velocity space update
   -- default is "penalty," supported options: "penalty," "recovery"
   self._numVelFlux = tbl.numVelFlux and tbl.numVelFlux or "penalty"
   if self._hasForceTerm then
<<<<<<< HEAD
      -- Functions to perform force updates.
      if self._plasmaMagField then 
         self._volUpdate = VlasovModDecl.selectVolElcMag(
            self._phaseBasis:id(), self._cdim, self._vdim, self._phaseBasis:polyOrder())
         self._surfForceUpdate = VlasovModDecl.selectSurfElcMag(
            self._phaseBasis:id(), self._cdim, self._vdim, self._phaseBasis:polyOrder())
      elseif self._onlyForceUpdate then
	 self._volUpdate = VlasovModDecl.selectVolForce(
	    self._phaseBasis:id(), self._cdim, self._vdim, self._phaseBasis:polyOrder())
	 self._surfForceUpdate = VlasovModDecl.selectSurfElcMag(
	    self._phaseBasis:id(), self._cdim, self._vdim, self._phaseBasis:polyOrder())
      else
         self._volUpdate = VlasovModDecl.selectVolPhi(hasMagField,
            self._phaseBasis:id(), self._cdim, self._vdim, self._phaseBasis:polyOrder())
         self._surfForceUpdate = VlasovModDecl.selectSurfPhi(hasMagField,
            self._phaseBasis:id(), self._cdim, self._vdim, self._phaseBasis:polyOrder())
=======
      -- functions to perform force updates
      if hasMagField then 
        self._volUpdate = VlasovModDecl.selectVolElcMag(
          self._phaseBasis:id(), self._cdim, self._vdim, self._phaseBasis:polyOrder())
        if self._numVelFlux == "penalty" then
          self._surfForceUpdate = VlasovModDecl.selectSurfElcMag(
            self._phaseBasis:id(), self._cdim, self._vdim, self._phaseBasis:polyOrder())
        elseif self._numVelFlux == "recovery" then
          print("selecting recovery-based velocity space update")
          self._surfForceUpdate = VlasovModDecl.selectRecoverySurfElcMag(
            self._phaseBasis:id(), self._cdim, self._vdim, self._phaseBasis:polyOrder())
        else
          assert(self._numVelFlux, "Eq.Vlasov: Incorrect numerical flux specified, options supported: 'penalty' and 'recovery' ")
        end
      elseif onlyForceUpdate then
        self._volUpdate = VlasovModDecl.selectVolForce(
          self._phaseBasis:id(), self._cdim, self._vdim, self._phaseBasis:polyOrder())
        if self._numVelFlux == "penalty" then
          self._surfForceUpdate = VlasovModDecl.selectSurfElcMag(
            self._phaseBasis:id(), self._cdim, self._vdim, self._phaseBasis:polyOrder())
        elseif self._numVelFlux == "recovery" then
          print("selecting recovery-based velocity space update")
          self._surfForceUpdate = VlasovModDecl.selectRecoverySurfElcMag(
            self._phaseBasis:id(), self._cdim, self._vdim, self._phaseBasis:polyOrder())
        else
          assert(self._numVelFlux, "Eq.Vlasov: Incorrect numerical flux specified, options supported: 'penalty' and 'recovery' ")
        end
      else
        assert(false, "Vlasov: Pure ES kernels NYI!")
>>>>>>> adb9c10a
      end
   end

   -- EM field object and pointers to cell values.
   self._emField = nil
   -- (these will be set on the first call to setAuxFields() method).
   self._emPtr, self._emIdxr = nil, nil

   -- Electrostatic potential (for Vlasov-Poisson).
   self._phiField = nil
   self._phiPtr, self._phiIdxr = nil, nil

   -- Flag to indicate if we are being called for first time.
   self._isFirst = true
end

function Vlasov:initDevice(tbl)
   local bId = self._phaseBasis:id()
   local b = 0
   if bId == "maximal-order" then 
     b = 1
   end
   if bId == "serendipity" then 
     b = 2
   end
   --self._onHost = ffiC.new_Vlasov(self._cdim, self._vdim, self._phaseBasis:polyOrder(), b, self._qbym, self._hasForceTerm) 
   --self._onDevice = ffiC.new_Vlasov_onDevice(self._onHost)
   self._onDevice = ffiC.new_VlasovOnDevice(self._cdim, self._vdim, self._phaseBasis:polyOrder(), b, self._qbym, self._hasForceTerm)

   return self
end

-- Methods.
function Vlasov:numEquations() return 1 end
function Vlasov:numWaves() return 1 end
function Vlasov:isPositive(q)
   if q[1] > 0.0 then
      return true
   else
      return false
   end
end

-- Flux in direction dir.
function Vlasov:flux(dir, qIn, fOut)
   assert(false, "Vlasov:flux: NYI!")
end

-- Riemann problem for Vlasov equation.
function Vlasov:rp(dir, delta, ql, qr, waves, s)
   assert(false, "Vlasov:rp: NYI!")
end

-- Compute q-fluctuations.
function Vlasov:qFluctuations(dir, ql, qr, waves, s, amdq, apdq)
   assert(false, "Vlasov:qFluctuations: NYI!")
end

-- Maximum wave speed.
function Vlasov:maxSpeed(dir, w, dx, q)
   assert(false, "Vlasov:maxSpeed: NYI!")
   return 0.0
end

-- Volume integral term for use in DG scheme.
function Vlasov:volTerm(w, dx, idx, q, out)
   -- Volume term if has force.
   local cflFreq = 0.0
   if self._hasForceTerm then
      self._emField:fill(self._emIdxr(idx), self._emPtr)   -- Get pointer to EM field.
      if self._plasmaMagField then 
         cflFreq = self._volUpdate(w:data(), dx:data(), self._emPtr:data(), q:data(), out:data())
      else
         self._phiField:fill(self._phiIdxr(idx), self._phiPtr)   -- Get pointer to the electrostatic potential.
         cflFreq = self._volUpdate(w:data(), dx:data(), self._qbym, self._phiPtr:data(), self._emPtr:data(), q:data(), out:data())
      end
   else
      -- If no force, only update streaming term.
      cflFreq = self._volUpdate(w:data(), dx:data(), q:data(), out:data())
   end
   return cflFreq
end

-- Surface integral term for use in DG scheme.
function Vlasov:surfTerm(dir, cfll, cflr, wl, wr, dxl, dxr, maxs, idxl, idxr, ql, qr, outl, outr)
   local amax = 0.0
   if dir <= self._cdim then
      if not self._onlyForceUpdate then
         -- Streaming term (note that surface streaming kernels don't return max speed).
         self._surfStreamUpdate[dir](
           wl:data(), wr:data(), dxl:data(), dxr:data(), ql:data(), qr:data(), outl:data(), outr:data())
      end
   else
      if self._hasForceTerm then
	 -- Force term.
	 self._emField:fill(self._emIdxr(idxl), self._emPtr)   -- Get pointer to EM field.
         if self._plasmaMagField then 
	    amax = self._surfForceUpdate[dir-self._cdim](
	       wl:data(), wr:data(), dxl:data(), dxr:data(), maxs,
	       self._emPtr:data(), ql:data(), qr:data(), outl:data(), outr:data())
         else
	   self._phiField:fill(self._phiIdxr(idxl), self._phiPtr)   -- Get pointer to the electrostatic potential.
	    amax = self._surfForceUpdate[dir-self._cdim](
	       wl:data(), wr:data(), dxl:data(), dxr:data(), maxs, self._qbym, self._phiPtr:data(),
	       self._emPtr:data(), ql:data(), qr:data(), outl:data(), outr:data())
         end
      end
   end
   return amax
end

function Vlasov:setAuxFields(auxFields)
   if self._hasForceTerm then   -- No fields for neutral particles.
      self._emField = auxFields[1]   -- Single aux field that has the full EM field
      if not self._plasmaMagField then self._phiField = auxFields[2] end   -- Electrostatic potential.

      if self._isFirst then
	 self._emPtr = self._emField:get(1)
	 self._emIdxr = self._emField:genIndexer()
         if not self._plasmaMagField then 
	    self._phiPtr = self._phiField:get(1)
	    self._phiIdxr = self._phiField:genIndexer()
         end
	 self._isFirst = false   -- No longer first time.
      end
   end
end

function Vlasov:setAuxFieldsOnDevice(auxFields)
   if self._hasForceTerm then   -- No fields for neutral particles.
      -- Single aux field that has the full EM field.
      self._emField = auxFields[1]
      --ffiC.setAuxFields(self._onDevice, self._emField._onDevice)
      ffiC.Vlasov_setAuxFields(self._onDevice, self._emField._onDevice);
   end
end

function Vlasov:pdim() return self._pdim end
function Vlasov:cdim() return self._cdim end
function Vlasov:vdim() return self._vdim end
function Vlasov:qbym() return self._qbym end
function Vlasov:hasForceTerm() return self._hasForceTerm end

return Vlasov<|MERGE_RESOLUTION|>--- conflicted
+++ resolved
@@ -81,54 +81,38 @@
    -- default is "penalty," supported options: "penalty," "recovery"
    self._numVelFlux = tbl.numVelFlux and tbl.numVelFlux or "penalty"
    if self._hasForceTerm then
-<<<<<<< HEAD
       -- Functions to perform force updates.
       if self._plasmaMagField then 
          self._volUpdate = VlasovModDecl.selectVolElcMag(
             self._phaseBasis:id(), self._cdim, self._vdim, self._phaseBasis:polyOrder())
-         self._surfForceUpdate = VlasovModDecl.selectSurfElcMag(
-            self._phaseBasis:id(), self._cdim, self._vdim, self._phaseBasis:polyOrder())
+         if self._numVelFlux == "penalty" then
+            self._surfForceUpdate = VlasovModDecl.selectSurfElcMag(
+              self._phaseBasis:id(), self._cdim, self._vdim, self._phaseBasis:polyOrder())
+         elseif self._numVelFlux == "recovery" then
+            print("Eq.Vlasov: selecting recovery-based velocity space update")
+            self._surfForceUpdate = VlasovModDecl.selectRecoverySurfElcMag(
+              self._phaseBasis:id(), self._cdim, self._vdim, self._phaseBasis:polyOrder())
+         else
+            assert(self._numVelFlux, "Eq.Vlasov: Incorrect numerical flux specified, options supported: 'penalty' and 'recovery' ")
+         end
       elseif self._onlyForceUpdate then
 	 self._volUpdate = VlasovModDecl.selectVolForce(
 	    self._phaseBasis:id(), self._cdim, self._vdim, self._phaseBasis:polyOrder())
-	 self._surfForceUpdate = VlasovModDecl.selectSurfElcMag(
-	    self._phaseBasis:id(), self._cdim, self._vdim, self._phaseBasis:polyOrder())
+         if self._numVelFlux == "penalty" then
+            self._surfForceUpdate = VlasovModDecl.selectSurfElcMag(
+               self._phaseBasis:id(), self._cdim, self._vdim, self._phaseBasis:polyOrder())
+         elseif self._numVelFlux == "recovery" then
+            print("Eq.Vlasov: selecting recovery-based velocity space update")
+            self._surfForceUpdate = VlasovModDecl.selectRecoverySurfElcMag(
+               self._phaseBasis:id(), self._cdim, self._vdim, self._phaseBasis:polyOrder())
+         else
+            assert(self._numVelFlux, "Eq.Vlasov: Incorrect numerical flux specified, options supported: 'penalty' and 'recovery' ")
+         end
       else
          self._volUpdate = VlasovModDecl.selectVolPhi(hasMagField,
             self._phaseBasis:id(), self._cdim, self._vdim, self._phaseBasis:polyOrder())
          self._surfForceUpdate = VlasovModDecl.selectSurfPhi(hasMagField,
             self._phaseBasis:id(), self._cdim, self._vdim, self._phaseBasis:polyOrder())
-=======
-      -- functions to perform force updates
-      if hasMagField then 
-        self._volUpdate = VlasovModDecl.selectVolElcMag(
-          self._phaseBasis:id(), self._cdim, self._vdim, self._phaseBasis:polyOrder())
-        if self._numVelFlux == "penalty" then
-          self._surfForceUpdate = VlasovModDecl.selectSurfElcMag(
-            self._phaseBasis:id(), self._cdim, self._vdim, self._phaseBasis:polyOrder())
-        elseif self._numVelFlux == "recovery" then
-          print("selecting recovery-based velocity space update")
-          self._surfForceUpdate = VlasovModDecl.selectRecoverySurfElcMag(
-            self._phaseBasis:id(), self._cdim, self._vdim, self._phaseBasis:polyOrder())
-        else
-          assert(self._numVelFlux, "Eq.Vlasov: Incorrect numerical flux specified, options supported: 'penalty' and 'recovery' ")
-        end
-      elseif onlyForceUpdate then
-        self._volUpdate = VlasovModDecl.selectVolForce(
-          self._phaseBasis:id(), self._cdim, self._vdim, self._phaseBasis:polyOrder())
-        if self._numVelFlux == "penalty" then
-          self._surfForceUpdate = VlasovModDecl.selectSurfElcMag(
-            self._phaseBasis:id(), self._cdim, self._vdim, self._phaseBasis:polyOrder())
-        elseif self._numVelFlux == "recovery" then
-          print("selecting recovery-based velocity space update")
-          self._surfForceUpdate = VlasovModDecl.selectRecoverySurfElcMag(
-            self._phaseBasis:id(), self._cdim, self._vdim, self._phaseBasis:polyOrder())
-        else
-          assert(self._numVelFlux, "Eq.Vlasov: Incorrect numerical flux specified, options supported: 'penalty' and 'recovery' ")
-        end
-      else
-        assert(false, "Vlasov: Pure ES kernels NYI!")
->>>>>>> adb9c10a
       end
    end
 
