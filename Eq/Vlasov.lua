--- conflicted
+++ resolved
@@ -62,49 +62,33 @@
    self._surfStreamUpdate = VlasovModDecl.selectSurfStream(
       self._phaseBasis:id(), self._cdim, self._vdim, self._phaseBasis:polyOrder())
 
-<<<<<<< HEAD
-   -- Check if we have a electric and magnetic field.
+   -- Check if we have an electric and magnetic field.
    local hasElcField    = xsys.pickBool(tbl.hasElectricField, true)
    local hasMagField    = xsys.pickBool(tbl.hasMagneticField, true)
    self._plasmaMagField = xsys.pickBool(tbl.plasmaMagField, true)
-=======
-   -- check if we have a electric and magnetic field
-   local hasElcField = xsys.pickBool(tbl.hasElectricField, true)
-   local hasMagField = xsys.pickBool(tbl.hasMagneticField, true)
+
+   -- Option to perform only the force volume update (e.g. for stochastic forces).
    local onlyForceUpdate = xsys.pickBool(tbl.onlyForceUpdate, false)
->>>>>>> a4430cbb
 
    self._hasForceTerm = false -- flag to indicate if we have any force terms at all
-   if hasElcField or self._hasMagField then
-      self._hasForceTerm = true
-   end
+   if hasElcField or self._hasMagField then self._hasForceTerm = true end
+
    self._onlyForceUpdate = false -- flag to indicate if updating force separately from streaming
-   if onlyForceUpdate then
-      self._onlyForceUpdate = true
-   end
+   if onlyForceUpdate then self._onlyForceUpdate = true end
 
    self._surfForceUpdate = nil
    if self._hasForceTerm then
-<<<<<<< HEAD
       -- Functions to perform force updates.
       if self._plasmaMagField then 
          self._volUpdate = VlasovModDecl.selectVolElcMag(
             self._phaseBasis:id(), self._cdim, self._vdim, self._phaseBasis:polyOrder())
          self._surfForceUpdate = VlasovModDecl.selectSurfElcMag(
             self._phaseBasis:id(), self._cdim, self._vdim, self._phaseBasis:polyOrder())
-=======
-      -- functions to perform force updates
-      if hasMagField then 
-	 self._volUpdate = VlasovModDecl.selectVolElcMag(
-	    self._phaseBasis:id(), self._cdim, self._vdim, self._phaseBasis:polyOrder())
-	 self._surfForceUpdate = VlasovModDecl.selectSurfElcMag(
-	    self._phaseBasis:id(), self._cdim, self._vdim, self._phaseBasis:polyOrder())
-      elseif onlyForceUpdate then
+      elseif self._onlyForceUpdate then
 	 self._volUpdate = VlasovModDecl.selectVolForce(
 	    self._phaseBasis:id(), self._cdim, self._vdim, self._phaseBasis:polyOrder())
 	 self._surfForceUpdate = VlasovModDecl.selectSurfElcMag(
 	    self._phaseBasis:id(), self._cdim, self._vdim, self._phaseBasis:polyOrder())
->>>>>>> a4430cbb
       else
          self._volUpdate = VlasovModDecl.selectVolPhi(hasMagField,
             self._phaseBasis:id(), self._cdim, self._vdim, self._phaseBasis:polyOrder())
@@ -197,18 +181,11 @@
 function Vlasov:surfTerm(dir, cfll, cflr, wl, wr, dxl, dxr, maxs, idxl, idxr, ql, qr, outl, outr)
    local amax = 0.0
    if dir <= self._cdim then
-<<<<<<< HEAD
-      -- Streaming term (note that surface streaming kernels don't return max speed).
-      self._surfStreamUpdate[dir](
-	 wl:data(), wr:data(), dxl:data(), dxr:data(), ql:data(), qr:data(), outl:data(), outr:data())
-=======
       if not self._onlyForceUpdate then
-         -- streaming term (note that surface streaming kernels don't
-         -- return max speed)
+         -- Streaming term (note that surface streaming kernels don't return max speed).
          self._surfStreamUpdate[dir](
-	    wl:data(), wr:data(), dxl:data(), dxr:data(), ql:data(), qr:data(), outl:data(), outr:data())
-      end
->>>>>>> a4430cbb
+           wl:data(), wr:data(), dxl:data(), dxr:data(), ql:data(), qr:data(), outl:data(), outr:data())
+      end
    else
       if self._hasForceTerm then
 	 -- Force term.
