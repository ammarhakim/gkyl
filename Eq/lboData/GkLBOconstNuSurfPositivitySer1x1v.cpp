--- conflicted
+++ resolved
@@ -58,32 +58,6 @@
 
   // begin surface update 
  
-<<<<<<< HEAD
-  double fluxFracL, fluxFracR, flim = 0.;
-  double GhatDragCtrl[2];
-  fluxFracL = positivityWeightByDirL[0] == 0. ? 0.5 : positivityWeightByDirL[1]/positivityWeightByDirL[0]; 
-  fluxFracR = positivityWeightByDirR[0] == 0. ? 0.5 : positivityWeightByDirR[1]/positivityWeightByDirR[0]; 
-  // Control node [x] = [-1/3]. 
-  GhatDragCtrl[0] = 0.5*(alphaDrSurf[1]*fhatAL[1]+alphaDrSurf[0]*fhatAL[0])-0.2886751345948129*(alphaDrSurf[0]*fhatAL[1]+fhatAL[0]*alphaDrSurf[1]); 
-  if(GhatDragCtrl[0] > EPSILON) {
-    flim = std::max(0., -0.1666666666666667*(fl[3]-1.732050807568877*fl[2]+1.732050807568877*fl[1]-3.0*fl[0])); 
-    GhatDragCtrl[0] = std::min(GhatDragCtrl[0], std::abs(fluxFracL*flim/dtApprox/rdv2L)); 
-  } else if(GhatDragCtrl[0] < -EPSILON) {
-    flim = std::max(0., 0.1666666666666667*(fr[3]-1.732050807568877*(fr[2]+fr[1])+3.0*fr[0])); 
-    GhatDragCtrl[0] = -std::min(-GhatDragCtrl[0], std::abs(fluxFracR*flim/dtApprox/rdv2R)); 
-  } else GhatDragCtrl[0] = 0.; 
-  // Control node [x] = [1/3]. 
-  GhatDragCtrl[1] = 0.5*(alphaDrSurf[1]*fhatAL[1]+alphaDrSurf[0]*fhatAL[0])+0.2886751345948129*(alphaDrSurf[0]*fhatAL[1]+fhatAL[0]*alphaDrSurf[1]); 
-  if(GhatDragCtrl[1] > EPSILON) {
-    flim = std::max(0., 0.1666666666666667*(fl[3]+1.732050807568877*(fl[2]+fl[1])+3.0*fl[0])); 
-    GhatDragCtrl[1] = std::min(GhatDragCtrl[1], std::abs(fluxFracL*flim/dtApprox/rdv2L)); 
-  } else if(GhatDragCtrl[1] < -EPSILON) {
-    flim = std::max(0., -0.1666666666666667*(fr[3]+1.732050807568877*fr[2]-1.732050807568877*fr[1]-3.0*fr[0])); 
-    GhatDragCtrl[1] = -std::min(-GhatDragCtrl[1], std::abs(fluxFracR*flim/dtApprox/rdv2R)); 
-  } else GhatDragCtrl[1] = 0.; 
-
-=======
->>>>>>> 17f15afc
   double Gdiff[4]; 
   double Ghat[4]; 
   double incr2[4]; 
@@ -149,8 +123,8 @@
   double fluxFracL, fluxFracR, limFac=1.0;
   double outlPosP[2], outrPosP[2]; 
   double outlPosM[2], outrPosM[2]; 
-  fluxFracL = cflRateByDirL[0] == 0. ? 1.0 : cflRateByDirL[1]/cflRateByDirL[0]; 
-  fluxFracR = cflRateByDirR[0] == 0. ? 1.0 : cflRateByDirR[1]/cflRateByDirR[0]; 
+  fluxFracL = positivityWeightByDirL[0] == 0. ? 0.5 : positivityWeightByDirL[1]/positivityWeightByDirL[0]; 
+  fluxFracR = positivityWeightByDirR[0] == 0. ? 0.5 : positivityWeightByDirR[1]/positivityWeightByDirR[0]; 
   outlPosP[0] = 0.1666666666666667*(incr2[3]-1.0*incr1[3]-1.732050807568877*incr2[2]+1.732050807568877*(incr1[2]+incr1[1])-3.0*incr1[0]); 
   outlPosP[1] = -0.1666666666666667*(incr2[3]-1.0*incr1[3]+1.732050807568877*incr2[2]-1.732050807568877*incr1[2]+1.732050807568877*incr1[1]+3.0*incr1[0]); 
   outlPosM[0] = -0.1666666666666667*(incr2[3]-1.0*incr1[3]-1.732050807568877*incr2[2]+1.732050807568877*incr1[2]-1.732050807568877*incr1[1]+3.0*incr1[0]); 
