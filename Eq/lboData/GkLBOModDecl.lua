-- Gkyl ------------------------------------------------------------------------
--
-- Dispatch into Gyrokinetic Lenard-Bernstein operator C++ kernel functions based on CDIM, VDIM,
-- basis functions and polyOrder.
--    _______     ___
-- + 6 @ |||| # P ||| +
--------------------------------------------------------------------------------

local ffi = require "ffi"
local _   = require "Eq.lboData._GkLBOCdef"

-- "do nothing" function.
local function nullFunc(...) end

-- Map of basis function name -> function encoding.
local basisNmMap = { ["serendipity"] = "Ser", ["maximal-order"] = "Max" }

local _M = {}

-- Select function to compute volume terms.
function _M.selectVol(basisNm, CDIM, VDIM, polyOrder)
   local funcNm = string.format("GkLBOVol%dx%dv%sP%d", CDIM, VDIM, basisNmMap[basisNm], polyOrder)
   return ffi.C[funcNm]
end
function _M.selectConstNuVol(basisNm, CDIM, VDIM, polyOrder)
   local funcNm = string.format("GkLBOconstNuVol%dx%dv%sP%d", CDIM, VDIM, basisNmMap[basisNm], polyOrder)
   return ffi.C[funcNm]
end

-- Select functions to compute surface terms (output is a table of functions).
function _M.selectSurf(basisNm, CDIM, VDIM, polyOrder)
   if VDIM == 1 then
      local funcNmX = string.format("GkLBOSurf%dx%dv%s_Vpar_P%d", CDIM, VDIM, basisNmMap[basisNm], polyOrder)
      return { ffi.C[funcNmX], nullFunc, nullFunc }
   elseif VDIM == 2 then
      local funcNmX = string.format("GkLBOSurf%dx%dv%s_Vpar_P%d", CDIM, VDIM, basisNmMap[basisNm], polyOrder)
      local funcNmY = string.format("GkLBOSurf%dx%dv%s_Mu_P%d", CDIM, VDIM, basisNmMap[basisNm], polyOrder)
      return { ffi.C[funcNmX], ffi.C[funcNmY], nullFunc }
   end
end
function _M.selectConstNuSurf(basisNm, CDIM, VDIM, polyOrder, applyPos)
   local posString = ""
   if applyPos then posString = "Positivity" end
   if VDIM == 1 then
      local funcNmX = string.format("GkLBOconstNuSurf%s%dx%dv%s_Vpar_P%d", posString, CDIM, VDIM, basisNmMap[basisNm], polyOrder)
      return { ffi.C[funcNmX], nullFunc, nullFunc }
   elseif VDIM == 2 then
      local funcNmX = string.format("GkLBOconstNuSurf%s%dx%dv%s_Vpar_P%d", posString, CDIM, VDIM, basisNmMap[basisNm], polyOrder)
      local funcNmY = string.format("GkLBOconstNuSurf%s%dx%dv%s_Mu_P%d", posString, CDIM, VDIM, basisNmMap[basisNm], polyOrder)
      return { ffi.C[funcNmX], ffi.C[funcNmY], nullFunc }
   end
end

<<<<<<< HEAD
-- select functions to compute boundary surface terms (output is a table of functions)
=======
-- Select functions to compute boundary surface terms (output is a table of functions).
>>>>>>> c282e04b
function _M.selectBoundarySurf(basisNm, CDIM, VDIM, polyOrder, applyPos)
   if VDIM == 1 then
      local funcNmX = string.format("GkLBOBoundarySurf%dx%dv%s_Vpar_P%d", CDIM, VDIM, basisNmMap[basisNm], polyOrder)
      return { ffi.C[funcNmX], nullFunc, nullFunc }
   elseif VDIM == 2 then
      local funcNmX = string.format("GkLBOBoundarySurf%dx%dv%s_Vpar_P%d", CDIM, VDIM, basisNmMap[basisNm], polyOrder)
      local funcNmY = string.format("GkLBOBoundarySurf%dx%dv%s_Mu_P%d", CDIM, VDIM, basisNmMap[basisNm], polyOrder)
      return { ffi.C[funcNmX], ffi.C[funcNmY], nullFunc }
   end
end
function _M.selectConstNuBoundarySurf(basisNm, CDIM, VDIM, polyOrder, applyPos)
   if VDIM == 1 then
      local funcNmX = string.format("GkLBOconstNuBoundarySurf%dx%dv%s_Vpar_P%d", CDIM, VDIM, basisNmMap[basisNm], polyOrder)
      return { ffi.C[funcNmX], nullFunc, nullFunc }
   elseif VDIM == 2 then
      local funcNmX = string.format("GkLBOconstNuBoundarySurf%dx%dv%s_Vpar_P%d", CDIM, VDIM, basisNmMap[basisNm], polyOrder)
      local funcNmY = string.format("GkLBOconstNuBoundarySurf%dx%dv%s_Mu_P%d", CDIM, VDIM, basisNmMap[basisNm], polyOrder)
      return { ffi.C[funcNmX], ffi.C[funcNmY], nullFunc }
   end
end


return _M<|MERGE_RESOLUTION|>--- conflicted
+++ resolved
@@ -51,11 +51,7 @@
    end
 end
 
-<<<<<<< HEAD
--- select functions to compute boundary surface terms (output is a table of functions)
-=======
 -- Select functions to compute boundary surface terms (output is a table of functions).
->>>>>>> c282e04b
 function _M.selectBoundarySurf(basisNm, CDIM, VDIM, polyOrder, applyPos)
    if VDIM == 1 then
       local funcNmX = string.format("GkLBOBoundarySurf%dx%dv%s_Vpar_P%d", CDIM, VDIM, basisNmMap[basisNm], polyOrder)
