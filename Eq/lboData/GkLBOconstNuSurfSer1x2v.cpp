#include <GkLBOModDecl.h> 
double GkLBOconstNuSurf1x2vSer_Vpar_P1(const double m_, const double *positivityWeightByDirL, const double *positivityWeightByDirR, const double *wl, const double *wr, const double *dxvl, const double *dxvr, const double dtApprox, const double *BmagInv, const double nuSum, const double vMuMidMax, const double *nuUSum, const double *nuVtSqSum, const double *fl, const double *fr, double *outl, double *outr) 
{ 
  // m_:              species mass. 
  // positivityWeightByDir[3]: CFL rate in each direction. 
  // w[3]:            Cell-center coordinates. 
  // dxv[3]:          Cell spacing. 
  // nuSum:           collisionalities added (self and cross species collisionalities). 
  // vMuMidMax:       maximum midpoint value of v-u. 
  // nuUSum[2]:       sum of bulk velocities times their respective collisionalities. 
  // nuVtSqSum[2]:    sum of thermal speeds squared time their respective collisionalities. 
  // fl/fr:           Distribution function in left/right cells 
  // outl/outr:       Incremented distribution function in left/right cells 
  double rdv = 1.0/dxvl[1]; 
  double rdv2L = 2.0/dxvl[1]; 
  double rdv2R = 2.0/dxvr[1]; 
  double rdvSq4L = rdv2L*rdv2L; 
  double rdvSq4R = rdv2R*rdv2R; 

<<<<<<< HEAD
  double alphaDrSurf[4]; 
  alphaDrSurf[0] = (2.0*wl[1]+dxvl[1])*nuSum-1.414213562373095*nuUSum[0]; 
  alphaDrSurf[1] = -1.414213562373095*nuUSum[1]; 

  double fUpwindQuad[4];
  fUpwindQuad[0] = 0.5*((-0.6123724356957944*fr[7])+0.6123724356957944*(fl[7]+fr[6])-0.6123724356957944*fl[6]+0.3535533905932737*(fr[5]+fl[5])+0.6123724356957944*fr[4]-0.6123724356957944*fl[4]-0.3535533905932737*(fr[3]+fl[3])-0.6123724356957944*fr[2]+0.6123724356957944*fl[2]-0.3535533905932737*(fr[1]+fl[1])+0.3535533905932737*(fr[0]+fl[0]))-0.5*(0.6123724356957944*(fr[7]+fl[7])-0.6123724356957944*(fr[6]+fl[6])-0.3535533905932737*fr[5]+0.3535533905932737*fl[5]-0.6123724356957944*(fr[4]+fl[4])+0.3535533905932737*fr[3]-0.3535533905932737*fl[3]+0.6123724356957944*(fr[2]+fl[2])+0.3535533905932737*fr[1]-0.3535533905932737*(fl[1]+fr[0])+0.3535533905932737*fl[0])*sgn(alphaDrSurf[0]-alphaDrSurf[1]); 
  fUpwindQuad[1] = 0.5*(0.6123724356957944*(fr[7]+fr[6])-0.6123724356957944*(fl[7]+fl[6])-0.3535533905932737*(fr[5]+fl[5])-0.6123724356957944*fr[4]+0.6123724356957944*fl[4]-0.3535533905932737*(fr[3]+fl[3])-0.6123724356957944*fr[2]+0.6123724356957944*fl[2]+0.3535533905932737*(fr[1]+fl[1]+fr[0]+fl[0]))-0.5*((-0.6123724356957944*(fr[7]+fl[7]+fr[6]+fl[6]))+0.3535533905932737*fr[5]-0.3535533905932737*fl[5]+0.6123724356957944*(fr[4]+fl[4])+0.3535533905932737*fr[3]-0.3535533905932737*fl[3]+0.6123724356957944*(fr[2]+fl[2])-0.3535533905932737*(fr[1]+fr[0])+0.3535533905932737*(fl[1]+fl[0]))*sgn(alphaDrSurf[1]+alphaDrSurf[0]); 
  fUpwindQuad[2] = 0.5*(0.6123724356957944*fr[7]-0.6123724356957944*(fl[7]+fr[6])+0.6123724356957944*fl[6]-0.3535533905932737*(fr[5]+fl[5])+0.6123724356957944*fr[4]-0.6123724356957944*fl[4]+0.3535533905932737*(fr[3]+fl[3])-0.6123724356957944*fr[2]+0.6123724356957944*fl[2]-0.3535533905932737*(fr[1]+fl[1])+0.3535533905932737*(fr[0]+fl[0]))-0.5*((-0.6123724356957944*(fr[7]+fl[7]))+0.6123724356957944*(fr[6]+fl[6])+0.3535533905932737*fr[5]-0.3535533905932737*fl[5]-0.6123724356957944*(fr[4]+fl[4])-0.3535533905932737*fr[3]+0.3535533905932737*fl[3]+0.6123724356957944*(fr[2]+fl[2])+0.3535533905932737*fr[1]-0.3535533905932737*(fl[1]+fr[0])+0.3535533905932737*fl[0])*sgn(alphaDrSurf[0]-alphaDrSurf[1]); 
  fUpwindQuad[3] = 0.5*((-0.6123724356957944*(fr[7]+fr[6]))+0.6123724356957944*(fl[7]+fl[6])+0.3535533905932737*(fr[5]+fl[5])-0.6123724356957944*fr[4]+0.6123724356957944*fl[4]+0.3535533905932737*(fr[3]+fl[3])-0.6123724356957944*fr[2]+0.6123724356957944*fl[2]+0.3535533905932737*(fr[1]+fl[1]+fr[0]+fl[0]))-0.5*(0.6123724356957944*(fr[7]+fl[7]+fr[6]+fl[6])-0.3535533905932737*fr[5]+0.3535533905932737*fl[5]+0.6123724356957944*(fr[4]+fl[4])-0.3535533905932737*fr[3]+0.3535533905932737*fl[3]+0.6123724356957944*(fr[2]+fl[2])-0.3535533905932737*(fr[1]+fr[0])+0.3535533905932737*(fl[1]+fl[0]))*sgn(alphaDrSurf[1]+alphaDrSurf[0]); 

  double fUpwind[4];
  fUpwind[0] = 0.5*(fUpwindQuad[3]+fUpwindQuad[2]+fUpwindQuad[1]+fUpwindQuad[0]); 
  fUpwind[1] = 0.5*(fUpwindQuad[3]-1.0*fUpwindQuad[2]+fUpwindQuad[1]-1.0*fUpwindQuad[0]); 
  fUpwind[2] = 0.5*(fUpwindQuad[3]+fUpwindQuad[2]-1.0*(fUpwindQuad[1]+fUpwindQuad[0])); 
  fUpwind[3] = 0.5*(fUpwindQuad[3]-1.0*(fUpwindQuad[2]+fUpwindQuad[1])+fUpwindQuad[0]); 
=======
  double favg[8]; 
  favg[0] = 1*fr[0]+fl[0]; 
  favg[1] = 1*fr[1]+fl[1]; 
  favg[2] = -1*fr[2]+fl[2]; 
  favg[3] = 1*fr[3]+fl[3]; 
  favg[4] = -1*fr[4]+fl[4]; 
  favg[5] = 1*fr[5]+fl[5]; 
  favg[6] = -1*fr[6]+fl[6]; 
  favg[7] = -1*fr[7]+fl[7]; 

  double fjump[8]; 
  fjump[0] = nuSum*vMuMidMax*(fl[0]-(1*fr[0])); 
  fjump[1] = nuSum*vMuMidMax*(fl[1]-(1*fr[1])); 
  fjump[2] = nuSum*vMuMidMax*(fl[2]-(-1*fr[2])); 
  fjump[3] = nuSum*vMuMidMax*(fl[3]-(1*fr[3])); 
  fjump[4] = nuSum*vMuMidMax*(fl[4]-(-1*fr[4])); 
  fjump[5] = nuSum*vMuMidMax*(fl[5]-(1*fr[5])); 
  fjump[6] = nuSum*vMuMidMax*(fl[6]-(-1*fr[6])); 
  fjump[7] = nuSum*vMuMidMax*(fl[7]-(-1*fr[7])); 

  double alphaDrag[2]; 
  alphaDrag[0] = 1.414213562373095*wl[1]*nuSum+0.7071067811865475*dxvl[1]*nuSum-1.0*nuUSum[0]; 
  alphaDrag[1] = -1.0*nuUSum[1]; 
>>>>>>> c0f5dd17

  double Gdiff[8]; 
  double Ghat[8]; 
  double incr2[8]; 

<<<<<<< HEAD
  incr2[2] = (nuVtSqSum[1]*((-0.3535533905932737*fr[4])+0.3535533905932737*fl[4]+0.3061862178478971*(fr[1]+fl[1]))+nuVtSqSum[0]*((-0.3535533905932737*fr[2])+0.3535533905932737*fl[2]+0.3061862178478971*(fr[0]+fl[0])))*rdvSq4R; 
  incr2[4] = (nuVtSqSum[0]*((-0.3535533905932737*fr[4])+0.3535533905932737*fl[4]+0.3061862178478971*(fr[1]+fl[1]))+nuVtSqSum[1]*((-0.3535533905932737*fr[2])+0.3535533905932737*fl[2]+0.3061862178478971*(fr[0]+fl[0])))*rdvSq4R; 
  incr2[6] = (nuVtSqSum[1]*((-0.3535533905932737*fr[7])+0.3535533905932737*fl[7]+0.3061862178478971*(fr[5]+fl[5]))+nuVtSqSum[0]*((-0.3535533905932737*fr[6])+0.3535533905932737*fl[6]+0.3061862178478971*(fr[3]+fl[3])))*rdvSq4R; 
  incr2[7] = (nuVtSqSum[0]*((-0.3535533905932737*fr[7])+0.3535533905932737*fl[7]+0.3061862178478971*(fr[5]+fl[5]))+nuVtSqSum[1]*((-0.3535533905932737*fr[6])+0.3535533905932737*fl[6]+0.3061862178478971*(fr[3]+fl[3])))*rdvSq4R; 
=======
  incr2[2] = nuVtSqSum[1]*((-0.3535533905932737*fr[4])+0.3535533905932737*fl[4]+0.3061862178478971*(fr[1]+fl[1]))+nuVtSqSum[0]*((-0.3535533905932737*fr[2])+0.3535533905932737*fl[2]+0.3061862178478971*(fr[0]+fl[0])); 
  incr2[4] = nuVtSqSum[0]*((-0.3535533905932737*fr[4])+0.3535533905932737*fl[4]+0.3061862178478971*(fr[1]+fl[1]))+nuVtSqSum[1]*((-0.3535533905932737*fr[2])+0.3535533905932737*fl[2]+0.3061862178478971*(fr[0]+fl[0])); 
  incr2[6] = nuVtSqSum[1]*((-0.3535533905932737*fr[7])+0.3535533905932737*fl[7]+0.3061862178478971*(fr[5]+fl[5]))+nuVtSqSum[0]*((-0.3535533905932737*fr[6])+0.3535533905932737*fl[6]+0.3061862178478971*(fr[3]+fl[3])); 
  incr2[7] = nuVtSqSum[0]*((-0.3535533905932737*fr[7])+0.3535533905932737*fl[7]+0.3061862178478971*(fr[5]+fl[5]))+nuVtSqSum[1]*((-0.3535533905932737*fr[6])+0.3535533905932737*fl[6]+0.3061862178478971*(fr[3]+fl[3])); 
>>>>>>> c0f5dd17

  Gdiff[0] = nuVtSqSum[1]*((-1.530931089239486*(fr[4]+fl[4]))+1.590990257669731*fr[1]-1.590990257669731*fl[1])+nuVtSqSum[0]*((-1.530931089239486*(fr[2]+fl[2]))+1.590990257669731*fr[0]-1.590990257669731*fl[0]); 
  Gdiff[1] = nuVtSqSum[0]*((-1.530931089239486*(fr[4]+fl[4]))+1.590990257669731*fr[1]-1.590990257669731*fl[1])+nuVtSqSum[1]*((-1.530931089239486*(fr[2]+fl[2]))+1.590990257669731*fr[0]-1.590990257669731*fl[0]); 
  Gdiff[3] = nuVtSqSum[1]*((-1.530931089239486*(fr[7]+fl[7]))+1.590990257669731*fr[5]-1.590990257669731*fl[5])+nuVtSqSum[0]*((-1.530931089239486*(fr[6]+fl[6]))+1.590990257669731*fr[3]-1.590990257669731*fl[3]); 
  Gdiff[5] = nuVtSqSum[0]*((-1.530931089239486*(fr[7]+fl[7]))+1.590990257669731*fr[5]-1.590990257669731*fl[5])+nuVtSqSum[1]*((-1.530931089239486*(fr[6]+fl[6]))+1.590990257669731*fr[3]-1.590990257669731*fl[3]); 

<<<<<<< HEAD
  Ghat[0] = Gdiff[0]*rdv+0.7071067811865475*(alphaDrSurf[1]*fUpwind[1]+alphaDrSurf[0]*fUpwind[0]); 
  Ghat[1] = Gdiff[1]*rdv+0.7071067811865475*(alphaDrSurf[0]*fUpwind[1]+fUpwind[0]*alphaDrSurf[1]); 
  Ghat[3] = Gdiff[3]*rdv+0.7071067811865475*(alphaDrSurf[1]*fUpwind[3]+alphaDrSurf[0]*fUpwind[2]); 
  Ghat[5] = Gdiff[5]*rdv+0.7071067811865475*(alphaDrSurf[0]*fUpwind[3]+alphaDrSurf[1]*fUpwind[2]); 

  double incr1[8]; 
  incr1[0] = -0.5*Ghat[0]*rdv2R; 
  incr1[1] = -0.5*Ghat[1]*rdv2R; 
  incr1[2] = 0.8660254037844386*Ghat[0]*rdv2R; 
  incr1[3] = -0.5*Ghat[3]*rdv2R; 
  incr1[4] = 0.8660254037844386*Ghat[1]*rdv2R; 
  incr1[5] = -0.5*Ghat[5]*rdv2R; 
  incr1[6] = 0.8660254037844386*Ghat[3]*rdv2R; 
  incr1[7] = 0.8660254037844386*Ghat[5]*rdv2R; 

  outr[0] += incr1[0]; 
  outr[1] += incr1[1]; 
  outr[2] += incr2[2]+incr1[2]; 
  outr[3] += incr1[3]; 
  outr[4] += incr2[4]+incr1[4]; 
  outr[5] += incr1[5]; 
  outr[6] += incr2[6]+incr1[6]; 
  outr[7] += incr2[7]+incr1[7]; 

  outl[0] += -1.0*incr1[0]; 
  outl[1] += -1.0*incr1[1]; 
  outl[2] += incr1[2]-1.0*incr2[2]; 
  outl[3] += -1.0*incr1[3]; 
  outl[4] += incr1[4]-1.0*incr2[4]; 
  outl[5] += -1.0*incr1[5]; 
  outl[6] += incr1[6]-1.0*incr2[6]; 
  outl[7] += incr1[7]-1.0*incr2[7]; 
=======
  Ghat[0] = Gdiff[0]*rdv+alphaDrag[1]*(0.6123724356957944*favg[4]+0.3535533905932737*favg[1])-0.8660254037844386*fjump[2]+alphaDrag[0]*(0.6123724356957944*favg[2]+0.3535533905932737*favg[0])-0.5*fjump[0]; 
  Ghat[1] = Gdiff[1]*rdv-0.8660254037844386*fjump[4]+alphaDrag[0]*(0.6123724356957944*favg[4]+0.3535533905932737*favg[1])+alphaDrag[1]*(0.6123724356957944*favg[2]+0.3535533905932737*favg[0])-0.5*fjump[1]; 
  Ghat[3] = Gdiff[3]*rdv+alphaDrag[1]*(0.6123724356957944*favg[7]+0.3535533905932737*favg[5])-0.8660254037844386*fjump[6]+alphaDrag[0]*(0.6123724356957944*favg[6]+0.3535533905932737*favg[3])-0.5*fjump[3]; 
  Ghat[5] = Gdiff[5]*rdv-0.8660254037844386*fjump[7]+alphaDrag[0]*(0.6123724356957944*favg[7]+0.3535533905932737*favg[5])+alphaDrag[1]*(0.6123724356957944*favg[6]+0.3535533905932737*favg[3])-0.5*fjump[5]; 

  double incr1[8]; 
  incr1[0] = -0.5*Ghat[0]; 
  incr1[1] = -0.5*Ghat[1]; 
  incr1[2] = 0.8660254037844386*Ghat[0]; 
  incr1[3] = -0.5*Ghat[3]; 
  incr1[4] = 0.8660254037844386*Ghat[1]; 
  incr1[5] = -0.5*Ghat[5]; 
  incr1[6] = 0.8660254037844386*Ghat[3]; 
  incr1[7] = 0.8660254037844386*Ghat[5]; 

  outr[0] += incr1[0]*rdv2R; 
  outr[1] += incr1[1]*rdv2R; 
  outr[2] += incr2[2]*rdvSq4R+incr1[2]*rdv2R; 
  outr[3] += incr1[3]*rdv2R; 
  outr[4] += incr2[4]*rdvSq4R+incr1[4]*rdv2R; 
  outr[5] += incr1[5]*rdv2R; 
  outr[6] += incr2[6]*rdvSq4R+incr1[6]*rdv2R; 
  outr[7] += incr2[7]*rdvSq4R+incr1[7]*rdv2R; 

  outl[0] += -1.0*incr1[0]*rdv2L; 
  outl[1] += -1.0*incr1[1]*rdv2L; 
  outl[2] += incr1[2]*rdv2L-1.0*incr2[2]*rdvSq4L; 
  outl[3] += -1.0*incr1[3]*rdv2L; 
  outl[4] += incr1[4]*rdv2L-1.0*incr2[4]*rdvSq4L; 
  outl[5] += -1.0*incr1[5]*rdv2L; 
  outl[6] += incr1[6]*rdv2L-1.0*incr2[6]*rdvSq4L; 
  outl[7] += incr1[7]*rdv2L-1.0*incr2[7]*rdvSq4L; 

  return std::abs(wl[1]-(0.7071067811865475*nuUSum[0])/nuSum); 
} 
double GkLBOconstNuSurf1x2vSer_Vpar_P2(const double m_, const double cfll, const double cflr, const double *wl, const double *wr, const double *dxvl, const double *dxvr, const double *BmagInv, const double nuSum, const double vMuMidMax, const double *nuUSum, const double *nuVtSqSum, const double *fl, const double *fr, double *outl, double *outr) 
{ 
  // w[3]:         Cell-center coordinates. 
  // dxv[3]:       Cell spacing. 
  // nuSum:        collisionalities added (self and cross species collisionalities). 
  // vMuMidMax:    maximum midpoint value of v-u. 
  // nuUSum[3]:    sum of bulk velocities times their respective collisionalities. 
  // nuVtSqSum[3]: sum of thermal speeds squared time their respective collisionalities. 
  // fl/fr:        Distribution function in left/right cells 
  // outl/outr:    Incremented distribution function in left/right cells 
  double rdv = 1.0/dxvl[1]; 
  double rdv2L = 2.0/dxvl[1]; 
  double rdv2R = 2.0/dxvr[1]; 
  double rdvSq4L = rdv2L*rdv2L; 
  double rdvSq4R = rdv2R*rdv2R; 

  double favg[20]; 
  favg[0] = 1*fr[0]+fl[0]; 
  favg[1] = 1*fr[1]+fl[1]; 
  favg[2] = -1*fr[2]+fl[2]; 
  favg[3] = 1*fr[3]+fl[3]; 
  favg[4] = -1*fr[4]+fl[4]; 
  favg[5] = 1*fr[5]+fl[5]; 
  favg[6] = -1*fr[6]+fl[6]; 
  favg[7] = 1*fr[7]+fl[7]; 
  favg[8] = 1*fr[8]+fl[8]; 
  favg[9] = 1*fr[9]+fl[9]; 
  favg[10] = -1*fr[10]+fl[10]; 
  favg[11] = -1*fr[11]+fl[11]; 
  favg[12] = 1*fr[12]+fl[12]; 
  favg[13] = 1*fr[13]+fl[13]; 
  favg[14] = 1*fr[14]+fl[14]; 
  favg[15] = 1*fr[15]+fl[15]; 
  favg[16] = -1*fr[16]+fl[16]; 
  favg[17] = -1*fr[17]+fl[17]; 
  favg[18] = 1*fr[18]+fl[18]; 
  favg[19] = -1*fr[19]+fl[19]; 

  double fjump[20]; 
  fjump[0] = nuSum*vMuMidMax*(fl[0]-(1*fr[0])); 
  fjump[1] = nuSum*vMuMidMax*(fl[1]-(1*fr[1])); 
  fjump[2] = nuSum*vMuMidMax*(fl[2]-(-1*fr[2])); 
  fjump[3] = nuSum*vMuMidMax*(fl[3]-(1*fr[3])); 
  fjump[4] = nuSum*vMuMidMax*(fl[4]-(-1*fr[4])); 
  fjump[5] = nuSum*vMuMidMax*(fl[5]-(1*fr[5])); 
  fjump[6] = nuSum*vMuMidMax*(fl[6]-(-1*fr[6])); 
  fjump[7] = nuSum*vMuMidMax*(fl[7]-(1*fr[7])); 
  fjump[8] = nuSum*vMuMidMax*(fl[8]-(1*fr[8])); 
  fjump[9] = nuSum*vMuMidMax*(fl[9]-(1*fr[9])); 
  fjump[10] = nuSum*vMuMidMax*(fl[10]-(-1*fr[10])); 
  fjump[11] = nuSum*vMuMidMax*(fl[11]-(-1*fr[11])); 
  fjump[12] = nuSum*vMuMidMax*(fl[12]-(1*fr[12])); 
  fjump[13] = nuSum*vMuMidMax*(fl[13]-(1*fr[13])); 
  fjump[14] = nuSum*vMuMidMax*(fl[14]-(1*fr[14])); 
  fjump[15] = nuSum*vMuMidMax*(fl[15]-(1*fr[15])); 
  fjump[16] = nuSum*vMuMidMax*(fl[16]-(-1*fr[16])); 
  fjump[17] = nuSum*vMuMidMax*(fl[17]-(-1*fr[17])); 
  fjump[18] = nuSum*vMuMidMax*(fl[18]-(1*fr[18])); 
  fjump[19] = nuSum*vMuMidMax*(fl[19]-(-1*fr[19])); 

  double alphaDrag[3]; 
  alphaDrag[0] = 1.414213562373095*wl[1]*nuSum+0.7071067811865475*dxvl[1]*nuSum-1.0*nuUSum[0]; 
  alphaDrag[1] = -1.0*nuUSum[1]; 
  alphaDrag[2] = -1.0*nuUSum[2]; 

  double Gdiff[20]; 
  double Ghat[20]; 
  double incr2[20]; 

  incr2[2] = nuVtSqSum[1]*(0.2995357736356374*(fr[12]+fl[12])-0.430893194785552*fr[4]+0.430893194785552*fl[4]+0.3061862178478971*(fr[1]+fl[1]))+nuVtSqSum[2]*((-0.430893194785552*fr[11])+0.430893194785552*fl[11]+0.3061862178478971*(fr[7]+fl[7]))+nuVtSqSum[0]*(0.2995357736356374*(fr[8]+fl[8])-0.430893194785552*fr[2]+0.430893194785552*fl[2]+0.3061862178478971*(fr[0]+fl[0])); 
  incr2[4] = nuVtSqSum[0]*(0.2995357736356374*(fr[12]+fl[12])-0.430893194785552*fr[4]+0.430893194785552*fl[4]+0.3061862178478971*(fr[1]+fl[1]))+nuVtSqSum[2]*(0.2679129406169099*(fr[12]+fl[12])-0.3854025898330209*fr[4]+0.3854025898330209*fl[4]+0.273861278752583*(fr[1]+fl[1]))+nuVtSqSum[1]*((-0.3854025898330209*fr[11])+0.3854025898330209*fl[11]+0.2995357736356374*(fr[8]+fl[8])+0.273861278752583*(fr[7]+fl[7])-0.430893194785552*fr[2]+0.430893194785552*fl[2]+0.3061862178478971*(fr[0]+fl[0])); 
  incr2[6] = nuVtSqSum[1]*(0.2995357736356374*(fr[18]+fl[18])-0.430893194785552*fr[10]+0.430893194785552*fl[10]+0.3061862178478971*(fr[5]+fl[5]))+nuVtSqSum[2]*((-0.430893194785552*fr[17])+0.430893194785552*fl[17]+0.3061862178478971*(fr[13]+fl[13]))+nuVtSqSum[0]*(0.2995357736356374*(fr[14]+fl[14])-0.430893194785552*fr[6]+0.430893194785552*fl[6]+0.3061862178478971*(fr[3]+fl[3])); 
  incr2[8] = nuVtSqSum[1]*((-1.160097062884178*(fr[12]+fl[12]))+1.668842167398551*fr[4]-1.668842167398551*fl[4]-1.185854122563142*(fr[1]+fl[1]))+nuVtSqSum[2]*(1.668842167398551*fr[11]-1.668842167398551*fl[11]-1.185854122563142*(fr[7]+fl[7]))+nuVtSqSum[0]*((-1.160097062884178*(fr[8]+fl[8]))+1.668842167398551*fr[2]-1.668842167398551*fl[2]-1.185854122563142*(fr[0]+fl[0])); 
  incr2[10] = nuVtSqSum[0]*(0.2995357736356374*(fr[18]+fl[18])-0.430893194785552*fr[10]+0.430893194785552*fl[10]+0.3061862178478971*(fr[5]+fl[5]))+nuVtSqSum[2]*(0.2679129406169099*(fr[18]+fl[18])-0.3854025898330209*fr[10]+0.3854025898330209*fl[10]+0.273861278752583*(fr[5]+fl[5]))+nuVtSqSum[1]*((-0.3854025898330209*fr[17])+0.3854025898330209*fl[17]+0.2995357736356374*(fr[14]+fl[14])+0.273861278752583*(fr[13]+fl[13])-0.430893194785552*fr[6]+0.430893194785552*fl[6]+0.3061862178478971*(fr[3]+fl[3])); 
  incr2[11] = nuVtSqSum[1]*(0.2679129406169099*(fr[12]+fl[12])-0.3854025898330209*fr[4]+0.3854025898330209*fl[4]+0.273861278752583*(fr[1]+fl[1]))+nuVtSqSum[2]*((-0.2752875641664436*fr[11])+0.2752875641664436*fl[11]+0.2995357736356374*(fr[8]+fl[8])+0.1956151991089878*(fr[7]+fl[7])-0.430893194785552*fr[2]+0.430893194785552*fl[2]+0.3061862178478971*(fr[0]+fl[0]))+nuVtSqSum[0]*((-0.430893194785552*fr[11])+0.430893194785552*fl[11]+0.3061862178478971*(fr[7]+fl[7])); 
  incr2[12] = nuVtSqSum[2]*((-1.037622357242749*(fr[12]+fl[12]))+1.492657812008498*fr[4]-1.492657812008498*fl[4]-1.060660171779821*(fr[1]+fl[1]))+nuVtSqSum[0]*((-1.160097062884178*(fr[12]+fl[12]))+1.668842167398551*fr[4]-1.668842167398551*fl[4]-1.185854122563142*(fr[1]+fl[1]))+nuVtSqSum[1]*(1.492657812008498*fr[11]-1.492657812008498*fl[11]-1.160097062884178*(fr[8]+fl[8])-1.060660171779821*(fr[7]+fl[7])+1.668842167398551*fr[2]-1.668842167398551*fl[2]-1.185854122563142*(fr[0]+fl[0])); 
  incr2[14] = nuVtSqSum[1]*((-1.160097062884178*(fr[18]+fl[18]))+1.668842167398551*fr[10]-1.668842167398551*fl[10]-1.185854122563142*(fr[5]+fl[5]))+nuVtSqSum[2]*(1.668842167398551*fr[17]-1.668842167398551*fl[17]-1.185854122563142*(fr[13]+fl[13]))+nuVtSqSum[0]*((-1.160097062884178*(fr[14]+fl[14]))+1.668842167398551*fr[6]-1.668842167398551*fl[6]-1.185854122563142*(fr[3]+fl[3])); 
  incr2[16] = nuVtSqSum[1]*((-0.430893194785552*fr[19])+0.430893194785552*fl[19]+0.3061862178478971*(fr[15]+fl[15]))+nuVtSqSum[0]*((-0.430893194785552*fr[16])+0.430893194785552*fl[16]+0.3061862178478971*(fr[9]+fl[9])); 
  incr2[17] = nuVtSqSum[1]*(0.2679129406169099*(fr[18]+fl[18])-0.3854025898330209*fr[10]+0.3854025898330209*fl[10]+0.273861278752583*(fr[5]+fl[5]))+nuVtSqSum[2]*((-0.2752875641664436*fr[17])+0.2752875641664436*fl[17]+0.2995357736356374*(fr[14]+fl[14])+0.1956151991089878*(fr[13]+fl[13])-0.430893194785552*fr[6]+0.430893194785552*fl[6]+0.3061862178478971*(fr[3]+fl[3]))+nuVtSqSum[0]*((-0.430893194785552*fr[17])+0.430893194785552*fl[17]+0.3061862178478971*(fr[13]+fl[13])); 
  incr2[18] = nuVtSqSum[2]*((-1.037622357242749*(fr[18]+fl[18]))+1.492657812008498*fr[10]-1.492657812008498*fl[10]-1.060660171779821*(fr[5]+fl[5]))+nuVtSqSum[0]*((-1.160097062884178*(fr[18]+fl[18]))+1.668842167398551*fr[10]-1.668842167398551*fl[10]-1.185854122563142*(fr[5]+fl[5]))+nuVtSqSum[1]*(1.492657812008498*fr[17]-1.492657812008498*fl[17]-1.160097062884178*(fr[14]+fl[14])-1.060660171779821*(fr[13]+fl[13])+1.668842167398551*fr[6]-1.668842167398551*fl[6]-1.185854122563142*(fr[3]+fl[3])); 
  incr2[19] = nuVtSqSum[2]*((-0.3854025898330209*fr[19])+0.3854025898330209*fl[19]+0.273861278752583*(fr[15]+fl[15]))+nuVtSqSum[0]*((-0.430893194785552*fr[19])+0.430893194785552*fl[19]+0.3061862178478971*(fr[15]+fl[15]))+nuVtSqSum[1]*((-0.430893194785552*fr[16])+0.430893194785552*fl[16]+0.3061862178478971*(fr[9]+fl[9])); 

  Gdiff[0] = nuVtSqSum[1]*(1.897366596101028*fr[12]-1.897366596101028*fl[12]-3.368048396326869*(fr[4]+fl[4])+2.651650429449552*fr[1]-2.651650429449552*fl[1])+nuVtSqSum[2]*((-3.368048396326869*(fr[11]+fl[11]))+2.651650429449552*fr[7]-2.651650429449552*fl[7])+nuVtSqSum[0]*(1.897366596101028*fr[8]-1.897366596101028*fl[8]-3.368048396326869*(fr[2]+fl[2])+2.651650429449552*fr[0]-2.651650429449552*fl[0]); 
  Gdiff[1] = nuVtSqSum[0]*(1.897366596101028*fr[12]-1.897366596101028*fl[12]-3.368048396326869*(fr[4]+fl[4])+2.651650429449552*fr[1]-2.651650429449552*fl[1])+nuVtSqSum[2]*(1.697056274847714*fr[12]-1.697056274847714*fl[12]-3.012474066278413*(fr[4]+fl[4])+2.371708245126284*fr[1]-2.371708245126284*fl[1])+nuVtSqSum[1]*((-3.012474066278414*(fr[11]+fl[11]))+1.897366596101028*fr[8]-1.897366596101028*fl[8]+2.371708245126284*fr[7]-2.371708245126284*fl[7]-3.368048396326869*(fr[2]+fl[2])+2.651650429449552*fr[0]-2.651650429449552*fl[0]); 
  Gdiff[3] = nuVtSqSum[1]*(1.897366596101028*fr[18]-1.897366596101028*fl[18]-3.368048396326869*(fr[10]+fl[10])+2.651650429449552*fr[5]-2.651650429449552*fl[5])+nuVtSqSum[2]*((-3.368048396326869*(fr[17]+fl[17]))+2.651650429449552*fr[13]-2.651650429449552*fl[13])+nuVtSqSum[0]*(1.897366596101028*fr[14]-1.897366596101028*fl[14]-3.368048396326869*(fr[6]+fl[6])+2.651650429449552*fr[3]-2.651650429449552*fl[3]); 
  Gdiff[5] = nuVtSqSum[0]*(1.897366596101028*fr[18]-1.897366596101028*fl[18]-3.368048396326869*(fr[10]+fl[10])+2.651650429449552*fr[5]-2.651650429449552*fl[5])+nuVtSqSum[2]*(1.697056274847714*fr[18]-1.697056274847714*fl[18]-3.012474066278413*(fr[10]+fl[10])+2.371708245126284*fr[5]-2.371708245126284*fl[5])+nuVtSqSum[1]*((-3.012474066278413*(fr[17]+fl[17]))+1.897366596101028*fr[14]-1.897366596101028*fl[14]+2.371708245126284*fr[13]-2.371708245126284*fl[13]-3.368048396326869*(fr[6]+fl[6])+2.651650429449552*fr[3]-2.651650429449552*fl[3]); 
  Gdiff[7] = nuVtSqSum[1]*(1.697056274847714*fr[12]-1.697056274847714*fl[12]-3.012474066278413*(fr[4]+fl[4])+2.371708245126284*fr[1]-2.371708245126284*fl[1])+nuVtSqSum[2]*((-2.151767190198866*(fr[11]+fl[11]))+1.897366596101028*fr[8]-1.897366596101028*fl[8]+1.694077317947346*fr[7]-1.694077317947346*fl[7]-3.368048396326869*(fr[2]+fl[2])+2.651650429449552*fr[0]-2.651650429449552*fl[0])+nuVtSqSum[0]*((-3.368048396326869*(fr[11]+fl[11]))+2.651650429449552*fr[7]-2.651650429449552*fl[7]); 
  Gdiff[9] = nuVtSqSum[1]*((-3.368048396326869*(fr[19]+fl[19]))+2.651650429449552*fr[15]-2.651650429449552*fl[15])+nuVtSqSum[0]*((-3.368048396326869*(fr[16]+fl[16]))+2.651650429449552*fr[9]-2.651650429449552*fl[9]); 
  Gdiff[13] = nuVtSqSum[1]*(1.697056274847714*fr[18]-1.697056274847714*fl[18]-3.012474066278414*(fr[10]+fl[10])+2.371708245126284*fr[5]-2.371708245126284*fl[5])+nuVtSqSum[2]*((-2.151767190198866*(fr[17]+fl[17]))+1.897366596101028*fr[14]-1.897366596101028*fl[14]+1.694077317947346*fr[13]-1.694077317947346*fl[13]-3.368048396326869*(fr[6]+fl[6])+2.651650429449552*fr[3]-2.651650429449552*fl[3])+nuVtSqSum[0]*((-3.368048396326869*(fr[17]+fl[17]))+2.651650429449552*fr[13]-2.651650429449552*fl[13]); 
  Gdiff[15] = nuVtSqSum[2]*((-3.012474066278414*(fr[19]+fl[19]))+2.371708245126284*fr[15]-2.371708245126284*fl[15])+nuVtSqSum[0]*((-3.368048396326869*(fr[19]+fl[19]))+2.651650429449552*fr[15]-2.651650429449552*fl[15])+nuVtSqSum[1]*((-3.368048396326869*(fr[16]+fl[16]))+2.651650429449552*fr[9]-2.651650429449552*fl[9]); 

  Ghat[0] = Gdiff[0]*rdv+alphaDrag[1]*(0.7905694150420948*favg[12]+0.6123724356957944*favg[4]+0.3535533905932737*favg[1])+alphaDrag[2]*(0.6123724356957944*favg[11]+0.3535533905932737*favg[7])-1.118033988749895*fjump[8]+alphaDrag[0]*(0.7905694150420947*favg[8]+0.6123724356957944*favg[2]+0.3535533905932737*favg[0])-0.8660254037844386*fjump[2]-0.5*fjump[0]; 
  Ghat[1] = Gdiff[1]*rdv-1.118033988749895*fjump[12]+alphaDrag[0]*(0.7905694150420948*favg[12]+0.6123724356957944*favg[4]+0.3535533905932737*favg[1])+alphaDrag[2]*(0.7071067811865475*favg[12]+0.5477225575051661*favg[4]+0.3162277660168379*favg[1])+alphaDrag[1]*(0.5477225575051661*favg[11]+0.7905694150420947*favg[8]+0.3162277660168379*favg[7]+0.6123724356957944*favg[2]+0.3535533905932737*favg[0])-0.8660254037844386*fjump[4]-0.5*fjump[1]; 
  Ghat[3] = Gdiff[3]*rdv+alphaDrag[1]*(0.7905694150420947*favg[18]+0.6123724356957944*favg[10]+0.3535533905932737*favg[5])+alphaDrag[2]*(0.6123724356957944*favg[17]+0.3535533905932737*favg[13])-1.118033988749895*fjump[14]+alphaDrag[0]*(0.7905694150420948*favg[14]+0.6123724356957944*favg[6]+0.3535533905932737*favg[3])-0.8660254037844386*fjump[6]-0.5*fjump[3]; 
  Ghat[5] = Gdiff[5]*rdv-1.118033988749895*fjump[18]+alphaDrag[0]*(0.7905694150420947*favg[18]+0.6123724356957944*favg[10]+0.3535533905932737*favg[5])+alphaDrag[2]*(0.7071067811865475*favg[18]+0.5477225575051661*favg[10]+0.3162277660168379*favg[5])+alphaDrag[1]*(0.5477225575051661*favg[17]+0.7905694150420948*favg[14]+0.3162277660168379*favg[13]+0.6123724356957944*favg[6]+0.3535533905932737*favg[3])-0.8660254037844386*fjump[10]-0.5*fjump[5]; 
  Ghat[7] = Gdiff[7]*rdv+alphaDrag[1]*(0.7071067811865475*favg[12]+0.5477225575051661*favg[4]+0.3162277660168379*favg[1])-0.8660254037844387*fjump[11]+alphaDrag[0]*(0.6123724356957944*favg[11]+0.3535533905932737*favg[7])+alphaDrag[2]*(0.3912303982179757*favg[11]+0.7905694150420947*favg[8]+0.2258769757263128*favg[7]+0.6123724356957944*favg[2]+0.3535533905932737*favg[0])-0.5*fjump[7]; 
  Ghat[9] = Gdiff[9]*rdv+alphaDrag[1]*(0.6123724356957944*favg[19]+0.3535533905932737*favg[15])-0.8660254037844387*fjump[16]+alphaDrag[0]*(0.6123724356957944*favg[16]+0.3535533905932737*favg[9])-0.5*fjump[9]; 
  Ghat[13] = Gdiff[13]*rdv+alphaDrag[1]*(0.7071067811865475*favg[18]+0.5477225575051661*favg[10]+0.3162277660168379*favg[5])-0.8660254037844387*fjump[17]+alphaDrag[0]*(0.6123724356957944*favg[17]+0.3535533905932737*favg[13])+alphaDrag[2]*(0.3912303982179757*favg[17]+0.7905694150420947*favg[14]+0.2258769757263128*favg[13]+0.6123724356957944*favg[6]+0.3535533905932737*favg[3])-0.5*fjump[13]; 
  Ghat[15] = Gdiff[15]*rdv-0.8660254037844387*fjump[19]+alphaDrag[0]*(0.6123724356957944*favg[19]+0.3535533905932737*favg[15])+alphaDrag[2]*(0.5477225575051661*favg[19]+0.3162277660168379*favg[15])+alphaDrag[1]*(0.6123724356957944*favg[16]+0.3535533905932737*favg[9])-0.5*fjump[15]; 

  double incr1[20]; 
  incr1[0] = -0.5*Ghat[0]; 
  incr1[1] = -0.5*Ghat[1]; 
  incr1[2] = 0.8660254037844386*Ghat[0]; 
  incr1[3] = -0.5*Ghat[3]; 
  incr1[4] = 0.8660254037844386*Ghat[1]; 
  incr1[5] = -0.5*Ghat[5]; 
  incr1[6] = 0.8660254037844386*Ghat[3]; 
  incr1[7] = -0.5*Ghat[7]; 
  incr1[8] = -1.118033988749895*Ghat[0]; 
  incr1[9] = -0.5*Ghat[9]; 
  incr1[10] = 0.8660254037844386*Ghat[5]; 
  incr1[11] = 0.8660254037844387*Ghat[7]; 
  incr1[12] = -1.118033988749895*Ghat[1]; 
  incr1[13] = -0.5*Ghat[13]; 
  incr1[14] = -1.118033988749895*Ghat[3]; 
  incr1[15] = -0.5*Ghat[15]; 
  incr1[16] = 0.8660254037844387*Ghat[9]; 
  incr1[17] = 0.8660254037844387*Ghat[13]; 
  incr1[18] = -1.118033988749895*Ghat[5]; 
  incr1[19] = 0.8660254037844387*Ghat[15]; 

  outr[0] += incr1[0]*rdv2R; 
  outr[1] += incr1[1]*rdv2R; 
  outr[2] += incr2[2]*rdvSq4R+incr1[2]*rdv2R; 
  outr[3] += incr1[3]*rdv2R; 
  outr[4] += incr2[4]*rdvSq4R+incr1[4]*rdv2R; 
  outr[5] += incr1[5]*rdv2R; 
  outr[6] += incr2[6]*rdvSq4R+incr1[6]*rdv2R; 
  outr[7] += incr1[7]*rdv2R; 
  outr[8] += incr2[8]*rdvSq4R+incr1[8]*rdv2R; 
  outr[9] += incr1[9]*rdv2R; 
  outr[10] += incr2[10]*rdvSq4R+incr1[10]*rdv2R; 
  outr[11] += incr2[11]*rdvSq4R+incr1[11]*rdv2R; 
  outr[12] += incr2[12]*rdvSq4R+incr1[12]*rdv2R; 
  outr[13] += incr1[13]*rdv2R; 
  outr[14] += incr2[14]*rdvSq4R+incr1[14]*rdv2R; 
  outr[15] += incr1[15]*rdv2R; 
  outr[16] += incr2[16]*rdvSq4R+incr1[16]*rdv2R; 
  outr[17] += incr2[17]*rdvSq4R+incr1[17]*rdv2R; 
  outr[18] += incr2[18]*rdvSq4R+incr1[18]*rdv2R; 
  outr[19] += incr2[19]*rdvSq4R+incr1[19]*rdv2R; 

  outl[0] += -1.0*incr1[0]*rdv2L; 
  outl[1] += -1.0*incr1[1]*rdv2L; 
  outl[2] += incr1[2]*rdv2L-1.0*incr2[2]*rdvSq4L; 
  outl[3] += -1.0*incr1[3]*rdv2L; 
  outl[4] += incr1[4]*rdv2L-1.0*incr2[4]*rdvSq4L; 
  outl[5] += -1.0*incr1[5]*rdv2L; 
  outl[6] += incr1[6]*rdv2L-1.0*incr2[6]*rdvSq4L; 
  outl[7] += -1.0*incr1[7]*rdv2L; 
  outl[8] += incr2[8]*rdvSq4L-1.0*incr1[8]*rdv2L; 
  outl[9] += -1.0*incr1[9]*rdv2L; 
  outl[10] += incr1[10]*rdv2L-1.0*incr2[10]*rdvSq4L; 
  outl[11] += incr1[11]*rdv2L-1.0*incr2[11]*rdvSq4L; 
  outl[12] += incr2[12]*rdvSq4L-1.0*incr1[12]*rdv2L; 
  outl[13] += -1.0*incr1[13]*rdv2L; 
  outl[14] += incr2[14]*rdvSq4L-1.0*incr1[14]*rdv2L; 
  outl[15] += -1.0*incr1[15]*rdv2L; 
  outl[16] += incr1[16]*rdv2L-1.0*incr2[16]*rdvSq4L; 
  outl[17] += incr1[17]*rdv2L-1.0*incr2[17]*rdvSq4L; 
  outl[18] += incr2[18]*rdvSq4L-1.0*incr1[18]*rdv2L; 
  outl[19] += incr1[19]*rdv2L-1.0*incr2[19]*rdvSq4L; 
>>>>>>> c0f5dd17

  return std::abs(wl[1]-(0.7071067811865475*nuUSum[0])/nuSum); 
} 
double GkLBOconstNuSurf1x2vSer_Mu_P1(const double m_, const double *positivityWeightByDirL, const double *positivityWeightByDirR, const double *wl, const double *wr, const double *dxvl, const double *dxvr, const double dtApprox, const double *BmagInv, const double nuSum, const double vMuMidMax, const double *nuUSum, const double *nuVtSqSum, const double *fl, const double *fr, double *outl, double *outr) 
{ 
  // m_:              species mass. 
  // positivityWeightByDir[3]: CFL rate in each direction. 
  // w[3]:            Cell-center coordinates. 
  // dxv[3]:          Cell spacing. 
  // nuSum:           collisionalities added (self and cross species collisionalities). 
  // vMuMidMax:       maximum midpoint value of v-u. 
  // nuUSum[2]:       sum of bulk velocities times their respective collisionalities. 
  // nuVtSqSum[2]:    sum of thermal speeds squared time their respective collisionalities. 
  // fl/fr:           Distribution function in left/right cells 
  // outl/outr:       Incremented distribution function in left/right cells 
  double rdv = 1.0/dxvl[2]; 
  double rdv2L = 2.0/dxvl[2]; 
  double rdv2R = 2.0/dxvr[2]; 
  double rdvSq4L = rdv2L*rdv2L; 
  double rdvSq4R = rdv2R*rdv2R; 

  double favg[8]; 
  favg[0] = 1*fr[0]+fl[0]; 
  favg[1] = 1*fr[1]+fl[1]; 
  favg[2] = 1*fr[2]+fl[2]; 
  favg[3] = -1*fr[3]+fl[3]; 
  favg[4] = 1*fr[4]+fl[4]; 
  favg[5] = -1*fr[5]+fl[5]; 
  favg[6] = -1*fr[6]+fl[6]; 
  favg[7] = -1*fr[7]+fl[7]; 

  double fjump[8]; 
  fjump[0] = nuSum*vMuMidMax*(fl[0]-(1*fr[0])); 
  fjump[1] = nuSum*vMuMidMax*(fl[1]-(1*fr[1])); 
  fjump[2] = nuSum*vMuMidMax*(fl[2]-(1*fr[2])); 
  fjump[3] = nuSum*vMuMidMax*(fl[3]-(-1*fr[3])); 
  fjump[4] = nuSum*vMuMidMax*(fl[4]-(1*fr[4])); 
  fjump[5] = nuSum*vMuMidMax*(fl[5]-(-1*fr[5])); 
  fjump[6] = nuSum*vMuMidMax*(fl[6]-(-1*fr[6])); 
  fjump[7] = nuSum*vMuMidMax*(fl[7]-(-1*fr[7])); 

  double alphaDrag[2]; 
  alphaDrag[0] = 2.828427124746191*wl[2]*nuSum+1.414213562373095*dxvl[2]*nuSum; 

  double diffFac[2]; 
  diffFac[0] = (BmagInv[1]*nuVtSqSum[1]+BmagInv[0]*nuVtSqSum[0])*(1.414213562373095*wl[2]+0.7071067811865475*dxvl[2])*m_; 
  diffFac[1] = (BmagInv[0]*nuVtSqSum[1]+nuVtSqSum[0]*BmagInv[1])*(1.414213562373095*wl[2]+0.7071067811865475*dxvl[2])*m_; 

  double Gdiff[8]; 
  double Ghat[8]; 
  double incr2[8]; 

<<<<<<< HEAD
  incr2[3] = (diffFac[1]*(0.3535533905932737*fl[5]-0.3535533905932737*fr[5])+diffFac[0]*(0.3535533905932737*fl[3]-0.3535533905932737*fr[3])+0.3061862178478971*(diffFac[1]*(fr[1]+fl[1])+diffFac[0]*(fr[0]+fl[0])))*rdvSq4R; 
  incr2[5] = (diffFac[0]*(0.3535533905932737*fl[5]-0.3535533905932737*fr[5])+diffFac[1]*(0.3535533905932737*fl[3]-0.3535533905932737*fr[3])+0.3061862178478971*(diffFac[0]*(fr[1]+fl[1])+(fr[0]+fl[0])*diffFac[1]))*rdvSq4R; 
  incr2[6] = (diffFac[1]*(0.3535533905932737*fl[7]-0.3535533905932737*fr[7])+diffFac[0]*(0.3535533905932737*fl[6]-0.3535533905932737*fr[6])+0.3061862178478971*(diffFac[1]*(fr[4]+fl[4])+diffFac[0]*(fr[2]+fl[2])))*rdvSq4R; 
  incr2[7] = (diffFac[0]*(0.3535533905932737*fl[7]-0.3535533905932737*fr[7])+diffFac[1]*(0.3535533905932737*fl[6]-0.3535533905932737*fr[6])+0.3061862178478971*(diffFac[0]*(fr[4]+fl[4])+diffFac[1]*(fr[2]+fl[2])))*rdvSq4R; 
=======
  incr2[3] = diffFac[1]*(0.3535533905932737*fl[5]-0.3535533905932737*fr[5])+diffFac[0]*(0.3535533905932737*fl[3]-0.3535533905932737*fr[3])+0.3061862178478971*(diffFac[1]*(fr[1]+fl[1])+diffFac[0]*(fr[0]+fl[0])); 
  incr2[5] = diffFac[0]*(0.3535533905932737*fl[5]-0.3535533905932737*fr[5])+diffFac[1]*(0.3535533905932737*fl[3]-0.3535533905932737*fr[3])+0.3061862178478971*(diffFac[0]*(fr[1]+fl[1])+(fr[0]+fl[0])*diffFac[1]); 
  incr2[6] = diffFac[1]*(0.3535533905932737*fl[7]-0.3535533905932737*fr[7])+diffFac[0]*(0.3535533905932737*fl[6]-0.3535533905932737*fr[6])+0.3061862178478971*(diffFac[1]*(fr[4]+fl[4])+diffFac[0]*(fr[2]+fl[2])); 
  incr2[7] = diffFac[0]*(0.3535533905932737*fl[7]-0.3535533905932737*fr[7])+diffFac[1]*(0.3535533905932737*fl[6]-0.3535533905932737*fr[6])+0.3061862178478971*(diffFac[0]*(fr[4]+fl[4])+diffFac[1]*(fr[2]+fl[2])); 

  Gdiff[0] = (-1.530931089239486*(diffFac[1]*(fr[5]+fl[5])+diffFac[0]*(fr[3]+fl[3])))+diffFac[1]*(1.590990257669731*fr[1]-1.590990257669731*fl[1])+diffFac[0]*(1.590990257669731*fr[0]-1.590990257669731*fl[0]); 
  Gdiff[1] = (-1.530931089239486*(diffFac[0]*(fr[5]+fl[5])+diffFac[1]*(fr[3]+fl[3])))+diffFac[0]*(1.590990257669731*fr[1]-1.590990257669731*fl[1])+(1.590990257669731*fr[0]-1.590990257669731*fl[0])*diffFac[1]; 
  Gdiff[2] = (-1.530931089239486*(diffFac[1]*(fr[7]+fl[7])+diffFac[0]*(fr[6]+fl[6])))+diffFac[1]*(1.590990257669731*fr[4]-1.590990257669731*fl[4])+diffFac[0]*(1.590990257669731*fr[2]-1.590990257669731*fl[2]); 
  Gdiff[4] = (-1.530931089239486*(diffFac[0]*(fr[7]+fl[7])+diffFac[1]*(fr[6]+fl[6])))+diffFac[0]*(1.590990257669731*fr[4]-1.590990257669731*fl[4])+diffFac[1]*(1.590990257669731*fr[2]-1.590990257669731*fl[2]); 

  Ghat[0] = Gdiff[0]*rdv-0.8660254037844386*fjump[3]+alphaDrag[0]*(0.6123724356957944*favg[3]+0.3535533905932737*favg[0])-0.5*fjump[0]; 
  Ghat[1] = Gdiff[1]*rdv-0.8660254037844386*fjump[5]+alphaDrag[0]*(0.6123724356957944*favg[5]+0.3535533905932737*favg[1])-0.5*fjump[1]; 
  Ghat[2] = Gdiff[2]*rdv-0.8660254037844386*fjump[6]+alphaDrag[0]*(0.6123724356957944*favg[6]+0.3535533905932737*favg[2])-0.5*fjump[2]; 
  Ghat[4] = Gdiff[4]*rdv-0.8660254037844386*fjump[7]+alphaDrag[0]*(0.6123724356957944*favg[7]+0.3535533905932737*favg[4])-0.5*fjump[4]; 

  double incr1[8]; 
  incr1[0] = -0.5*Ghat[0]; 
  incr1[1] = -0.5*Ghat[1]; 
  incr1[2] = -0.5*Ghat[2]; 
  incr1[3] = 0.8660254037844386*Ghat[0]; 
  incr1[4] = -0.5*Ghat[4]; 
  incr1[5] = 0.8660254037844386*Ghat[1]; 
  incr1[6] = 0.8660254037844386*Ghat[2]; 
  incr1[7] = 0.8660254037844386*Ghat[4]; 

  outr[0] += incr1[0]*rdv2R; 
  outr[1] += incr1[1]*rdv2R; 
  outr[2] += incr1[2]*rdv2R; 
  outr[3] += incr2[3]*rdvSq4R+incr1[3]*rdv2R; 
  outr[4] += incr1[4]*rdv2R; 
  outr[5] += incr2[5]*rdvSq4R+incr1[5]*rdv2R; 
  outr[6] += incr2[6]*rdvSq4R+incr1[6]*rdv2R; 
  outr[7] += incr2[7]*rdvSq4R+incr1[7]*rdv2R; 
>>>>>>> c0f5dd17

  Gdiff[0] = (-1.530931089239486*(diffFac[1]*(fr[5]+fl[5])+diffFac[0]*(fr[3]+fl[3])))+diffFac[1]*(1.590990257669731*fr[1]-1.590990257669731*fl[1])+diffFac[0]*(1.590990257669731*fr[0]-1.590990257669731*fl[0]); 
  Gdiff[1] = (-1.530931089239486*(diffFac[0]*(fr[5]+fl[5])+diffFac[1]*(fr[3]+fl[3])))+diffFac[0]*(1.590990257669731*fr[1]-1.590990257669731*fl[1])+(1.590990257669731*fr[0]-1.590990257669731*fl[0])*diffFac[1]; 
  Gdiff[2] = (-1.530931089239486*(diffFac[1]*(fr[7]+fl[7])+diffFac[0]*(fr[6]+fl[6])))+diffFac[1]*(1.590990257669731*fr[4]-1.590990257669731*fl[4])+diffFac[0]*(1.590990257669731*fr[2]-1.590990257669731*fl[2]); 
  Gdiff[4] = (-1.530931089239486*(diffFac[0]*(fr[7]+fl[7])+diffFac[1]*(fr[6]+fl[6])))+diffFac[0]*(1.590990257669731*fr[4]-1.590990257669731*fl[4])+diffFac[1]*(1.590990257669731*fr[2]-1.590990257669731*fl[2]); 

  Ghat[0] = Gdiff[0]*rdv+0.7071067811865475*alphaDrSurf[0]*fUpwind[0]; 
  Ghat[1] = Gdiff[1]*rdv+0.7071067811865475*alphaDrSurf[0]*fUpwind[1]; 
  Ghat[2] = Gdiff[2]*rdv+0.7071067811865475*alphaDrSurf[0]*fUpwind[2]; 
  Ghat[4] = Gdiff[4]*rdv+0.7071067811865475*alphaDrSurf[0]*fUpwind[3]; 

<<<<<<< HEAD
  double incr1[8]; 
  incr1[0] = -0.5*Ghat[0]*rdv2R; 
  incr1[1] = -0.5*Ghat[1]*rdv2R; 
  incr1[2] = -0.5*Ghat[2]*rdv2R; 
  incr1[3] = 0.8660254037844386*Ghat[0]*rdv2R; 
  incr1[4] = -0.5*Ghat[4]*rdv2R; 
  incr1[5] = 0.8660254037844386*Ghat[1]*rdv2R; 
  incr1[6] = 0.8660254037844386*Ghat[2]*rdv2R; 
  incr1[7] = 0.8660254037844386*Ghat[4]*rdv2R; 

  outr[0] += incr1[0]; 
  outr[1] += incr1[1]; 
  outr[2] += incr1[2]; 
  outr[3] += incr2[3]+incr1[3]; 
  outr[4] += incr1[4]; 
  outr[5] += incr2[5]+incr1[5]; 
  outr[6] += incr2[6]+incr1[6]; 
  outr[7] += incr2[7]+incr1[7]; 

  outl[0] += -1.0*incr1[0]; 
  outl[1] += -1.0*incr1[1]; 
  outl[2] += -1.0*incr1[2]; 
  outl[3] += incr1[3]-1.0*incr2[3]; 
  outl[4] += -1.0*incr1[4]; 
  outl[5] += incr1[5]-1.0*incr2[5]; 
  outl[6] += incr1[6]-1.0*incr2[6]; 
  outl[7] += incr1[7]-1.0*incr2[7]; 
=======
  double favg[20]; 
  favg[0] = 1*fr[0]+fl[0]; 
  favg[1] = 1*fr[1]+fl[1]; 
  favg[2] = 1*fr[2]+fl[2]; 
  favg[3] = -1*fr[3]+fl[3]; 
  favg[4] = 1*fr[4]+fl[4]; 
  favg[5] = -1*fr[5]+fl[5]; 
  favg[6] = -1*fr[6]+fl[6]; 
  favg[7] = 1*fr[7]+fl[7]; 
  favg[8] = 1*fr[8]+fl[8]; 
  favg[9] = 1*fr[9]+fl[9]; 
  favg[10] = -1*fr[10]+fl[10]; 
  favg[11] = 1*fr[11]+fl[11]; 
  favg[12] = 1*fr[12]+fl[12]; 
  favg[13] = -1*fr[13]+fl[13]; 
  favg[14] = -1*fr[14]+fl[14]; 
  favg[15] = 1*fr[15]+fl[15]; 
  favg[16] = 1*fr[16]+fl[16]; 
  favg[17] = -1*fr[17]+fl[17]; 
  favg[18] = -1*fr[18]+fl[18]; 
  favg[19] = 1*fr[19]+fl[19]; 

  double fjump[20]; 
  fjump[0] = nuSum*vMuMidMax*(fl[0]-(1*fr[0])); 
  fjump[1] = nuSum*vMuMidMax*(fl[1]-(1*fr[1])); 
  fjump[2] = nuSum*vMuMidMax*(fl[2]-(1*fr[2])); 
  fjump[3] = nuSum*vMuMidMax*(fl[3]-(-1*fr[3])); 
  fjump[4] = nuSum*vMuMidMax*(fl[4]-(1*fr[4])); 
  fjump[5] = nuSum*vMuMidMax*(fl[5]-(-1*fr[5])); 
  fjump[6] = nuSum*vMuMidMax*(fl[6]-(-1*fr[6])); 
  fjump[7] = nuSum*vMuMidMax*(fl[7]-(1*fr[7])); 
  fjump[8] = nuSum*vMuMidMax*(fl[8]-(1*fr[8])); 
  fjump[9] = nuSum*vMuMidMax*(fl[9]-(1*fr[9])); 
  fjump[10] = nuSum*vMuMidMax*(fl[10]-(-1*fr[10])); 
  fjump[11] = nuSum*vMuMidMax*(fl[11]-(1*fr[11])); 
  fjump[12] = nuSum*vMuMidMax*(fl[12]-(1*fr[12])); 
  fjump[13] = nuSum*vMuMidMax*(fl[13]-(-1*fr[13])); 
  fjump[14] = nuSum*vMuMidMax*(fl[14]-(-1*fr[14])); 
  fjump[15] = nuSum*vMuMidMax*(fl[15]-(1*fr[15])); 
  fjump[16] = nuSum*vMuMidMax*(fl[16]-(1*fr[16])); 
  fjump[17] = nuSum*vMuMidMax*(fl[17]-(-1*fr[17])); 
  fjump[18] = nuSum*vMuMidMax*(fl[18]-(-1*fr[18])); 
  fjump[19] = nuSum*vMuMidMax*(fl[19]-(1*fr[19])); 

  double alphaDrag[3]; 
  alphaDrag[0] = 2.828427124746191*wl[2]*nuSum+1.414213562373095*dxvl[2]*nuSum; 

  double diffFac[3]; 
  diffFac[0] = (BmagInv[2]*nuVtSqSum[2]+BmagInv[1]*nuVtSqSum[1]+BmagInv[0]*nuVtSqSum[0])*(1.414213562373095*wl[2]+0.7071067811865475*dxvl[2])*m_; 
  diffFac[1] = (nuVtSqSum[1]*((1.264911064067352*BmagInv[2]+1.414213562373095*BmagInv[0])*wl[2]+(0.6324555320336759*BmagInv[2]+0.7071067811865475*BmagInv[0])*dxvl[2])+BmagInv[1]*(nuVtSqSum[0]*(1.414213562373095*wl[2]+0.7071067811865475*dxvl[2])+nuVtSqSum[2]*(1.264911064067352*wl[2]+0.6324555320336759*dxvl[2])))*m_; 
  diffFac[2] = (nuVtSqSum[2]*((0.9035079029052515*BmagInv[2]+1.414213562373095*BmagInv[0])*wl[2]+(0.4517539514526256*BmagInv[2]+0.7071067811865475*BmagInv[0])*dxvl[2])+nuVtSqSum[0]*BmagInv[2]*(1.414213562373095*wl[2]+0.7071067811865475*dxvl[2])+BmagInv[1]*nuVtSqSum[1]*(1.264911064067352*wl[2]+0.6324555320336759*dxvl[2]))*m_; 

  double Gdiff[20]; 
  double Ghat[20]; 
  double incr2[20]; 

  incr2[3] = 0.2995357736356374*diffFac[1]*(fr[15]+fl[15])+diffFac[2]*(0.430893194785552*fl[13]-0.430893194785552*fr[13])+0.2995357736356374*diffFac[0]*(fr[9]+fl[9])+0.3061862178478971*diffFac[2]*(fr[7]+fl[7])+diffFac[1]*(0.430893194785552*fl[5]-0.430893194785552*fr[5])+diffFac[0]*(0.430893194785552*fl[3]-0.430893194785552*fr[3])+0.3061862178478971*(diffFac[1]*(fr[1]+fl[1])+diffFac[0]*(fr[0]+fl[0])); 
  incr2[5] = (0.2679129406169099*diffFac[2]+0.2995357736356374*diffFac[0])*fr[15]+(0.2679129406169099*diffFac[2]+0.2995357736356374*diffFac[0])*fl[15]+diffFac[1]*((-0.3854025898330209*fr[13])+0.3854025898330209*fl[13]+0.2995357736356374*(fr[9]+fl[9])+0.273861278752583*(fr[7]+fl[7]))+((-0.3854025898330209*diffFac[2])-0.430893194785552*diffFac[0])*fr[5]+(0.3854025898330209*diffFac[2]+0.430893194785552*diffFac[0])*fl[5]+diffFac[1]*(0.430893194785552*fl[3]-0.430893194785552*fr[3])+0.273861278752583*(fr[1]+fl[1])*diffFac[2]+0.3061862178478971*(diffFac[0]*(fr[1]+fl[1])+(fr[0]+fl[0])*diffFac[1]); 
  incr2[6] = 0.2995357736356374*diffFac[1]*(fr[19]+fl[19])+diffFac[2]*(0.430893194785552*fl[17]-0.430893194785552*fr[17])+0.2995357736356374*diffFac[0]*(fr[16]+fl[16])+0.3061862178478971*diffFac[2]*(fr[11]+fl[11])+diffFac[1]*(0.430893194785552*fl[10]-0.430893194785552*fr[10])+diffFac[0]*(0.430893194785552*fl[6]-0.430893194785552*fr[6])+0.3061862178478971*(diffFac[1]*(fr[4]+fl[4])+diffFac[0]*(fr[2]+fl[2])); 
  incr2[9] = (-1.160097062884178*diffFac[1]*(fr[15]+fl[15]))+diffFac[2]*(1.668842167398551*fr[13]-1.668842167398551*fl[13])-1.160097062884178*diffFac[0]*(fr[9]+fl[9])-1.185854122563142*diffFac[2]*(fr[7]+fl[7])+diffFac[1]*(1.668842167398551*fr[5]-1.668842167398551*fl[5])+diffFac[0]*(1.668842167398551*fr[3]-1.668842167398551*fl[3])-1.185854122563142*(diffFac[1]*(fr[1]+fl[1])+diffFac[0]*(fr[0]+fl[0])); 
  incr2[10] = (0.2679129406169099*diffFac[2]+0.2995357736356374*diffFac[0])*fr[19]+(0.2679129406169099*diffFac[2]+0.2995357736356374*diffFac[0])*fl[19]+diffFac[1]*((-0.3854025898330209*fr[17])+0.3854025898330209*fl[17]+0.2995357736356374*(fr[16]+fl[16])+0.273861278752583*(fr[11]+fl[11]))+((-0.3854025898330209*diffFac[2])-0.430893194785552*diffFac[0])*fr[10]+(0.3854025898330209*diffFac[2]+0.430893194785552*diffFac[0])*fl[10]+diffFac[1]*(0.430893194785552*fl[6]-0.430893194785552*fr[6])+(0.273861278752583*diffFac[2]+0.3061862178478971*diffFac[0])*fr[4]+0.273861278752583*diffFac[2]*fl[4]+0.3061862178478971*(diffFac[0]*fl[4]+diffFac[1]*(fr[2]+fl[2])); 
  incr2[13] = 0.2679129406169099*diffFac[1]*(fr[15]+fl[15])+((-0.2752875641664436*diffFac[2])-0.430893194785552*diffFac[0])*fr[13]+(0.2752875641664436*diffFac[2]+0.430893194785552*diffFac[0])*fl[13]+0.2995357736356374*diffFac[2]*(fr[9]+fl[9])+(0.1956151991089878*diffFac[2]+0.3061862178478971*diffFac[0])*fr[7]+(0.1956151991089878*diffFac[2]+0.3061862178478971*diffFac[0])*fl[7]+diffFac[1]*(0.3854025898330209*fl[5]-0.3854025898330209*fr[5])+diffFac[2]*((-0.430893194785552*fr[3])+0.430893194785552*fl[3]+0.3061862178478971*(fr[0]+fl[0]))+0.273861278752583*diffFac[1]*(fr[1]+fl[1]); 
  incr2[14] = diffFac[1]*(0.430893194785552*fl[18]-0.430893194785552*fr[18])+diffFac[0]*(0.430893194785552*fl[14]-0.430893194785552*fr[14])+0.3061862178478971*(diffFac[1]*(fr[12]+fl[12])+diffFac[0]*(fr[8]+fl[8])); 
  incr2[15] = ((-1.037622357242749*diffFac[2])-1.160097062884178*diffFac[0])*fr[15]+((-1.037622357242749*diffFac[2])-1.160097062884178*diffFac[0])*fl[15]+diffFac[1]*(1.492657812008498*fr[13]-1.492657812008498*fl[13]-1.160097062884178*(fr[9]+fl[9])-1.060660171779821*(fr[7]+fl[7]))+(1.492657812008498*diffFac[2]+1.668842167398551*diffFac[0])*fr[5]+((-1.492657812008498*diffFac[2])-1.668842167398551*diffFac[0])*fl[5]+diffFac[1]*(1.668842167398551*fr[3]-1.668842167398551*fl[3])-1.060660171779821*(fr[1]+fl[1])*diffFac[2]-1.185854122563142*(diffFac[0]*(fr[1]+fl[1])+(fr[0]+fl[0])*diffFac[1]); 
  incr2[16] = (-1.160097062884178*diffFac[1]*(fr[19]+fl[19]))+diffFac[2]*(1.668842167398551*fr[17]-1.668842167398551*fl[17])-1.160097062884178*diffFac[0]*(fr[16]+fl[16])-1.185854122563142*diffFac[2]*(fr[11]+fl[11])+diffFac[1]*(1.668842167398551*fr[10]-1.668842167398551*fl[10])+diffFac[0]*(1.668842167398551*fr[6]-1.668842167398551*fl[6])-1.185854122563142*(diffFac[1]*(fr[4]+fl[4])+diffFac[0]*(fr[2]+fl[2])); 
  incr2[17] = 0.2679129406169099*diffFac[1]*(fr[19]+fl[19])+((-0.2752875641664436*diffFac[2])-0.430893194785552*diffFac[0])*fr[17]+(0.2752875641664436*diffFac[2]+0.430893194785552*diffFac[0])*fl[17]+0.2995357736356374*diffFac[2]*(fr[16]+fl[16])+(0.1956151991089878*diffFac[2]+0.3061862178478971*diffFac[0])*fr[11]+(0.1956151991089878*diffFac[2]+0.3061862178478971*diffFac[0])*fl[11]+diffFac[1]*(0.3854025898330209*fl[10]-0.3854025898330209*fr[10])+diffFac[2]*(0.430893194785552*fl[6]-0.430893194785552*fr[6])+0.273861278752583*diffFac[1]*(fr[4]+fl[4])+0.3061862178478971*diffFac[2]*(fr[2]+fl[2]); 
  incr2[18] = ((-0.3854025898330209*diffFac[2])-0.430893194785552*diffFac[0])*fr[18]+(0.3854025898330209*diffFac[2]+0.430893194785552*diffFac[0])*fl[18]+diffFac[1]*(0.430893194785552*fl[14]-0.430893194785552*fr[14])+(0.273861278752583*diffFac[2]+0.3061862178478971*diffFac[0])*fr[12]+0.273861278752583*diffFac[2]*fl[12]+0.3061862178478971*(diffFac[0]*fl[12]+diffFac[1]*(fr[8]+fl[8])); 
  incr2[19] = ((-1.037622357242749*diffFac[2])-1.160097062884178*diffFac[0])*fr[19]+((-1.037622357242749*diffFac[2])-1.160097062884178*diffFac[0])*fl[19]+diffFac[1]*(1.492657812008498*fr[17]-1.492657812008498*fl[17]-1.160097062884178*(fr[16]+fl[16])-1.060660171779821*(fr[11]+fl[11]))+(1.492657812008498*diffFac[2]+1.668842167398551*diffFac[0])*fr[10]+((-1.492657812008498*diffFac[2])-1.668842167398551*diffFac[0])*fl[10]+diffFac[1]*(1.668842167398551*fr[6]-1.668842167398551*fl[6])+((-1.060660171779821*diffFac[2])-1.185854122563142*diffFac[0])*fr[4]-1.060660171779821*diffFac[2]*fl[4]-1.185854122563142*(diffFac[0]*fl[4]+diffFac[1]*(fr[2]+fl[2])); 

  Gdiff[0] = diffFac[1]*(1.897366596101028*fr[15]-1.897366596101028*fl[15])-3.368048396326869*diffFac[2]*(fr[13]+fl[13])+diffFac[0]*(1.897366596101028*fr[9]-1.897366596101028*fl[9])+diffFac[2]*(2.651650429449552*fr[7]-2.651650429449552*fl[7])-3.368048396326869*(diffFac[1]*(fr[5]+fl[5])+diffFac[0]*(fr[3]+fl[3]))+diffFac[1]*(2.651650429449552*fr[1]-2.651650429449552*fl[1])+diffFac[0]*(2.651650429449552*fr[0]-2.651650429449552*fl[0]); 
  Gdiff[1] = (1.697056274847714*diffFac[2]+1.897366596101028*diffFac[0])*fr[15]+((-1.697056274847714*diffFac[2])-1.897366596101028*diffFac[0])*fl[15]+diffFac[1]*((-3.012474066278414*(fr[13]+fl[13]))+1.897366596101028*fr[9]-1.897366596101028*fl[9]+2.371708245126284*fr[7]-2.371708245126284*fl[7])+((-3.012474066278413*diffFac[2])-3.368048396326869*diffFac[0])*fr[5]-3.012474066278413*diffFac[2]*fl[5]-3.368048396326869*(diffFac[0]*fl[5]+diffFac[1]*(fr[3]+fl[3]))+(2.371708245126284*fr[1]-2.371708245126284*fl[1])*diffFac[2]+diffFac[0]*(2.651650429449552*fr[1]-2.651650429449552*fl[1])+(2.651650429449552*fr[0]-2.651650429449552*fl[0])*diffFac[1]; 
  Gdiff[2] = diffFac[1]*(1.897366596101028*fr[19]-1.897366596101028*fl[19])-3.368048396326869*diffFac[2]*(fr[17]+fl[17])+diffFac[0]*(1.897366596101028*fr[16]-1.897366596101028*fl[16])+diffFac[2]*(2.651650429449552*fr[11]-2.651650429449552*fl[11])-3.368048396326869*(diffFac[1]*(fr[10]+fl[10])+diffFac[0]*(fr[6]+fl[6]))+diffFac[1]*(2.651650429449552*fr[4]-2.651650429449552*fl[4])+diffFac[0]*(2.651650429449552*fr[2]-2.651650429449552*fl[2]); 
  Gdiff[4] = (1.697056274847714*diffFac[2]+1.897366596101028*diffFac[0])*fr[19]+((-1.697056274847714*diffFac[2])-1.897366596101028*diffFac[0])*fl[19]+diffFac[1]*((-3.012474066278413*(fr[17]+fl[17]))+1.897366596101028*fr[16]-1.897366596101028*fl[16]+2.371708245126284*fr[11]-2.371708245126284*fl[11])+((-3.012474066278413*diffFac[2])-3.368048396326869*diffFac[0])*fr[10]-3.012474066278413*diffFac[2]*fl[10]-3.368048396326869*(diffFac[0]*fl[10]+diffFac[1]*(fr[6]+fl[6]))+(2.371708245126284*diffFac[2]+2.651650429449552*diffFac[0])*fr[4]+((-2.371708245126284*diffFac[2])-2.651650429449552*diffFac[0])*fl[4]+diffFac[1]*(2.651650429449552*fr[2]-2.651650429449552*fl[2]); 
  Gdiff[7] = diffFac[1]*(1.697056274847714*fr[15]-1.697056274847714*fl[15])+((-2.151767190198866*diffFac[2])-3.368048396326869*diffFac[0])*fr[13]+((-2.151767190198866*diffFac[2])-3.368048396326869*diffFac[0])*fl[13]+diffFac[2]*(1.897366596101028*fr[9]-1.897366596101028*fl[9])+(1.694077317947346*diffFac[2]+2.651650429449552*diffFac[0])*fr[7]+((-1.694077317947346*diffFac[2])-2.651650429449552*diffFac[0])*fl[7]-3.012474066278413*diffFac[1]*(fr[5]+fl[5])+diffFac[2]*((-3.368048396326869*(fr[3]+fl[3]))+2.651650429449552*fr[0]-2.651650429449552*fl[0])+diffFac[1]*(2.371708245126284*fr[1]-2.371708245126284*fl[1]); 
  Gdiff[8] = (-3.368048396326869*(diffFac[1]*(fr[18]+fl[18])+diffFac[0]*(fr[14]+fl[14])))+diffFac[1]*(2.651650429449552*fr[12]-2.651650429449552*fl[12])+diffFac[0]*(2.651650429449552*fr[8]-2.651650429449552*fl[8]); 
  Gdiff[11] = diffFac[1]*(1.697056274847714*fr[19]-1.697056274847714*fl[19])+((-2.151767190198866*diffFac[2])-3.368048396326869*diffFac[0])*fr[17]+((-2.151767190198866*diffFac[2])-3.368048396326869*diffFac[0])*fl[17]+diffFac[2]*(1.897366596101028*fr[16]-1.897366596101028*fl[16])+(1.694077317947346*diffFac[2]+2.651650429449552*diffFac[0])*fr[11]+((-1.694077317947346*diffFac[2])-2.651650429449552*diffFac[0])*fl[11]-3.012474066278414*diffFac[1]*(fr[10]+fl[10])-3.368048396326869*diffFac[2]*(fr[6]+fl[6])+diffFac[1]*(2.371708245126284*fr[4]-2.371708245126284*fl[4])+diffFac[2]*(2.651650429449552*fr[2]-2.651650429449552*fl[2]); 
  Gdiff[12] = ((-3.012474066278414*diffFac[2])-3.368048396326869*diffFac[0])*fr[18]-3.012474066278414*diffFac[2]*fl[18]-3.368048396326869*(diffFac[0]*fl[18]+diffFac[1]*(fr[14]+fl[14]))+(2.371708245126284*diffFac[2]+2.651650429449552*diffFac[0])*fr[12]+((-2.371708245126284*diffFac[2])-2.651650429449552*diffFac[0])*fl[12]+diffFac[1]*(2.651650429449552*fr[8]-2.651650429449552*fl[8]); 

  Ghat[0] = Gdiff[0]*rdv-1.118033988749895*fjump[9]+alphaDrag[0]*(0.7905694150420947*favg[9]+0.6123724356957944*favg[3]+0.3535533905932737*favg[0])-0.8660254037844386*fjump[3]-0.5*fjump[0]; 
  Ghat[1] = Gdiff[1]*rdv-1.118033988749895*fjump[15]+alphaDrag[0]*(0.7905694150420948*favg[15]+0.6123724356957944*favg[5]+0.3535533905932737*favg[1])-0.8660254037844386*fjump[5]-0.5*fjump[1]; 
  Ghat[2] = Gdiff[2]*rdv-1.118033988749895*fjump[16]+alphaDrag[0]*(0.7905694150420948*favg[16]+0.6123724356957944*favg[6]+0.3535533905932737*favg[2])-0.8660254037844386*fjump[6]-0.5*fjump[2]; 
  Ghat[4] = Gdiff[4]*rdv-1.118033988749895*fjump[19]+alphaDrag[0]*(0.7905694150420947*favg[19]+0.6123724356957944*favg[10]+0.3535533905932737*favg[4])-0.8660254037844386*fjump[10]-0.5*fjump[4]; 
  Ghat[7] = Gdiff[7]*rdv-0.8660254037844387*fjump[13]+alphaDrag[0]*(0.6123724356957944*favg[13]+0.3535533905932737*favg[7])-0.5*fjump[7]; 
  Ghat[8] = Gdiff[8]*rdv-0.8660254037844387*fjump[14]+alphaDrag[0]*(0.6123724356957944*favg[14]+0.3535533905932737*favg[8])-0.5*fjump[8]; 
  Ghat[11] = Gdiff[11]*rdv-0.8660254037844387*fjump[17]+alphaDrag[0]*(0.6123724356957944*favg[17]+0.3535533905932737*favg[11])-0.5*fjump[11]; 
  Ghat[12] = Gdiff[12]*rdv-0.8660254037844387*fjump[18]+alphaDrag[0]*(0.6123724356957944*favg[18]+0.3535533905932737*favg[12])-0.5*fjump[12]; 

  double incr1[20]; 
  incr1[0] = -0.5*Ghat[0]; 
  incr1[1] = -0.5*Ghat[1]; 
  incr1[2] = -0.5*Ghat[2]; 
  incr1[3] = 0.8660254037844386*Ghat[0]; 
  incr1[4] = -0.5*Ghat[4]; 
  incr1[5] = 0.8660254037844386*Ghat[1]; 
  incr1[6] = 0.8660254037844386*Ghat[2]; 
  incr1[7] = -0.5*Ghat[7]; 
  incr1[8] = -0.5*Ghat[8]; 
  incr1[9] = -1.118033988749895*Ghat[0]; 
  incr1[10] = 0.8660254037844386*Ghat[4]; 
  incr1[11] = -0.5*Ghat[11]; 
  incr1[12] = -0.5*Ghat[12]; 
  incr1[13] = 0.8660254037844387*Ghat[7]; 
  incr1[14] = 0.8660254037844387*Ghat[8]; 
  incr1[15] = -1.118033988749895*Ghat[1]; 
  incr1[16] = -1.118033988749895*Ghat[2]; 
  incr1[17] = 0.8660254037844387*Ghat[11]; 
  incr1[18] = 0.8660254037844387*Ghat[12]; 
  incr1[19] = -1.118033988749895*Ghat[4]; 

  outr[0] += incr1[0]*rdv2R; 
  outr[1] += incr1[1]*rdv2R; 
  outr[2] += incr1[2]*rdv2R; 
  outr[3] += incr2[3]*rdvSq4R+incr1[3]*rdv2R; 
  outr[4] += incr1[4]*rdv2R; 
  outr[5] += incr2[5]*rdvSq4R+incr1[5]*rdv2R; 
  outr[6] += incr2[6]*rdvSq4R+incr1[6]*rdv2R; 
  outr[7] += incr1[7]*rdv2R; 
  outr[8] += incr1[8]*rdv2R; 
  outr[9] += incr2[9]*rdvSq4R+incr1[9]*rdv2R; 
  outr[10] += incr2[10]*rdvSq4R+incr1[10]*rdv2R; 
  outr[11] += incr1[11]*rdv2R; 
  outr[12] += incr1[12]*rdv2R; 
  outr[13] += incr2[13]*rdvSq4R+incr1[13]*rdv2R; 
  outr[14] += incr2[14]*rdvSq4R+incr1[14]*rdv2R; 
  outr[15] += incr2[15]*rdvSq4R+incr1[15]*rdv2R; 
  outr[16] += incr2[16]*rdvSq4R+incr1[16]*rdv2R; 
  outr[17] += incr2[17]*rdvSq4R+incr1[17]*rdv2R; 
  outr[18] += incr2[18]*rdvSq4R+incr1[18]*rdv2R; 
  outr[19] += incr2[19]*rdvSq4R+incr1[19]*rdv2R; 

  outl[0] += -1.0*incr1[0]*rdv2L; 
  outl[1] += -1.0*incr1[1]*rdv2L; 
  outl[2] += -1.0*incr1[2]*rdv2L; 
  outl[3] += incr1[3]*rdv2L-1.0*incr2[3]*rdvSq4L; 
  outl[4] += -1.0*incr1[4]*rdv2L; 
  outl[5] += incr1[5]*rdv2L-1.0*incr2[5]*rdvSq4L; 
  outl[6] += incr1[6]*rdv2L-1.0*incr2[6]*rdvSq4L; 
  outl[7] += -1.0*incr1[7]*rdv2L; 
  outl[8] += -1.0*incr1[8]*rdv2L; 
  outl[9] += incr2[9]*rdvSq4L-1.0*incr1[9]*rdv2L; 
  outl[10] += incr1[10]*rdv2L-1.0*incr2[10]*rdvSq4L; 
  outl[11] += -1.0*incr1[11]*rdv2L; 
  outl[12] += -1.0*incr1[12]*rdv2L; 
  outl[13] += incr1[13]*rdv2L-1.0*incr2[13]*rdvSq4L; 
  outl[14] += incr1[14]*rdv2L-1.0*incr2[14]*rdvSq4L; 
  outl[15] += incr2[15]*rdvSq4L-1.0*incr1[15]*rdv2L; 
  outl[16] += incr2[16]*rdvSq4L-1.0*incr1[16]*rdv2L; 
  outl[17] += incr1[17]*rdv2L-1.0*incr2[17]*rdvSq4L; 
  outl[18] += incr1[18]*rdv2L-1.0*incr2[18]*rdvSq4L; 
  outl[19] += incr2[19]*rdvSq4L-1.0*incr1[19]*rdv2L; 
>>>>>>> c0f5dd17

  return std::abs(2.0*wl[2]); 
} <|MERGE_RESOLUTION|>--- conflicted
+++ resolved
@@ -1,39 +1,20 @@
 #include <GkLBOModDecl.h> 
-double GkLBOconstNuSurf1x2vSer_Vpar_P1(const double m_, const double *positivityWeightByDirL, const double *positivityWeightByDirR, const double *wl, const double *wr, const double *dxvl, const double *dxvr, const double dtApprox, const double *BmagInv, const double nuSum, const double vMuMidMax, const double *nuUSum, const double *nuVtSqSum, const double *fl, const double *fr, double *outl, double *outr) 
+double GkLBOconstNuSurf1x2vSer_Vpar_P1(const double m_, const double cfll, const double cflr, const double *wl, const double *wr, const double *dxvl, const double *dxvr, const double *BmagInv, const double nuSum, const double vMuMidMax, const double *nuUSum, const double *nuVtSqSum, const double *fl, const double *fr, double *outl, double *outr) 
 { 
-  // m_:              species mass. 
-  // positivityWeightByDir[3]: CFL rate in each direction. 
-  // w[3]:            Cell-center coordinates. 
-  // dxv[3]:          Cell spacing. 
-  // nuSum:           collisionalities added (self and cross species collisionalities). 
-  // vMuMidMax:       maximum midpoint value of v-u. 
-  // nuUSum[2]:       sum of bulk velocities times their respective collisionalities. 
-  // nuVtSqSum[2]:    sum of thermal speeds squared time their respective collisionalities. 
-  // fl/fr:           Distribution function in left/right cells 
-  // outl/outr:       Incremented distribution function in left/right cells 
+  // w[3]:         Cell-center coordinates. 
+  // dxv[3]:       Cell spacing. 
+  // nuSum:        collisionalities added (self and cross species collisionalities). 
+  // vMuMidMax:    maximum midpoint value of v-u. 
+  // nuUSum[2]:    sum of bulk velocities times their respective collisionalities. 
+  // nuVtSqSum[2]: sum of thermal speeds squared time their respective collisionalities. 
+  // fl/fr:        Distribution function in left/right cells 
+  // outl/outr:    Incremented distribution function in left/right cells 
   double rdv = 1.0/dxvl[1]; 
   double rdv2L = 2.0/dxvl[1]; 
   double rdv2R = 2.0/dxvr[1]; 
   double rdvSq4L = rdv2L*rdv2L; 
   double rdvSq4R = rdv2R*rdv2R; 
 
-<<<<<<< HEAD
-  double alphaDrSurf[4]; 
-  alphaDrSurf[0] = (2.0*wl[1]+dxvl[1])*nuSum-1.414213562373095*nuUSum[0]; 
-  alphaDrSurf[1] = -1.414213562373095*nuUSum[1]; 
-
-  double fUpwindQuad[4];
-  fUpwindQuad[0] = 0.5*((-0.6123724356957944*fr[7])+0.6123724356957944*(fl[7]+fr[6])-0.6123724356957944*fl[6]+0.3535533905932737*(fr[5]+fl[5])+0.6123724356957944*fr[4]-0.6123724356957944*fl[4]-0.3535533905932737*(fr[3]+fl[3])-0.6123724356957944*fr[2]+0.6123724356957944*fl[2]-0.3535533905932737*(fr[1]+fl[1])+0.3535533905932737*(fr[0]+fl[0]))-0.5*(0.6123724356957944*(fr[7]+fl[7])-0.6123724356957944*(fr[6]+fl[6])-0.3535533905932737*fr[5]+0.3535533905932737*fl[5]-0.6123724356957944*(fr[4]+fl[4])+0.3535533905932737*fr[3]-0.3535533905932737*fl[3]+0.6123724356957944*(fr[2]+fl[2])+0.3535533905932737*fr[1]-0.3535533905932737*(fl[1]+fr[0])+0.3535533905932737*fl[0])*sgn(alphaDrSurf[0]-alphaDrSurf[1]); 
-  fUpwindQuad[1] = 0.5*(0.6123724356957944*(fr[7]+fr[6])-0.6123724356957944*(fl[7]+fl[6])-0.3535533905932737*(fr[5]+fl[5])-0.6123724356957944*fr[4]+0.6123724356957944*fl[4]-0.3535533905932737*(fr[3]+fl[3])-0.6123724356957944*fr[2]+0.6123724356957944*fl[2]+0.3535533905932737*(fr[1]+fl[1]+fr[0]+fl[0]))-0.5*((-0.6123724356957944*(fr[7]+fl[7]+fr[6]+fl[6]))+0.3535533905932737*fr[5]-0.3535533905932737*fl[5]+0.6123724356957944*(fr[4]+fl[4])+0.3535533905932737*fr[3]-0.3535533905932737*fl[3]+0.6123724356957944*(fr[2]+fl[2])-0.3535533905932737*(fr[1]+fr[0])+0.3535533905932737*(fl[1]+fl[0]))*sgn(alphaDrSurf[1]+alphaDrSurf[0]); 
-  fUpwindQuad[2] = 0.5*(0.6123724356957944*fr[7]-0.6123724356957944*(fl[7]+fr[6])+0.6123724356957944*fl[6]-0.3535533905932737*(fr[5]+fl[5])+0.6123724356957944*fr[4]-0.6123724356957944*fl[4]+0.3535533905932737*(fr[3]+fl[3])-0.6123724356957944*fr[2]+0.6123724356957944*fl[2]-0.3535533905932737*(fr[1]+fl[1])+0.3535533905932737*(fr[0]+fl[0]))-0.5*((-0.6123724356957944*(fr[7]+fl[7]))+0.6123724356957944*(fr[6]+fl[6])+0.3535533905932737*fr[5]-0.3535533905932737*fl[5]-0.6123724356957944*(fr[4]+fl[4])-0.3535533905932737*fr[3]+0.3535533905932737*fl[3]+0.6123724356957944*(fr[2]+fl[2])+0.3535533905932737*fr[1]-0.3535533905932737*(fl[1]+fr[0])+0.3535533905932737*fl[0])*sgn(alphaDrSurf[0]-alphaDrSurf[1]); 
-  fUpwindQuad[3] = 0.5*((-0.6123724356957944*(fr[7]+fr[6]))+0.6123724356957944*(fl[7]+fl[6])+0.3535533905932737*(fr[5]+fl[5])-0.6123724356957944*fr[4]+0.6123724356957944*fl[4]+0.3535533905932737*(fr[3]+fl[3])-0.6123724356957944*fr[2]+0.6123724356957944*fl[2]+0.3535533905932737*(fr[1]+fl[1]+fr[0]+fl[0]))-0.5*(0.6123724356957944*(fr[7]+fl[7]+fr[6]+fl[6])-0.3535533905932737*fr[5]+0.3535533905932737*fl[5]+0.6123724356957944*(fr[4]+fl[4])-0.3535533905932737*fr[3]+0.3535533905932737*fl[3]+0.6123724356957944*(fr[2]+fl[2])-0.3535533905932737*(fr[1]+fr[0])+0.3535533905932737*(fl[1]+fl[0]))*sgn(alphaDrSurf[1]+alphaDrSurf[0]); 
-
-  double fUpwind[4];
-  fUpwind[0] = 0.5*(fUpwindQuad[3]+fUpwindQuad[2]+fUpwindQuad[1]+fUpwindQuad[0]); 
-  fUpwind[1] = 0.5*(fUpwindQuad[3]-1.0*fUpwindQuad[2]+fUpwindQuad[1]-1.0*fUpwindQuad[0]); 
-  fUpwind[2] = 0.5*(fUpwindQuad[3]+fUpwindQuad[2]-1.0*(fUpwindQuad[1]+fUpwindQuad[0])); 
-  fUpwind[3] = 0.5*(fUpwindQuad[3]-1.0*(fUpwindQuad[2]+fUpwindQuad[1])+fUpwindQuad[0]); 
-=======
   double favg[8]; 
   favg[0] = 1*fr[0]+fl[0]; 
   favg[1] = 1*fr[1]+fl[1]; 
@@ -57,63 +38,21 @@
   double alphaDrag[2]; 
   alphaDrag[0] = 1.414213562373095*wl[1]*nuSum+0.7071067811865475*dxvl[1]*nuSum-1.0*nuUSum[0]; 
   alphaDrag[1] = -1.0*nuUSum[1]; 
->>>>>>> c0f5dd17
 
   double Gdiff[8]; 
   double Ghat[8]; 
   double incr2[8]; 
 
-<<<<<<< HEAD
-  incr2[2] = (nuVtSqSum[1]*((-0.3535533905932737*fr[4])+0.3535533905932737*fl[4]+0.3061862178478971*(fr[1]+fl[1]))+nuVtSqSum[0]*((-0.3535533905932737*fr[2])+0.3535533905932737*fl[2]+0.3061862178478971*(fr[0]+fl[0])))*rdvSq4R; 
-  incr2[4] = (nuVtSqSum[0]*((-0.3535533905932737*fr[4])+0.3535533905932737*fl[4]+0.3061862178478971*(fr[1]+fl[1]))+nuVtSqSum[1]*((-0.3535533905932737*fr[2])+0.3535533905932737*fl[2]+0.3061862178478971*(fr[0]+fl[0])))*rdvSq4R; 
-  incr2[6] = (nuVtSqSum[1]*((-0.3535533905932737*fr[7])+0.3535533905932737*fl[7]+0.3061862178478971*(fr[5]+fl[5]))+nuVtSqSum[0]*((-0.3535533905932737*fr[6])+0.3535533905932737*fl[6]+0.3061862178478971*(fr[3]+fl[3])))*rdvSq4R; 
-  incr2[7] = (nuVtSqSum[0]*((-0.3535533905932737*fr[7])+0.3535533905932737*fl[7]+0.3061862178478971*(fr[5]+fl[5]))+nuVtSqSum[1]*((-0.3535533905932737*fr[6])+0.3535533905932737*fl[6]+0.3061862178478971*(fr[3]+fl[3])))*rdvSq4R; 
-=======
   incr2[2] = nuVtSqSum[1]*((-0.3535533905932737*fr[4])+0.3535533905932737*fl[4]+0.3061862178478971*(fr[1]+fl[1]))+nuVtSqSum[0]*((-0.3535533905932737*fr[2])+0.3535533905932737*fl[2]+0.3061862178478971*(fr[0]+fl[0])); 
   incr2[4] = nuVtSqSum[0]*((-0.3535533905932737*fr[4])+0.3535533905932737*fl[4]+0.3061862178478971*(fr[1]+fl[1]))+nuVtSqSum[1]*((-0.3535533905932737*fr[2])+0.3535533905932737*fl[2]+0.3061862178478971*(fr[0]+fl[0])); 
   incr2[6] = nuVtSqSum[1]*((-0.3535533905932737*fr[7])+0.3535533905932737*fl[7]+0.3061862178478971*(fr[5]+fl[5]))+nuVtSqSum[0]*((-0.3535533905932737*fr[6])+0.3535533905932737*fl[6]+0.3061862178478971*(fr[3]+fl[3])); 
   incr2[7] = nuVtSqSum[0]*((-0.3535533905932737*fr[7])+0.3535533905932737*fl[7]+0.3061862178478971*(fr[5]+fl[5]))+nuVtSqSum[1]*((-0.3535533905932737*fr[6])+0.3535533905932737*fl[6]+0.3061862178478971*(fr[3]+fl[3])); 
->>>>>>> c0f5dd17
 
   Gdiff[0] = nuVtSqSum[1]*((-1.530931089239486*(fr[4]+fl[4]))+1.590990257669731*fr[1]-1.590990257669731*fl[1])+nuVtSqSum[0]*((-1.530931089239486*(fr[2]+fl[2]))+1.590990257669731*fr[0]-1.590990257669731*fl[0]); 
   Gdiff[1] = nuVtSqSum[0]*((-1.530931089239486*(fr[4]+fl[4]))+1.590990257669731*fr[1]-1.590990257669731*fl[1])+nuVtSqSum[1]*((-1.530931089239486*(fr[2]+fl[2]))+1.590990257669731*fr[0]-1.590990257669731*fl[0]); 
   Gdiff[3] = nuVtSqSum[1]*((-1.530931089239486*(fr[7]+fl[7]))+1.590990257669731*fr[5]-1.590990257669731*fl[5])+nuVtSqSum[0]*((-1.530931089239486*(fr[6]+fl[6]))+1.590990257669731*fr[3]-1.590990257669731*fl[3]); 
   Gdiff[5] = nuVtSqSum[0]*((-1.530931089239486*(fr[7]+fl[7]))+1.590990257669731*fr[5]-1.590990257669731*fl[5])+nuVtSqSum[1]*((-1.530931089239486*(fr[6]+fl[6]))+1.590990257669731*fr[3]-1.590990257669731*fl[3]); 
 
-<<<<<<< HEAD
-  Ghat[0] = Gdiff[0]*rdv+0.7071067811865475*(alphaDrSurf[1]*fUpwind[1]+alphaDrSurf[0]*fUpwind[0]); 
-  Ghat[1] = Gdiff[1]*rdv+0.7071067811865475*(alphaDrSurf[0]*fUpwind[1]+fUpwind[0]*alphaDrSurf[1]); 
-  Ghat[3] = Gdiff[3]*rdv+0.7071067811865475*(alphaDrSurf[1]*fUpwind[3]+alphaDrSurf[0]*fUpwind[2]); 
-  Ghat[5] = Gdiff[5]*rdv+0.7071067811865475*(alphaDrSurf[0]*fUpwind[3]+alphaDrSurf[1]*fUpwind[2]); 
-
-  double incr1[8]; 
-  incr1[0] = -0.5*Ghat[0]*rdv2R; 
-  incr1[1] = -0.5*Ghat[1]*rdv2R; 
-  incr1[2] = 0.8660254037844386*Ghat[0]*rdv2R; 
-  incr1[3] = -0.5*Ghat[3]*rdv2R; 
-  incr1[4] = 0.8660254037844386*Ghat[1]*rdv2R; 
-  incr1[5] = -0.5*Ghat[5]*rdv2R; 
-  incr1[6] = 0.8660254037844386*Ghat[3]*rdv2R; 
-  incr1[7] = 0.8660254037844386*Ghat[5]*rdv2R; 
-
-  outr[0] += incr1[0]; 
-  outr[1] += incr1[1]; 
-  outr[2] += incr2[2]+incr1[2]; 
-  outr[3] += incr1[3]; 
-  outr[4] += incr2[4]+incr1[4]; 
-  outr[5] += incr1[5]; 
-  outr[6] += incr2[6]+incr1[6]; 
-  outr[7] += incr2[7]+incr1[7]; 
-
-  outl[0] += -1.0*incr1[0]; 
-  outl[1] += -1.0*incr1[1]; 
-  outl[2] += incr1[2]-1.0*incr2[2]; 
-  outl[3] += -1.0*incr1[3]; 
-  outl[4] += incr1[4]-1.0*incr2[4]; 
-  outl[5] += -1.0*incr1[5]; 
-  outl[6] += incr1[6]-1.0*incr2[6]; 
-  outl[7] += incr1[7]-1.0*incr2[7]; 
-=======
   Ghat[0] = Gdiff[0]*rdv+alphaDrag[1]*(0.6123724356957944*favg[4]+0.3535533905932737*favg[1])-0.8660254037844386*fjump[2]+alphaDrag[0]*(0.6123724356957944*favg[2]+0.3535533905932737*favg[0])-0.5*fjump[0]; 
   Ghat[1] = Gdiff[1]*rdv-0.8660254037844386*fjump[4]+alphaDrag[0]*(0.6123724356957944*favg[4]+0.3535533905932737*favg[1])+alphaDrag[1]*(0.6123724356957944*favg[2]+0.3535533905932737*favg[0])-0.5*fjump[1]; 
   Ghat[3] = Gdiff[3]*rdv+alphaDrag[1]*(0.6123724356957944*favg[7]+0.3535533905932737*favg[5])-0.8660254037844386*fjump[6]+alphaDrag[0]*(0.6123724356957944*favg[6]+0.3535533905932737*favg[3])-0.5*fjump[3]; 
@@ -312,22 +251,19 @@
   outl[17] += incr1[17]*rdv2L-1.0*incr2[17]*rdvSq4L; 
   outl[18] += incr2[18]*rdvSq4L-1.0*incr1[18]*rdv2L; 
   outl[19] += incr1[19]*rdv2L-1.0*incr2[19]*rdvSq4L; 
->>>>>>> c0f5dd17
-
-  return std::abs(wl[1]-(0.7071067811865475*nuUSum[0])/nuSum); 
+
+  return std::abs((0.7905694150420947*nuUSum[2])/nuSum-(0.7071067811865475*nuUSum[0])/nuSum+wl[1]); 
 } 
-double GkLBOconstNuSurf1x2vSer_Mu_P1(const double m_, const double *positivityWeightByDirL, const double *positivityWeightByDirR, const double *wl, const double *wr, const double *dxvl, const double *dxvr, const double dtApprox, const double *BmagInv, const double nuSum, const double vMuMidMax, const double *nuUSum, const double *nuVtSqSum, const double *fl, const double *fr, double *outl, double *outr) 
+double GkLBOconstNuSurf1x2vSer_Mu_P1(const double m_, const double cfll, const double cflr, const double *wl, const double *wr, const double *dxvl, const double *dxvr, const double *BmagInv, const double nuSum, const double vMuMidMax, const double *nuUSum, const double *nuVtSqSum, const double *fl, const double *fr, double *outl, double *outr) 
 { 
-  // m_:              species mass. 
-  // positivityWeightByDir[3]: CFL rate in each direction. 
-  // w[3]:            Cell-center coordinates. 
-  // dxv[3]:          Cell spacing. 
-  // nuSum:           collisionalities added (self and cross species collisionalities). 
-  // vMuMidMax:       maximum midpoint value of v-u. 
-  // nuUSum[2]:       sum of bulk velocities times their respective collisionalities. 
-  // nuVtSqSum[2]:    sum of thermal speeds squared time their respective collisionalities. 
-  // fl/fr:           Distribution function in left/right cells 
-  // outl/outr:       Incremented distribution function in left/right cells 
+  // w[3]:         Cell-center coordinates. 
+  // dxv[3]:       Cell spacing. 
+  // nuSum:        collisionalities added (self and cross species collisionalities). 
+  // vMuMidMax:    maximum midpoint value of v-u. 
+  // nuUSum[2]:    sum of bulk velocities times their respective collisionalities. 
+  // nuVtSqSum[2]: sum of thermal speeds squared time their respective collisionalities. 
+  // fl/fr:        Distribution function in left/right cells 
+  // outl/outr:    Incremented distribution function in left/right cells 
   double rdv = 1.0/dxvl[2]; 
   double rdv2L = 2.0/dxvl[2]; 
   double rdv2R = 2.0/dxvr[2]; 
@@ -365,12 +301,6 @@
   double Ghat[8]; 
   double incr2[8]; 
 
-<<<<<<< HEAD
-  incr2[3] = (diffFac[1]*(0.3535533905932737*fl[5]-0.3535533905932737*fr[5])+diffFac[0]*(0.3535533905932737*fl[3]-0.3535533905932737*fr[3])+0.3061862178478971*(diffFac[1]*(fr[1]+fl[1])+diffFac[0]*(fr[0]+fl[0])))*rdvSq4R; 
-  incr2[5] = (diffFac[0]*(0.3535533905932737*fl[5]-0.3535533905932737*fr[5])+diffFac[1]*(0.3535533905932737*fl[3]-0.3535533905932737*fr[3])+0.3061862178478971*(diffFac[0]*(fr[1]+fl[1])+(fr[0]+fl[0])*diffFac[1]))*rdvSq4R; 
-  incr2[6] = (diffFac[1]*(0.3535533905932737*fl[7]-0.3535533905932737*fr[7])+diffFac[0]*(0.3535533905932737*fl[6]-0.3535533905932737*fr[6])+0.3061862178478971*(diffFac[1]*(fr[4]+fl[4])+diffFac[0]*(fr[2]+fl[2])))*rdvSq4R; 
-  incr2[7] = (diffFac[0]*(0.3535533905932737*fl[7]-0.3535533905932737*fr[7])+diffFac[1]*(0.3535533905932737*fl[6]-0.3535533905932737*fr[6])+0.3061862178478971*(diffFac[0]*(fr[4]+fl[4])+diffFac[1]*(fr[2]+fl[2])))*rdvSq4R; 
-=======
   incr2[3] = diffFac[1]*(0.3535533905932737*fl[5]-0.3535533905932737*fr[5])+diffFac[0]*(0.3535533905932737*fl[3]-0.3535533905932737*fr[3])+0.3061862178478971*(diffFac[1]*(fr[1]+fl[1])+diffFac[0]*(fr[0]+fl[0])); 
   incr2[5] = diffFac[0]*(0.3535533905932737*fl[5]-0.3535533905932737*fr[5])+diffFac[1]*(0.3535533905932737*fl[3]-0.3535533905932737*fr[3])+0.3061862178478971*(diffFac[0]*(fr[1]+fl[1])+(fr[0]+fl[0])*diffFac[1]); 
   incr2[6] = diffFac[1]*(0.3535533905932737*fl[7]-0.3535533905932737*fr[7])+diffFac[0]*(0.3535533905932737*fl[6]-0.3535533905932737*fr[6])+0.3061862178478971*(diffFac[1]*(fr[4]+fl[4])+diffFac[0]*(fr[2]+fl[2])); 
@@ -404,47 +334,34 @@
   outr[5] += incr2[5]*rdvSq4R+incr1[5]*rdv2R; 
   outr[6] += incr2[6]*rdvSq4R+incr1[6]*rdv2R; 
   outr[7] += incr2[7]*rdvSq4R+incr1[7]*rdv2R; 
->>>>>>> c0f5dd17
-
-  Gdiff[0] = (-1.530931089239486*(diffFac[1]*(fr[5]+fl[5])+diffFac[0]*(fr[3]+fl[3])))+diffFac[1]*(1.590990257669731*fr[1]-1.590990257669731*fl[1])+diffFac[0]*(1.590990257669731*fr[0]-1.590990257669731*fl[0]); 
-  Gdiff[1] = (-1.530931089239486*(diffFac[0]*(fr[5]+fl[5])+diffFac[1]*(fr[3]+fl[3])))+diffFac[0]*(1.590990257669731*fr[1]-1.590990257669731*fl[1])+(1.590990257669731*fr[0]-1.590990257669731*fl[0])*diffFac[1]; 
-  Gdiff[2] = (-1.530931089239486*(diffFac[1]*(fr[7]+fl[7])+diffFac[0]*(fr[6]+fl[6])))+diffFac[1]*(1.590990257669731*fr[4]-1.590990257669731*fl[4])+diffFac[0]*(1.590990257669731*fr[2]-1.590990257669731*fl[2]); 
-  Gdiff[4] = (-1.530931089239486*(diffFac[0]*(fr[7]+fl[7])+diffFac[1]*(fr[6]+fl[6])))+diffFac[0]*(1.590990257669731*fr[4]-1.590990257669731*fl[4])+diffFac[1]*(1.590990257669731*fr[2]-1.590990257669731*fl[2]); 
-
-  Ghat[0] = Gdiff[0]*rdv+0.7071067811865475*alphaDrSurf[0]*fUpwind[0]; 
-  Ghat[1] = Gdiff[1]*rdv+0.7071067811865475*alphaDrSurf[0]*fUpwind[1]; 
-  Ghat[2] = Gdiff[2]*rdv+0.7071067811865475*alphaDrSurf[0]*fUpwind[2]; 
-  Ghat[4] = Gdiff[4]*rdv+0.7071067811865475*alphaDrSurf[0]*fUpwind[3]; 
-
-<<<<<<< HEAD
-  double incr1[8]; 
-  incr1[0] = -0.5*Ghat[0]*rdv2R; 
-  incr1[1] = -0.5*Ghat[1]*rdv2R; 
-  incr1[2] = -0.5*Ghat[2]*rdv2R; 
-  incr1[3] = 0.8660254037844386*Ghat[0]*rdv2R; 
-  incr1[4] = -0.5*Ghat[4]*rdv2R; 
-  incr1[5] = 0.8660254037844386*Ghat[1]*rdv2R; 
-  incr1[6] = 0.8660254037844386*Ghat[2]*rdv2R; 
-  incr1[7] = 0.8660254037844386*Ghat[4]*rdv2R; 
-
-  outr[0] += incr1[0]; 
-  outr[1] += incr1[1]; 
-  outr[2] += incr1[2]; 
-  outr[3] += incr2[3]+incr1[3]; 
-  outr[4] += incr1[4]; 
-  outr[5] += incr2[5]+incr1[5]; 
-  outr[6] += incr2[6]+incr1[6]; 
-  outr[7] += incr2[7]+incr1[7]; 
-
-  outl[0] += -1.0*incr1[0]; 
-  outl[1] += -1.0*incr1[1]; 
-  outl[2] += -1.0*incr1[2]; 
-  outl[3] += incr1[3]-1.0*incr2[3]; 
-  outl[4] += -1.0*incr1[4]; 
-  outl[5] += incr1[5]-1.0*incr2[5]; 
-  outl[6] += incr1[6]-1.0*incr2[6]; 
-  outl[7] += incr1[7]-1.0*incr2[7]; 
-=======
+
+  outl[0] += -1.0*incr1[0]*rdv2L; 
+  outl[1] += -1.0*incr1[1]*rdv2L; 
+  outl[2] += -1.0*incr1[2]*rdv2L; 
+  outl[3] += incr1[3]*rdv2L-1.0*incr2[3]*rdvSq4L; 
+  outl[4] += -1.0*incr1[4]*rdv2L; 
+  outl[5] += incr1[5]*rdv2L-1.0*incr2[5]*rdvSq4L; 
+  outl[6] += incr1[6]*rdv2L-1.0*incr2[6]*rdvSq4L; 
+  outl[7] += incr1[7]*rdv2L-1.0*incr2[7]*rdvSq4L; 
+
+  return std::abs(2.0*wl[2]); 
+} 
+double GkLBOconstNuSurf1x2vSer_Mu_P2(const double m_, const double cfll, const double cflr, const double *wl, const double *wr, const double *dxvl, const double *dxvr, const double *BmagInv, const double nuSum, const double vMuMidMax, const double *nuUSum, const double *nuVtSqSum, const double *fl, const double *fr, double *outl, double *outr) 
+{ 
+  // w[3]:         Cell-center coordinates. 
+  // dxv[3]:       Cell spacing. 
+  // nuSum:        collisionalities added (self and cross species collisionalities). 
+  // vMuMidMax:    maximum midpoint value of v-u. 
+  // nuUSum[3]:    sum of bulk velocities times their respective collisionalities. 
+  // nuVtSqSum[3]: sum of thermal speeds squared time their respective collisionalities. 
+  // fl/fr:        Distribution function in left/right cells 
+  // outl/outr:    Incremented distribution function in left/right cells 
+  double rdv = 1.0/dxvl[2]; 
+  double rdv2L = 2.0/dxvl[2]; 
+  double rdv2R = 2.0/dxvr[2]; 
+  double rdvSq4L = rdv2L*rdv2L; 
+  double rdvSq4R = rdv2R*rdv2R; 
+
   double favg[20]; 
   favg[0] = 1*fr[0]+fl[0]; 
   favg[1] = 1*fr[1]+fl[1]; 
@@ -595,7 +512,6 @@
   outl[17] += incr1[17]*rdv2L-1.0*incr2[17]*rdvSq4L; 
   outl[18] += incr1[18]*rdv2L-1.0*incr2[18]*rdvSq4L; 
   outl[19] += incr2[19]*rdvSq4L-1.0*incr1[19]*rdv2L; 
->>>>>>> c0f5dd17
 
   return std::abs(2.0*wl[2]); 
 } 