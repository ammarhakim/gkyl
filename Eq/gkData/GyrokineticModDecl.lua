--- conflicted
+++ resolved
@@ -17,25 +17,19 @@
 -- Select function to compute volume terms.
 function _M.selectVol(basisNm, CDIM, VDIM, polyOrder, isElectromagnetic, Bvars, geoType)
    local emString = ""
-<<<<<<< HEAD
    local funcSign
-=======
->>>>>>> 3a5b3f37
    if geoType == "SimpleHelical" then
       funcSign = "(const double q_, const double m_, const double *w, const double *dxv, const double *Bmag, const double *BmagInv, const double *Gradpar, const double *BdriftX, const double *BdriftY, const double *Phi, const double *f, double *out)"
       if isElectromagnetic then
          emString = "Em"
          funcSign = "(const double q_, const double m_, const double *w, const double *dxv, const double *Bmag, const double *BmagInv, const double *Gradpar, const double *BdriftX, const double *BdriftY, const double *Phi, const double *Apar, const double *dApardt, const double *f, double *out)"
       end
-<<<<<<< HEAD
    elseif geoType == "GenGeo" then
       funcSign = "(const double q_, const double m_, const double *w, const double *dxv, const double *Bmag, const double *BmagInv, const double *Gradpar, const double *geoX, const double *geoY, const double *geoZ, const double *Phi, const double *f, double *out)"
       if isElectromagnetic then
          emString = "Em"
          funcSign = "(const double q_, const double m_, const double *w, const double *dxv, const double *Bmag, const double *BmagInv, const double *Gradpar, const double *geoX, const double *geoY, const double *geoZ, const double *Phi, const double *Apar, const double *dApardt, const double *f, double *out)"
       end
-=======
->>>>>>> 3a5b3f37
    end
    local bvarString = "_Bvars"
    for k, v in ipairs(Bvars) do
@@ -65,7 +59,6 @@
          if isElectromagnetic then
             funcSign = "(const double q_, const double m_, const double cflL, const double cflR, const double *w, const double *dxv, const double amax_in, const double *Bmag, const double *BmagInv, const double *Gradpar, const double *BdriftX, const double *BdriftY, const double *Phi, const double *Apar, const double *dApardt, const double *dApardtPrev, const double *fl, const double *fr, double *outl, double *outr)"
          end
-<<<<<<< HEAD
       end
    elseif geoType == "GenGeo" then
       funcSign = "(const double q_, const double m_, const double cflL, const double cflR, const double *w, const double *dxv, const double amax_in, const double *Bmag, const double *BmagInv, const double *Gradpar, const double *geoX, const double *geoY, const double *geoZ, const double *Phi, const double *fl, const double *fr, double *outl, double *outr)"
@@ -78,8 +71,6 @@
          if isElectromagnetic then
             funcSign = "(const double q_, const double m_, const double cflL, const double cflR, const double *w, const double *dxv, const double amax_in, const double *Bmag, const double *BmagInv, const double *Gradpar, const double *geoX, const double *geoY, const double *geoZ, const double *Phi, const double *Apar, const double *AparL, const double *dApardt, const double *dApardtPrev, const double *fl, const double *fr, double *outl, double *outr)"
          end
-=======
->>>>>>> 3a5b3f37
       end
    end
    local bvarString = "_Bvars"
@@ -122,14 +113,7 @@
 function _M.selectStep2Vol(basisNm, CDIM, VDIM, polyOrder, geoType)
    local funcType = "double"
    local funcNm = string.format("EmGyrokinetic%sStep2Vol%dx%dv%sP%d", geoType, CDIM, VDIM, basisNmMap[basisNm], polyOrder)
-<<<<<<< HEAD
    local funcSign = "(const double q_, const double m_, const double *w, const double *dxv, const double *dApardt, const double *f, double *out)"
-=======
-   local funcSign
-   if geoType == "SimpleHelical" then
-      funcSign = "(const double q_, const double m_, const double *w, const double *dxv, const double *dApardt, const double *f, double *out)"
-   end
->>>>>>> 3a5b3f37
 
    ffi.cdef(funcType .. " " .. funcNm .. funcSign .. ";\n")
    return ffi.C[funcNm]
@@ -146,15 +130,12 @@
          posString = "Positivity"
          funcSign = "(const double q_, const double m_, const double cflL, const double cflR, const double *w, const double *dxv, const double amax_in, const double *Bmag, const double *BmagInv, const double *Gradpar, const double *BdriftX, const double *BdriftY, const double *Phi, const double *Apar, const double *dApardt, const double *dApardtPrev, const double *fl, const double *fr, double *outl, double *outr)"
       end
-<<<<<<< HEAD
    elseif geoType == "GenGeo" then
       funcSign = "(const double q_, const double m_, const double cflL, const double cflR, const double *w, const double *dxv, const double amax_in, const double *Bmag, const double *BmagInv, const double *Gradpar, const double *geoX, const double *geoY, const double *geoZ, const double *Phi, const double *Apar, const double *AparL, const double *dApardt, const double *dApardtPrev, const double *fl, const double *fr, double *outl, double *outr, double *emModL, double *emModR)"
       if positivity then
          posString = "Positivity"
          funcSign = "(const double q_, const double m_, const double cflL, const double cflR, const double *w, const double *dxv, const double amax_in, const double *Bmag, const double *BmagInv, const double *Gradpar, const double *geoX, const double *geoY, const double *geoZ, const double *Phi, const double *Apar, const double *AparL, const double *dApardt, const double *dApardtPrev, const double *fl, const double *fr, double *outl, double *outr)"
       end
-=======
->>>>>>> 3a5b3f37
    end
    local bvarString = "_Bvars"
    for k, v in ipairs(Bvars) do
