#include <GyrokineticModDecl.h> 
double GyrokineticVol2x2vSerP1_Bvars_0(const double q_, const double m_, const double *w, const double *dxv, const double *Bmag, const double *BmagInv, const double *Gradpar, const double *geoX, const double *geoY, const double *geoZ, const double *Phi, const double *f, double *out) 
{ 
// w[NDIM]: Cell-center coordinates. dxv[NDIM]: Cell spacing. H/f: Input Hamiltonian/distribution function. out: Incremented output 
  double dfac_x = 2.0/dxv[0]; 
  double dfac_y = 2.0/dxv[1]; 
  double dfac_v = 2.0/dxv[2]; 
  double dfac_m = 2.0/dxv[3]; 
  double wx = w[0]; 
  double wy = w[1]; 
  double wv = w[2]; 
  double wm = w[3]; 
  double wv2 = wv*wv; 
  double dfac_v2 = dfac_v*dfac_v; 
  double q2 = q_*q_; 
  double m2 = m_*m_; 
  double cflFreq = 0.0; 
  double alphaL = 0.0; 
  double alphaR = 0.0; 
  double alphax[16]; 
  alphax[0] = -1.732050807568877*geoZ[0]*Phi[2]*dfac_x*dfac_y; 
  alphax[1] = -1.732050807568877*geoZ[0]*Phi[3]*dfac_x*dfac_y; 
#if cflType == SURFAVG 
  // evaluate surface-averaged alpha on left 
  alphaL = -0.125*(1.732050807568877*alphax[1]-1.0*alphax[0]); 
  cflFreq += -0.5*(alphaL-std::abs(alphaL)); 
  // evaluate surface-averaged alpha on right 
  alphaR = 0.125*(1.732050807568877*alphax[1]+alphax[0]); 
  cflFreq += 0.5*(alphaR+std::abs(alphaR)); 
#elif cflType == QUAD 
  // evaluate alpha at left surface quadrature points 
<<<<<<< HEAD
  alphaL = 0.0625*((-0.25*alphax[3])-0.4330127018922193*alphax[1]+0.25*alphax[0]); 
  cflFreq += -0.5*(alphaL-std::abs(alphaL)); 
  alphaL = 0.0625*((-0.25*alphax[3])-0.4330127018922193*alphax[1]+0.25*alphax[0]); 
  cflFreq += -0.5*(alphaL-std::abs(alphaL)); 
  alphaL = 0.0625*(0.25*alphax[3]-0.4330127018922193*alphax[1]+0.25*alphax[0]); 
  cflFreq += -0.5*(alphaL-std::abs(alphaL)); 
  alphaL = 0.0625*(0.25*alphax[3]-0.4330127018922193*alphax[1]+0.25*alphax[0]); 
  cflFreq += -0.5*(alphaL-std::abs(alphaL)); 
  alphaL = 0.0625*((-0.25*alphax[3])-0.4330127018922193*alphax[1]+0.25*alphax[0]); 
  cflFreq += -0.5*(alphaL-std::abs(alphaL)); 
  alphaL = 0.0625*((-0.25*alphax[3])-0.4330127018922193*alphax[1]+0.25*alphax[0]); 
  cflFreq += -0.5*(alphaL-std::abs(alphaL)); 
  alphaL = 0.0625*(0.25*alphax[3]-0.4330127018922193*alphax[1]+0.25*alphax[0]); 
  cflFreq += -0.5*(alphaL-std::abs(alphaL)); 
  alphaL = 0.0625*(0.25*alphax[3]-0.4330127018922193*alphax[1]+0.25*alphax[0]); 
  cflFreq += -0.5*(alphaL-std::abs(alphaL)); 
  // evaluate alpha at right surface quadrature points 
  alphaR = 0.0625*((-0.25*alphax[3])+0.4330127018922193*alphax[1]+0.25*alphax[0]); 
  cflFreq += 0.5*(alphaR+std::abs(alphaR)); 
  alphaR = 0.0625*((-0.25*alphax[3])+0.4330127018922193*alphax[1]+0.25*alphax[0]); 
  cflFreq += 0.5*(alphaR+std::abs(alphaR)); 
  alphaR = 0.0625*(0.25*alphax[3]+0.4330127018922193*alphax[1]+0.25*alphax[0]); 
  cflFreq += 0.5*(alphaR+std::abs(alphaR)); 
  alphaR = 0.0625*(0.25*alphax[3]+0.4330127018922193*alphax[1]+0.25*alphax[0]); 
  cflFreq += 0.5*(alphaR+std::abs(alphaR)); 
  alphaR = 0.0625*((-0.25*alphax[3])+0.4330127018922193*alphax[1]+0.25*alphax[0]); 
  cflFreq += 0.5*(alphaR+std::abs(alphaR)); 
  alphaR = 0.0625*((-0.25*alphax[3])+0.4330127018922193*alphax[1]+0.25*alphax[0]); 
  cflFreq += 0.5*(alphaR+std::abs(alphaR)); 
  alphaR = 0.0625*(0.25*alphax[3]+0.4330127018922193*alphax[1]+0.25*alphax[0]); 
  cflFreq += 0.5*(alphaR+std::abs(alphaR)); 
  alphaR = 0.0625*(0.25*alphax[3]+0.4330127018922193*alphax[1]+0.25*alphax[0]); 
  cflFreq += 0.5*(alphaR+std::abs(alphaR)); 
=======
  alphaL = 0.0625*(0.25*alphax[0]-0.4330127018922193*alphax[1]); 
  if(alphaL<0) cflFreq += -alphaL; 
  alphaL = 0.0625*(0.25*alphax[0]-0.4330127018922193*alphax[1]); 
  if(alphaL<0) cflFreq += -alphaL; 
  alphaL = 0.0625*(0.25*alphax[0]-0.4330127018922193*alphax[1]); 
  if(alphaL<0) cflFreq += -alphaL; 
  alphaL = 0.0625*(0.25*alphax[0]-0.4330127018922193*alphax[1]); 
  if(alphaL<0) cflFreq += -alphaL; 
  alphaL = 0.0625*(0.25*alphax[0]-0.4330127018922193*alphax[1]); 
  if(alphaL<0) cflFreq += -alphaL; 
  alphaL = 0.0625*(0.25*alphax[0]-0.4330127018922193*alphax[1]); 
  if(alphaL<0) cflFreq += -alphaL; 
  alphaL = 0.0625*(0.25*alphax[0]-0.4330127018922193*alphax[1]); 
  if(alphaL<0) cflFreq += -alphaL; 
  alphaL = 0.0625*(0.25*alphax[0]-0.4330127018922193*alphax[1]); 
  if(alphaL<0) cflFreq += -alphaL; 
  // evaluate alpha at right surface quadrature points 
  alphaR = 0.0625*(0.4330127018922193*alphax[1]+0.25*alphax[0]); 
  if(alphaR>0) cflFreq += alphaR; 
  alphaR = 0.0625*(0.4330127018922193*alphax[1]+0.25*alphax[0]); 
  if(alphaR>0) cflFreq += alphaR; 
  alphaR = 0.0625*(0.4330127018922193*alphax[1]+0.25*alphax[0]); 
  if(alphaR>0) cflFreq += alphaR; 
  alphaR = 0.0625*(0.4330127018922193*alphax[1]+0.25*alphax[0]); 
  if(alphaR>0) cflFreq += alphaR; 
  alphaR = 0.0625*(0.4330127018922193*alphax[1]+0.25*alphax[0]); 
  if(alphaR>0) cflFreq += alphaR; 
  alphaR = 0.0625*(0.4330127018922193*alphax[1]+0.25*alphax[0]); 
  if(alphaR>0) cflFreq += alphaR; 
  alphaR = 0.0625*(0.4330127018922193*alphax[1]+0.25*alphax[0]); 
  if(alphaR>0) cflFreq += alphaR; 
  alphaR = 0.0625*(0.4330127018922193*alphax[1]+0.25*alphax[0]); 
  if(alphaR>0) cflFreq += alphaR; 
>>>>>>> d9b4ec75
#endif 

  double alphay[16]; 
  alphay[0] = 1.732050807568877*geoZ[0]*Phi[1]*dfac_x*dfac_y; 
  alphay[2] = 1.732050807568877*geoZ[0]*Phi[3]*dfac_x*dfac_y; 
#if cflType == SURFAVG 
  // evaluate surface-averaged alpha on left 
  alphaL = -0.125*(1.732050807568877*alphay[2]-1.0*alphay[0]); 
  cflFreq += -0.5*(alphaL-std::abs(alphaL)); 
  // evaluate surface-averaged alpha on right 
  alphaR = 0.125*(1.732050807568877*alphay[2]+alphay[0]); 
  cflFreq += 0.5*(alphaR+std::abs(alphaR)); 
#elif cflType == QUAD 
  // evaluate alpha at left surface quadrature points 
<<<<<<< HEAD
  alphaL = 0.0625*((-0.25*alphay[3])-0.4330127018922193*alphay[2]+0.25*alphay[0]); 
  cflFreq += -0.5*(alphaL-std::abs(alphaL)); 
  alphaL = 0.0625*((-0.25*alphay[3])-0.4330127018922193*alphay[2]+0.25*alphay[0]); 
  cflFreq += -0.5*(alphaL-std::abs(alphaL)); 
  alphaL = 0.0625*(0.25*alphay[3]-0.4330127018922193*alphay[2]+0.25*alphay[0]); 
  cflFreq += -0.5*(alphaL-std::abs(alphaL)); 
  alphaL = 0.0625*(0.25*alphay[3]-0.4330127018922193*alphay[2]+0.25*alphay[0]); 
  cflFreq += -0.5*(alphaL-std::abs(alphaL)); 
  alphaL = 0.0625*((-0.25*alphay[3])-0.4330127018922193*alphay[2]+0.25*alphay[0]); 
  cflFreq += -0.5*(alphaL-std::abs(alphaL)); 
  alphaL = 0.0625*((-0.25*alphay[3])-0.4330127018922193*alphay[2]+0.25*alphay[0]); 
  cflFreq += -0.5*(alphaL-std::abs(alphaL)); 
  alphaL = 0.0625*(0.25*alphay[3]-0.4330127018922193*alphay[2]+0.25*alphay[0]); 
  cflFreq += -0.5*(alphaL-std::abs(alphaL)); 
  alphaL = 0.0625*(0.25*alphay[3]-0.4330127018922193*alphay[2]+0.25*alphay[0]); 
  cflFreq += -0.5*(alphaL-std::abs(alphaL)); 
  // evaluate alpha at right surface quadrature points 
  alphaR = 0.0625*((-0.25*alphay[3])+0.4330127018922193*alphay[2]+0.25*alphay[0]); 
  cflFreq += 0.5*(alphaR+std::abs(alphaR)); 
  alphaR = 0.0625*((-0.25*alphay[3])+0.4330127018922193*alphay[2]+0.25*alphay[0]); 
  cflFreq += 0.5*(alphaR+std::abs(alphaR)); 
  alphaR = 0.0625*(0.25*alphay[3]+0.4330127018922193*alphay[2]+0.25*alphay[0]); 
  cflFreq += 0.5*(alphaR+std::abs(alphaR)); 
  alphaR = 0.0625*(0.25*alphay[3]+0.4330127018922193*alphay[2]+0.25*alphay[0]); 
  cflFreq += 0.5*(alphaR+std::abs(alphaR)); 
  alphaR = 0.0625*((-0.25*alphay[3])+0.4330127018922193*alphay[2]+0.25*alphay[0]); 
  cflFreq += 0.5*(alphaR+std::abs(alphaR)); 
  alphaR = 0.0625*((-0.25*alphay[3])+0.4330127018922193*alphay[2]+0.25*alphay[0]); 
  cflFreq += 0.5*(alphaR+std::abs(alphaR)); 
  alphaR = 0.0625*(0.25*alphay[3]+0.4330127018922193*alphay[2]+0.25*alphay[0]); 
  cflFreq += 0.5*(alphaR+std::abs(alphaR)); 
  alphaR = 0.0625*(0.25*alphay[3]+0.4330127018922193*alphay[2]+0.25*alphay[0]); 
  cflFreq += 0.5*(alphaR+std::abs(alphaR)); 
=======
  alphaL = 0.0625*(0.25*alphay[0]-0.4330127018922193*alphay[2]); 
  if(alphaL<0) cflFreq += -alphaL; 
  alphaL = 0.0625*(0.25*alphay[0]-0.4330127018922193*alphay[2]); 
  if(alphaL<0) cflFreq += -alphaL; 
  alphaL = 0.0625*(0.25*alphay[0]-0.4330127018922193*alphay[2]); 
  if(alphaL<0) cflFreq += -alphaL; 
  alphaL = 0.0625*(0.25*alphay[0]-0.4330127018922193*alphay[2]); 
  if(alphaL<0) cflFreq += -alphaL; 
  alphaL = 0.0625*(0.25*alphay[0]-0.4330127018922193*alphay[2]); 
  if(alphaL<0) cflFreq += -alphaL; 
  alphaL = 0.0625*(0.25*alphay[0]-0.4330127018922193*alphay[2]); 
  if(alphaL<0) cflFreq += -alphaL; 
  alphaL = 0.0625*(0.25*alphay[0]-0.4330127018922193*alphay[2]); 
  if(alphaL<0) cflFreq += -alphaL; 
  alphaL = 0.0625*(0.25*alphay[0]-0.4330127018922193*alphay[2]); 
  if(alphaL<0) cflFreq += -alphaL; 
  // evaluate alpha at right surface quadrature points 
  alphaR = 0.0625*(0.4330127018922193*alphay[2]+0.25*alphay[0]); 
  if(alphaR>0) cflFreq += alphaR; 
  alphaR = 0.0625*(0.4330127018922193*alphay[2]+0.25*alphay[0]); 
  if(alphaR>0) cflFreq += alphaR; 
  alphaR = 0.0625*(0.4330127018922193*alphay[2]+0.25*alphay[0]); 
  if(alphaR>0) cflFreq += alphaR; 
  alphaR = 0.0625*(0.4330127018922193*alphay[2]+0.25*alphay[0]); 
  if(alphaR>0) cflFreq += alphaR; 
  alphaR = 0.0625*(0.4330127018922193*alphay[2]+0.25*alphay[0]); 
  if(alphaR>0) cflFreq += alphaR; 
  alphaR = 0.0625*(0.4330127018922193*alphay[2]+0.25*alphay[0]); 
  if(alphaR>0) cflFreq += alphaR; 
  alphaR = 0.0625*(0.4330127018922193*alphay[2]+0.25*alphay[0]); 
  if(alphaR>0) cflFreq += alphaR; 
  alphaR = 0.0625*(0.4330127018922193*alphay[2]+0.25*alphay[0]); 
  if(alphaR>0) cflFreq += alphaR; 
>>>>>>> d9b4ec75
#endif 

  double alphav[16]; 
#if cflType == SURFAVG 
  // evaluate surface-averaged alpha on left 
<<<<<<< HEAD
  alphaL = -0.125*(1.732050807568877*alphav[3]-1.0*alphav[0]); 
  cflFreq += -0.5*(alphaL-std::abs(alphaL)); 
  // evaluate surface-averaged alpha on right 
  alphaR = 0.125*(1.732050807568877*alphav[3]+alphav[0]); 
  cflFreq += 0.5*(alphaR+std::abs(alphaR)); 
#elif cflType == QUAD 
  // evaluate alpha at left surface quadrature points 
  alphaL = 0.0625*(0.4330127018922193*(alphav[7]+alphav[6])-0.4330127018922193*alphav[3]-0.25*(alphav[2]+alphav[1])+0.25*alphav[0]); 
  cflFreq += -0.5*(alphaL-std::abs(alphaL)); 
  alphaL = 0.0625*(0.4330127018922193*alphav[7]-0.4330127018922193*(alphav[6]+alphav[3])-0.25*alphav[2]+0.25*(alphav[1]+alphav[0])); 
  cflFreq += -0.5*(alphaL-std::abs(alphaL)); 
  alphaL = 0.0625*((-0.4330127018922193*alphav[7])+0.4330127018922193*alphav[6]-0.4330127018922193*alphav[3]+0.25*alphav[2]-0.25*alphav[1]+0.25*alphav[0]); 
  cflFreq += -0.5*(alphaL-std::abs(alphaL)); 
  alphaL = 0.0625*(0.25*(alphav[2]+alphav[1]+alphav[0])-0.4330127018922193*(alphav[7]+alphav[6]+alphav[3])); 
  cflFreq += -0.5*(alphaL-std::abs(alphaL)); 
  alphaL = 0.0625*(0.4330127018922193*(alphav[7]+alphav[6])-0.4330127018922193*alphav[3]-0.25*(alphav[2]+alphav[1])+0.25*alphav[0]); 
  cflFreq += -0.5*(alphaL-std::abs(alphaL)); 
  alphaL = 0.0625*(0.4330127018922193*alphav[7]-0.4330127018922193*(alphav[6]+alphav[3])-0.25*alphav[2]+0.25*(alphav[1]+alphav[0])); 
  cflFreq += -0.5*(alphaL-std::abs(alphaL)); 
  alphaL = 0.0625*((-0.4330127018922193*alphav[7])+0.4330127018922193*alphav[6]-0.4330127018922193*alphav[3]+0.25*alphav[2]-0.25*alphav[1]+0.25*alphav[0]); 
  cflFreq += -0.5*(alphaL-std::abs(alphaL)); 
  alphaL = 0.0625*(0.25*(alphav[2]+alphav[1]+alphav[0])-0.4330127018922193*(alphav[7]+alphav[6]+alphav[3])); 
  cflFreq += -0.5*(alphaL-std::abs(alphaL)); 
  // evaluate alpha at right surface quadrature points 
  alphaR = 0.0625*((-0.4330127018922193*(alphav[7]+alphav[6]))+0.4330127018922193*alphav[3]-0.25*(alphav[2]+alphav[1])+0.25*alphav[0]); 
  cflFreq += 0.5*(alphaR+std::abs(alphaR)); 
  alphaR = 0.0625*((-0.4330127018922193*alphav[7])+0.4330127018922193*(alphav[6]+alphav[3])-0.25*alphav[2]+0.25*(alphav[1]+alphav[0])); 
  cflFreq += 0.5*(alphaR+std::abs(alphaR)); 
  alphaR = 0.0625*(0.4330127018922193*alphav[7]-0.4330127018922193*alphav[6]+0.4330127018922193*alphav[3]+0.25*alphav[2]-0.25*alphav[1]+0.25*alphav[0]); 
  cflFreq += 0.5*(alphaR+std::abs(alphaR)); 
  alphaR = 0.0625*(0.4330127018922193*(alphav[7]+alphav[6]+alphav[3])+0.25*(alphav[2]+alphav[1]+alphav[0])); 
  cflFreq += 0.5*(alphaR+std::abs(alphaR)); 
  alphaR = 0.0625*((-0.4330127018922193*(alphav[7]+alphav[6]))+0.4330127018922193*alphav[3]-0.25*(alphav[2]+alphav[1])+0.25*alphav[0]); 
  cflFreq += 0.5*(alphaR+std::abs(alphaR)); 
  alphaR = 0.0625*((-0.4330127018922193*alphav[7])+0.4330127018922193*(alphav[6]+alphav[3])-0.25*alphav[2]+0.25*(alphav[1]+alphav[0])); 
  cflFreq += 0.5*(alphaR+std::abs(alphaR)); 
  alphaR = 0.0625*(0.4330127018922193*alphav[7]-0.4330127018922193*alphav[6]+0.4330127018922193*alphav[3]+0.25*alphav[2]-0.25*alphav[1]+0.25*alphav[0]); 
  cflFreq += 0.5*(alphaR+std::abs(alphaR)); 
  alphaR = 0.0625*(0.4330127018922193*(alphav[7]+alphav[6]+alphav[3])+0.25*(alphav[2]+alphav[1]+alphav[0])); 
  cflFreq += 0.5*(alphaR+std::abs(alphaR)); 
=======
  alphaL = 0.0; 
  if(alphaL<0) cflFreq += -alphaL; 
  // evaluate surface-averaged alpha on right 
  alphaR = 0.0; 
  if(alphaR>0) cflFreq += alphaR; 
#elif cflType == QUAD 
  // evaluate alpha at left surface quadrature points 
  alphaL = 0.0; 
  if(alphaL<0) cflFreq += -alphaL; 
  alphaL = 0.0; 
  if(alphaL<0) cflFreq += -alphaL; 
  alphaL = 0.0; 
  if(alphaL<0) cflFreq += -alphaL; 
  alphaL = 0.0; 
  if(alphaL<0) cflFreq += -alphaL; 
  alphaL = 0.0; 
  if(alphaL<0) cflFreq += -alphaL; 
  alphaL = 0.0; 
  if(alphaL<0) cflFreq += -alphaL; 
  alphaL = 0.0; 
  if(alphaL<0) cflFreq += -alphaL; 
  alphaL = 0.0; 
  if(alphaL<0) cflFreq += -alphaL; 
  // evaluate alpha at right surface quadrature points 
  alphaR = 0.0; 
  if(alphaR>0) cflFreq += alphaR; 
  alphaR = 0.0; 
  if(alphaR>0) cflFreq += alphaR; 
  alphaR = 0.0; 
  if(alphaR>0) cflFreq += alphaR; 
  alphaR = 0.0; 
  if(alphaR>0) cflFreq += alphaR; 
  alphaR = 0.0; 
  if(alphaR>0) cflFreq += alphaR; 
  alphaR = 0.0; 
  if(alphaR>0) cflFreq += alphaR; 
  alphaR = 0.0; 
  if(alphaR>0) cflFreq += alphaR; 
  alphaR = 0.0; 
  if(alphaR>0) cflFreq += alphaR; 
>>>>>>> d9b4ec75
#endif 

  out[1] += 0.4330127018922193*(alphax[1]*f[1]+alphax[0]*f[0]); 
  out[2] += 0.4330127018922193*(alphay[2]*f[2]+alphay[0]*f[0]); 
  out[5] += 0.4330127018922193*((alphay[2]+alphax[1])*f[5]+alphax[0]*f[2]+alphay[0]*f[1]); 
  out[6] += 0.4330127018922193*(alphax[1]*f[6]+alphax[0]*f[3]); 
  out[7] += 0.4330127018922193*(alphay[2]*f[7]+alphay[0]*f[3]); 
  out[8] += 0.4330127018922193*(alphax[1]*f[8]+alphax[0]*f[4]); 
  out[9] += 0.4330127018922193*(alphay[2]*f[9]+alphay[0]*f[4]); 
  out[11] += 0.4330127018922193*((alphay[2]+alphax[1])*f[11]+alphax[0]*f[7]+alphay[0]*f[6]); 
  out[12] += 0.4330127018922193*((alphay[2]+alphax[1])*f[12]+alphax[0]*f[9]+alphay[0]*f[8]); 
  out[13] += 0.4330127018922193*(alphax[1]*f[13]+alphax[0]*f[10]); 
  out[14] += 0.4330127018922193*(alphay[2]*f[14]+alphay[0]*f[10]); 
  out[15] += 0.4330127018922193*((alphay[2]+alphax[1])*f[15]+alphax[0]*f[14]+alphay[0]*f[13]); 
  return cflFreq; 
} 
double GyrokineticVol2x2vSerP1_Bvars_1(const double q_, const double m_, const double *w, const double *dxv, const double *Bmag, const double *BmagInv, const double *Gradpar, const double *geoX, const double *geoY, const double *geoZ, const double *Phi, const double *f, double *out) 
{ 
// w[NDIM]: Cell-center coordinates. dxv[NDIM]: Cell spacing. H/f: Input Hamiltonian/distribution function. out: Incremented output 
  double dfac_x = 2.0/dxv[0]; 
  double dfac_y = 2.0/dxv[1]; 
  double dfac_v = 2.0/dxv[2]; 
  double dfac_m = 2.0/dxv[3]; 
  double wx = w[0]; 
  double wy = w[1]; 
  double wv = w[2]; 
  double wm = w[3]; 
  double wv2 = wv*wv; 
  double dfac_v2 = dfac_v*dfac_v; 
  double q2 = q_*q_; 
  double m2 = m_*m_; 
  double cflFreq = 0.0; 
  double alphaL = 0.0; 
  double alphaR = 0.0; 
  double alphax[16]; 
  alphax[0] = -1.732050807568877*(geoZ[1]*Phi[3]+geoZ[0]*Phi[2])*dfac_x*dfac_y; 
  alphax[1] = -1.732050807568877*(geoZ[0]*Phi[3]+geoZ[1]*Phi[2])*dfac_x*dfac_y; 
#if cflType == SURFAVG 
  // evaluate surface-averaged alpha on left 
  alphaL = -0.125*(1.732050807568877*alphax[1]-1.0*alphax[0]); 
  cflFreq += -0.5*(alphaL-std::abs(alphaL)); 
  // evaluate surface-averaged alpha on right 
  alphaR = 0.125*(1.732050807568877*alphax[1]+alphax[0]); 
  cflFreq += 0.5*(alphaR+std::abs(alphaR)); 
#elif cflType == QUAD 
  // evaluate alpha at left surface quadrature points 
<<<<<<< HEAD
  alphaL = 0.0625*(0.4330127018922193*alphax[6]-0.25*alphax[3]-0.4330127018922193*alphax[1]+0.25*alphax[0]); 
  cflFreq += -0.5*(alphaL-std::abs(alphaL)); 
  alphaL = 0.0625*(0.4330127018922193*alphax[6]-0.25*alphax[3]-0.4330127018922193*alphax[1]+0.25*alphax[0]); 
  cflFreq += -0.5*(alphaL-std::abs(alphaL)); 
  alphaL = 0.0625*((-0.4330127018922193*alphax[6])+0.25*alphax[3]-0.4330127018922193*alphax[1]+0.25*alphax[0]); 
  cflFreq += -0.5*(alphaL-std::abs(alphaL)); 
  alphaL = 0.0625*((-0.4330127018922193*alphax[6])+0.25*alphax[3]-0.4330127018922193*alphax[1]+0.25*alphax[0]); 
  cflFreq += -0.5*(alphaL-std::abs(alphaL)); 
  alphaL = 0.0625*(0.4330127018922193*alphax[6]-0.25*alphax[3]-0.4330127018922193*alphax[1]+0.25*alphax[0]); 
  cflFreq += -0.5*(alphaL-std::abs(alphaL)); 
  alphaL = 0.0625*(0.4330127018922193*alphax[6]-0.25*alphax[3]-0.4330127018922193*alphax[1]+0.25*alphax[0]); 
  cflFreq += -0.5*(alphaL-std::abs(alphaL)); 
  alphaL = 0.0625*((-0.4330127018922193*alphax[6])+0.25*alphax[3]-0.4330127018922193*alphax[1]+0.25*alphax[0]); 
  cflFreq += -0.5*(alphaL-std::abs(alphaL)); 
  alphaL = 0.0625*((-0.4330127018922193*alphax[6])+0.25*alphax[3]-0.4330127018922193*alphax[1]+0.25*alphax[0]); 
  cflFreq += -0.5*(alphaL-std::abs(alphaL)); 
  // evaluate alpha at right surface quadrature points 
  alphaR = 0.0625*((-0.4330127018922193*alphax[6])-0.25*alphax[3]+0.4330127018922193*alphax[1]+0.25*alphax[0]); 
  cflFreq += 0.5*(alphaR+std::abs(alphaR)); 
  alphaR = 0.0625*((-0.4330127018922193*alphax[6])-0.25*alphax[3]+0.4330127018922193*alphax[1]+0.25*alphax[0]); 
  cflFreq += 0.5*(alphaR+std::abs(alphaR)); 
  alphaR = 0.0625*(0.4330127018922193*alphax[6]+0.25*alphax[3]+0.4330127018922193*alphax[1]+0.25*alphax[0]); 
  cflFreq += 0.5*(alphaR+std::abs(alphaR)); 
  alphaR = 0.0625*(0.4330127018922193*alphax[6]+0.25*alphax[3]+0.4330127018922193*alphax[1]+0.25*alphax[0]); 
  cflFreq += 0.5*(alphaR+std::abs(alphaR)); 
  alphaR = 0.0625*((-0.4330127018922193*alphax[6])-0.25*alphax[3]+0.4330127018922193*alphax[1]+0.25*alphax[0]); 
  cflFreq += 0.5*(alphaR+std::abs(alphaR)); 
  alphaR = 0.0625*((-0.4330127018922193*alphax[6])-0.25*alphax[3]+0.4330127018922193*alphax[1]+0.25*alphax[0]); 
  cflFreq += 0.5*(alphaR+std::abs(alphaR)); 
  alphaR = 0.0625*(0.4330127018922193*alphax[6]+0.25*alphax[3]+0.4330127018922193*alphax[1]+0.25*alphax[0]); 
  cflFreq += 0.5*(alphaR+std::abs(alphaR)); 
  alphaR = 0.0625*(0.4330127018922193*alphax[6]+0.25*alphax[3]+0.4330127018922193*alphax[1]+0.25*alphax[0]); 
  cflFreq += 0.5*(alphaR+std::abs(alphaR)); 
=======
  alphaL = 0.0625*(0.25*alphax[0]-0.4330127018922193*alphax[1]); 
  if(alphaL<0) cflFreq += -alphaL; 
  alphaL = 0.0625*(0.25*alphax[0]-0.4330127018922193*alphax[1]); 
  if(alphaL<0) cflFreq += -alphaL; 
  alphaL = 0.0625*(0.25*alphax[0]-0.4330127018922193*alphax[1]); 
  if(alphaL<0) cflFreq += -alphaL; 
  alphaL = 0.0625*(0.25*alphax[0]-0.4330127018922193*alphax[1]); 
  if(alphaL<0) cflFreq += -alphaL; 
  alphaL = 0.0625*(0.25*alphax[0]-0.4330127018922193*alphax[1]); 
  if(alphaL<0) cflFreq += -alphaL; 
  alphaL = 0.0625*(0.25*alphax[0]-0.4330127018922193*alphax[1]); 
  if(alphaL<0) cflFreq += -alphaL; 
  alphaL = 0.0625*(0.25*alphax[0]-0.4330127018922193*alphax[1]); 
  if(alphaL<0) cflFreq += -alphaL; 
  alphaL = 0.0625*(0.25*alphax[0]-0.4330127018922193*alphax[1]); 
  if(alphaL<0) cflFreq += -alphaL; 
  // evaluate alpha at right surface quadrature points 
  alphaR = 0.0625*(0.4330127018922193*alphax[1]+0.25*alphax[0]); 
  if(alphaR>0) cflFreq += alphaR; 
  alphaR = 0.0625*(0.4330127018922193*alphax[1]+0.25*alphax[0]); 
  if(alphaR>0) cflFreq += alphaR; 
  alphaR = 0.0625*(0.4330127018922193*alphax[1]+0.25*alphax[0]); 
  if(alphaR>0) cflFreq += alphaR; 
  alphaR = 0.0625*(0.4330127018922193*alphax[1]+0.25*alphax[0]); 
  if(alphaR>0) cflFreq += alphaR; 
  alphaR = 0.0625*(0.4330127018922193*alphax[1]+0.25*alphax[0]); 
  if(alphaR>0) cflFreq += alphaR; 
  alphaR = 0.0625*(0.4330127018922193*alphax[1]+0.25*alphax[0]); 
  if(alphaR>0) cflFreq += alphaR; 
  alphaR = 0.0625*(0.4330127018922193*alphax[1]+0.25*alphax[0]); 
  if(alphaR>0) cflFreq += alphaR; 
  alphaR = 0.0625*(0.4330127018922193*alphax[1]+0.25*alphax[0]); 
  if(alphaR>0) cflFreq += alphaR; 
>>>>>>> d9b4ec75
#endif 

  double alphay[16]; 
  alphay[0] = 1.732050807568877*dfac_x*dfac_y*(geoZ[0]*((Bmag[1]*(0.5*BmagInv[0]*m_*wv2+wm))/q_+Phi[1])+(0.5*Bmag[1]*BmagInv[1]*geoZ[1]*m_*wv2)/q_); 
  alphay[1] = 1.732050807568877*dfac_x*dfac_y*((0.5*Bmag[1]*(BmagInv[0]*geoZ[1]+geoZ[0]*BmagInv[1])*m_*wv2)/q_+geoZ[1]*((Bmag[1]*wm)/q_+Phi[1])); 
  alphay[2] = 1.732050807568877*geoZ[0]*Phi[3]*dfac_x*dfac_y; 
  alphay[3] = (0.5*Bmag[1]*(BmagInv[1]*geoZ[1]+BmagInv[0]*geoZ[0])*dfac_x*dfac_y*m_*wv)/(dfac_v*q_); 
  alphay[4] = (geoZ[0]*Bmag[1]*dfac_x*dfac_y)/(dfac_m*q_); 
  alphay[5] = 1.732050807568877*geoZ[1]*Phi[3]*dfac_x*dfac_y; 
  alphay[6] = (0.5*Bmag[1]*(BmagInv[0]*geoZ[1]+geoZ[0]*BmagInv[1])*dfac_x*dfac_y*m_*wv)/(dfac_v*q_); 
  alphay[8] = (Bmag[1]*geoZ[1]*dfac_x*dfac_y)/(dfac_m*q_); 
#if cflType == SURFAVG 
  // evaluate surface-averaged alpha on left 
  alphaL = -0.125*(1.732050807568877*alphay[2]-1.0*alphay[0]); 
  cflFreq += -0.5*(alphaL-std::abs(alphaL)); 
  // evaluate surface-averaged alpha on right 
  alphaR = 0.125*(1.732050807568877*alphay[2]+alphay[0]); 
  cflFreq += 0.5*(alphaR+std::abs(alphaR)); 
#elif cflType == QUAD 
  // evaluate alpha at left surface quadrature points 
  alphaL = 0.0625*(0.25*(alphay[8]+alphay[6])+0.4330127018922193*alphay[5]-0.25*(alphay[4]+alphay[3])-0.4330127018922193*alphay[2]-0.25*alphay[1]+0.25*alphay[0]); 
  cflFreq += -0.5*(alphaL-std::abs(alphaL)); 
  alphaL = 0.0625*((-0.25*(alphay[8]+alphay[6]))-0.4330127018922193*alphay[5]-0.25*(alphay[4]+alphay[3])-0.4330127018922193*alphay[2]+0.25*(alphay[1]+alphay[0])); 
  cflFreq += -0.5*(alphaL-std::abs(alphaL)); 
  alphaL = 0.0625*(0.25*alphay[8]-0.25*alphay[6]+0.4330127018922193*alphay[5]-0.25*alphay[4]+0.25*alphay[3]-0.4330127018922193*alphay[2]-0.25*alphay[1]+0.25*alphay[0]); 
  cflFreq += -0.5*(alphaL-std::abs(alphaL)); 
  alphaL = 0.0625*((-0.25*alphay[8])+0.25*alphay[6]-0.4330127018922193*alphay[5]-0.25*alphay[4]+0.25*alphay[3]-0.4330127018922193*alphay[2]+0.25*(alphay[1]+alphay[0])); 
  cflFreq += -0.5*(alphaL-std::abs(alphaL)); 
  alphaL = 0.0625*((-0.25*alphay[8])+0.25*alphay[6]+0.4330127018922193*alphay[5]+0.25*alphay[4]-0.25*alphay[3]-0.4330127018922193*alphay[2]-0.25*alphay[1]+0.25*alphay[0]); 
  cflFreq += -0.5*(alphaL-std::abs(alphaL)); 
  alphaL = 0.0625*(0.25*alphay[8]-0.25*alphay[6]-0.4330127018922193*alphay[5]+0.25*alphay[4]-0.25*alphay[3]-0.4330127018922193*alphay[2]+0.25*(alphay[1]+alphay[0])); 
  cflFreq += -0.5*(alphaL-std::abs(alphaL)); 
  alphaL = 0.0625*((-0.25*(alphay[8]+alphay[6]))+0.4330127018922193*alphay[5]+0.25*(alphay[4]+alphay[3])-0.4330127018922193*alphay[2]-0.25*alphay[1]+0.25*alphay[0]); 
  cflFreq += -0.5*(alphaL-std::abs(alphaL)); 
  alphaL = 0.0625*(0.25*(alphay[8]+alphay[6])-0.4330127018922193*alphay[5]+0.25*(alphay[4]+alphay[3])-0.4330127018922193*alphay[2]+0.25*(alphay[1]+alphay[0])); 
  cflFreq += -0.5*(alphaL-std::abs(alphaL)); 
  // evaluate alpha at right surface quadrature points 
  alphaR = 0.0625*(0.25*(alphay[8]+alphay[6])-0.4330127018922193*alphay[5]-0.25*(alphay[4]+alphay[3])+0.4330127018922193*alphay[2]-0.25*alphay[1]+0.25*alphay[0]); 
  cflFreq += 0.5*(alphaR+std::abs(alphaR)); 
  alphaR = 0.0625*((-0.25*(alphay[8]+alphay[6]))+0.4330127018922193*alphay[5]-0.25*(alphay[4]+alphay[3])+0.4330127018922193*alphay[2]+0.25*(alphay[1]+alphay[0])); 
  cflFreq += 0.5*(alphaR+std::abs(alphaR)); 
  alphaR = 0.0625*(0.25*alphay[8]-0.25*alphay[6]-0.4330127018922193*alphay[5]-0.25*alphay[4]+0.25*alphay[3]+0.4330127018922193*alphay[2]-0.25*alphay[1]+0.25*alphay[0]); 
  cflFreq += 0.5*(alphaR+std::abs(alphaR)); 
  alphaR = 0.0625*((-0.25*alphay[8])+0.25*alphay[6]+0.4330127018922193*alphay[5]-0.25*alphay[4]+0.25*alphay[3]+0.4330127018922193*alphay[2]+0.25*(alphay[1]+alphay[0])); 
  cflFreq += 0.5*(alphaR+std::abs(alphaR)); 
  alphaR = 0.0625*((-0.25*alphay[8])+0.25*alphay[6]-0.4330127018922193*alphay[5]+0.25*alphay[4]-0.25*alphay[3]+0.4330127018922193*alphay[2]-0.25*alphay[1]+0.25*alphay[0]); 
  cflFreq += 0.5*(alphaR+std::abs(alphaR)); 
  alphaR = 0.0625*(0.25*alphay[8]-0.25*alphay[6]+0.4330127018922193*alphay[5]+0.25*alphay[4]-0.25*alphay[3]+0.4330127018922193*alphay[2]+0.25*(alphay[1]+alphay[0])); 
  cflFreq += 0.5*(alphaR+std::abs(alphaR)); 
  alphaR = 0.0625*((-0.25*(alphay[8]+alphay[6]))-0.4330127018922193*alphay[5]+0.25*(alphay[4]+alphay[3])+0.4330127018922193*alphay[2]-0.25*alphay[1]+0.25*alphay[0]); 
  cflFreq += 0.5*(alphaR+std::abs(alphaR)); 
  alphaR = 0.0625*(0.25*(alphay[8]+alphay[6])+0.4330127018922193*alphay[5]+0.25*(alphay[4]+alphay[3])+0.4330127018922193*alphay[2]+0.25*(alphay[1]+alphay[0])); 
  cflFreq += 0.5*(alphaR+std::abs(alphaR)); 
#endif 

  double alphav[16]; 
  alphav[0] = -0.75*Bmag[1]*((BmagInv[0]*geoZ[1]+geoZ[0]*BmagInv[1])*Phi[3]+(BmagInv[1]*geoZ[1]+BmagInv[0]*geoZ[0])*Phi[2])*dfac_v*dfac_x*dfac_y*wv; 
  alphav[1] = Bmag[1]*((-0.75*(BmagInv[0]*geoZ[0]*Phi[3]+(BmagInv[0]*geoZ[1]+geoZ[0]*BmagInv[1])*Phi[2]))-1.35*BmagInv[1]*geoZ[1]*Phi[3])*dfac_v*dfac_x*dfac_y*wv; 
  alphav[3] = -0.4330127018922193*Bmag[1]*((BmagInv[0]*geoZ[1]+geoZ[0]*BmagInv[1])*Phi[3]+(BmagInv[1]*geoZ[1]+BmagInv[0]*geoZ[0])*Phi[2])*dfac_x*dfac_y; 
  alphav[6] = 1.732050807568877*Bmag[1]*((-0.25*(BmagInv[0]*geoZ[0]*Phi[3]+(BmagInv[0]*geoZ[1]+geoZ[0]*BmagInv[1])*Phi[2]))-0.45*BmagInv[1]*geoZ[1]*Phi[3])*dfac_x*dfac_y; 
#if cflType == SURFAVG 
  // evaluate surface-averaged alpha on left 
  alphaL = -0.125*(1.732050807568877*alphav[3]-1.0*alphav[0]); 
  cflFreq += -0.5*(alphaL-std::abs(alphaL)); 
  // evaluate surface-averaged alpha on right 
  alphaR = 0.125*(1.732050807568877*alphav[3]+alphav[0]); 
  cflFreq += 0.5*(alphaR+std::abs(alphaR)); 
#elif cflType == QUAD 
  // evaluate alpha at left surface quadrature points 
<<<<<<< HEAD
  alphaL = 0.0625*((-0.4330127018922193*(alphav[13]+alphav[11]))+0.4330127018922193*alphav[10]+0.25*alphav[8]+0.4330127018922193*(alphav[7]+alphav[6])+0.25*alphav[5]-0.25*alphav[4]-0.4330127018922193*alphav[3]-0.25*(alphav[2]+alphav[1])+0.25*alphav[0]); 
  cflFreq += -0.5*(alphaL-std::abs(alphaL)); 
  alphaL = 0.0625*(0.4330127018922193*(alphav[13]+alphav[11]+alphav[10])-0.25*alphav[8]+0.4330127018922193*alphav[7]-0.4330127018922193*alphav[6]-0.25*(alphav[5]+alphav[4])-0.4330127018922193*alphav[3]-0.25*alphav[2]+0.25*(alphav[1]+alphav[0])); 
  cflFreq += -0.5*(alphaL-std::abs(alphaL)); 
  alphaL = 0.0625*((-0.4330127018922193*alphav[13])+0.4330127018922193*(alphav[11]+alphav[10])+0.25*alphav[8]-0.4330127018922193*alphav[7]+0.4330127018922193*alphav[6]-0.25*(alphav[5]+alphav[4])-0.4330127018922193*alphav[3]+0.25*alphav[2]-0.25*alphav[1]+0.25*alphav[0]); 
  cflFreq += -0.5*(alphaL-std::abs(alphaL)); 
  alphaL = 0.0625*(0.4330127018922193*alphav[13]-0.4330127018922193*alphav[11]+0.4330127018922193*alphav[10]-0.25*alphav[8]-0.4330127018922193*(alphav[7]+alphav[6])+0.25*alphav[5]-0.25*alphav[4]-0.4330127018922193*alphav[3]+0.25*(alphav[2]+alphav[1]+alphav[0])); 
  cflFreq += -0.5*(alphaL-std::abs(alphaL)); 
  alphaL = 0.0625*(0.4330127018922193*alphav[13]-0.4330127018922193*(alphav[11]+alphav[10])-0.25*alphav[8]+0.4330127018922193*(alphav[7]+alphav[6])+0.25*(alphav[5]+alphav[4])-0.4330127018922193*alphav[3]-0.25*(alphav[2]+alphav[1])+0.25*alphav[0]); 
  cflFreq += -0.5*(alphaL-std::abs(alphaL)); 
  alphaL = 0.0625*((-0.4330127018922193*alphav[13])+0.4330127018922193*alphav[11]-0.4330127018922193*alphav[10]+0.25*alphav[8]+0.4330127018922193*alphav[7]-0.4330127018922193*alphav[6]-0.25*alphav[5]+0.25*alphav[4]-0.4330127018922193*alphav[3]-0.25*alphav[2]+0.25*(alphav[1]+alphav[0])); 
  cflFreq += -0.5*(alphaL-std::abs(alphaL)); 
  alphaL = 0.0625*(0.4330127018922193*(alphav[13]+alphav[11])-0.4330127018922193*alphav[10]-0.25*alphav[8]-0.4330127018922193*alphav[7]+0.4330127018922193*alphav[6]-0.25*alphav[5]+0.25*alphav[4]-0.4330127018922193*alphav[3]+0.25*alphav[2]-0.25*alphav[1]+0.25*alphav[0]); 
  cflFreq += -0.5*(alphaL-std::abs(alphaL)); 
  alphaL = 0.0625*((-0.4330127018922193*(alphav[13]+alphav[11]+alphav[10]))+0.25*alphav[8]-0.4330127018922193*(alphav[7]+alphav[6])+0.25*(alphav[5]+alphav[4])-0.4330127018922193*alphav[3]+0.25*(alphav[2]+alphav[1]+alphav[0])); 
  cflFreq += -0.5*(alphaL-std::abs(alphaL)); 
  // evaluate alpha at right surface quadrature points 
  alphaR = 0.0625*(0.4330127018922193*(alphav[13]+alphav[11])-0.4330127018922193*alphav[10]+0.25*alphav[8]-0.4330127018922193*(alphav[7]+alphav[6])+0.25*alphav[5]-0.25*alphav[4]+0.4330127018922193*alphav[3]-0.25*(alphav[2]+alphav[1])+0.25*alphav[0]); 
  cflFreq += 0.5*(alphaR+std::abs(alphaR)); 
  alphaR = 0.0625*((-0.4330127018922193*(alphav[13]+alphav[11]+alphav[10]))-0.25*alphav[8]-0.4330127018922193*alphav[7]+0.4330127018922193*alphav[6]-0.25*(alphav[5]+alphav[4])+0.4330127018922193*alphav[3]-0.25*alphav[2]+0.25*(alphav[1]+alphav[0])); 
  cflFreq += 0.5*(alphaR+std::abs(alphaR)); 
  alphaR = 0.0625*(0.4330127018922193*alphav[13]-0.4330127018922193*(alphav[11]+alphav[10])+0.25*alphav[8]+0.4330127018922193*alphav[7]-0.4330127018922193*alphav[6]-0.25*(alphav[5]+alphav[4])+0.4330127018922193*alphav[3]+0.25*alphav[2]-0.25*alphav[1]+0.25*alphav[0]); 
  cflFreq += 0.5*(alphaR+std::abs(alphaR)); 
  alphaR = 0.0625*((-0.4330127018922193*alphav[13])+0.4330127018922193*alphav[11]-0.4330127018922193*alphav[10]-0.25*alphav[8]+0.4330127018922193*(alphav[7]+alphav[6])+0.25*alphav[5]-0.25*alphav[4]+0.4330127018922193*alphav[3]+0.25*(alphav[2]+alphav[1]+alphav[0])); 
  cflFreq += 0.5*(alphaR+std::abs(alphaR)); 
  alphaR = 0.0625*((-0.4330127018922193*alphav[13])+0.4330127018922193*(alphav[11]+alphav[10])-0.25*alphav[8]-0.4330127018922193*(alphav[7]+alphav[6])+0.25*(alphav[5]+alphav[4])+0.4330127018922193*alphav[3]-0.25*(alphav[2]+alphav[1])+0.25*alphav[0]); 
  cflFreq += 0.5*(alphaR+std::abs(alphaR)); 
  alphaR = 0.0625*(0.4330127018922193*alphav[13]-0.4330127018922193*alphav[11]+0.4330127018922193*alphav[10]+0.25*alphav[8]-0.4330127018922193*alphav[7]+0.4330127018922193*alphav[6]-0.25*alphav[5]+0.25*alphav[4]+0.4330127018922193*alphav[3]-0.25*alphav[2]+0.25*(alphav[1]+alphav[0])); 
  cflFreq += 0.5*(alphaR+std::abs(alphaR)); 
  alphaR = 0.0625*((-0.4330127018922193*(alphav[13]+alphav[11]))+0.4330127018922193*alphav[10]-0.25*alphav[8]+0.4330127018922193*alphav[7]-0.4330127018922193*alphav[6]-0.25*alphav[5]+0.25*alphav[4]+0.4330127018922193*alphav[3]+0.25*alphav[2]-0.25*alphav[1]+0.25*alphav[0]); 
  cflFreq += 0.5*(alphaR+std::abs(alphaR)); 
  alphaR = 0.0625*(0.4330127018922193*(alphav[13]+alphav[11]+alphav[10])+0.25*alphav[8]+0.4330127018922193*(alphav[7]+alphav[6])+0.25*(alphav[5]+alphav[4])+0.4330127018922193*alphav[3]+0.25*(alphav[2]+alphav[1]+alphav[0])); 
  cflFreq += 0.5*(alphaR+std::abs(alphaR)); 
=======
  alphaL = 0.0625*(0.4330127018922193*alphav[6]-0.4330127018922193*alphav[3]-0.25*alphav[1]+0.25*alphav[0]); 
  if(alphaL<0) cflFreq += -alphaL; 
  alphaL = 0.0625*(0.25*(alphav[1]+alphav[0])-0.4330127018922193*(alphav[6]+alphav[3])); 
  if(alphaL<0) cflFreq += -alphaL; 
  alphaL = 0.0625*(0.4330127018922193*alphav[6]-0.4330127018922193*alphav[3]-0.25*alphav[1]+0.25*alphav[0]); 
  if(alphaL<0) cflFreq += -alphaL; 
  alphaL = 0.0625*(0.25*(alphav[1]+alphav[0])-0.4330127018922193*(alphav[6]+alphav[3])); 
  if(alphaL<0) cflFreq += -alphaL; 
  alphaL = 0.0625*(0.4330127018922193*alphav[6]-0.4330127018922193*alphav[3]-0.25*alphav[1]+0.25*alphav[0]); 
  if(alphaL<0) cflFreq += -alphaL; 
  alphaL = 0.0625*(0.25*(alphav[1]+alphav[0])-0.4330127018922193*(alphav[6]+alphav[3])); 
  if(alphaL<0) cflFreq += -alphaL; 
  alphaL = 0.0625*(0.4330127018922193*alphav[6]-0.4330127018922193*alphav[3]-0.25*alphav[1]+0.25*alphav[0]); 
  if(alphaL<0) cflFreq += -alphaL; 
  alphaL = 0.0625*(0.25*(alphav[1]+alphav[0])-0.4330127018922193*(alphav[6]+alphav[3])); 
  if(alphaL<0) cflFreq += -alphaL; 
  // evaluate alpha at right surface quadrature points 
  alphaR = 0.0625*((-0.4330127018922193*alphav[6])+0.4330127018922193*alphav[3]-0.25*alphav[1]+0.25*alphav[0]); 
  if(alphaR>0) cflFreq += alphaR; 
  alphaR = 0.0625*(0.4330127018922193*(alphav[6]+alphav[3])+0.25*(alphav[1]+alphav[0])); 
  if(alphaR>0) cflFreq += alphaR; 
  alphaR = 0.0625*((-0.4330127018922193*alphav[6])+0.4330127018922193*alphav[3]-0.25*alphav[1]+0.25*alphav[0]); 
  if(alphaR>0) cflFreq += alphaR; 
  alphaR = 0.0625*(0.4330127018922193*(alphav[6]+alphav[3])+0.25*(alphav[1]+alphav[0])); 
  if(alphaR>0) cflFreq += alphaR; 
  alphaR = 0.0625*((-0.4330127018922193*alphav[6])+0.4330127018922193*alphav[3]-0.25*alphav[1]+0.25*alphav[0]); 
  if(alphaR>0) cflFreq += alphaR; 
  alphaR = 0.0625*(0.4330127018922193*(alphav[6]+alphav[3])+0.25*(alphav[1]+alphav[0])); 
  if(alphaR>0) cflFreq += alphaR; 
  alphaR = 0.0625*((-0.4330127018922193*alphav[6])+0.4330127018922193*alphav[3]-0.25*alphav[1]+0.25*alphav[0]); 
  if(alphaR>0) cflFreq += alphaR; 
  alphaR = 0.0625*(0.4330127018922193*(alphav[6]+alphav[3])+0.25*(alphav[1]+alphav[0])); 
  if(alphaR>0) cflFreq += alphaR; 
>>>>>>> d9b4ec75
#endif 

  out[1] += 0.4330127018922193*(alphax[1]*f[1]+alphax[0]*f[0]); 
  out[2] += 0.4330127018922193*(alphay[8]*f[8]+alphay[6]*f[6]+alphay[5]*f[5]+alphay[4]*f[4]+alphay[3]*f[3]+alphay[2]*f[2]+alphay[1]*f[1]+alphay[0]*f[0]); 
  out[3] += 0.4330127018922193*(alphav[6]*f[6]+alphav[3]*f[3]+alphav[1]*f[1]+alphav[0]*f[0]); 
  out[5] += 0.4330127018922193*(alphay[4]*f[8]+f[4]*alphay[8]+alphay[3]*f[6]+f[3]*alphay[6]+(alphay[2]+alphax[1])*f[5]+f[2]*(alphay[5]+alphax[0])+alphay[0]*f[1]+f[0]*alphay[1]); 
  out[6] += 0.4330127018922193*((alphav[3]+alphax[1])*f[6]+f[3]*(alphav[6]+alphax[0])+alphav[0]*f[1]+f[0]*alphav[1]); 
  out[7] += 0.4330127018922193*(alphay[8]*f[13]+(alphav[6]+alphay[5])*f[11]+alphay[4]*f[10]+(alphav[3]+alphay[2])*f[7]+alphay[1]*f[6]+f[1]*alphay[6]+alphav[1]*f[5]+alphay[0]*f[3]+f[0]*alphay[3]+alphav[0]*f[2]); 
  out[8] += 0.4330127018922193*(alphax[1]*f[8]+alphax[0]*f[4]); 
  out[9] += 0.4330127018922193*(alphay[6]*f[13]+alphay[5]*f[12]+alphay[3]*f[10]+alphay[2]*f[9]+alphay[1]*f[8]+f[1]*alphay[8]+alphay[0]*f[4]+f[0]*alphay[4]); 
  out[10] += 0.4330127018922193*(alphav[6]*f[13]+alphav[3]*f[10]+alphav[1]*f[8]+alphav[0]*f[4]); 
  out[11] += 0.4330127018922193*(alphay[4]*f[13]+(alphav[3]+alphay[2]+alphax[1])*f[11]+alphay[8]*f[10]+(alphav[6]+alphay[5]+alphax[0])*f[7]+alphay[0]*f[6]+f[0]*alphay[6]+alphav[0]*f[5]+alphay[1]*f[3]+f[1]*alphay[3]+alphav[1]*f[2]); 
  out[12] += 0.4330127018922193*(alphay[3]*f[13]+(alphay[2]+alphax[1])*f[12]+alphay[6]*f[10]+(alphay[5]+alphax[0])*f[9]+alphay[0]*f[8]+f[0]*alphay[8]+alphay[1]*f[4]+f[1]*alphay[4]); 
  out[13] += 0.4330127018922193*((alphav[3]+alphax[1])*f[13]+(alphav[6]+alphax[0])*f[10]+alphav[0]*f[8]+alphav[1]*f[4]); 
  out[14] += 0.4330127018922193*((alphav[6]+alphay[5])*f[15]+(alphav[3]+alphay[2])*f[14]+alphay[1]*f[13]+alphav[1]*f[12]+alphay[0]*f[10]+alphav[0]*f[9]+alphay[6]*f[8]+f[6]*alphay[8]+alphay[3]*f[4]+f[3]*alphay[4]); 
  out[15] += 0.4330127018922193*((alphav[3]+alphay[2]+alphax[1])*f[15]+(alphav[6]+alphay[5]+alphax[0])*f[14]+alphay[0]*f[13]+alphav[0]*f[12]+alphay[1]*f[10]+alphav[1]*f[9]+alphay[3]*f[8]+f[3]*alphay[8]+alphay[4]*f[6]+f[4]*alphay[6]); 
  return cflFreq; 
} <|MERGE_RESOLUTION|>--- conflicted
+++ resolved
@@ -10,6 +10,7 @@
   double wy = w[1]; 
   double wv = w[2]; 
   double wm = w[3]; 
+  double dfac_x2 = dfac_x*dfac_x; 
   double wv2 = wv*wv; 
   double dfac_v2 = dfac_v*dfac_v; 
   double q2 = q_*q_; 
@@ -29,75 +30,39 @@
   cflFreq += 0.5*(alphaR+std::abs(alphaR)); 
 #elif cflType == QUAD 
   // evaluate alpha at left surface quadrature points 
-<<<<<<< HEAD
-  alphaL = 0.0625*((-0.25*alphax[3])-0.4330127018922193*alphax[1]+0.25*alphax[0]); 
-  cflFreq += -0.5*(alphaL-std::abs(alphaL)); 
-  alphaL = 0.0625*((-0.25*alphax[3])-0.4330127018922193*alphax[1]+0.25*alphax[0]); 
-  cflFreq += -0.5*(alphaL-std::abs(alphaL)); 
-  alphaL = 0.0625*(0.25*alphax[3]-0.4330127018922193*alphax[1]+0.25*alphax[0]); 
-  cflFreq += -0.5*(alphaL-std::abs(alphaL)); 
-  alphaL = 0.0625*(0.25*alphax[3]-0.4330127018922193*alphax[1]+0.25*alphax[0]); 
-  cflFreq += -0.5*(alphaL-std::abs(alphaL)); 
-  alphaL = 0.0625*((-0.25*alphax[3])-0.4330127018922193*alphax[1]+0.25*alphax[0]); 
-  cflFreq += -0.5*(alphaL-std::abs(alphaL)); 
-  alphaL = 0.0625*((-0.25*alphax[3])-0.4330127018922193*alphax[1]+0.25*alphax[0]); 
-  cflFreq += -0.5*(alphaL-std::abs(alphaL)); 
-  alphaL = 0.0625*(0.25*alphax[3]-0.4330127018922193*alphax[1]+0.25*alphax[0]); 
-  cflFreq += -0.5*(alphaL-std::abs(alphaL)); 
-  alphaL = 0.0625*(0.25*alphax[3]-0.4330127018922193*alphax[1]+0.25*alphax[0]); 
-  cflFreq += -0.5*(alphaL-std::abs(alphaL)); 
-  // evaluate alpha at right surface quadrature points 
-  alphaR = 0.0625*((-0.25*alphax[3])+0.4330127018922193*alphax[1]+0.25*alphax[0]); 
-  cflFreq += 0.5*(alphaR+std::abs(alphaR)); 
-  alphaR = 0.0625*((-0.25*alphax[3])+0.4330127018922193*alphax[1]+0.25*alphax[0]); 
-  cflFreq += 0.5*(alphaR+std::abs(alphaR)); 
-  alphaR = 0.0625*(0.25*alphax[3]+0.4330127018922193*alphax[1]+0.25*alphax[0]); 
-  cflFreq += 0.5*(alphaR+std::abs(alphaR)); 
-  alphaR = 0.0625*(0.25*alphax[3]+0.4330127018922193*alphax[1]+0.25*alphax[0]); 
-  cflFreq += 0.5*(alphaR+std::abs(alphaR)); 
-  alphaR = 0.0625*((-0.25*alphax[3])+0.4330127018922193*alphax[1]+0.25*alphax[0]); 
-  cflFreq += 0.5*(alphaR+std::abs(alphaR)); 
-  alphaR = 0.0625*((-0.25*alphax[3])+0.4330127018922193*alphax[1]+0.25*alphax[0]); 
-  cflFreq += 0.5*(alphaR+std::abs(alphaR)); 
-  alphaR = 0.0625*(0.25*alphax[3]+0.4330127018922193*alphax[1]+0.25*alphax[0]); 
-  cflFreq += 0.5*(alphaR+std::abs(alphaR)); 
-  alphaR = 0.0625*(0.25*alphax[3]+0.4330127018922193*alphax[1]+0.25*alphax[0]); 
-  cflFreq += 0.5*(alphaR+std::abs(alphaR)); 
-=======
-  alphaL = 0.0625*(0.25*alphax[0]-0.4330127018922193*alphax[1]); 
-  if(alphaL<0) cflFreq += -alphaL; 
-  alphaL = 0.0625*(0.25*alphax[0]-0.4330127018922193*alphax[1]); 
-  if(alphaL<0) cflFreq += -alphaL; 
-  alphaL = 0.0625*(0.25*alphax[0]-0.4330127018922193*alphax[1]); 
-  if(alphaL<0) cflFreq += -alphaL; 
-  alphaL = 0.0625*(0.25*alphax[0]-0.4330127018922193*alphax[1]); 
-  if(alphaL<0) cflFreq += -alphaL; 
-  alphaL = 0.0625*(0.25*alphax[0]-0.4330127018922193*alphax[1]); 
-  if(alphaL<0) cflFreq += -alphaL; 
-  alphaL = 0.0625*(0.25*alphax[0]-0.4330127018922193*alphax[1]); 
-  if(alphaL<0) cflFreq += -alphaL; 
-  alphaL = 0.0625*(0.25*alphax[0]-0.4330127018922193*alphax[1]); 
-  if(alphaL<0) cflFreq += -alphaL; 
-  alphaL = 0.0625*(0.25*alphax[0]-0.4330127018922193*alphax[1]); 
-  if(alphaL<0) cflFreq += -alphaL; 
-  // evaluate alpha at right surface quadrature points 
-  alphaR = 0.0625*(0.4330127018922193*alphax[1]+0.25*alphax[0]); 
-  if(alphaR>0) cflFreq += alphaR; 
-  alphaR = 0.0625*(0.4330127018922193*alphax[1]+0.25*alphax[0]); 
-  if(alphaR>0) cflFreq += alphaR; 
-  alphaR = 0.0625*(0.4330127018922193*alphax[1]+0.25*alphax[0]); 
-  if(alphaR>0) cflFreq += alphaR; 
-  alphaR = 0.0625*(0.4330127018922193*alphax[1]+0.25*alphax[0]); 
-  if(alphaR>0) cflFreq += alphaR; 
-  alphaR = 0.0625*(0.4330127018922193*alphax[1]+0.25*alphax[0]); 
-  if(alphaR>0) cflFreq += alphaR; 
-  alphaR = 0.0625*(0.4330127018922193*alphax[1]+0.25*alphax[0]); 
-  if(alphaR>0) cflFreq += alphaR; 
-  alphaR = 0.0625*(0.4330127018922193*alphax[1]+0.25*alphax[0]); 
-  if(alphaR>0) cflFreq += alphaR; 
-  alphaR = 0.0625*(0.4330127018922193*alphax[1]+0.25*alphax[0]); 
-  if(alphaR>0) cflFreq += alphaR; 
->>>>>>> d9b4ec75
+  alphaL = 0.0625*(0.25*alphax[0]-0.4330127018922193*alphax[1]); 
+  cflFreq += -0.5*(alphaL-std::abs(alphaL)); 
+  alphaL = 0.0625*(0.25*alphax[0]-0.4330127018922193*alphax[1]); 
+  cflFreq += -0.5*(alphaL-std::abs(alphaL)); 
+  alphaL = 0.0625*(0.25*alphax[0]-0.4330127018922193*alphax[1]); 
+  cflFreq += -0.5*(alphaL-std::abs(alphaL)); 
+  alphaL = 0.0625*(0.25*alphax[0]-0.4330127018922193*alphax[1]); 
+  cflFreq += -0.5*(alphaL-std::abs(alphaL)); 
+  alphaL = 0.0625*(0.25*alphax[0]-0.4330127018922193*alphax[1]); 
+  cflFreq += -0.5*(alphaL-std::abs(alphaL)); 
+  alphaL = 0.0625*(0.25*alphax[0]-0.4330127018922193*alphax[1]); 
+  cflFreq += -0.5*(alphaL-std::abs(alphaL)); 
+  alphaL = 0.0625*(0.25*alphax[0]-0.4330127018922193*alphax[1]); 
+  cflFreq += -0.5*(alphaL-std::abs(alphaL)); 
+  alphaL = 0.0625*(0.25*alphax[0]-0.4330127018922193*alphax[1]); 
+  cflFreq += -0.5*(alphaL-std::abs(alphaL)); 
+  // evaluate alpha at right surface quadrature points 
+  alphaR = 0.0625*(0.4330127018922193*alphax[1]+0.25*alphax[0]); 
+  cflFreq += 0.5*(alphaR+std::abs(alphaR)); 
+  alphaR = 0.0625*(0.4330127018922193*alphax[1]+0.25*alphax[0]); 
+  cflFreq += 0.5*(alphaR+std::abs(alphaR)); 
+  alphaR = 0.0625*(0.4330127018922193*alphax[1]+0.25*alphax[0]); 
+  cflFreq += 0.5*(alphaR+std::abs(alphaR)); 
+  alphaR = 0.0625*(0.4330127018922193*alphax[1]+0.25*alphax[0]); 
+  cflFreq += 0.5*(alphaR+std::abs(alphaR)); 
+  alphaR = 0.0625*(0.4330127018922193*alphax[1]+0.25*alphax[0]); 
+  cflFreq += 0.5*(alphaR+std::abs(alphaR)); 
+  alphaR = 0.0625*(0.4330127018922193*alphax[1]+0.25*alphax[0]); 
+  cflFreq += 0.5*(alphaR+std::abs(alphaR)); 
+  alphaR = 0.0625*(0.4330127018922193*alphax[1]+0.25*alphax[0]); 
+  cflFreq += 0.5*(alphaR+std::abs(alphaR)); 
+  alphaR = 0.0625*(0.4330127018922193*alphax[1]+0.25*alphax[0]); 
+  cflFreq += 0.5*(alphaR+std::abs(alphaR)); 
 #endif 
 
   double alphay[16]; 
@@ -112,163 +77,84 @@
   cflFreq += 0.5*(alphaR+std::abs(alphaR)); 
 #elif cflType == QUAD 
   // evaluate alpha at left surface quadrature points 
-<<<<<<< HEAD
-  alphaL = 0.0625*((-0.25*alphay[3])-0.4330127018922193*alphay[2]+0.25*alphay[0]); 
-  cflFreq += -0.5*(alphaL-std::abs(alphaL)); 
-  alphaL = 0.0625*((-0.25*alphay[3])-0.4330127018922193*alphay[2]+0.25*alphay[0]); 
-  cflFreq += -0.5*(alphaL-std::abs(alphaL)); 
-  alphaL = 0.0625*(0.25*alphay[3]-0.4330127018922193*alphay[2]+0.25*alphay[0]); 
-  cflFreq += -0.5*(alphaL-std::abs(alphaL)); 
-  alphaL = 0.0625*(0.25*alphay[3]-0.4330127018922193*alphay[2]+0.25*alphay[0]); 
-  cflFreq += -0.5*(alphaL-std::abs(alphaL)); 
-  alphaL = 0.0625*((-0.25*alphay[3])-0.4330127018922193*alphay[2]+0.25*alphay[0]); 
-  cflFreq += -0.5*(alphaL-std::abs(alphaL)); 
-  alphaL = 0.0625*((-0.25*alphay[3])-0.4330127018922193*alphay[2]+0.25*alphay[0]); 
-  cflFreq += -0.5*(alphaL-std::abs(alphaL)); 
-  alphaL = 0.0625*(0.25*alphay[3]-0.4330127018922193*alphay[2]+0.25*alphay[0]); 
-  cflFreq += -0.5*(alphaL-std::abs(alphaL)); 
-  alphaL = 0.0625*(0.25*alphay[3]-0.4330127018922193*alphay[2]+0.25*alphay[0]); 
-  cflFreq += -0.5*(alphaL-std::abs(alphaL)); 
-  // evaluate alpha at right surface quadrature points 
-  alphaR = 0.0625*((-0.25*alphay[3])+0.4330127018922193*alphay[2]+0.25*alphay[0]); 
-  cflFreq += 0.5*(alphaR+std::abs(alphaR)); 
-  alphaR = 0.0625*((-0.25*alphay[3])+0.4330127018922193*alphay[2]+0.25*alphay[0]); 
-  cflFreq += 0.5*(alphaR+std::abs(alphaR)); 
-  alphaR = 0.0625*(0.25*alphay[3]+0.4330127018922193*alphay[2]+0.25*alphay[0]); 
-  cflFreq += 0.5*(alphaR+std::abs(alphaR)); 
-  alphaR = 0.0625*(0.25*alphay[3]+0.4330127018922193*alphay[2]+0.25*alphay[0]); 
-  cflFreq += 0.5*(alphaR+std::abs(alphaR)); 
-  alphaR = 0.0625*((-0.25*alphay[3])+0.4330127018922193*alphay[2]+0.25*alphay[0]); 
-  cflFreq += 0.5*(alphaR+std::abs(alphaR)); 
-  alphaR = 0.0625*((-0.25*alphay[3])+0.4330127018922193*alphay[2]+0.25*alphay[0]); 
-  cflFreq += 0.5*(alphaR+std::abs(alphaR)); 
-  alphaR = 0.0625*(0.25*alphay[3]+0.4330127018922193*alphay[2]+0.25*alphay[0]); 
-  cflFreq += 0.5*(alphaR+std::abs(alphaR)); 
-  alphaR = 0.0625*(0.25*alphay[3]+0.4330127018922193*alphay[2]+0.25*alphay[0]); 
-  cflFreq += 0.5*(alphaR+std::abs(alphaR)); 
-=======
-  alphaL = 0.0625*(0.25*alphay[0]-0.4330127018922193*alphay[2]); 
-  if(alphaL<0) cflFreq += -alphaL; 
-  alphaL = 0.0625*(0.25*alphay[0]-0.4330127018922193*alphay[2]); 
-  if(alphaL<0) cflFreq += -alphaL; 
-  alphaL = 0.0625*(0.25*alphay[0]-0.4330127018922193*alphay[2]); 
-  if(alphaL<0) cflFreq += -alphaL; 
-  alphaL = 0.0625*(0.25*alphay[0]-0.4330127018922193*alphay[2]); 
-  if(alphaL<0) cflFreq += -alphaL; 
-  alphaL = 0.0625*(0.25*alphay[0]-0.4330127018922193*alphay[2]); 
-  if(alphaL<0) cflFreq += -alphaL; 
-  alphaL = 0.0625*(0.25*alphay[0]-0.4330127018922193*alphay[2]); 
-  if(alphaL<0) cflFreq += -alphaL; 
-  alphaL = 0.0625*(0.25*alphay[0]-0.4330127018922193*alphay[2]); 
-  if(alphaL<0) cflFreq += -alphaL; 
-  alphaL = 0.0625*(0.25*alphay[0]-0.4330127018922193*alphay[2]); 
-  if(alphaL<0) cflFreq += -alphaL; 
-  // evaluate alpha at right surface quadrature points 
-  alphaR = 0.0625*(0.4330127018922193*alphay[2]+0.25*alphay[0]); 
-  if(alphaR>0) cflFreq += alphaR; 
-  alphaR = 0.0625*(0.4330127018922193*alphay[2]+0.25*alphay[0]); 
-  if(alphaR>0) cflFreq += alphaR; 
-  alphaR = 0.0625*(0.4330127018922193*alphay[2]+0.25*alphay[0]); 
-  if(alphaR>0) cflFreq += alphaR; 
-  alphaR = 0.0625*(0.4330127018922193*alphay[2]+0.25*alphay[0]); 
-  if(alphaR>0) cflFreq += alphaR; 
-  alphaR = 0.0625*(0.4330127018922193*alphay[2]+0.25*alphay[0]); 
-  if(alphaR>0) cflFreq += alphaR; 
-  alphaR = 0.0625*(0.4330127018922193*alphay[2]+0.25*alphay[0]); 
-  if(alphaR>0) cflFreq += alphaR; 
-  alphaR = 0.0625*(0.4330127018922193*alphay[2]+0.25*alphay[0]); 
-  if(alphaR>0) cflFreq += alphaR; 
-  alphaR = 0.0625*(0.4330127018922193*alphay[2]+0.25*alphay[0]); 
-  if(alphaR>0) cflFreq += alphaR; 
->>>>>>> d9b4ec75
+  alphaL = 0.0625*(0.25*alphay[0]-0.4330127018922193*alphay[2]); 
+  cflFreq += -0.5*(alphaL-std::abs(alphaL)); 
+  alphaL = 0.0625*(0.25*alphay[0]-0.4330127018922193*alphay[2]); 
+  cflFreq += -0.5*(alphaL-std::abs(alphaL)); 
+  alphaL = 0.0625*(0.25*alphay[0]-0.4330127018922193*alphay[2]); 
+  cflFreq += -0.5*(alphaL-std::abs(alphaL)); 
+  alphaL = 0.0625*(0.25*alphay[0]-0.4330127018922193*alphay[2]); 
+  cflFreq += -0.5*(alphaL-std::abs(alphaL)); 
+  alphaL = 0.0625*(0.25*alphay[0]-0.4330127018922193*alphay[2]); 
+  cflFreq += -0.5*(alphaL-std::abs(alphaL)); 
+  alphaL = 0.0625*(0.25*alphay[0]-0.4330127018922193*alphay[2]); 
+  cflFreq += -0.5*(alphaL-std::abs(alphaL)); 
+  alphaL = 0.0625*(0.25*alphay[0]-0.4330127018922193*alphay[2]); 
+  cflFreq += -0.5*(alphaL-std::abs(alphaL)); 
+  alphaL = 0.0625*(0.25*alphay[0]-0.4330127018922193*alphay[2]); 
+  cflFreq += -0.5*(alphaL-std::abs(alphaL)); 
+  // evaluate alpha at right surface quadrature points 
+  alphaR = 0.0625*(0.4330127018922193*alphay[2]+0.25*alphay[0]); 
+  cflFreq += 0.5*(alphaR+std::abs(alphaR)); 
+  alphaR = 0.0625*(0.4330127018922193*alphay[2]+0.25*alphay[0]); 
+  cflFreq += 0.5*(alphaR+std::abs(alphaR)); 
+  alphaR = 0.0625*(0.4330127018922193*alphay[2]+0.25*alphay[0]); 
+  cflFreq += 0.5*(alphaR+std::abs(alphaR)); 
+  alphaR = 0.0625*(0.4330127018922193*alphay[2]+0.25*alphay[0]); 
+  cflFreq += 0.5*(alphaR+std::abs(alphaR)); 
+  alphaR = 0.0625*(0.4330127018922193*alphay[2]+0.25*alphay[0]); 
+  cflFreq += 0.5*(alphaR+std::abs(alphaR)); 
+  alphaR = 0.0625*(0.4330127018922193*alphay[2]+0.25*alphay[0]); 
+  cflFreq += 0.5*(alphaR+std::abs(alphaR)); 
+  alphaR = 0.0625*(0.4330127018922193*alphay[2]+0.25*alphay[0]); 
+  cflFreq += 0.5*(alphaR+std::abs(alphaR)); 
+  alphaR = 0.0625*(0.4330127018922193*alphay[2]+0.25*alphay[0]); 
+  cflFreq += 0.5*(alphaR+std::abs(alphaR)); 
 #endif 
 
   double alphav[16]; 
 #if cflType == SURFAVG 
   // evaluate surface-averaged alpha on left 
-<<<<<<< HEAD
-  alphaL = -0.125*(1.732050807568877*alphav[3]-1.0*alphav[0]); 
-  cflFreq += -0.5*(alphaL-std::abs(alphaL)); 
-  // evaluate surface-averaged alpha on right 
-  alphaR = 0.125*(1.732050807568877*alphav[3]+alphav[0]); 
-  cflFreq += 0.5*(alphaR+std::abs(alphaR)); 
-#elif cflType == QUAD 
-  // evaluate alpha at left surface quadrature points 
-  alphaL = 0.0625*(0.4330127018922193*(alphav[7]+alphav[6])-0.4330127018922193*alphav[3]-0.25*(alphav[2]+alphav[1])+0.25*alphav[0]); 
-  cflFreq += -0.5*(alphaL-std::abs(alphaL)); 
-  alphaL = 0.0625*(0.4330127018922193*alphav[7]-0.4330127018922193*(alphav[6]+alphav[3])-0.25*alphav[2]+0.25*(alphav[1]+alphav[0])); 
-  cflFreq += -0.5*(alphaL-std::abs(alphaL)); 
-  alphaL = 0.0625*((-0.4330127018922193*alphav[7])+0.4330127018922193*alphav[6]-0.4330127018922193*alphav[3]+0.25*alphav[2]-0.25*alphav[1]+0.25*alphav[0]); 
-  cflFreq += -0.5*(alphaL-std::abs(alphaL)); 
-  alphaL = 0.0625*(0.25*(alphav[2]+alphav[1]+alphav[0])-0.4330127018922193*(alphav[7]+alphav[6]+alphav[3])); 
-  cflFreq += -0.5*(alphaL-std::abs(alphaL)); 
-  alphaL = 0.0625*(0.4330127018922193*(alphav[7]+alphav[6])-0.4330127018922193*alphav[3]-0.25*(alphav[2]+alphav[1])+0.25*alphav[0]); 
-  cflFreq += -0.5*(alphaL-std::abs(alphaL)); 
-  alphaL = 0.0625*(0.4330127018922193*alphav[7]-0.4330127018922193*(alphav[6]+alphav[3])-0.25*alphav[2]+0.25*(alphav[1]+alphav[0])); 
-  cflFreq += -0.5*(alphaL-std::abs(alphaL)); 
-  alphaL = 0.0625*((-0.4330127018922193*alphav[7])+0.4330127018922193*alphav[6]-0.4330127018922193*alphav[3]+0.25*alphav[2]-0.25*alphav[1]+0.25*alphav[0]); 
-  cflFreq += -0.5*(alphaL-std::abs(alphaL)); 
-  alphaL = 0.0625*(0.25*(alphav[2]+alphav[1]+alphav[0])-0.4330127018922193*(alphav[7]+alphav[6]+alphav[3])); 
-  cflFreq += -0.5*(alphaL-std::abs(alphaL)); 
-  // evaluate alpha at right surface quadrature points 
-  alphaR = 0.0625*((-0.4330127018922193*(alphav[7]+alphav[6]))+0.4330127018922193*alphav[3]-0.25*(alphav[2]+alphav[1])+0.25*alphav[0]); 
-  cflFreq += 0.5*(alphaR+std::abs(alphaR)); 
-  alphaR = 0.0625*((-0.4330127018922193*alphav[7])+0.4330127018922193*(alphav[6]+alphav[3])-0.25*alphav[2]+0.25*(alphav[1]+alphav[0])); 
-  cflFreq += 0.5*(alphaR+std::abs(alphaR)); 
-  alphaR = 0.0625*(0.4330127018922193*alphav[7]-0.4330127018922193*alphav[6]+0.4330127018922193*alphav[3]+0.25*alphav[2]-0.25*alphav[1]+0.25*alphav[0]); 
-  cflFreq += 0.5*(alphaR+std::abs(alphaR)); 
-  alphaR = 0.0625*(0.4330127018922193*(alphav[7]+alphav[6]+alphav[3])+0.25*(alphav[2]+alphav[1]+alphav[0])); 
-  cflFreq += 0.5*(alphaR+std::abs(alphaR)); 
-  alphaR = 0.0625*((-0.4330127018922193*(alphav[7]+alphav[6]))+0.4330127018922193*alphav[3]-0.25*(alphav[2]+alphav[1])+0.25*alphav[0]); 
-  cflFreq += 0.5*(alphaR+std::abs(alphaR)); 
-  alphaR = 0.0625*((-0.4330127018922193*alphav[7])+0.4330127018922193*(alphav[6]+alphav[3])-0.25*alphav[2]+0.25*(alphav[1]+alphav[0])); 
-  cflFreq += 0.5*(alphaR+std::abs(alphaR)); 
-  alphaR = 0.0625*(0.4330127018922193*alphav[7]-0.4330127018922193*alphav[6]+0.4330127018922193*alphav[3]+0.25*alphav[2]-0.25*alphav[1]+0.25*alphav[0]); 
-  cflFreq += 0.5*(alphaR+std::abs(alphaR)); 
-  alphaR = 0.0625*(0.4330127018922193*(alphav[7]+alphav[6]+alphav[3])+0.25*(alphav[2]+alphav[1]+alphav[0])); 
-  cflFreq += 0.5*(alphaR+std::abs(alphaR)); 
-=======
-  alphaL = 0.0; 
-  if(alphaL<0) cflFreq += -alphaL; 
-  // evaluate surface-averaged alpha on right 
-  alphaR = 0.0; 
-  if(alphaR>0) cflFreq += alphaR; 
-#elif cflType == QUAD 
-  // evaluate alpha at left surface quadrature points 
-  alphaL = 0.0; 
-  if(alphaL<0) cflFreq += -alphaL; 
-  alphaL = 0.0; 
-  if(alphaL<0) cflFreq += -alphaL; 
-  alphaL = 0.0; 
-  if(alphaL<0) cflFreq += -alphaL; 
-  alphaL = 0.0; 
-  if(alphaL<0) cflFreq += -alphaL; 
-  alphaL = 0.0; 
-  if(alphaL<0) cflFreq += -alphaL; 
-  alphaL = 0.0; 
-  if(alphaL<0) cflFreq += -alphaL; 
-  alphaL = 0.0; 
-  if(alphaL<0) cflFreq += -alphaL; 
-  alphaL = 0.0; 
-  if(alphaL<0) cflFreq += -alphaL; 
-  // evaluate alpha at right surface quadrature points 
-  alphaR = 0.0; 
-  if(alphaR>0) cflFreq += alphaR; 
-  alphaR = 0.0; 
-  if(alphaR>0) cflFreq += alphaR; 
-  alphaR = 0.0; 
-  if(alphaR>0) cflFreq += alphaR; 
-  alphaR = 0.0; 
-  if(alphaR>0) cflFreq += alphaR; 
-  alphaR = 0.0; 
-  if(alphaR>0) cflFreq += alphaR; 
-  alphaR = 0.0; 
-  if(alphaR>0) cflFreq += alphaR; 
-  alphaR = 0.0; 
-  if(alphaR>0) cflFreq += alphaR; 
-  alphaR = 0.0; 
-  if(alphaR>0) cflFreq += alphaR; 
->>>>>>> d9b4ec75
+  alphaL = 0.0; 
+  cflFreq += -0.5*(alphaL-std::abs(alphaL)); 
+  // evaluate surface-averaged alpha on right 
+  alphaR = 0.0; 
+  cflFreq += 0.5*(alphaR+std::abs(alphaR)); 
+#elif cflType == QUAD 
+  // evaluate alpha at left surface quadrature points 
+  alphaL = 0.0; 
+  cflFreq += -0.5*(alphaL-std::abs(alphaL)); 
+  alphaL = 0.0; 
+  cflFreq += -0.5*(alphaL-std::abs(alphaL)); 
+  alphaL = 0.0; 
+  cflFreq += -0.5*(alphaL-std::abs(alphaL)); 
+  alphaL = 0.0; 
+  cflFreq += -0.5*(alphaL-std::abs(alphaL)); 
+  alphaL = 0.0; 
+  cflFreq += -0.5*(alphaL-std::abs(alphaL)); 
+  alphaL = 0.0; 
+  cflFreq += -0.5*(alphaL-std::abs(alphaL)); 
+  alphaL = 0.0; 
+  cflFreq += -0.5*(alphaL-std::abs(alphaL)); 
+  alphaL = 0.0; 
+  cflFreq += -0.5*(alphaL-std::abs(alphaL)); 
+  // evaluate alpha at right surface quadrature points 
+  alphaR = 0.0; 
+  cflFreq += 0.5*(alphaR+std::abs(alphaR)); 
+  alphaR = 0.0; 
+  cflFreq += 0.5*(alphaR+std::abs(alphaR)); 
+  alphaR = 0.0; 
+  cflFreq += 0.5*(alphaR+std::abs(alphaR)); 
+  alphaR = 0.0; 
+  cflFreq += 0.5*(alphaR+std::abs(alphaR)); 
+  alphaR = 0.0; 
+  cflFreq += 0.5*(alphaR+std::abs(alphaR)); 
+  alphaR = 0.0; 
+  cflFreq += 0.5*(alphaR+std::abs(alphaR)); 
+  alphaR = 0.0; 
+  cflFreq += 0.5*(alphaR+std::abs(alphaR)); 
+  alphaR = 0.0; 
+  cflFreq += 0.5*(alphaR+std::abs(alphaR)); 
 #endif 
 
   out[1] += 0.4330127018922193*(alphax[1]*f[1]+alphax[0]*f[0]); 
@@ -296,6 +182,7 @@
   double wy = w[1]; 
   double wv = w[2]; 
   double wm = w[3]; 
+  double dfac_x2 = dfac_x*dfac_x; 
   double wv2 = wv*wv; 
   double dfac_v2 = dfac_v*dfac_v; 
   double q2 = q_*q_; 
@@ -315,75 +202,39 @@
   cflFreq += 0.5*(alphaR+std::abs(alphaR)); 
 #elif cflType == QUAD 
   // evaluate alpha at left surface quadrature points 
-<<<<<<< HEAD
-  alphaL = 0.0625*(0.4330127018922193*alphax[6]-0.25*alphax[3]-0.4330127018922193*alphax[1]+0.25*alphax[0]); 
-  cflFreq += -0.5*(alphaL-std::abs(alphaL)); 
-  alphaL = 0.0625*(0.4330127018922193*alphax[6]-0.25*alphax[3]-0.4330127018922193*alphax[1]+0.25*alphax[0]); 
-  cflFreq += -0.5*(alphaL-std::abs(alphaL)); 
-  alphaL = 0.0625*((-0.4330127018922193*alphax[6])+0.25*alphax[3]-0.4330127018922193*alphax[1]+0.25*alphax[0]); 
-  cflFreq += -0.5*(alphaL-std::abs(alphaL)); 
-  alphaL = 0.0625*((-0.4330127018922193*alphax[6])+0.25*alphax[3]-0.4330127018922193*alphax[1]+0.25*alphax[0]); 
-  cflFreq += -0.5*(alphaL-std::abs(alphaL)); 
-  alphaL = 0.0625*(0.4330127018922193*alphax[6]-0.25*alphax[3]-0.4330127018922193*alphax[1]+0.25*alphax[0]); 
-  cflFreq += -0.5*(alphaL-std::abs(alphaL)); 
-  alphaL = 0.0625*(0.4330127018922193*alphax[6]-0.25*alphax[3]-0.4330127018922193*alphax[1]+0.25*alphax[0]); 
-  cflFreq += -0.5*(alphaL-std::abs(alphaL)); 
-  alphaL = 0.0625*((-0.4330127018922193*alphax[6])+0.25*alphax[3]-0.4330127018922193*alphax[1]+0.25*alphax[0]); 
-  cflFreq += -0.5*(alphaL-std::abs(alphaL)); 
-  alphaL = 0.0625*((-0.4330127018922193*alphax[6])+0.25*alphax[3]-0.4330127018922193*alphax[1]+0.25*alphax[0]); 
-  cflFreq += -0.5*(alphaL-std::abs(alphaL)); 
-  // evaluate alpha at right surface quadrature points 
-  alphaR = 0.0625*((-0.4330127018922193*alphax[6])-0.25*alphax[3]+0.4330127018922193*alphax[1]+0.25*alphax[0]); 
-  cflFreq += 0.5*(alphaR+std::abs(alphaR)); 
-  alphaR = 0.0625*((-0.4330127018922193*alphax[6])-0.25*alphax[3]+0.4330127018922193*alphax[1]+0.25*alphax[0]); 
-  cflFreq += 0.5*(alphaR+std::abs(alphaR)); 
-  alphaR = 0.0625*(0.4330127018922193*alphax[6]+0.25*alphax[3]+0.4330127018922193*alphax[1]+0.25*alphax[0]); 
-  cflFreq += 0.5*(alphaR+std::abs(alphaR)); 
-  alphaR = 0.0625*(0.4330127018922193*alphax[6]+0.25*alphax[3]+0.4330127018922193*alphax[1]+0.25*alphax[0]); 
-  cflFreq += 0.5*(alphaR+std::abs(alphaR)); 
-  alphaR = 0.0625*((-0.4330127018922193*alphax[6])-0.25*alphax[3]+0.4330127018922193*alphax[1]+0.25*alphax[0]); 
-  cflFreq += 0.5*(alphaR+std::abs(alphaR)); 
-  alphaR = 0.0625*((-0.4330127018922193*alphax[6])-0.25*alphax[3]+0.4330127018922193*alphax[1]+0.25*alphax[0]); 
-  cflFreq += 0.5*(alphaR+std::abs(alphaR)); 
-  alphaR = 0.0625*(0.4330127018922193*alphax[6]+0.25*alphax[3]+0.4330127018922193*alphax[1]+0.25*alphax[0]); 
-  cflFreq += 0.5*(alphaR+std::abs(alphaR)); 
-  alphaR = 0.0625*(0.4330127018922193*alphax[6]+0.25*alphax[3]+0.4330127018922193*alphax[1]+0.25*alphax[0]); 
-  cflFreq += 0.5*(alphaR+std::abs(alphaR)); 
-=======
-  alphaL = 0.0625*(0.25*alphax[0]-0.4330127018922193*alphax[1]); 
-  if(alphaL<0) cflFreq += -alphaL; 
-  alphaL = 0.0625*(0.25*alphax[0]-0.4330127018922193*alphax[1]); 
-  if(alphaL<0) cflFreq += -alphaL; 
-  alphaL = 0.0625*(0.25*alphax[0]-0.4330127018922193*alphax[1]); 
-  if(alphaL<0) cflFreq += -alphaL; 
-  alphaL = 0.0625*(0.25*alphax[0]-0.4330127018922193*alphax[1]); 
-  if(alphaL<0) cflFreq += -alphaL; 
-  alphaL = 0.0625*(0.25*alphax[0]-0.4330127018922193*alphax[1]); 
-  if(alphaL<0) cflFreq += -alphaL; 
-  alphaL = 0.0625*(0.25*alphax[0]-0.4330127018922193*alphax[1]); 
-  if(alphaL<0) cflFreq += -alphaL; 
-  alphaL = 0.0625*(0.25*alphax[0]-0.4330127018922193*alphax[1]); 
-  if(alphaL<0) cflFreq += -alphaL; 
-  alphaL = 0.0625*(0.25*alphax[0]-0.4330127018922193*alphax[1]); 
-  if(alphaL<0) cflFreq += -alphaL; 
-  // evaluate alpha at right surface quadrature points 
-  alphaR = 0.0625*(0.4330127018922193*alphax[1]+0.25*alphax[0]); 
-  if(alphaR>0) cflFreq += alphaR; 
-  alphaR = 0.0625*(0.4330127018922193*alphax[1]+0.25*alphax[0]); 
-  if(alphaR>0) cflFreq += alphaR; 
-  alphaR = 0.0625*(0.4330127018922193*alphax[1]+0.25*alphax[0]); 
-  if(alphaR>0) cflFreq += alphaR; 
-  alphaR = 0.0625*(0.4330127018922193*alphax[1]+0.25*alphax[0]); 
-  if(alphaR>0) cflFreq += alphaR; 
-  alphaR = 0.0625*(0.4330127018922193*alphax[1]+0.25*alphax[0]); 
-  if(alphaR>0) cflFreq += alphaR; 
-  alphaR = 0.0625*(0.4330127018922193*alphax[1]+0.25*alphax[0]); 
-  if(alphaR>0) cflFreq += alphaR; 
-  alphaR = 0.0625*(0.4330127018922193*alphax[1]+0.25*alphax[0]); 
-  if(alphaR>0) cflFreq += alphaR; 
-  alphaR = 0.0625*(0.4330127018922193*alphax[1]+0.25*alphax[0]); 
-  if(alphaR>0) cflFreq += alphaR; 
->>>>>>> d9b4ec75
+  alphaL = 0.0625*(0.25*alphax[0]-0.4330127018922193*alphax[1]); 
+  cflFreq += -0.5*(alphaL-std::abs(alphaL)); 
+  alphaL = 0.0625*(0.25*alphax[0]-0.4330127018922193*alphax[1]); 
+  cflFreq += -0.5*(alphaL-std::abs(alphaL)); 
+  alphaL = 0.0625*(0.25*alphax[0]-0.4330127018922193*alphax[1]); 
+  cflFreq += -0.5*(alphaL-std::abs(alphaL)); 
+  alphaL = 0.0625*(0.25*alphax[0]-0.4330127018922193*alphax[1]); 
+  cflFreq += -0.5*(alphaL-std::abs(alphaL)); 
+  alphaL = 0.0625*(0.25*alphax[0]-0.4330127018922193*alphax[1]); 
+  cflFreq += -0.5*(alphaL-std::abs(alphaL)); 
+  alphaL = 0.0625*(0.25*alphax[0]-0.4330127018922193*alphax[1]); 
+  cflFreq += -0.5*(alphaL-std::abs(alphaL)); 
+  alphaL = 0.0625*(0.25*alphax[0]-0.4330127018922193*alphax[1]); 
+  cflFreq += -0.5*(alphaL-std::abs(alphaL)); 
+  alphaL = 0.0625*(0.25*alphax[0]-0.4330127018922193*alphax[1]); 
+  cflFreq += -0.5*(alphaL-std::abs(alphaL)); 
+  // evaluate alpha at right surface quadrature points 
+  alphaR = 0.0625*(0.4330127018922193*alphax[1]+0.25*alphax[0]); 
+  cflFreq += 0.5*(alphaR+std::abs(alphaR)); 
+  alphaR = 0.0625*(0.4330127018922193*alphax[1]+0.25*alphax[0]); 
+  cflFreq += 0.5*(alphaR+std::abs(alphaR)); 
+  alphaR = 0.0625*(0.4330127018922193*alphax[1]+0.25*alphax[0]); 
+  cflFreq += 0.5*(alphaR+std::abs(alphaR)); 
+  alphaR = 0.0625*(0.4330127018922193*alphax[1]+0.25*alphax[0]); 
+  cflFreq += 0.5*(alphaR+std::abs(alphaR)); 
+  alphaR = 0.0625*(0.4330127018922193*alphax[1]+0.25*alphax[0]); 
+  cflFreq += 0.5*(alphaR+std::abs(alphaR)); 
+  alphaR = 0.0625*(0.4330127018922193*alphax[1]+0.25*alphax[0]); 
+  cflFreq += 0.5*(alphaR+std::abs(alphaR)); 
+  alphaR = 0.0625*(0.4330127018922193*alphax[1]+0.25*alphax[0]); 
+  cflFreq += 0.5*(alphaR+std::abs(alphaR)); 
+  alphaR = 0.0625*(0.4330127018922193*alphax[1]+0.25*alphax[0]); 
+  cflFreq += 0.5*(alphaR+std::abs(alphaR)); 
 #endif 
 
   double alphay[16]; 
@@ -453,75 +304,39 @@
   cflFreq += 0.5*(alphaR+std::abs(alphaR)); 
 #elif cflType == QUAD 
   // evaluate alpha at left surface quadrature points 
-<<<<<<< HEAD
-  alphaL = 0.0625*((-0.4330127018922193*(alphav[13]+alphav[11]))+0.4330127018922193*alphav[10]+0.25*alphav[8]+0.4330127018922193*(alphav[7]+alphav[6])+0.25*alphav[5]-0.25*alphav[4]-0.4330127018922193*alphav[3]-0.25*(alphav[2]+alphav[1])+0.25*alphav[0]); 
-  cflFreq += -0.5*(alphaL-std::abs(alphaL)); 
-  alphaL = 0.0625*(0.4330127018922193*(alphav[13]+alphav[11]+alphav[10])-0.25*alphav[8]+0.4330127018922193*alphav[7]-0.4330127018922193*alphav[6]-0.25*(alphav[5]+alphav[4])-0.4330127018922193*alphav[3]-0.25*alphav[2]+0.25*(alphav[1]+alphav[0])); 
-  cflFreq += -0.5*(alphaL-std::abs(alphaL)); 
-  alphaL = 0.0625*((-0.4330127018922193*alphav[13])+0.4330127018922193*(alphav[11]+alphav[10])+0.25*alphav[8]-0.4330127018922193*alphav[7]+0.4330127018922193*alphav[6]-0.25*(alphav[5]+alphav[4])-0.4330127018922193*alphav[3]+0.25*alphav[2]-0.25*alphav[1]+0.25*alphav[0]); 
-  cflFreq += -0.5*(alphaL-std::abs(alphaL)); 
-  alphaL = 0.0625*(0.4330127018922193*alphav[13]-0.4330127018922193*alphav[11]+0.4330127018922193*alphav[10]-0.25*alphav[8]-0.4330127018922193*(alphav[7]+alphav[6])+0.25*alphav[5]-0.25*alphav[4]-0.4330127018922193*alphav[3]+0.25*(alphav[2]+alphav[1]+alphav[0])); 
-  cflFreq += -0.5*(alphaL-std::abs(alphaL)); 
-  alphaL = 0.0625*(0.4330127018922193*alphav[13]-0.4330127018922193*(alphav[11]+alphav[10])-0.25*alphav[8]+0.4330127018922193*(alphav[7]+alphav[6])+0.25*(alphav[5]+alphav[4])-0.4330127018922193*alphav[3]-0.25*(alphav[2]+alphav[1])+0.25*alphav[0]); 
-  cflFreq += -0.5*(alphaL-std::abs(alphaL)); 
-  alphaL = 0.0625*((-0.4330127018922193*alphav[13])+0.4330127018922193*alphav[11]-0.4330127018922193*alphav[10]+0.25*alphav[8]+0.4330127018922193*alphav[7]-0.4330127018922193*alphav[6]-0.25*alphav[5]+0.25*alphav[4]-0.4330127018922193*alphav[3]-0.25*alphav[2]+0.25*(alphav[1]+alphav[0])); 
-  cflFreq += -0.5*(alphaL-std::abs(alphaL)); 
-  alphaL = 0.0625*(0.4330127018922193*(alphav[13]+alphav[11])-0.4330127018922193*alphav[10]-0.25*alphav[8]-0.4330127018922193*alphav[7]+0.4330127018922193*alphav[6]-0.25*alphav[5]+0.25*alphav[4]-0.4330127018922193*alphav[3]+0.25*alphav[2]-0.25*alphav[1]+0.25*alphav[0]); 
-  cflFreq += -0.5*(alphaL-std::abs(alphaL)); 
-  alphaL = 0.0625*((-0.4330127018922193*(alphav[13]+alphav[11]+alphav[10]))+0.25*alphav[8]-0.4330127018922193*(alphav[7]+alphav[6])+0.25*(alphav[5]+alphav[4])-0.4330127018922193*alphav[3]+0.25*(alphav[2]+alphav[1]+alphav[0])); 
-  cflFreq += -0.5*(alphaL-std::abs(alphaL)); 
-  // evaluate alpha at right surface quadrature points 
-  alphaR = 0.0625*(0.4330127018922193*(alphav[13]+alphav[11])-0.4330127018922193*alphav[10]+0.25*alphav[8]-0.4330127018922193*(alphav[7]+alphav[6])+0.25*alphav[5]-0.25*alphav[4]+0.4330127018922193*alphav[3]-0.25*(alphav[2]+alphav[1])+0.25*alphav[0]); 
-  cflFreq += 0.5*(alphaR+std::abs(alphaR)); 
-  alphaR = 0.0625*((-0.4330127018922193*(alphav[13]+alphav[11]+alphav[10]))-0.25*alphav[8]-0.4330127018922193*alphav[7]+0.4330127018922193*alphav[6]-0.25*(alphav[5]+alphav[4])+0.4330127018922193*alphav[3]-0.25*alphav[2]+0.25*(alphav[1]+alphav[0])); 
-  cflFreq += 0.5*(alphaR+std::abs(alphaR)); 
-  alphaR = 0.0625*(0.4330127018922193*alphav[13]-0.4330127018922193*(alphav[11]+alphav[10])+0.25*alphav[8]+0.4330127018922193*alphav[7]-0.4330127018922193*alphav[6]-0.25*(alphav[5]+alphav[4])+0.4330127018922193*alphav[3]+0.25*alphav[2]-0.25*alphav[1]+0.25*alphav[0]); 
-  cflFreq += 0.5*(alphaR+std::abs(alphaR)); 
-  alphaR = 0.0625*((-0.4330127018922193*alphav[13])+0.4330127018922193*alphav[11]-0.4330127018922193*alphav[10]-0.25*alphav[8]+0.4330127018922193*(alphav[7]+alphav[6])+0.25*alphav[5]-0.25*alphav[4]+0.4330127018922193*alphav[3]+0.25*(alphav[2]+alphav[1]+alphav[0])); 
-  cflFreq += 0.5*(alphaR+std::abs(alphaR)); 
-  alphaR = 0.0625*((-0.4330127018922193*alphav[13])+0.4330127018922193*(alphav[11]+alphav[10])-0.25*alphav[8]-0.4330127018922193*(alphav[7]+alphav[6])+0.25*(alphav[5]+alphav[4])+0.4330127018922193*alphav[3]-0.25*(alphav[2]+alphav[1])+0.25*alphav[0]); 
-  cflFreq += 0.5*(alphaR+std::abs(alphaR)); 
-  alphaR = 0.0625*(0.4330127018922193*alphav[13]-0.4330127018922193*alphav[11]+0.4330127018922193*alphav[10]+0.25*alphav[8]-0.4330127018922193*alphav[7]+0.4330127018922193*alphav[6]-0.25*alphav[5]+0.25*alphav[4]+0.4330127018922193*alphav[3]-0.25*alphav[2]+0.25*(alphav[1]+alphav[0])); 
-  cflFreq += 0.5*(alphaR+std::abs(alphaR)); 
-  alphaR = 0.0625*((-0.4330127018922193*(alphav[13]+alphav[11]))+0.4330127018922193*alphav[10]-0.25*alphav[8]+0.4330127018922193*alphav[7]-0.4330127018922193*alphav[6]-0.25*alphav[5]+0.25*alphav[4]+0.4330127018922193*alphav[3]+0.25*alphav[2]-0.25*alphav[1]+0.25*alphav[0]); 
-  cflFreq += 0.5*(alphaR+std::abs(alphaR)); 
-  alphaR = 0.0625*(0.4330127018922193*(alphav[13]+alphav[11]+alphav[10])+0.25*alphav[8]+0.4330127018922193*(alphav[7]+alphav[6])+0.25*(alphav[5]+alphav[4])+0.4330127018922193*alphav[3]+0.25*(alphav[2]+alphav[1]+alphav[0])); 
-  cflFreq += 0.5*(alphaR+std::abs(alphaR)); 
-=======
   alphaL = 0.0625*(0.4330127018922193*alphav[6]-0.4330127018922193*alphav[3]-0.25*alphav[1]+0.25*alphav[0]); 
-  if(alphaL<0) cflFreq += -alphaL; 
+  cflFreq += -0.5*(alphaL-std::abs(alphaL)); 
   alphaL = 0.0625*(0.25*(alphav[1]+alphav[0])-0.4330127018922193*(alphav[6]+alphav[3])); 
-  if(alphaL<0) cflFreq += -alphaL; 
+  cflFreq += -0.5*(alphaL-std::abs(alphaL)); 
   alphaL = 0.0625*(0.4330127018922193*alphav[6]-0.4330127018922193*alphav[3]-0.25*alphav[1]+0.25*alphav[0]); 
-  if(alphaL<0) cflFreq += -alphaL; 
+  cflFreq += -0.5*(alphaL-std::abs(alphaL)); 
   alphaL = 0.0625*(0.25*(alphav[1]+alphav[0])-0.4330127018922193*(alphav[6]+alphav[3])); 
-  if(alphaL<0) cflFreq += -alphaL; 
+  cflFreq += -0.5*(alphaL-std::abs(alphaL)); 
   alphaL = 0.0625*(0.4330127018922193*alphav[6]-0.4330127018922193*alphav[3]-0.25*alphav[1]+0.25*alphav[0]); 
-  if(alphaL<0) cflFreq += -alphaL; 
+  cflFreq += -0.5*(alphaL-std::abs(alphaL)); 
   alphaL = 0.0625*(0.25*(alphav[1]+alphav[0])-0.4330127018922193*(alphav[6]+alphav[3])); 
-  if(alphaL<0) cflFreq += -alphaL; 
+  cflFreq += -0.5*(alphaL-std::abs(alphaL)); 
   alphaL = 0.0625*(0.4330127018922193*alphav[6]-0.4330127018922193*alphav[3]-0.25*alphav[1]+0.25*alphav[0]); 
-  if(alphaL<0) cflFreq += -alphaL; 
+  cflFreq += -0.5*(alphaL-std::abs(alphaL)); 
   alphaL = 0.0625*(0.25*(alphav[1]+alphav[0])-0.4330127018922193*(alphav[6]+alphav[3])); 
-  if(alphaL<0) cflFreq += -alphaL; 
+  cflFreq += -0.5*(alphaL-std::abs(alphaL)); 
   // evaluate alpha at right surface quadrature points 
   alphaR = 0.0625*((-0.4330127018922193*alphav[6])+0.4330127018922193*alphav[3]-0.25*alphav[1]+0.25*alphav[0]); 
-  if(alphaR>0) cflFreq += alphaR; 
+  cflFreq += 0.5*(alphaR+std::abs(alphaR)); 
   alphaR = 0.0625*(0.4330127018922193*(alphav[6]+alphav[3])+0.25*(alphav[1]+alphav[0])); 
-  if(alphaR>0) cflFreq += alphaR; 
+  cflFreq += 0.5*(alphaR+std::abs(alphaR)); 
   alphaR = 0.0625*((-0.4330127018922193*alphav[6])+0.4330127018922193*alphav[3]-0.25*alphav[1]+0.25*alphav[0]); 
-  if(alphaR>0) cflFreq += alphaR; 
+  cflFreq += 0.5*(alphaR+std::abs(alphaR)); 
   alphaR = 0.0625*(0.4330127018922193*(alphav[6]+alphav[3])+0.25*(alphav[1]+alphav[0])); 
-  if(alphaR>0) cflFreq += alphaR; 
+  cflFreq += 0.5*(alphaR+std::abs(alphaR)); 
   alphaR = 0.0625*((-0.4330127018922193*alphav[6])+0.4330127018922193*alphav[3]-0.25*alphav[1]+0.25*alphav[0]); 
-  if(alphaR>0) cflFreq += alphaR; 
+  cflFreq += 0.5*(alphaR+std::abs(alphaR)); 
   alphaR = 0.0625*(0.4330127018922193*(alphav[6]+alphav[3])+0.25*(alphav[1]+alphav[0])); 
-  if(alphaR>0) cflFreq += alphaR; 
+  cflFreq += 0.5*(alphaR+std::abs(alphaR)); 
   alphaR = 0.0625*((-0.4330127018922193*alphav[6])+0.4330127018922193*alphav[3]-0.25*alphav[1]+0.25*alphav[0]); 
-  if(alphaR>0) cflFreq += alphaR; 
+  cflFreq += 0.5*(alphaR+std::abs(alphaR)); 
   alphaR = 0.0625*(0.4330127018922193*(alphav[6]+alphav[3])+0.25*(alphav[1]+alphav[0])); 
-  if(alphaR>0) cflFreq += alphaR; 
->>>>>>> d9b4ec75
+  cflFreq += 0.5*(alphaR+std::abs(alphaR)); 
 #endif 
 
   out[1] += 0.4330127018922193*(alphax[1]*f[1]+alphax[0]*f[0]); 
