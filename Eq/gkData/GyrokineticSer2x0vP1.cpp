--- conflicted
+++ resolved
@@ -1,12 +1,8 @@
 #include <GyrokineticModDecl.h> 
-<<<<<<< HEAD
-double GyrokineticVol2x0vSerP1_Bvars_0(const double q_, const double m_, const double *w, const double *dxv, double *cflRateByDir, const double *Bmag, const double *BmagInv, const double *Gradpar, const double *BdriftX, const double *BdriftY, const double *Phi, const double *f, double *out) 
-=======
 double GyrokineticVol2x0vSer_P1_Bvars_0(const double q_, const double m_, const double *w, const double *dxv, 
                         const double *Bmag, const double *BmagInv, const double *Gradpar, 
                         const double *BdriftX, const double *BdriftY, const double *Phi, 
                         const double *f, double *out) 
->>>>>>> 651bd3a2
 { 
 // w[NDIM]: Cell-center coordinates. dxv[NDIM]: Cell spacing. H/f: Input Hamiltonian/distribution function. out: Incremented output 
   double dfac_x = 2.0/dxv[0]; 
@@ -16,51 +12,22 @@
   double q2 = q_*q_; 
   double m2 = m_*m_; 
   double cflRate = 0.0; 
-<<<<<<< HEAD
-  cflRateByDir[0] = 0.; 
-=======
->>>>>>> 651bd3a2
   double alphaL = 0.0; 
   double alphaR = 0.0; 
   double alphaCtrl;
   double alphax[4]; 
   alphax[0] = -0.8660254037844386*BmagInv[0]*Phi[2]*dfac_x*dfac_y; 
   alphax[1] = -0.8660254037844386*BmagInv[0]*Phi[3]*dfac_x*dfac_y; 
-  cflRateByDir[1] = 0.; 
 #if cflType == SURFAVG 
   // evaluate surface-averaged alpha on left 
   alphaL = -0.25*(1.732050807568877*alphax[1]-1.0*alphax[0]); 
-<<<<<<< HEAD
-  cflRateByDir[1] += std::abs(alphaL); 
   cflRate += -0.5*(alphaL-std::abs(alphaL)); 
   // evaluate surface-averaged alpha on right 
   alphaR = 0.25*(1.732050807568877*alphax[1]+alphax[0]); 
-  cflRateByDir[1] += std::abs(alphaR); 
-=======
-  cflRate += -0.5*(alphaL-std::abs(alphaL)); 
-  // evaluate surface-averaged alpha on right 
-  alphaR = 0.25*(1.732050807568877*alphax[1]+alphax[0]); 
->>>>>>> 651bd3a2
   cflRate += 0.5*(alphaR+std::abs(alphaR)); 
 #elif cflType == QUAD 
   // evaluate alpha at left surface quadrature points 
   alphaL = 0.25*(0.5*alphax[0]-0.8660254037844386*alphax[1]); 
-<<<<<<< HEAD
-  cflRateByDir[1] += std::abs(alphaL); 
-  cflRate += -0.5*(alphaL-std::abs(alphaL)); 
-  alphaL = 0.25*(0.5*alphax[0]-0.8660254037844386*alphax[1]); 
-  cflRateByDir[1] += std::abs(alphaL); 
-  cflRate += -0.5*(alphaL-std::abs(alphaL)); 
-  // evaluate alpha at right surface quadrature points 
-  alphaR = 0.25*(0.8660254037844386*alphax[1]+0.5*alphax[0]); 
-  cflRateByDir[1] += std::abs(alphaR); 
-  cflRate += 0.5*(alphaR+std::abs(alphaR)); 
-  alphaR = 0.25*(0.8660254037844386*alphax[1]+0.5*alphax[0]); 
-  cflRateByDir[1] += std::abs(alphaR); 
-  cflRate += 0.5*(alphaR+std::abs(alphaR)); 
-#endif 
-  cflRateByDir[0] += cflRateByDir[1];
-=======
   cflRate += -0.5*(alphaL-std::abs(alphaL)); 
   alphaL = 0.25*(0.5*alphax[0]-0.8660254037844386*alphax[1]); 
   cflRate += -0.5*(alphaL-std::abs(alphaL)); 
@@ -73,48 +40,19 @@
 
   out[1] += 0.8660254037844386*(alphax[1]*f[1]+alphax[0]*f[0]); 
   out[3] += 0.8660254037844386*(alphax[1]*f[3]+alphax[0]*f[2]); 
->>>>>>> 651bd3a2
   double alphay[4]; 
   alphay[0] = 0.8660254037844386*BmagInv[0]*Phi[1]*dfac_x*dfac_y; 
   alphay[2] = 0.8660254037844386*BmagInv[0]*Phi[3]*dfac_x*dfac_y; 
-  cflRateByDir[2] = 0.; 
 #if cflType == SURFAVG 
   // evaluate surface-averaged alpha on left 
   alphaL = -0.25*(1.732050807568877*alphay[2]-1.0*alphay[0]); 
-<<<<<<< HEAD
-  cflRateByDir[2] += std::abs(alphaL); 
   cflRate += -0.5*(alphaL-std::abs(alphaL)); 
   // evaluate surface-averaged alpha on right 
   alphaR = 0.25*(1.732050807568877*alphay[2]+alphay[0]); 
-  cflRateByDir[2] += std::abs(alphaR); 
-=======
-  cflRate += -0.5*(alphaL-std::abs(alphaL)); 
-  // evaluate surface-averaged alpha on right 
-  alphaR = 0.25*(1.732050807568877*alphay[2]+alphay[0]); 
->>>>>>> 651bd3a2
   cflRate += 0.5*(alphaR+std::abs(alphaR)); 
 #elif cflType == QUAD 
   // evaluate alpha at left surface quadrature points 
   alphaL = 0.25*(0.5*alphay[0]-0.8660254037844386*alphay[2]); 
-<<<<<<< HEAD
-  cflRateByDir[2] += std::abs(alphaL); 
-  cflRate += -0.5*(alphaL-std::abs(alphaL)); 
-  alphaL = 0.25*(0.5*alphay[0]-0.8660254037844386*alphay[2]); 
-  cflRateByDir[2] += std::abs(alphaL); 
-  cflRate += -0.5*(alphaL-std::abs(alphaL)); 
-  // evaluate alpha at right surface quadrature points 
-  alphaR = 0.25*(0.8660254037844386*alphay[2]+0.5*alphay[0]); 
-  cflRateByDir[2] += std::abs(alphaR); 
-  cflRate += 0.5*(alphaR+std::abs(alphaR)); 
-  alphaR = 0.25*(0.8660254037844386*alphay[2]+0.5*alphay[0]); 
-  cflRateByDir[2] += std::abs(alphaR); 
-  cflRate += 0.5*(alphaR+std::abs(alphaR)); 
-#endif 
-  cflRateByDir[0] += cflRateByDir[2];
-  out[1] += 0.8660254037844386*(alphax[1]*f[1]+alphax[0]*f[0]); 
-  out[2] += 0.8660254037844386*(alphay[2]*f[2]+alphay[0]*f[0]); 
-  out[3] += 0.8660254037844386*((alphay[2]+alphax[1])*f[3]+alphax[0]*f[2]+alphay[0]*f[1]); 
-=======
   cflRate += -0.5*(alphaL-std::abs(alphaL)); 
   alphaL = 0.25*(0.5*alphay[0]-0.8660254037844386*alphay[2]); 
   cflRate += -0.5*(alphaL-std::abs(alphaL)); 
@@ -127,6 +65,5 @@
 
   out[2] += 0.8660254037844386*(alphay[2]*f[2]+alphay[0]*f[0]); 
   out[3] += 0.8660254037844386*(alphay[2]*f[3]+alphay[0]*f[1]); 
->>>>>>> 651bd3a2
   return cflRate; 
 } 