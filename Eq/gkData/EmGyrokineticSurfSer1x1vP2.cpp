#include <GyrokineticModDecl.h> 
<<<<<<< HEAD
double EmGyrokineticSurf1x1vSer_X_P2_Bvars_0(const double q_, const double m_, const double cflL, const double cflR, const double *w, const double *dxv, const double amax_in, const double *Bmag, const double *BmagInv, const double *Gradpar, const double *BdriftX, const double *BdriftY, const double *Phi, const double *Apar, const double *dApardt, const double *dApardtPrev, const double *fl, const double *fr, double *outl, double *outr) 
=======
#define upwindType SURFAVG
double EmGyrokineticSurf1x1vSer_X_P2_Bvars_0(const double q_, const double m_, const double cflL, const double cflR, const double *w, const double *dxv, const double amax_in, const double *Bmag, const double *BmagInv, const double *Gradpar, const double *BdriftX, const double *BdriftY, const double *Phi, const double *Apar, const double *dApardt, const double *fl, const double *fr, double *outl, double *outr) 
>>>>>>> 9de73322
{ 
// w[NDIM]: Cell-center coordinates. dxv[NDIM]: Cell spacing. H/f: Input Hamiltonian/distribution function. out: Incremented output 
  double dfac_x = 2.0/dxv[0]; 
  double dfac_v = 2.0/dxv[1]; 
  double wx = w[0]; 
  double wv = w[1]; 
  double wv2 = wv*wv; 
  double dfac_v2 = dfac_v*dfac_v; 
  double q2 = q_*q_; 
  double incr[8]; 
  // surface-averaged phase velocity in this direction 
  double alpha0 = 0.3535533905932737*Gradpar[0]*wv; 

  double alpha[3]; 
  alpha[0] = Gradpar[0]*wv; 
  alpha[1] = (0.5773502691896258*Gradpar[0])/dfac_v; 
  double alphaUp[3]; 
  alphaUp[0] = Gradpar[0]*wv; 
  alphaUp[1] = (0.5773502691896258*Gradpar[0])/dfac_v; 
#if upwindType == SURFAVG 
  if (alpha0>0) { 
  incr[0] = 0.1178511301977579*(6.708203932499369*alpha[1]*fl[6]+6.708203932499369*alpha[0]*fl[4]+alpha[1]*(5.196152422706631*fl[3]+3.0*fl[2])+alpha[0]*(5.196152422706631*fl[1]+3.0*fl[0]))*dfac_x; 
  incr[1] = -0.3535533905932737*(3.872983346207417*(alpha[1]*fl[6]+alpha[0]*fl[4])+alpha[1]*(3.0*fl[3]+1.732050807568877*fl[2])+alpha[0]*(3.0*fl[1]+1.732050807568877*fl[0]))*dfac_x; 
  incr[2] = 0.02357022603955158*(23.2379000772445*alpha[1]*fl[7]+33.54101966249684*alpha[0]*fl[6]+alpha[1]*(13.41640786499874*fl[5]+33.54101966249685*fl[4])+alpha[0]*(25.98076211353316*fl[3]+15.0*fl[2])+alpha[1]*(25.98076211353316*fl[1]+15.0*fl[0]))*dfac_x; 
  incr[3] = -0.07071067811865474*(13.41640786499874*alpha[1]*fl[7]+19.36491673103708*alpha[0]*fl[6]+alpha[1]*(7.745966692414834*fl[5]+19.36491673103709*fl[4])+alpha[0]*(15.0*fl[3]+8.660254037844386*fl[2])+alpha[1]*(15.0*fl[1]+8.660254037844386*fl[0]))*dfac_x; 
  incr[4] = 0.1178511301977579*(15.0*alpha[1]*fl[6]+15.0*alpha[0]*fl[4]+alpha[1]*(11.61895003862225*fl[3]+6.708203932499369*fl[2])+alpha[0]*(11.61895003862225*fl[1]+6.708203932499369*fl[0]))*dfac_x; 
  incr[5] = 0.02357022603955158*(25.98076211353316*alpha[0]*fl[7]+30.0*alpha[1]*fl[6]+15.0*alpha[0]*fl[5]+alpha[1]*(23.2379000772445*fl[3]+13.41640786499874*fl[2]))*dfac_x; 
  incr[6] = 0.02357022603955158*(51.96152422706631*alpha[1]*fl[7]+75.0*alpha[0]*fl[6]+alpha[1]*(30.0*fl[5]+75.00000000000001*fl[4])+alpha[0]*(58.09475019311126*fl[3]+33.54101966249684*fl[2])+alpha[1]*(58.09475019311126*fl[1]+33.54101966249684*fl[0]))*dfac_x; 
  incr[7] = -0.07071067811865474*(15.0*alpha[0]*fl[7]+17.32050807568877*alpha[1]*fl[6]+8.660254037844387*alpha[0]*fl[5]+alpha[1]*(13.41640786499874*fl[3]+7.745966692414834*fl[2]))*dfac_x; 
  } else { 
  incr[0] = 0.1178511301977579*(6.708203932499369*alpha[1]*fr[6]+6.708203932499369*alpha[0]*fr[4]+alpha[1]*(3.0*fr[2]-5.196152422706631*fr[3])+alpha[0]*(3.0*fr[0]-5.196152422706631*fr[1]))*dfac_x; 
  incr[1] = -0.3535533905932737*(3.872983346207417*(alpha[1]*fr[6]+alpha[0]*fr[4])+alpha[1]*(1.732050807568877*fr[2]-3.0*fr[3])+alpha[0]*(1.732050807568877*fr[0]-3.0*fr[1]))*dfac_x; 
  incr[2] = -0.02357022603955158*(23.2379000772445*alpha[1]*fr[7]-33.54101966249684*alpha[0]*fr[6]+alpha[1]*((-13.41640786499874*fr[5])-33.54101966249685*fr[4])+alpha[0]*(25.98076211353316*fr[3]-15.0*fr[2])+alpha[1]*(25.98076211353316*fr[1]-15.0*fr[0]))*dfac_x; 
  incr[3] = 0.07071067811865474*(13.41640786499874*alpha[1]*fr[7]-19.36491673103708*alpha[0]*fr[6]+alpha[1]*((-7.745966692414834*fr[5])-19.36491673103709*fr[4])+alpha[0]*(15.0*fr[3]-8.660254037844386*fr[2])+alpha[1]*(15.0*fr[1]-8.660254037844386*fr[0]))*dfac_x; 
  incr[4] = 0.1178511301977579*(15.0*alpha[1]*fr[6]+15.0*alpha[0]*fr[4]+alpha[1]*(6.708203932499369*fr[2]-11.61895003862225*fr[3])+alpha[0]*(6.708203932499369*fr[0]-11.61895003862225*fr[1]))*dfac_x; 
  incr[5] = -0.02357022603955158*(25.98076211353316*alpha[0]*fr[7]-30.0*alpha[1]*fr[6]-15.0*alpha[0]*fr[5]+alpha[1]*(23.2379000772445*fr[3]-13.41640786499874*fr[2]))*dfac_x; 
  incr[6] = -0.02357022603955158*(51.96152422706631*alpha[1]*fr[7]-75.0*alpha[0]*fr[6]+alpha[1]*((-30.0*fr[5])-75.00000000000001*fr[4])+alpha[0]*(58.09475019311126*fr[3]-33.54101966249684*fr[2])+alpha[1]*(58.09475019311126*fr[1]-33.54101966249684*fr[0]))*dfac_x; 
  incr[7] = 0.07071067811865474*(15.0*alpha[0]*fr[7]-17.32050807568877*alpha[1]*fr[6]-8.660254037844387*alpha[0]*fr[5]+alpha[1]*(13.41640786499874*fr[3]-7.745966692414834*fr[2]))*dfac_x; 
  }
#elif upwindType == QUAD 
double fupwind[8];
double fupwindQuad[8];
double limQuad[8];
  if(0.7071067811865475*alphaUp[0]-0.9486832980505137*alphaUp[1] > 0) {
  fupwindQuad[0] = 0.5999999999999995*fl[7]-0.5999999999999999*fl[6]+0.4472135954999579*(fl[5]+fl[4])-0.9*fl[3]-0.6708203932499369*fl[2]+0.6708203932499369*fl[1]+0.5*fl[0]; 
  } else {
  fupwindQuad[0] = (-0.5999999999999995*fr[7])-0.5999999999999999*fr[6]+0.4472135954999579*(fr[5]+fr[4])+0.9*fr[3]-0.6708203932499369*(fr[2]+fr[1])+0.5*fr[0]; 
  }
  if(0.7071067811865475*alphaUp[0]-0.9486832980505137*alphaUp[1] > 0) {
  fupwindQuad[1] = 0.75*fl[6]+0.4472135954999579*fl[5]-0.5590169943749475*fl[4]-0.6708203932499369*fl[2]+0.5*fl[0]; 
  } else {
  fupwindQuad[1] = 0.75*fr[6]+0.4472135954999579*fr[5]-0.5590169943749475*fr[4]-0.6708203932499369*fr[2]+0.5*fr[0]; 
  }
  if(0.7071067811865475*alphaUp[0]-0.9486832980505137*alphaUp[1] > 0) {
  fupwindQuad[2] = (-0.5999999999999995*fl[7])-0.5999999999999999*fl[6]+0.4472135954999579*(fl[5]+fl[4])+0.9*fl[3]-0.6708203932499369*(fl[2]+fl[1])+0.5*fl[0]; 
  } else {
  fupwindQuad[2] = 0.5999999999999995*fr[7]-0.5999999999999999*fr[6]+0.4472135954999579*(fr[5]+fr[4])-0.9*fr[3]-0.6708203932499369*fr[2]+0.6708203932499369*fr[1]+0.5*fr[0]; 
  }
  if(0.7071067811865475*alphaUp[0] > 0) {
  fupwindQuad[3] = (-0.75*fl[7])-0.5590169943749475*fl[5]+0.4472135954999579*fl[4]+0.6708203932499369*fl[1]+0.5*fl[0]; 
  } else {
  fupwindQuad[3] = 0.75*fr[7]-0.5590169943749475*fr[5]+0.4472135954999579*fr[4]-0.6708203932499369*fr[1]+0.5*fr[0]; 
  }
  if(0.7071067811865475*alphaUp[0] > 0) {
  fupwindQuad[4] = 0.75*fl[7]-0.5590169943749475*fl[5]+0.4472135954999579*fl[4]-0.6708203932499369*fl[1]+0.5*fl[0]; 
  } else {
  fupwindQuad[4] = (-0.75*fr[7])-0.5590169943749475*fr[5]+0.4472135954999579*fr[4]+0.6708203932499369*fr[1]+0.5*fr[0]; 
  }
  if(0.9486832980505137*alphaUp[1]+0.7071067811865475*alphaUp[0] > 0) {
  fupwindQuad[5] = 0.5999999999999995*fl[7]+0.5999999999999999*fl[6]+0.4472135954999579*(fl[5]+fl[4])+0.9*fl[3]+0.6708203932499369*(fl[2]+fl[1])+0.5*fl[0]; 
  } else {
  fupwindQuad[5] = (-0.5999999999999995*fr[7])+0.5999999999999999*fr[6]+0.4472135954999579*(fr[5]+fr[4])-0.9*fr[3]+0.6708203932499369*fr[2]-0.6708203932499369*fr[1]+0.5*fr[0]; 
  }
  if(0.9486832980505137*alphaUp[1]+0.7071067811865475*alphaUp[0] > 0) {
  fupwindQuad[6] = (-0.75*fl[6])+0.4472135954999579*fl[5]-0.5590169943749475*fl[4]+0.6708203932499369*fl[2]+0.5*fl[0]; 
  } else {
  fupwindQuad[6] = (-0.75*fr[6])+0.4472135954999579*fr[5]-0.5590169943749475*fr[4]+0.6708203932499369*fr[2]+0.5*fr[0]; 
  }
  if(0.9486832980505137*alphaUp[1]+0.7071067811865475*alphaUp[0] > 0) {
  fupwindQuad[7] = (-0.5999999999999995*fl[7])+0.5999999999999999*fl[6]+0.4472135954999579*(fl[5]+fl[4])-0.9*fl[3]+0.6708203932499369*fl[2]-0.6708203932499369*fl[1]+0.5*fl[0]; 
  } else {
  fupwindQuad[7] = 0.5999999999999995*fr[7]+0.5999999999999999*fr[6]+0.4472135954999579*(fr[5]+fr[4])+0.9*fr[3]+0.6708203932499369*(fr[2]+fr[1])+0.5*fr[0]; 
  }
  fupwind[0] = 0.05555555555555555*(fupwindQuad[7]+8.0*fupwindQuad[6]+fupwindQuad[5]+8.0*(fupwindQuad[4]+fupwindQuad[3])+fupwindQuad[2]+8.0*fupwindQuad[1]+fupwindQuad[0]); 
  fupwind[1] = 0.0414086662499961*(5.0*fupwindQuad[7]+8.0*(fupwindQuad[4]-1.0*fupwindQuad[3])+5.0*fupwindQuad[2]); 
  fupwind[2] = 0.0414086662499961*(5.0*fupwindQuad[7]+8.0*fupwindQuad[6]+5.0*fupwindQuad[5]-1.0*(5.0*fupwindQuad[2]+8.0*fupwindQuad[1]+5.0*fupwindQuad[0])); 
  fupwind[3] = 0.2777777777777778*(fupwindQuad[7]-1.0*(fupwindQuad[5]+fupwindQuad[2])+fupwindQuad[0]); 
  fupwind[4] = 0.2484519974999766*(fupwindQuad[7]-2.0*fupwindQuad[6]+fupwindQuad[5]+fupwindQuad[2]-2.0*fupwindQuad[1]+fupwindQuad[0]); 
  fupwind[5] = 0.2484519974999766*(fupwindQuad[7]+fupwindQuad[5]-2.0*(fupwindQuad[4]+fupwindQuad[3])+fupwindQuad[2]+fupwindQuad[0]); 
  fupwind[6] = 0.1851851851851853*(fupwindQuad[7]-2.0*fupwindQuad[6]+fupwindQuad[5]-1.0*fupwindQuad[2]+2.0*fupwindQuad[1]-1.0*fupwindQuad[0]); 
  fupwind[7] = 0.1851851851851853*(fupwindQuad[7]-1.0*fupwindQuad[5]+2.0*(fupwindQuad[3]-1.0*fupwindQuad[4])+fupwindQuad[2]-1.0*fupwindQuad[0]); 
  incr[0] = 0.1178511301977579*(6.708203932499369*alpha[1]*fupwind[6]+6.708203932499369*alpha[0]*fupwind[4]+alpha[1]*(3.0*fupwind[2]-5.196152422706631*fupwind[3])+alpha[0]*(3.0*fupwind[0]-5.196152422706631*fupwind[1]))*dfac_x; 
  incr[1] = -0.3535533905932737*(3.872983346207417*(alpha[1]*fupwind[6]+alpha[0]*fupwind[4])+alpha[1]*(1.732050807568877*fupwind[2]-3.0*fupwind[3])+alpha[0]*(1.732050807568877*fupwind[0]-3.0*fupwind[1]))*dfac_x; 
  incr[2] = -0.02357022603955158*(23.2379000772445*alpha[1]*fupwind[7]-33.54101966249684*alpha[0]*fupwind[6]+alpha[1]*((-13.41640786499874*fupwind[5])-33.54101966249685*fupwind[4])+alpha[0]*(25.98076211353316*fupwind[3]-15.0*fupwind[2])+alpha[1]*(25.98076211353316*fupwind[1]-15.0*fupwind[0]))*dfac_x; 
  incr[3] = 0.07071067811865474*(13.41640786499874*alpha[1]*fupwind[7]-19.36491673103708*alpha[0]*fupwind[6]+alpha[1]*((-7.745966692414834*fupwind[5])-19.36491673103709*fupwind[4])+alpha[0]*(15.0*fupwind[3]-8.660254037844386*fupwind[2])+alpha[1]*(15.0*fupwind[1]-8.660254037844386*fupwind[0]))*dfac_x; 
  incr[4] = 0.1178511301977579*(15.0*alpha[1]*fupwind[6]+15.0*alpha[0]*fupwind[4]+alpha[1]*(6.708203932499369*fupwind[2]-11.61895003862225*fupwind[3])+alpha[0]*(6.708203932499369*fupwind[0]-11.61895003862225*fupwind[1]))*dfac_x; 
  incr[5] = -0.02357022603955158*(25.98076211353316*alpha[0]*fupwind[7]-30.0*alpha[1]*fupwind[6]-15.0*alpha[0]*fupwind[5]+alpha[1]*(23.2379000772445*fupwind[3]-13.41640786499874*fupwind[2]))*dfac_x; 
  incr[6] = -0.02357022603955158*(51.96152422706631*alpha[1]*fupwind[7]-75.0*alpha[0]*fupwind[6]+alpha[1]*((-30.0*fupwind[5])-75.00000000000001*fupwind[4])+alpha[0]*(58.09475019311126*fupwind[3]-33.54101966249684*fupwind[2])+alpha[1]*(58.09475019311126*fupwind[1]-33.54101966249684*fupwind[0]))*dfac_x; 
  incr[7] = 0.07071067811865474*(15.0*alpha[0]*fupwind[7]-17.32050807568877*alpha[1]*fupwind[6]-8.660254037844387*alpha[0]*fupwind[5]+alpha[1]*(13.41640786499874*fupwind[3]-7.745966692414834*fupwind[2]))*dfac_x; 

#endif 
  outr[0] += incr[0]; 
  outr[1] += incr[1]; 
  outr[2] += incr[2]; 
  outr[3] += incr[3]; 
  outr[4] += incr[4]; 
  outr[5] += incr[5]; 
  outr[6] += incr[6]; 
  outr[7] += incr[7]; 

  outl[0] += -1.0*incr[0]; 
  outl[1] += incr[1]; 
  outl[2] += -1.0*incr[2]; 
  outl[3] += incr[3]; 
  outl[4] += -1.0*incr[4]; 
  outl[5] += -1.0*incr[5]; 
  outl[6] += -1.0*incr[6]; 
  outl[7] += incr[7]; 
  return std::abs(alpha0); 
} 
double EmGyrokineticSurf1x1vSer_Vpar_P2_Bvars_0(const double q_, const double m_, const double cflL, const double cflR, const double *w, const double *dxv, const double amax_in, const double *Bmag, const double *BmagInv, const double *Gradpar, const double *BdriftX, const double *BdriftY, const double *Phi, const double *Apar, const double *dApardt, const double *dApardtPrev, const double *fl, const double *fr, double *outl, double *outr) 
{ 
// w[NDIM]: Cell-center coordinates. dxv[NDIM]: Cell spacing. H/f: Input Hamiltonian/distribution function. out: Incremented output 
  double dfac_x = 2.0/dxv[0]; 
  double dfac_v = 2.0/dxv[1]; 
  double wx = w[0]; 
  double wv = w[1]; 
  double wv2 = wv*wv; 
  double dfac_v2 = dfac_v*dfac_v; 
  double q2 = q_*q_; 
  double incr[8]; 
  // surface-averaged phase velocity in this direction 
  double alpha0 = -(0.25*(1.732050807568877*Gradpar[0]*Phi[1]*dfac_x+1.414213562373095*dApardt[0])*q_)/m_; 

  double alpha[3]; 
  alpha[0] = -(0.7071067811865475*(1.732050807568877*Gradpar[0]*Phi[1]*dfac_x+1.414213562373095*dApardt[0])*q_)/m_; 
  alpha[1] = -(0.7071067811865475*(3.872983346207417*Gradpar[0]*Phi[2]*dfac_x+1.414213562373095*dApardt[1])*q_)/m_; 
  alpha[2] = -(1.0*dApardt[2]*q_)/m_; 
  double alphaUp[3]; 
  alphaUp[0] = -(0.7071067811865475*(1.732050807568877*Gradpar[0]*Phi[1]*dfac_x+1.414213562373095*dApardt[0])*q_)/m_; 
  alphaUp[1] = -(0.7071067811865475*(3.872983346207417*Gradpar[0]*Phi[2]*dfac_x+1.414213562373095*dApardt[1])*q_)/m_; 
  alphaUp[2] = -(1.0*dApardt[2]*q_)/m_; 
  double amax = 0.0; 
  bool upwind = false; 
  if(upwind) 
    amax = std::abs(alpha0); 
  else 
    amax = amax_in; 

  double Ghat[3]; 
  double favg[3]; 
  favg[0] = 0.7071067811865475*(2.23606797749979*(fr[5]+fl[5])+1.732050807568877*(fl[2]-1.0*fr[2])+fr[0]+fl[0]); 
  favg[1] = 0.2357022603955158*(1.732050807568877*(3.872983346207417*(fr[7]+fl[7])+3.0*(fl[3]-1.0*fr[3]))+3.0*(fr[1]+fl[1])); 
  favg[2] = -0.1414213562373095*(8.660254037844387*fr[6]-1.0*(8.660254037844387*fl[6]+5.0*(fr[4]+fl[4]))); 

//
// //
  Ghat[0] = -0.25*((3.16227766016838*fr[5]-3.16227766016838*fl[5]-2.449489742783178*(fr[2]+fl[2])+1.414213562373095*fr[0]-1.414213562373095*fl[0])*amax-1.414213562373095*(alpha[2]*favg[2]+alpha[1]*favg[1]+alpha[0]*favg[0])); 
  Ghat[1] = -0.01666666666666667*((47.43416490252569*fr[7]-47.43416490252569*fl[7]-36.74234614174767*(fr[3]+fl[3])+21.21320343559643*fr[1]-21.21320343559643*fl[1])*amax-18.97366596101028*(alpha[1]*favg[2]+favg[1]*alpha[2])-21.21320343559643*(alpha[0]*favg[1]+favg[0]*alpha[1])); 
  Ghat[2] = 0.0159719141249985*((38.34057902536163*(fr[6]+fl[6])-22.13594362117866*fr[4]+22.13594362117866*fl[4])*amax+(14.14213562373095*alpha[2]+22.13594362117866*alpha[0])*favg[2]+22.13594362117866*favg[0]*alpha[2]+19.79898987322333*alpha[1]*favg[1]); 
  incr[0] = 0.7071067811865475*Ghat[0]*dfac_v; 
  incr[1] = 0.7071067811865475*Ghat[1]*dfac_v; 
  incr[2] = -1.224744871391589*Ghat[0]*dfac_v; 
  incr[3] = -1.224744871391589*Ghat[1]*dfac_v; 
  incr[4] = 0.7071067811865475*Ghat[2]*dfac_v; 
  incr[5] = 1.58113883008419*Ghat[0]*dfac_v; 
  incr[6] = -1.224744871391589*Ghat[2]*dfac_v; 
  incr[7] = 1.58113883008419*Ghat[1]*dfac_v; 

  outr[0] += incr[0]; 
  outr[1] += incr[1]; 
  outr[2] += incr[2]; 
  outr[3] += incr[3]; 
  outr[4] += incr[4]; 
  outr[5] += incr[5]; 
  outr[6] += incr[6]; 
  outr[7] += incr[7]; 

  outl[0] += -1.0*incr[0]; 
  outl[1] += -1.0*incr[1]; 
  outl[2] += incr[2]; 
  outl[3] += incr[3]; 
  outl[4] += -1.0*incr[4]; 
  outl[5] += -1.0*incr[5]; 
  outl[6] += incr[6]; 
  outl[7] += -1.0*incr[7]; 
return std::abs(alpha0); 
} 
double EmGyrokineticSurf1x1vSer_X_P2_Bvars_1(const double q_, const double m_, const double cflL, const double cflR, const double *w, const double *dxv, const double amax_in, const double *Bmag, const double *BmagInv, const double *Gradpar, const double *BdriftX, const double *BdriftY, const double *Phi, const double *Apar, const double *dApardt, const double *dApardtPrev, const double *fl, const double *fr, double *outl, double *outr) 
{ 
// w[NDIM]: Cell-center coordinates. dxv[NDIM]: Cell spacing. H/f: Input Hamiltonian/distribution function. out: Incremented output 
  double dfac_x = 2.0/dxv[0]; 
  double dfac_v = 2.0/dxv[1]; 
  double wx = w[0]; 
  double wv = w[1]; 
  double wv2 = wv*wv; 
  double dfac_v2 = dfac_v*dfac_v; 
  double q2 = q_*q_; 
  double incr[8]; 
  // surface-averaged phase velocity in this direction 
  double alpha0 = 0.3535533905932737*(2.23606797749979*Gradpar[2]-1.732050807568877*Gradpar[1]+Gradpar[0])*wv; 

  double alpha[3]; 
  alpha[0] = (2.23606797749979*Gradpar[2]-1.732050807568877*Gradpar[1]+Gradpar[0])*wv; 
  alpha[1] = (0.3333333333333333*(3.872983346207417*Gradpar[2]-3.0*Gradpar[1]+1.732050807568877*Gradpar[0]))/dfac_v; 
  double alphaUp[3]; 
  alphaUp[0] = (2.23606797749979*Gradpar[2]-1.732050807568877*Gradpar[1]+Gradpar[0])*wv; 
  alphaUp[1] = (0.3333333333333333*(3.872983346207417*Gradpar[2]-3.0*Gradpar[1]+1.732050807568877*Gradpar[0]))/dfac_v; 
#if upwindType == SURFAVG 
  if (alpha0>0) { 
  incr[0] = 0.1178511301977579*(6.708203932499369*alpha[1]*fl[6]+6.708203932499369*alpha[0]*fl[4]+alpha[1]*(5.196152422706631*fl[3]+3.0*fl[2])+alpha[0]*(5.196152422706631*fl[1]+3.0*fl[0]))*dfac_x; 
  incr[1] = -0.3535533905932737*(3.872983346207417*(alpha[1]*fl[6]+alpha[0]*fl[4])+alpha[1]*(3.0*fl[3]+1.732050807568877*fl[2])+alpha[0]*(3.0*fl[1]+1.732050807568877*fl[0]))*dfac_x; 
  incr[2] = 0.02357022603955158*(23.2379000772445*alpha[1]*fl[7]+33.54101966249684*alpha[0]*fl[6]+alpha[1]*(13.41640786499874*fl[5]+33.54101966249685*fl[4])+alpha[0]*(25.98076211353316*fl[3]+15.0*fl[2])+alpha[1]*(25.98076211353316*fl[1]+15.0*fl[0]))*dfac_x; 
  incr[3] = -0.07071067811865474*(13.41640786499874*alpha[1]*fl[7]+19.36491673103708*alpha[0]*fl[6]+alpha[1]*(7.745966692414834*fl[5]+19.36491673103709*fl[4])+alpha[0]*(15.0*fl[3]+8.660254037844386*fl[2])+alpha[1]*(15.0*fl[1]+8.660254037844386*fl[0]))*dfac_x; 
  incr[4] = 0.1178511301977579*(15.0*alpha[1]*fl[6]+15.0*alpha[0]*fl[4]+alpha[1]*(11.61895003862225*fl[3]+6.708203932499369*fl[2])+alpha[0]*(11.61895003862225*fl[1]+6.708203932499369*fl[0]))*dfac_x; 
  incr[5] = 0.02357022603955158*(25.98076211353316*alpha[0]*fl[7]+30.0*alpha[1]*fl[6]+15.0*alpha[0]*fl[5]+alpha[1]*(23.2379000772445*fl[3]+13.41640786499874*fl[2]))*dfac_x; 
  incr[6] = 0.02357022603955158*(51.96152422706631*alpha[1]*fl[7]+75.0*alpha[0]*fl[6]+alpha[1]*(30.0*fl[5]+75.00000000000001*fl[4])+alpha[0]*(58.09475019311126*fl[3]+33.54101966249684*fl[2])+alpha[1]*(58.09475019311126*fl[1]+33.54101966249684*fl[0]))*dfac_x; 
  incr[7] = -0.07071067811865474*(15.0*alpha[0]*fl[7]+17.32050807568877*alpha[1]*fl[6]+8.660254037844387*alpha[0]*fl[5]+alpha[1]*(13.41640786499874*fl[3]+7.745966692414834*fl[2]))*dfac_x; 
  } else { 
  incr[0] = 0.1178511301977579*(6.708203932499369*alpha[1]*fr[6]+6.708203932499369*alpha[0]*fr[4]+alpha[1]*(3.0*fr[2]-5.196152422706631*fr[3])+alpha[0]*(3.0*fr[0]-5.196152422706631*fr[1]))*dfac_x; 
  incr[1] = -0.3535533905932737*(3.872983346207417*(alpha[1]*fr[6]+alpha[0]*fr[4])+alpha[1]*(1.732050807568877*fr[2]-3.0*fr[3])+alpha[0]*(1.732050807568877*fr[0]-3.0*fr[1]))*dfac_x; 
  incr[2] = -0.02357022603955158*(23.2379000772445*alpha[1]*fr[7]-33.54101966249684*alpha[0]*fr[6]+alpha[1]*((-13.41640786499874*fr[5])-33.54101966249685*fr[4])+alpha[0]*(25.98076211353316*fr[3]-15.0*fr[2])+alpha[1]*(25.98076211353316*fr[1]-15.0*fr[0]))*dfac_x; 
  incr[3] = 0.07071067811865474*(13.41640786499874*alpha[1]*fr[7]-19.36491673103708*alpha[0]*fr[6]+alpha[1]*((-7.745966692414834*fr[5])-19.36491673103709*fr[4])+alpha[0]*(15.0*fr[3]-8.660254037844386*fr[2])+alpha[1]*(15.0*fr[1]-8.660254037844386*fr[0]))*dfac_x; 
  incr[4] = 0.1178511301977579*(15.0*alpha[1]*fr[6]+15.0*alpha[0]*fr[4]+alpha[1]*(6.708203932499369*fr[2]-11.61895003862225*fr[3])+alpha[0]*(6.708203932499369*fr[0]-11.61895003862225*fr[1]))*dfac_x; 
  incr[5] = -0.02357022603955158*(25.98076211353316*alpha[0]*fr[7]-30.0*alpha[1]*fr[6]-15.0*alpha[0]*fr[5]+alpha[1]*(23.2379000772445*fr[3]-13.41640786499874*fr[2]))*dfac_x; 
  incr[6] = -0.02357022603955158*(51.96152422706631*alpha[1]*fr[7]-75.0*alpha[0]*fr[6]+alpha[1]*((-30.0*fr[5])-75.00000000000001*fr[4])+alpha[0]*(58.09475019311126*fr[3]-33.54101966249684*fr[2])+alpha[1]*(58.09475019311126*fr[1]-33.54101966249684*fr[0]))*dfac_x; 
  incr[7] = 0.07071067811865474*(15.0*alpha[0]*fr[7]-17.32050807568877*alpha[1]*fr[6]-8.660254037844387*alpha[0]*fr[5]+alpha[1]*(13.41640786499874*fr[3]-7.745966692414834*fr[2]))*dfac_x; 
  }
#elif upwindType == QUAD 
double fupwind[8];
double fupwindQuad[8];
double limQuad[8];
  if(0.7071067811865475*alphaUp[0]-0.9486832980505137*alphaUp[1] > 0) {
  fupwindQuad[0] = 0.5999999999999995*fl[7]-0.5999999999999999*fl[6]+0.4472135954999579*(fl[5]+fl[4])-0.9*fl[3]-0.6708203932499369*fl[2]+0.6708203932499369*fl[1]+0.5*fl[0]; 
  } else {
  fupwindQuad[0] = (-0.5999999999999995*fr[7])-0.5999999999999999*fr[6]+0.4472135954999579*(fr[5]+fr[4])+0.9*fr[3]-0.6708203932499369*(fr[2]+fr[1])+0.5*fr[0]; 
  }
  if(0.7071067811865475*alphaUp[0]-0.9486832980505137*alphaUp[1] > 0) {
  fupwindQuad[1] = 0.75*fl[6]+0.4472135954999579*fl[5]-0.5590169943749475*fl[4]-0.6708203932499369*fl[2]+0.5*fl[0]; 
  } else {
  fupwindQuad[1] = 0.75*fr[6]+0.4472135954999579*fr[5]-0.5590169943749475*fr[4]-0.6708203932499369*fr[2]+0.5*fr[0]; 
  }
  if(0.7071067811865475*alphaUp[0]-0.9486832980505137*alphaUp[1] > 0) {
  fupwindQuad[2] = (-0.5999999999999995*fl[7])-0.5999999999999999*fl[6]+0.4472135954999579*(fl[5]+fl[4])+0.9*fl[3]-0.6708203932499369*(fl[2]+fl[1])+0.5*fl[0]; 
  } else {
  fupwindQuad[2] = 0.5999999999999995*fr[7]-0.5999999999999999*fr[6]+0.4472135954999579*(fr[5]+fr[4])-0.9*fr[3]-0.6708203932499369*fr[2]+0.6708203932499369*fr[1]+0.5*fr[0]; 
  }
  if(0.7071067811865475*alphaUp[0] > 0) {
  fupwindQuad[3] = (-0.75*fl[7])-0.5590169943749475*fl[5]+0.4472135954999579*fl[4]+0.6708203932499369*fl[1]+0.5*fl[0]; 
  } else {
  fupwindQuad[3] = 0.75*fr[7]-0.5590169943749475*fr[5]+0.4472135954999579*fr[4]-0.6708203932499369*fr[1]+0.5*fr[0]; 
  }
  if(0.7071067811865475*alphaUp[0] > 0) {
  fupwindQuad[4] = 0.75*fl[7]-0.5590169943749475*fl[5]+0.4472135954999579*fl[4]-0.6708203932499369*fl[1]+0.5*fl[0]; 
  } else {
  fupwindQuad[4] = (-0.75*fr[7])-0.5590169943749475*fr[5]+0.4472135954999579*fr[4]+0.6708203932499369*fr[1]+0.5*fr[0]; 
  }
  if(0.9486832980505137*alphaUp[1]+0.7071067811865475*alphaUp[0] > 0) {
  fupwindQuad[5] = 0.5999999999999995*fl[7]+0.5999999999999999*fl[6]+0.4472135954999579*(fl[5]+fl[4])+0.9*fl[3]+0.6708203932499369*(fl[2]+fl[1])+0.5*fl[0]; 
  } else {
  fupwindQuad[5] = (-0.5999999999999995*fr[7])+0.5999999999999999*fr[6]+0.4472135954999579*(fr[5]+fr[4])-0.9*fr[3]+0.6708203932499369*fr[2]-0.6708203932499369*fr[1]+0.5*fr[0]; 
  }
  if(0.9486832980505137*alphaUp[1]+0.7071067811865475*alphaUp[0] > 0) {
  fupwindQuad[6] = (-0.75*fl[6])+0.4472135954999579*fl[5]-0.5590169943749475*fl[4]+0.6708203932499369*fl[2]+0.5*fl[0]; 
  } else {
  fupwindQuad[6] = (-0.75*fr[6])+0.4472135954999579*fr[5]-0.5590169943749475*fr[4]+0.6708203932499369*fr[2]+0.5*fr[0]; 
  }
  if(0.9486832980505137*alphaUp[1]+0.7071067811865475*alphaUp[0] > 0) {
  fupwindQuad[7] = (-0.5999999999999995*fl[7])+0.5999999999999999*fl[6]+0.4472135954999579*(fl[5]+fl[4])-0.9*fl[3]+0.6708203932499369*fl[2]-0.6708203932499369*fl[1]+0.5*fl[0]; 
  } else {
  fupwindQuad[7] = 0.5999999999999995*fr[7]+0.5999999999999999*fr[6]+0.4472135954999579*(fr[5]+fr[4])+0.9*fr[3]+0.6708203932499369*(fr[2]+fr[1])+0.5*fr[0]; 
  }
  fupwind[0] = 0.05555555555555555*(fupwindQuad[7]+8.0*fupwindQuad[6]+fupwindQuad[5]+8.0*(fupwindQuad[4]+fupwindQuad[3])+fupwindQuad[2]+8.0*fupwindQuad[1]+fupwindQuad[0]); 
  fupwind[1] = 0.0414086662499961*(5.0*fupwindQuad[7]+8.0*(fupwindQuad[4]-1.0*fupwindQuad[3])+5.0*fupwindQuad[2]); 
  fupwind[2] = 0.0414086662499961*(5.0*fupwindQuad[7]+8.0*fupwindQuad[6]+5.0*fupwindQuad[5]-1.0*(5.0*fupwindQuad[2]+8.0*fupwindQuad[1]+5.0*fupwindQuad[0])); 
  fupwind[3] = 0.2777777777777778*(fupwindQuad[7]-1.0*(fupwindQuad[5]+fupwindQuad[2])+fupwindQuad[0]); 
  fupwind[4] = 0.2484519974999766*(fupwindQuad[7]-2.0*fupwindQuad[6]+fupwindQuad[5]+fupwindQuad[2]-2.0*fupwindQuad[1]+fupwindQuad[0]); 
  fupwind[5] = 0.2484519974999766*(fupwindQuad[7]+fupwindQuad[5]-2.0*(fupwindQuad[4]+fupwindQuad[3])+fupwindQuad[2]+fupwindQuad[0]); 
  fupwind[6] = 0.1851851851851853*(fupwindQuad[7]-2.0*fupwindQuad[6]+fupwindQuad[5]-1.0*fupwindQuad[2]+2.0*fupwindQuad[1]-1.0*fupwindQuad[0]); 
  fupwind[7] = 0.1851851851851853*(fupwindQuad[7]-1.0*fupwindQuad[5]+2.0*(fupwindQuad[3]-1.0*fupwindQuad[4])+fupwindQuad[2]-1.0*fupwindQuad[0]); 
  incr[0] = 0.1178511301977579*(6.708203932499369*alpha[1]*fupwind[6]+6.708203932499369*alpha[0]*fupwind[4]+alpha[1]*(3.0*fupwind[2]-5.196152422706631*fupwind[3])+alpha[0]*(3.0*fupwind[0]-5.196152422706631*fupwind[1]))*dfac_x; 
  incr[1] = -0.3535533905932737*(3.872983346207417*(alpha[1]*fupwind[6]+alpha[0]*fupwind[4])+alpha[1]*(1.732050807568877*fupwind[2]-3.0*fupwind[3])+alpha[0]*(1.732050807568877*fupwind[0]-3.0*fupwind[1]))*dfac_x; 
  incr[2] = -0.02357022603955158*(23.2379000772445*alpha[1]*fupwind[7]-33.54101966249684*alpha[0]*fupwind[6]+alpha[1]*((-13.41640786499874*fupwind[5])-33.54101966249685*fupwind[4])+alpha[0]*(25.98076211353316*fupwind[3]-15.0*fupwind[2])+alpha[1]*(25.98076211353316*fupwind[1]-15.0*fupwind[0]))*dfac_x; 
  incr[3] = 0.07071067811865474*(13.41640786499874*alpha[1]*fupwind[7]-19.36491673103708*alpha[0]*fupwind[6]+alpha[1]*((-7.745966692414834*fupwind[5])-19.36491673103709*fupwind[4])+alpha[0]*(15.0*fupwind[3]-8.660254037844386*fupwind[2])+alpha[1]*(15.0*fupwind[1]-8.660254037844386*fupwind[0]))*dfac_x; 
  incr[4] = 0.1178511301977579*(15.0*alpha[1]*fupwind[6]+15.0*alpha[0]*fupwind[4]+alpha[1]*(6.708203932499369*fupwind[2]-11.61895003862225*fupwind[3])+alpha[0]*(6.708203932499369*fupwind[0]-11.61895003862225*fupwind[1]))*dfac_x; 
  incr[5] = -0.02357022603955158*(25.98076211353316*alpha[0]*fupwind[7]-30.0*alpha[1]*fupwind[6]-15.0*alpha[0]*fupwind[5]+alpha[1]*(23.2379000772445*fupwind[3]-13.41640786499874*fupwind[2]))*dfac_x; 
  incr[6] = -0.02357022603955158*(51.96152422706631*alpha[1]*fupwind[7]-75.0*alpha[0]*fupwind[6]+alpha[1]*((-30.0*fupwind[5])-75.00000000000001*fupwind[4])+alpha[0]*(58.09475019311126*fupwind[3]-33.54101966249684*fupwind[2])+alpha[1]*(58.09475019311126*fupwind[1]-33.54101966249684*fupwind[0]))*dfac_x; 
  incr[7] = 0.07071067811865474*(15.0*alpha[0]*fupwind[7]-17.32050807568877*alpha[1]*fupwind[6]-8.660254037844387*alpha[0]*fupwind[5]+alpha[1]*(13.41640786499874*fupwind[3]-7.745966692414834*fupwind[2]))*dfac_x; 

#endif 
  outr[0] += incr[0]; 
  outr[1] += incr[1]; 
  outr[2] += incr[2]; 
  outr[3] += incr[3]; 
  outr[4] += incr[4]; 
  outr[5] += incr[5]; 
  outr[6] += incr[6]; 
  outr[7] += incr[7]; 

  outl[0] += -1.0*incr[0]; 
  outl[1] += incr[1]; 
  outl[2] += -1.0*incr[2]; 
  outl[3] += incr[3]; 
  outl[4] += -1.0*incr[4]; 
  outl[5] += -1.0*incr[5]; 
  outl[6] += -1.0*incr[6]; 
  outl[7] += incr[7]; 
  return std::abs(alpha0); 
} 
double EmGyrokineticSurf1x1vSer_Vpar_P2_Bvars_1(const double q_, const double m_, const double cflL, const double cflR, const double *w, const double *dxv, const double amax_in, const double *Bmag, const double *BmagInv, const double *Gradpar, const double *BdriftX, const double *BdriftY, const double *Phi, const double *Apar, const double *dApardt, const double *dApardtPrev, const double *fl, const double *fr, double *outl, double *outr) 
{ 
// w[NDIM]: Cell-center coordinates. dxv[NDIM]: Cell spacing. H/f: Input Hamiltonian/distribution function. out: Incremented output 
  double dfac_x = 2.0/dxv[0]; 
  double dfac_v = 2.0/dxv[1]; 
  double wx = w[0]; 
  double wv = w[1]; 
  double wv2 = wv*wv; 
  double dfac_v2 = dfac_v*dfac_v; 
  double q2 = q_*q_; 
  double incr[8]; 
  // surface-averaged phase velocity in this direction 
  double alpha0 = -(0.25*(1.732050807568877*(2.23606797749979*Gradpar[1]*Phi[2]+Gradpar[0]*Phi[1])*dfac_x+1.414213562373095*dApardt[0])*q_)/m_; 

  double alpha[3]; 
  alpha[0] = -(0.7071067811865475*((3.872983346207417*Gradpar[1]*Phi[2]+1.732050807568877*Gradpar[0]*Phi[1])*dfac_x+1.414213562373095*dApardt[0])*q_)/m_; 
  alpha[1] = -(0.7071067811865475*(((3.464101615137754*Gradpar[2]+3.872983346207417*Gradpar[0])*Phi[2]+1.732050807568877*Gradpar[1]*Phi[1])*dfac_x+1.414213562373095*dApardt[1])*q_)/m_; 
  alpha[2] = -(0.7071067811865475*((3.464101615137754*Gradpar[1]*Phi[2]+1.732050807568877*Phi[1]*Gradpar[2])*dfac_x+1.414213562373095*dApardt[2])*q_)/m_; 
  double alphaUp[3]; 
  alphaUp[0] = -(0.7071067811865475*((3.872983346207417*Gradpar[1]*Phi[2]+1.732050807568877*Gradpar[0]*Phi[1])*dfac_x+1.414213562373095*dApardt[0])*q_)/m_; 
  alphaUp[1] = -(0.7071067811865475*(((3.464101615137754*Gradpar[2]+3.872983346207417*Gradpar[0])*Phi[2]+1.732050807568877*Gradpar[1]*Phi[1])*dfac_x+1.414213562373095*dApardt[1])*q_)/m_; 
  alphaUp[2] = -(0.7071067811865475*((3.464101615137754*Gradpar[1]*Phi[2]+1.732050807568877*Phi[1]*Gradpar[2])*dfac_x+1.414213562373095*dApardt[2])*q_)/m_; 
  double amax = 0.0; 
  bool upwind = false; 
  if(upwind) 
    amax = std::abs(alpha0); 
  else 
    amax = amax_in; 

  double Ghat[3]; 
  double favg[3]; 
  favg[0] = 0.7071067811865475*(2.23606797749979*(fr[5]+fl[5])+1.732050807568877*(fl[2]-1.0*fr[2])+fr[0]+fl[0]); 
  favg[1] = 0.2357022603955158*(1.732050807568877*(3.872983346207417*(fr[7]+fl[7])+3.0*(fl[3]-1.0*fr[3]))+3.0*(fr[1]+fl[1])); 
  favg[2] = -0.1414213562373095*(8.660254037844387*fr[6]-1.0*(8.660254037844387*fl[6]+5.0*(fr[4]+fl[4]))); 

//
// //
  Ghat[0] = -0.25*((3.16227766016838*fr[5]-3.16227766016838*fl[5]-2.449489742783178*(fr[2]+fl[2])+1.414213562373095*fr[0]-1.414213562373095*fl[0])*amax-1.414213562373095*(alpha[2]*favg[2]+alpha[1]*favg[1]+alpha[0]*favg[0])); 
  Ghat[1] = -0.01666666666666667*((47.43416490252569*fr[7]-47.43416490252569*fl[7]-36.74234614174767*(fr[3]+fl[3])+21.21320343559643*fr[1]-21.21320343559643*fl[1])*amax-18.97366596101028*(alpha[1]*favg[2]+favg[1]*alpha[2])-21.21320343559643*(alpha[0]*favg[1]+favg[0]*alpha[1])); 
  Ghat[2] = 0.0159719141249985*((38.34057902536163*(fr[6]+fl[6])-22.13594362117866*fr[4]+22.13594362117866*fl[4])*amax+(14.14213562373095*alpha[2]+22.13594362117866*alpha[0])*favg[2]+22.13594362117866*favg[0]*alpha[2]+19.79898987322333*alpha[1]*favg[1]); 
  incr[0] = 0.7071067811865475*Ghat[0]*dfac_v; 
  incr[1] = 0.7071067811865475*Ghat[1]*dfac_v; 
  incr[2] = -1.224744871391589*Ghat[0]*dfac_v; 
  incr[3] = -1.224744871391589*Ghat[1]*dfac_v; 
  incr[4] = 0.7071067811865475*Ghat[2]*dfac_v; 
  incr[5] = 1.58113883008419*Ghat[0]*dfac_v; 
  incr[6] = -1.224744871391589*Ghat[2]*dfac_v; 
  incr[7] = 1.58113883008419*Ghat[1]*dfac_v; 

  outr[0] += incr[0]; 
  outr[1] += incr[1]; 
  outr[2] += incr[2]; 
  outr[3] += incr[3]; 
  outr[4] += incr[4]; 
  outr[5] += incr[5]; 
  outr[6] += incr[6]; 
  outr[7] += incr[7]; 

  outl[0] += -1.0*incr[0]; 
  outl[1] += -1.0*incr[1]; 
  outl[2] += incr[2]; 
  outl[3] += incr[3]; 
  outl[4] += -1.0*incr[4]; 
  outl[5] += -1.0*incr[5]; 
  outl[6] += incr[6]; 
  outl[7] += -1.0*incr[7]; 
return std::abs(alpha0); 
} <|MERGE_RESOLUTION|>--- conflicted
+++ resolved
@@ -1,10 +1,6 @@
 #include <GyrokineticModDecl.h> 
-<<<<<<< HEAD
+#define upwindType SURFAVG
 double EmGyrokineticSurf1x1vSer_X_P2_Bvars_0(const double q_, const double m_, const double cflL, const double cflR, const double *w, const double *dxv, const double amax_in, const double *Bmag, const double *BmagInv, const double *Gradpar, const double *BdriftX, const double *BdriftY, const double *Phi, const double *Apar, const double *dApardt, const double *dApardtPrev, const double *fl, const double *fr, double *outl, double *outr) 
-=======
-#define upwindType SURFAVG
-double EmGyrokineticSurf1x1vSer_X_P2_Bvars_0(const double q_, const double m_, const double cflL, const double cflR, const double *w, const double *dxv, const double amax_in, const double *Bmag, const double *BmagInv, const double *Gradpar, const double *BdriftX, const double *BdriftY, const double *Phi, const double *Apar, const double *dApardt, const double *fl, const double *fr, double *outl, double *outr) 
->>>>>>> 9de73322
 { 
 // w[NDIM]: Cell-center coordinates. dxv[NDIM]: Cell spacing. H/f: Input Hamiltonian/distribution function. out: Incremented output 
   double dfac_x = 2.0/dxv[0]; 
