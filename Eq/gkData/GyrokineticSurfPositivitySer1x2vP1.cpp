#include <GyrokineticModDecl.h> 
<<<<<<< HEAD
double GyrokineticSurfPositivity1x2vSer_X_P1_Bvars_0(const double q_, const double m_, const double *cflRateByDirL, const double *cflRateByDirR, const double *w, const double *dxv, const double dtApprox, const double *Bmag, const double *BmagInv, const double *Gradpar, const double *BdriftX, const double *BdriftY, const double *Phi, const double *fl, const double *fr, double *outl, double *outr) 
=======
double GyrokineticSurfPositivity1x2vSer_X_P1_Bvars_0(const double q_, const double m_, const double *w, const double *dxv, 
                        const double *Bmag, const double *BmagInv, const double *Gradpar, 
                        const double *BdriftX, const double *BdriftY, const double *Phi, 
                        const double dtApprox, const double *cflRateByDirL, const double *cflRateByDirR, 
                        const double *fl, const double *fr, double *outl, double *outr) 
>>>>>>> 651bd3a2
{ 
// w[NDIM]: Cell-center coordinates. dxv[NDIM]: Cell spacing. H/f: Input Hamiltonian/distribution function. out: Incremented output 
  double dfac_x = 2.0/dxv[0]; 
  double dfac_v = 2.0/dxv[1]; 
  double dfac_m = 2.0/dxv[2]; 
  double wx = w[0]; 
  double wv = w[1]; 
  double wm = w[2]; 
  double wv2 = wv*wv; 
  double dfac_v2 = dfac_v*dfac_v; 
  double q2 = q_*q_; 
  double incr[8]; 
  // surface-averaged phase velocity in this direction 
  double alpha0 = 0.3535533905932737*Gradpar[0]*wv; 

  double alpha[4]; 
  alpha[0] = 1.414213562373095*Gradpar[0]*wv; 
  double rCtrlL[4], rCtrlR[4];  // rCtrl=f1/f0 at each control node in dimensions other than x 
  rCtrlL[0] = (1.414213562373095*(3.0*fl[7]-5.196152422706631*(fl[5]+fl[4])+9.0*fl[1]))/(20.78460969082652*EPSILON+1.414213562373095*(1.732050807568877*fl[6]-3.0*(fl[3]+fl[2])+5.196152422706631*fl[0])); 
  rCtrlL[1] = -(1.414213562373095*(3.0*fl[7]+5.196152422706631*fl[5]-1.0*(5.196152422706631*fl[4]+9.0*fl[1])))/(20.78460969082652*EPSILON+1.414213562373095*((-1.732050807568877*fl[6])+3.0*(fl[2]-1.0*fl[3])+5.196152422706631*fl[0])); 
  rCtrlL[2] = -(1.414213562373095*(3.0*fl[7]+5.196152422706631*(fl[4]-1.0*fl[5])-9.0*fl[1]))/(20.78460969082652*EPSILON+1.414213562373095*((-1.732050807568877*fl[6])+3.0*(fl[3]-1.0*fl[2])+5.196152422706631*fl[0])); 
  rCtrlL[3] = (1.414213562373095*(3.0*fl[7]+5.196152422706631*(fl[5]+fl[4])+9.0*fl[1]))/(20.78460969082652*EPSILON+1.414213562373095*(1.732050807568877*fl[6]+3.0*(fl[3]+fl[2])+5.196152422706631*fl[0])); 
  rCtrlR[0] = (1.414213562373095*(3.0*fr[7]-5.196152422706631*(fr[5]+fr[4])+9.0*fr[1]))/(20.78460969082652*EPSILON+1.414213562373095*(1.732050807568877*fr[6]-3.0*(fr[3]+fr[2])+5.196152422706631*fr[0])); 
  rCtrlR[1] = -(1.414213562373095*(3.0*fr[7]+5.196152422706631*fr[5]-1.0*(5.196152422706631*fr[4]+9.0*fr[1])))/(20.78460969082652*EPSILON+1.414213562373095*((-1.732050807568877*fr[6])+3.0*(fr[2]-1.0*fr[3])+5.196152422706631*fr[0])); 
  rCtrlR[2] = -(1.414213562373095*(3.0*fr[7]+5.196152422706631*(fr[4]-1.0*fr[5])-9.0*fr[1]))/(20.78460969082652*EPSILON+1.414213562373095*((-1.732050807568877*fr[6])+3.0*(fr[3]-1.0*fr[2])+5.196152422706631*fr[0])); 
  rCtrlR[3] = (1.414213562373095*(3.0*fr[7]+5.196152422706631*(fr[5]+fr[4])+9.0*fr[1]))/(20.78460969082652*EPSILON+1.414213562373095*(1.732050807568877*fr[6]+3.0*(fr[3]+fr[2])+5.196152422706631*fr[0])); 
  double fCtrlL[4], fCtrlR[4];  // fCtrl = anti-limited f evaluated at each control node on x surface 
  // control node [vx,vy] = [-1/3,-1/3] 
  fCtrlL[0] = 0.04811252243246882*(2.449489742783178*fl[6]-4.242640687119286*(fl[3]+fl[2])+7.348469228349534*fl[0])*limTheta(rCtrlL[0],1.0); 
  fCtrlR[0] = 0.04811252243246882*(2.449489742783178*fr[6]-4.242640687119286*(fr[3]+fr[2])+7.348469228349534*fr[0])*limTheta(rCtrlR[0],-1.0); 
  // control node [vx,vy] = [1/3,-1/3] 
  fCtrlL[1] = -0.04811252243246882*(2.449489742783178*fl[6]+4.242640687119286*fl[3]-4.242640687119286*fl[2]-7.348469228349534*fl[0])*limTheta(rCtrlL[1],1.0); 
  fCtrlR[1] = -0.04811252243246882*(2.449489742783178*fr[6]+4.242640687119286*fr[3]-4.242640687119286*fr[2]-7.348469228349534*fr[0])*limTheta(rCtrlR[1],-1.0); 
  // control node [vx,vy] = [-1/3,1/3] 
  fCtrlL[2] = -0.04811252243246882*(2.449489742783178*fl[6]-4.242640687119286*fl[3]+4.242640687119286*fl[2]-7.348469228349534*fl[0])*limTheta(rCtrlL[2],1.0); 
  fCtrlR[2] = -0.04811252243246882*(2.449489742783178*fr[6]-4.242640687119286*fr[3]+4.242640687119286*fr[2]-7.348469228349534*fr[0])*limTheta(rCtrlR[2],-1.0); 
  // control node [vx,vy] = [1/3,1/3] 
  fCtrlL[3] = 0.04811252243246882*(2.449489742783178*fl[6]+4.242640687119286*(fl[3]+fl[2])+7.348469228349534*fl[0])*limTheta(rCtrlL[3],1.0); 
  fCtrlR[3] = 0.04811252243246882*(2.449489742783178*fr[6]+4.242640687119286*(fr[3]+fr[2])+7.348469228349534*fr[0])*limTheta(rCtrlR[3],-1.0); 
  double fL_AL[4], fR_AL[4];  // f_AL = mode coefficients of anti-limited f on surface 
  fL_AL[0] = 0.5*(fCtrlL[3]+fCtrlL[2]+fCtrlL[1]+fCtrlL[0]); 
  fL_AL[1] = 0.8660254037844386*(fCtrlL[3]-1.0*fCtrlL[2]+fCtrlL[1]-1.0*fCtrlL[0]); 
  fL_AL[2] = 0.8660254037844386*(fCtrlL[3]+fCtrlL[2]-1.0*(fCtrlL[1]+fCtrlL[0])); 
  fL_AL[3] = 1.5*(fCtrlL[3]-1.0*(fCtrlL[2]+fCtrlL[1])+fCtrlL[0]); 
  fR_AL[0] = 0.5*(fCtrlR[3]+fCtrlR[2]+fCtrlR[1]+fCtrlR[0]); 
  fR_AL[1] = 0.8660254037844386*(fCtrlR[3]-1.0*fCtrlR[2]+fCtrlR[1]-1.0*fCtrlR[0]); 
  fR_AL[2] = 0.8660254037844386*(fCtrlR[3]+fCtrlR[2]-1.0*(fCtrlR[1]+fCtrlR[0])); 
  fR_AL[3] = 1.5*(fCtrlR[3]-1.0*(fCtrlR[2]+fCtrlR[1])+fCtrlR[0]); 
  double alphaQuad; 
  // determine upwinding and enforce limiters at each surface quadrature node 
  double fhatALQuad[4], fhatAL[4]; 
  alphaQuad = 0.5*alpha[0]; 
  if(alphaQuad > 0) {
  fhatALQuad[0] = 0.5*(fL_AL[3]-1.0*(fL_AL[2]+fL_AL[1])+fL_AL[0]); 
  } else {
  fhatALQuad[0] = 0.5*(fR_AL[3]-1.0*(fR_AL[2]+fR_AL[1])+fR_AL[0]); 
  } 
  alphaQuad = 0.5*alpha[0]; 
  if(alphaQuad > 0) {
  fhatALQuad[1] = -0.5*(fL_AL[3]+fL_AL[2]-1.0*(fL_AL[1]+fL_AL[0])); 
  } else {
  fhatALQuad[1] = -0.5*(fR_AL[3]+fR_AL[2]-1.0*(fR_AL[1]+fR_AL[0])); 
  } 
  alphaQuad = 0.5*alpha[0]; 
  if(alphaQuad > 0) {
  fhatALQuad[2] = -0.5*(fL_AL[3]-1.0*fL_AL[2]+fL_AL[1]-1.0*fL_AL[0]); 
  } else {
  fhatALQuad[2] = -0.5*(fR_AL[3]-1.0*fR_AL[2]+fR_AL[1]-1.0*fR_AL[0]); 
  } 
  alphaQuad = 0.5*alpha[0]; 
  if(alphaQuad > 0) {
  fhatALQuad[3] = 0.5*(fL_AL[3]+fL_AL[2]+fL_AL[1]+fL_AL[0]); 
  } else {
  fhatALQuad[3] = 0.5*(fR_AL[3]+fR_AL[2]+fR_AL[1]+fR_AL[0]); 
  } 
  fhatAL[0] = 0.5*(fhatALQuad[3]+fhatALQuad[2]+fhatALQuad[1]+fhatALQuad[0]); 
  fhatAL[1] = 0.5*(fhatALQuad[3]-1.0*fhatALQuad[2]+fhatALQuad[1]-1.0*fhatALQuad[0]); 
  fhatAL[2] = 0.5*(fhatALQuad[3]+fhatALQuad[2]-1.0*(fhatALQuad[1]+fhatALQuad[0])); 
  fhatAL[3] = 0.5*(fhatALQuad[3]-1.0*(fhatALQuad[2]+fhatALQuad[1])+fhatALQuad[0]); 

  // begin surface update 
 
<<<<<<< HEAD
  double fluxFracL = 0.5, fluxFracR = 0.5, flim = 0.;
  double GhatCtrl[4];
  fluxFracL = cflRateByDirL[0] == 0. ? 0.5 : cflRateByDirL[1]/cflRateByDirL[0]; 
  fluxFracR = cflRateByDirR[0] == 0. ? 0.5 : cflRateByDirR[1]/cflRateByDirR[0]; 
  // control node [vpar,mu] = [-1/3,-1/3] 
  GhatCtrl[0] = alpha[0]*(0.08333333333333333*fhatAL[3]-0.1443375672974065*(fhatAL[2]+fhatAL[1])+0.25*fhatAL[0]); 
  if(GhatCtrl[0] > EPSILON) {
    flim = std::max(0., 0.02777777777777778*(2.449489742783178*fl[7]+4.242640687119286*fl[6]-4.242640687119286*(fl[5]+fl[4])-7.348469228349534*(fl[3]+fl[2])+7.348469228349534*fl[1]+12.72792206135786*fl[0])); 
    GhatCtrl[0] = std::min(GhatCtrl[0], std::abs(fluxFracL*flim/dtApprox/dfac_x)); 
  } else if(GhatCtrl[0] < -EPSILON) {
    flim = std::max(0., -0.02777777777777778*(2.449489742783178*fr[7]-4.242640687119286*(fr[6]+fr[5]+fr[4])+7.348469228349534*(fr[3]+fr[2]+fr[1])-12.72792206135786*fr[0])); 
    GhatCtrl[0] = -std::min(-GhatCtrl[0], std::abs(fluxFracR*flim/dtApprox/dfac_x)); 
  } else GhatCtrl[0] = 0.; 
  // control node [vpar,mu] = [1/3,-1/3] 
  GhatCtrl[1] = alpha[0]*((-0.08333333333333333*fhatAL[3])-0.1443375672974065*fhatAL[2]+0.1443375672974065*fhatAL[1]+0.25*fhatAL[0]); 
  if(GhatCtrl[1] > EPSILON) {
    flim = std::max(0., -0.02777777777777778*(2.449489742783178*fl[7]+4.242640687119286*(fl[6]+fl[5])-4.242640687119286*fl[4]+7.348469228349534*fl[3]-7.348469228349534*(fl[2]+fl[1])-12.72792206135786*fl[0])); 
    GhatCtrl[1] = std::min(GhatCtrl[1], std::abs(fluxFracL*flim/dtApprox/dfac_x)); 
  } else if(GhatCtrl[1] < -EPSILON) {
    flim = std::max(0., 0.02777777777777778*(2.449489742783178*fr[7]-4.242640687119286*fr[6]+4.242640687119286*fr[5]-4.242640687119286*fr[4]-7.348469228349534*fr[3]+7.348469228349534*fr[2]-7.348469228349534*fr[1]+12.72792206135786*fr[0])); 
    GhatCtrl[1] = -std::min(-GhatCtrl[1], std::abs(fluxFracR*flim/dtApprox/dfac_x)); 
  } else GhatCtrl[1] = 0.; 
  // control node [vpar,mu] = [-1/3,1/3] 
  GhatCtrl[2] = alpha[0]*((-0.08333333333333333*fhatAL[3])+0.1443375672974065*fhatAL[2]-0.1443375672974065*fhatAL[1]+0.25*fhatAL[0]); 
  if(GhatCtrl[2] > EPSILON) {
    flim = std::max(0., -0.02777777777777778*(2.449489742783178*fl[7]+4.242640687119286*fl[6]-4.242640687119286*fl[5]+4.242640687119286*fl[4]-7.348469228349534*fl[3]+7.348469228349534*fl[2]-7.348469228349534*fl[1]-12.72792206135786*fl[0])); 
    GhatCtrl[2] = std::min(GhatCtrl[2], std::abs(fluxFracL*flim/dtApprox/dfac_x)); 
  } else if(GhatCtrl[2] < -EPSILON) {
    flim = std::max(0., 0.02777777777777778*(2.449489742783178*fr[7]-4.242640687119286*(fr[6]+fr[5])+4.242640687119286*fr[4]+7.348469228349534*fr[3]-7.348469228349534*(fr[2]+fr[1])+12.72792206135786*fr[0])); 
    GhatCtrl[2] = -std::min(-GhatCtrl[2], std::abs(fluxFracR*flim/dtApprox/dfac_x)); 
  } else GhatCtrl[2] = 0.; 
  // control node [vpar,mu] = [1/3,1/3] 
  GhatCtrl[3] = alpha[0]*(0.08333333333333333*fhatAL[3]+0.1443375672974065*(fhatAL[2]+fhatAL[1])+0.25*fhatAL[0]); 
  if(GhatCtrl[3] > EPSILON) {
    flim = std::max(0., 0.02777777777777778*(2.449489742783178*fl[7]+4.242640687119286*(fl[6]+fl[5]+fl[4])+7.348469228349534*(fl[3]+fl[2]+fl[1])+12.72792206135786*fl[0])); 
    GhatCtrl[3] = std::min(GhatCtrl[3], std::abs(fluxFracL*flim/dtApprox/dfac_x)); 
  } else if(GhatCtrl[3] < -EPSILON) {
    flim = std::max(0., -0.02777777777777778*(2.449489742783178*fr[7]-4.242640687119286*fr[6]+4.242640687119286*(fr[5]+fr[4])-7.348469228349534*(fr[3]+fr[2])+7.348469228349534*fr[1]-12.72792206135786*fr[0])); 
    GhatCtrl[3] = -std::min(-GhatCtrl[3], std::abs(fluxFracR*flim/dtApprox/dfac_x)); 
  } else GhatCtrl[3] = 0.; 
=======
  double fluxFracL, fluxFracR, limfac, flim = 0.;
  double GhatCtrl[4], GhatLimCtrl[4], ohmModCtrl[4];
  fluxFracL = cflRateByDirL[0] == 0. ? 0.3333333333333333 : cflRateByDirL[1]/cflRateByDirL[0]; 
  fluxFracR = cflRateByDirR[0] == 0. ? 0.3333333333333333 : cflRateByDirR[1]/cflRateByDirR[0]; 
  // control node [vpar,mu] = [-1/3,-1/3] 
  GhatCtrl[0] = alpha[0]*(0.08333333333333333*fhatAL[3]-0.1443375672974065*(fhatAL[2]+fhatAL[1])+0.25*fhatAL[0]); 
  GhatLimCtrl[0] = alpha[0]*(0.08333333333333333*fhatAL[3]-0.1443375672974065*(fhatAL[2]+fhatAL[1])+0.25*fhatAL[0]); 
  if(GhatCtrl[0] > EPSILON) {
    flim = std::max(0., 0.02777777777777778*(2.449489742783178*fl[7]+4.242640687119286*fl[6]-4.242640687119286*(fl[5]+fl[4])-7.348469228349534*(fl[3]+fl[2])+7.348469228349534*fl[1]+12.72792206135786*fl[0])); 
    limfac = std::min(1., std::abs(fluxFracL*flim/GhatLimCtrl[0]/dtApprox/dfac_x)); 
  } else if(GhatCtrl[0] < -EPSILON) {
    flim = std::max(0., -0.02777777777777778*(2.449489742783178*fr[7]-4.242640687119286*(fr[6]+fr[5]+fr[4])+7.348469228349534*(fr[3]+fr[2]+fr[1])-12.72792206135786*fr[0])); 
    limfac = std::min(1., std::abs(fluxFracR*flim/GhatLimCtrl[0]/dtApprox/dfac_x)); 
  } else limfac = 0.; 
  GhatCtrl[0] *= limfac; 
  // control node [vpar,mu] = [1/3,-1/3] 
  GhatCtrl[1] = alpha[0]*((-0.08333333333333333*fhatAL[3])-0.1443375672974065*fhatAL[2]+0.1443375672974065*fhatAL[1]+0.25*fhatAL[0]); 
  GhatLimCtrl[1] = alpha[0]*((-0.08333333333333333*fhatAL[3])-0.1443375672974065*fhatAL[2]+0.1443375672974065*fhatAL[1]+0.25*fhatAL[0]); 
  if(GhatCtrl[1] > EPSILON) {
    flim = std::max(0., -0.02777777777777778*(2.449489742783178*fl[7]+4.242640687119286*(fl[6]+fl[5])-4.242640687119286*fl[4]+7.348469228349534*fl[3]-7.348469228349534*(fl[2]+fl[1])-12.72792206135786*fl[0])); 
    limfac = std::min(1., std::abs(fluxFracL*flim/GhatLimCtrl[1]/dtApprox/dfac_x)); 
  } else if(GhatCtrl[1] < -EPSILON) {
    flim = std::max(0., 0.02777777777777778*(2.449489742783178*fr[7]-4.242640687119286*fr[6]+4.242640687119286*fr[5]-4.242640687119286*fr[4]-7.348469228349534*fr[3]+7.348469228349534*fr[2]-7.348469228349534*fr[1]+12.72792206135786*fr[0])); 
    limfac = std::min(1., std::abs(fluxFracR*flim/GhatLimCtrl[1]/dtApprox/dfac_x)); 
  } else limfac = 0.; 
  GhatCtrl[1] *= limfac; 
  // control node [vpar,mu] = [-1/3,1/3] 
  GhatCtrl[2] = alpha[0]*((-0.08333333333333333*fhatAL[3])+0.1443375672974065*fhatAL[2]-0.1443375672974065*fhatAL[1]+0.25*fhatAL[0]); 
  GhatLimCtrl[2] = alpha[0]*((-0.08333333333333333*fhatAL[3])+0.1443375672974065*fhatAL[2]-0.1443375672974065*fhatAL[1]+0.25*fhatAL[0]); 
  if(GhatCtrl[2] > EPSILON) {
    flim = std::max(0., -0.02777777777777778*(2.449489742783178*fl[7]+4.242640687119286*fl[6]-4.242640687119286*fl[5]+4.242640687119286*fl[4]-7.348469228349534*fl[3]+7.348469228349534*fl[2]-7.348469228349534*fl[1]-12.72792206135786*fl[0])); 
    limfac = std::min(1., std::abs(fluxFracL*flim/GhatLimCtrl[2]/dtApprox/dfac_x)); 
  } else if(GhatCtrl[2] < -EPSILON) {
    flim = std::max(0., 0.02777777777777778*(2.449489742783178*fr[7]-4.242640687119286*(fr[6]+fr[5])+4.242640687119286*fr[4]+7.348469228349534*fr[3]-7.348469228349534*(fr[2]+fr[1])+12.72792206135786*fr[0])); 
    limfac = std::min(1., std::abs(fluxFracR*flim/GhatLimCtrl[2]/dtApprox/dfac_x)); 
  } else limfac = 0.; 
  GhatCtrl[2] *= limfac; 
  // control node [vpar,mu] = [1/3,1/3] 
  GhatCtrl[3] = alpha[0]*(0.08333333333333333*fhatAL[3]+0.1443375672974065*(fhatAL[2]+fhatAL[1])+0.25*fhatAL[0]); 
  GhatLimCtrl[3] = alpha[0]*(0.08333333333333333*fhatAL[3]+0.1443375672974065*(fhatAL[2]+fhatAL[1])+0.25*fhatAL[0]); 
  if(GhatCtrl[3] > EPSILON) {
    flim = std::max(0., 0.02777777777777778*(2.449489742783178*fl[7]+4.242640687119286*(fl[6]+fl[5]+fl[4])+7.348469228349534*(fl[3]+fl[2]+fl[1])+12.72792206135786*fl[0])); 
    limfac = std::min(1., std::abs(fluxFracL*flim/GhatLimCtrl[3]/dtApprox/dfac_x)); 
  } else if(GhatCtrl[3] < -EPSILON) {
    flim = std::max(0., -0.02777777777777778*(2.449489742783178*fr[7]-4.242640687119286*fr[6]+4.242640687119286*(fr[5]+fr[4])-7.348469228349534*(fr[3]+fr[2])+7.348469228349534*fr[1]-12.72792206135786*fr[0])); 
    limfac = std::min(1., std::abs(fluxFracR*flim/GhatLimCtrl[3]/dtApprox/dfac_x)); 
  } else limfac = 0.; 
  GhatCtrl[3] *= limfac; 
>>>>>>> 651bd3a2

  incr[0] = 0.3535533905932737*(GhatCtrl[3]+GhatCtrl[2]+GhatCtrl[1]+GhatCtrl[0])*dfac_x; 
  incr[1] = -0.6123724356957944*(GhatCtrl[3]+GhatCtrl[2]+GhatCtrl[1]+GhatCtrl[0])*dfac_x; 
  incr[2] = 0.6123724356957944*(GhatCtrl[3]-1.0*GhatCtrl[2]+GhatCtrl[1]-1.0*GhatCtrl[0])*dfac_x; 
  incr[3] = 0.6123724356957944*(GhatCtrl[3]+GhatCtrl[2]-1.0*(GhatCtrl[1]+GhatCtrl[0]))*dfac_x; 
  incr[4] = -1.060660171779821*(GhatCtrl[3]-1.0*GhatCtrl[2]+GhatCtrl[1]-1.0*GhatCtrl[0])*dfac_x; 
  incr[5] = -1.060660171779821*(GhatCtrl[3]+GhatCtrl[2]-1.0*(GhatCtrl[1]+GhatCtrl[0]))*dfac_x; 
  incr[6] = 1.060660171779821*(GhatCtrl[3]-1.0*(GhatCtrl[2]+GhatCtrl[1])+GhatCtrl[0])*dfac_x; 
  incr[7] = -1.837117307087383*(GhatCtrl[3]-1.0*(GhatCtrl[2]+GhatCtrl[1])+GhatCtrl[0])*dfac_x; 

  outr[0] += incr[0]; 
  outr[1] += incr[1]; 
  outr[2] += incr[2]; 
  outr[3] += incr[3]; 
  outr[4] += incr[4]; 
  outr[5] += incr[5]; 
  outr[6] += incr[6]; 
  outr[7] += incr[7]; 

  outl[0] += -1.0*incr[0]; 
  outl[1] += incr[1]; 
  outl[2] += -1.0*incr[2]; 
  outl[3] += -1.0*incr[3]; 
  outl[4] += incr[4]; 
  outl[5] += incr[5]; 
  outl[6] += -1.0*incr[6]; 
  outl[7] += incr[7]; 
  return std::abs(alpha0); 
} 
<<<<<<< HEAD
double GyrokineticSurfPositivity1x2vSer_Vpar_P1_Bvars_0(const double q_, const double m_, const double *cflRateByDirL, const double *cflRateByDirR, const double *w, const double *dxv, const double dtApprox, const double *Bmag, const double *BmagInv, const double *Gradpar, const double *BdriftX, const double *BdriftY, const double *Phi, const double *fl, const double *fr, double *outl, double *outr) 
=======
double GyrokineticSurfPositivity1x2vSer_Vpar_P1_Bvars_0(const double q_, const double m_, const double *w, const double *dxv, 
                        const double *Bmag, const double *BmagInv, const double *Gradpar, 
                        const double *BdriftX, const double *BdriftY, const double *Phi, 
                        const double dtApprox, const double *cflRateByDirL, const double *cflRateByDirR, 
                        const double *fl, const double *fr, double *outl, double *outr) 
>>>>>>> 651bd3a2
{ 
// w[NDIM]: Cell-center coordinates. dxv[NDIM]: Cell spacing. H/f: Input Hamiltonian/distribution function. out: Incremented output 
  double dfac_x = 2.0/dxv[0]; 
  double dfac_v = 2.0/dxv[1]; 
  double dfac_m = 2.0/dxv[2]; 
  double wx = w[0]; 
  double wv = w[1]; 
  double wm = w[2]; 
  double wv2 = wv*wv; 
  double dfac_v2 = dfac_v*dfac_v; 
  double q2 = q_*q_; 
  double incr[8]; 
  // surface-averaged phase velocity in this direction 
  double alpha0 = -(0.4330127018922193*Gradpar[0]*Phi[1]*dfac_x*q_)/m_; 

  double alpha[4]; 
  alpha[0] = -(1.732050807568877*Gradpar[0]*Phi[1]*dfac_x*q_)/m_; 
  double rCtrlL[4], rCtrlR[4];  // rCtrl=f1/f0 at each control node in dimensions other than vx 
  rCtrlL[0] = (1.414213562373095*(3.0*fl[7]-5.196152422706631*(fl[6]+fl[4])+9.0*fl[2]))/(20.78460969082652*EPSILON+1.414213562373095*(1.732050807568877*fl[5]-3.0*(fl[3]+fl[1])+5.196152422706631*fl[0])); 
  rCtrlL[1] = -(1.414213562373095*(3.0*fl[7]+5.196152422706631*fl[6]-1.0*(5.196152422706631*fl[4]+9.0*fl[2])))/(20.78460969082652*EPSILON+1.414213562373095*((-1.732050807568877*fl[5])+3.0*(fl[1]-1.0*fl[3])+5.196152422706631*fl[0])); 
  rCtrlL[2] = -(1.414213562373095*(3.0*fl[7]+5.196152422706631*(fl[4]-1.0*fl[6])-9.0*fl[2]))/(20.78460969082652*EPSILON+1.414213562373095*((-1.732050807568877*fl[5])+3.0*(fl[3]-1.0*fl[1])+5.196152422706631*fl[0])); 
  rCtrlL[3] = (1.414213562373095*(3.0*fl[7]+5.196152422706631*(fl[6]+fl[4])+9.0*fl[2]))/(20.78460969082652*EPSILON+1.414213562373095*(1.732050807568877*fl[5]+3.0*(fl[3]+fl[1])+5.196152422706631*fl[0])); 
  rCtrlR[0] = (1.414213562373095*(3.0*fr[7]-5.196152422706631*(fr[6]+fr[4])+9.0*fr[2]))/(20.78460969082652*EPSILON+1.414213562373095*(1.732050807568877*fr[5]-3.0*(fr[3]+fr[1])+5.196152422706631*fr[0])); 
  rCtrlR[1] = -(1.414213562373095*(3.0*fr[7]+5.196152422706631*fr[6]-1.0*(5.196152422706631*fr[4]+9.0*fr[2])))/(20.78460969082652*EPSILON+1.414213562373095*((-1.732050807568877*fr[5])+3.0*(fr[1]-1.0*fr[3])+5.196152422706631*fr[0])); 
  rCtrlR[2] = -(1.414213562373095*(3.0*fr[7]+5.196152422706631*(fr[4]-1.0*fr[6])-9.0*fr[2]))/(20.78460969082652*EPSILON+1.414213562373095*((-1.732050807568877*fr[5])+3.0*(fr[3]-1.0*fr[1])+5.196152422706631*fr[0])); 
  rCtrlR[3] = (1.414213562373095*(3.0*fr[7]+5.196152422706631*(fr[6]+fr[4])+9.0*fr[2]))/(20.78460969082652*EPSILON+1.414213562373095*(1.732050807568877*fr[5]+3.0*(fr[3]+fr[1])+5.196152422706631*fr[0])); 
  double fCtrlL[4], fCtrlR[4];  // fCtrl = anti-limited f evaluated at each control node on vx surface 
  // control node [x,vy] = [-1/3,-1/3] 
  fCtrlL[0] = 0.04811252243246882*(2.449489742783178*fl[5]-4.242640687119286*(fl[3]+fl[1])+7.348469228349534*fl[0])*limTheta(rCtrlL[0],1.0); 
  fCtrlR[0] = 0.04811252243246882*(2.449489742783178*fr[5]-4.242640687119286*(fr[3]+fr[1])+7.348469228349534*fr[0])*limTheta(rCtrlR[0],-1.0); 
  // control node [x,vy] = [1/3,-1/3] 
  fCtrlL[1] = -0.04811252243246882*(2.449489742783178*fl[5]+4.242640687119286*fl[3]-4.242640687119286*fl[1]-7.348469228349534*fl[0])*limTheta(rCtrlL[1],1.0); 
  fCtrlR[1] = -0.04811252243246882*(2.449489742783178*fr[5]+4.242640687119286*fr[3]-4.242640687119286*fr[1]-7.348469228349534*fr[0])*limTheta(rCtrlR[1],-1.0); 
  // control node [x,vy] = [-1/3,1/3] 
  fCtrlL[2] = -0.04811252243246882*(2.449489742783178*fl[5]-4.242640687119286*fl[3]+4.242640687119286*fl[1]-7.348469228349534*fl[0])*limTheta(rCtrlL[2],1.0); 
  fCtrlR[2] = -0.04811252243246882*(2.449489742783178*fr[5]-4.242640687119286*fr[3]+4.242640687119286*fr[1]-7.348469228349534*fr[0])*limTheta(rCtrlR[2],-1.0); 
  // control node [x,vy] = [1/3,1/3] 
  fCtrlL[3] = 0.04811252243246882*(2.449489742783178*fl[5]+4.242640687119286*(fl[3]+fl[1])+7.348469228349534*fl[0])*limTheta(rCtrlL[3],1.0); 
  fCtrlR[3] = 0.04811252243246882*(2.449489742783178*fr[5]+4.242640687119286*(fr[3]+fr[1])+7.348469228349534*fr[0])*limTheta(rCtrlR[3],-1.0); 
  double fL_AL[4], fR_AL[4];  // f_AL = mode coefficients of anti-limited f on surface 
  fL_AL[0] = 0.5*(fCtrlL[3]+fCtrlL[2]+fCtrlL[1]+fCtrlL[0]); 
  fL_AL[1] = 0.8660254037844386*(fCtrlL[3]-1.0*fCtrlL[2]+fCtrlL[1]-1.0*fCtrlL[0]); 
  fL_AL[2] = 0.8660254037844386*(fCtrlL[3]+fCtrlL[2]-1.0*(fCtrlL[1]+fCtrlL[0])); 
  fL_AL[3] = 1.5*(fCtrlL[3]-1.0*(fCtrlL[2]+fCtrlL[1])+fCtrlL[0]); 
  fR_AL[0] = 0.5*(fCtrlR[3]+fCtrlR[2]+fCtrlR[1]+fCtrlR[0]); 
  fR_AL[1] = 0.8660254037844386*(fCtrlR[3]-1.0*fCtrlR[2]+fCtrlR[1]-1.0*fCtrlR[0]); 
  fR_AL[2] = 0.8660254037844386*(fCtrlR[3]+fCtrlR[2]-1.0*(fCtrlR[1]+fCtrlR[0])); 
  fR_AL[3] = 1.5*(fCtrlR[3]-1.0*(fCtrlR[2]+fCtrlR[1])+fCtrlR[0]); 
  double alphaQuad; 
  // determine upwinding and enforce limiters at each surface quadrature node 
  double fhatALQuad[4], fhatAL[4]; 
  alphaQuad = 0.5*alpha[0]; 
  if(alphaQuad > 0) {
  fhatALQuad[0] = 0.5*(fL_AL[3]-1.0*(fL_AL[2]+fL_AL[1])+fL_AL[0]); 
  } else {
  fhatALQuad[0] = 0.5*(fR_AL[3]-1.0*(fR_AL[2]+fR_AL[1])+fR_AL[0]); 
  } 
  alphaQuad = 0.5*alpha[0]; 
  if(alphaQuad > 0) {
  fhatALQuad[1] = -0.5*(fL_AL[3]+fL_AL[2]-1.0*(fL_AL[1]+fL_AL[0])); 
  } else {
  fhatALQuad[1] = -0.5*(fR_AL[3]+fR_AL[2]-1.0*(fR_AL[1]+fR_AL[0])); 
  } 
  alphaQuad = 0.5*alpha[0]; 
  if(alphaQuad > 0) {
  fhatALQuad[2] = -0.5*(fL_AL[3]-1.0*fL_AL[2]+fL_AL[1]-1.0*fL_AL[0]); 
  } else {
  fhatALQuad[2] = -0.5*(fR_AL[3]-1.0*fR_AL[2]+fR_AL[1]-1.0*fR_AL[0]); 
  } 
  alphaQuad = 0.5*alpha[0]; 
  if(alphaQuad > 0) {
  fhatALQuad[3] = 0.5*(fL_AL[3]+fL_AL[2]+fL_AL[1]+fL_AL[0]); 
  } else {
  fhatALQuad[3] = 0.5*(fR_AL[3]+fR_AL[2]+fR_AL[1]+fR_AL[0]); 
  } 
  fhatAL[0] = 0.5*(fhatALQuad[3]+fhatALQuad[2]+fhatALQuad[1]+fhatALQuad[0]); 
  fhatAL[1] = 0.5*(fhatALQuad[3]-1.0*fhatALQuad[2]+fhatALQuad[1]-1.0*fhatALQuad[0]); 
  fhatAL[2] = 0.5*(fhatALQuad[3]+fhatALQuad[2]-1.0*(fhatALQuad[1]+fhatALQuad[0])); 
  fhatAL[3] = 0.5*(fhatALQuad[3]-1.0*(fhatALQuad[2]+fhatALQuad[1])+fhatALQuad[0]); 

  // begin surface update 
 
<<<<<<< HEAD
  double fluxFracL = 0.5, fluxFracR = 0.5, flim = 0.;
  double GhatCtrl[4];
  fluxFracL = cflRateByDirL[0] == 0. ? 0.5 : cflRateByDirL[2]/cflRateByDirL[0]; 
  fluxFracR = cflRateByDirR[0] == 0. ? 0.5 : cflRateByDirR[2]/cflRateByDirR[0]; 
  // control node [x,mu] = [-1/3,-1/3] 
  GhatCtrl[0] = alpha[0]*(0.08333333333333333*fhatAL[3]-0.1443375672974065*(fhatAL[2]+fhatAL[1])+0.25*fhatAL[0]); 
  if(GhatCtrl[0] > EPSILON) {
    flim = std::max(0., 0.02777777777777778*(2.449489742783178*fl[7]-4.242640687119286*fl[6]+4.242640687119286*fl[5]-4.242640687119286*fl[4]-7.348469228349534*fl[3]+7.348469228349534*fl[2]-7.348469228349534*fl[1]+12.72792206135786*fl[0])); 
    GhatCtrl[0] = std::min(GhatCtrl[0], std::abs(fluxFracL*flim/dtApprox/dfac_v)); 
  } else if(GhatCtrl[0] < -EPSILON) {
    flim = std::max(0., -0.02777777777777778*(2.449489742783178*fr[7]-4.242640687119286*(fr[6]+fr[5]+fr[4])+7.348469228349534*(fr[3]+fr[2]+fr[1])-12.72792206135786*fr[0])); 
    GhatCtrl[0] = -std::min(-GhatCtrl[0], std::abs(fluxFracR*flim/dtApprox/dfac_v)); 
  } else GhatCtrl[0] = 0.; 
  // control node [x,mu] = [1/3,-1/3] 
  GhatCtrl[1] = alpha[0]*((-0.08333333333333333*fhatAL[3])-0.1443375672974065*fhatAL[2]+0.1443375672974065*fhatAL[1]+0.25*fhatAL[0]); 
  if(GhatCtrl[1] > EPSILON) {
    flim = std::max(0., -0.02777777777777778*(2.449489742783178*fl[7]+4.242640687119286*(fl[6]+fl[5])-4.242640687119286*fl[4]+7.348469228349534*fl[3]-7.348469228349534*(fl[2]+fl[1])-12.72792206135786*fl[0])); 
    GhatCtrl[1] = std::min(GhatCtrl[1], std::abs(fluxFracL*flim/dtApprox/dfac_v)); 
  } else if(GhatCtrl[1] < -EPSILON) {
    flim = std::max(0., 0.02777777777777778*(2.449489742783178*fr[7]+4.242640687119286*fr[6]-4.242640687119286*(fr[5]+fr[4])-7.348469228349534*(fr[3]+fr[2])+7.348469228349534*fr[1]+12.72792206135786*fr[0])); 
    GhatCtrl[1] = -std::min(-GhatCtrl[1], std::abs(fluxFracR*flim/dtApprox/dfac_v)); 
  } else GhatCtrl[1] = 0.; 
  // control node [x,mu] = [-1/3,1/3] 
  GhatCtrl[2] = alpha[0]*((-0.08333333333333333*fhatAL[3])+0.1443375672974065*fhatAL[2]-0.1443375672974065*fhatAL[1]+0.25*fhatAL[0]); 
  if(GhatCtrl[2] > EPSILON) {
    flim = std::max(0., -0.02777777777777778*(2.449489742783178*fl[7]-4.242640687119286*fl[6]+4.242640687119286*(fl[5]+fl[4])-7.348469228349534*(fl[3]+fl[2])+7.348469228349534*fl[1]-12.72792206135786*fl[0])); 
    GhatCtrl[2] = std::min(GhatCtrl[2], std::abs(fluxFracL*flim/dtApprox/dfac_v)); 
  } else if(GhatCtrl[2] < -EPSILON) {
    flim = std::max(0., 0.02777777777777778*(2.449489742783178*fr[7]-4.242640687119286*(fr[6]+fr[5])+4.242640687119286*fr[4]+7.348469228349534*fr[3]-7.348469228349534*(fr[2]+fr[1])+12.72792206135786*fr[0])); 
    GhatCtrl[2] = -std::min(-GhatCtrl[2], std::abs(fluxFracR*flim/dtApprox/dfac_v)); 
  } else GhatCtrl[2] = 0.; 
  // control node [x,mu] = [1/3,1/3] 
  GhatCtrl[3] = alpha[0]*(0.08333333333333333*fhatAL[3]+0.1443375672974065*(fhatAL[2]+fhatAL[1])+0.25*fhatAL[0]); 
  if(GhatCtrl[3] > EPSILON) {
    flim = std::max(0., 0.02777777777777778*(2.449489742783178*fl[7]+4.242640687119286*(fl[6]+fl[5]+fl[4])+7.348469228349534*(fl[3]+fl[2]+fl[1])+12.72792206135786*fl[0])); 
    GhatCtrl[3] = std::min(GhatCtrl[3], std::abs(fluxFracL*flim/dtApprox/dfac_v)); 
  } else if(GhatCtrl[3] < -EPSILON) {
    flim = std::max(0., -0.02777777777777778*(2.449489742783178*fr[7]+4.242640687119286*fr[6]-4.242640687119286*fr[5]+4.242640687119286*fr[4]-7.348469228349534*fr[3]+7.348469228349534*fr[2]-7.348469228349534*fr[1]-12.72792206135786*fr[0])); 
    GhatCtrl[3] = -std::min(-GhatCtrl[3], std::abs(fluxFracR*flim/dtApprox/dfac_v)); 
  } else GhatCtrl[3] = 0.; 
=======
  double fluxFracL, fluxFracR, limfac, flim = 0.;
  double GhatCtrl[4], GhatLimCtrl[4], ohmModCtrl[4];
  fluxFracL = cflRateByDirL[0] == 0. ? 0.3333333333333333 : cflRateByDirL[2]/cflRateByDirL[0]; 
  fluxFracR = cflRateByDirR[0] == 0. ? 0.3333333333333333 : cflRateByDirR[2]/cflRateByDirR[0]; 
  // control node [x,mu] = [-1/3,-1/3] 
  GhatCtrl[0] = alpha[0]*(0.08333333333333333*fhatAL[3]-0.1443375672974065*(fhatAL[2]+fhatAL[1])+0.25*fhatAL[0]); 
  GhatLimCtrl[0] = alpha[0]*(0.08333333333333333*fhatAL[3]-0.1443375672974065*(fhatAL[2]+fhatAL[1])+0.25*fhatAL[0]); 
  if(GhatCtrl[0] > EPSILON) {
    flim = std::max(0., 0.02777777777777778*(2.449489742783178*fl[7]-4.242640687119286*fl[6]+4.242640687119286*fl[5]-4.242640687119286*fl[4]-7.348469228349534*fl[3]+7.348469228349534*fl[2]-7.348469228349534*fl[1]+12.72792206135786*fl[0])); 
    limfac = std::min(1., std::abs(fluxFracL*flim/GhatLimCtrl[0]/dtApprox/dfac_v)); 
  } else if(GhatCtrl[0] < -EPSILON) {
    flim = std::max(0., -0.02777777777777778*(2.449489742783178*fr[7]-4.242640687119286*(fr[6]+fr[5]+fr[4])+7.348469228349534*(fr[3]+fr[2]+fr[1])-12.72792206135786*fr[0])); 
    limfac = std::min(1., std::abs(fluxFracR*flim/GhatLimCtrl[0]/dtApprox/dfac_v)); 
  } else limfac = 0.; 
  GhatCtrl[0] *= limfac; 
  // control node [x,mu] = [1/3,-1/3] 
  GhatCtrl[1] = alpha[0]*((-0.08333333333333333*fhatAL[3])-0.1443375672974065*fhatAL[2]+0.1443375672974065*fhatAL[1]+0.25*fhatAL[0]); 
  GhatLimCtrl[1] = alpha[0]*((-0.08333333333333333*fhatAL[3])-0.1443375672974065*fhatAL[2]+0.1443375672974065*fhatAL[1]+0.25*fhatAL[0]); 
  if(GhatCtrl[1] > EPSILON) {
    flim = std::max(0., -0.02777777777777778*(2.449489742783178*fl[7]+4.242640687119286*(fl[6]+fl[5])-4.242640687119286*fl[4]+7.348469228349534*fl[3]-7.348469228349534*(fl[2]+fl[1])-12.72792206135786*fl[0])); 
    limfac = std::min(1., std::abs(fluxFracL*flim/GhatLimCtrl[1]/dtApprox/dfac_v)); 
  } else if(GhatCtrl[1] < -EPSILON) {
    flim = std::max(0., 0.02777777777777778*(2.449489742783178*fr[7]+4.242640687119286*fr[6]-4.242640687119286*(fr[5]+fr[4])-7.348469228349534*(fr[3]+fr[2])+7.348469228349534*fr[1]+12.72792206135786*fr[0])); 
    limfac = std::min(1., std::abs(fluxFracR*flim/GhatLimCtrl[1]/dtApprox/dfac_v)); 
  } else limfac = 0.; 
  GhatCtrl[1] *= limfac; 
  // control node [x,mu] = [-1/3,1/3] 
  GhatCtrl[2] = alpha[0]*((-0.08333333333333333*fhatAL[3])+0.1443375672974065*fhatAL[2]-0.1443375672974065*fhatAL[1]+0.25*fhatAL[0]); 
  GhatLimCtrl[2] = alpha[0]*((-0.08333333333333333*fhatAL[3])+0.1443375672974065*fhatAL[2]-0.1443375672974065*fhatAL[1]+0.25*fhatAL[0]); 
  if(GhatCtrl[2] > EPSILON) {
    flim = std::max(0., -0.02777777777777778*(2.449489742783178*fl[7]-4.242640687119286*fl[6]+4.242640687119286*(fl[5]+fl[4])-7.348469228349534*(fl[3]+fl[2])+7.348469228349534*fl[1]-12.72792206135786*fl[0])); 
    limfac = std::min(1., std::abs(fluxFracL*flim/GhatLimCtrl[2]/dtApprox/dfac_v)); 
  } else if(GhatCtrl[2] < -EPSILON) {
    flim = std::max(0., 0.02777777777777778*(2.449489742783178*fr[7]-4.242640687119286*(fr[6]+fr[5])+4.242640687119286*fr[4]+7.348469228349534*fr[3]-7.348469228349534*(fr[2]+fr[1])+12.72792206135786*fr[0])); 
    limfac = std::min(1., std::abs(fluxFracR*flim/GhatLimCtrl[2]/dtApprox/dfac_v)); 
  } else limfac = 0.; 
  GhatCtrl[2] *= limfac; 
  // control node [x,mu] = [1/3,1/3] 
  GhatCtrl[3] = alpha[0]*(0.08333333333333333*fhatAL[3]+0.1443375672974065*(fhatAL[2]+fhatAL[1])+0.25*fhatAL[0]); 
  GhatLimCtrl[3] = alpha[0]*(0.08333333333333333*fhatAL[3]+0.1443375672974065*(fhatAL[2]+fhatAL[1])+0.25*fhatAL[0]); 
  if(GhatCtrl[3] > EPSILON) {
    flim = std::max(0., 0.02777777777777778*(2.449489742783178*fl[7]+4.242640687119286*(fl[6]+fl[5]+fl[4])+7.348469228349534*(fl[3]+fl[2]+fl[1])+12.72792206135786*fl[0])); 
    limfac = std::min(1., std::abs(fluxFracL*flim/GhatLimCtrl[3]/dtApprox/dfac_v)); 
  } else if(GhatCtrl[3] < -EPSILON) {
    flim = std::max(0., -0.02777777777777778*(2.449489742783178*fr[7]+4.242640687119286*fr[6]-4.242640687119286*fr[5]+4.242640687119286*fr[4]-7.348469228349534*fr[3]+7.348469228349534*fr[2]-7.348469228349534*fr[1]-12.72792206135786*fr[0])); 
    limfac = std::min(1., std::abs(fluxFracR*flim/GhatLimCtrl[3]/dtApprox/dfac_v)); 
  } else limfac = 0.; 
  GhatCtrl[3] *= limfac; 
>>>>>>> 651bd3a2

  incr[0] = 0.3535533905932737*(GhatCtrl[3]+GhatCtrl[2]+GhatCtrl[1]+GhatCtrl[0])*dfac_v; 
  incr[1] = 0.6123724356957944*(GhatCtrl[3]-1.0*GhatCtrl[2]+GhatCtrl[1]-1.0*GhatCtrl[0])*dfac_v; 
  incr[2] = -0.6123724356957944*(GhatCtrl[3]+GhatCtrl[2]+GhatCtrl[1]+GhatCtrl[0])*dfac_v; 
  incr[3] = 0.6123724356957944*(GhatCtrl[3]+GhatCtrl[2]-1.0*(GhatCtrl[1]+GhatCtrl[0]))*dfac_v; 
  incr[4] = -1.060660171779821*(GhatCtrl[3]-1.0*GhatCtrl[2]+GhatCtrl[1]-1.0*GhatCtrl[0])*dfac_v; 
  incr[5] = 1.060660171779821*(GhatCtrl[3]-1.0*(GhatCtrl[2]+GhatCtrl[1])+GhatCtrl[0])*dfac_v; 
  incr[6] = -1.060660171779821*(GhatCtrl[3]+GhatCtrl[2]-1.0*(GhatCtrl[1]+GhatCtrl[0]))*dfac_v; 
  incr[7] = -1.837117307087383*(GhatCtrl[3]-1.0*(GhatCtrl[2]+GhatCtrl[1])+GhatCtrl[0])*dfac_v; 

  outr[0] += incr[0]; 
  outr[1] += incr[1]; 
  outr[2] += incr[2]; 
  outr[3] += incr[3]; 
  outr[4] += incr[4]; 
  outr[5] += incr[5]; 
  outr[6] += incr[6]; 
  outr[7] += incr[7]; 

  outl[0] += -1.0*incr[0]; 
  outl[1] += -1.0*incr[1]; 
  outl[2] += incr[2]; 
  outl[3] += -1.0*incr[3]; 
  outl[4] += incr[4]; 
  outl[5] += -1.0*incr[5]; 
  outl[6] += incr[6]; 
  outl[7] += incr[7]; 
  return std::abs(alpha0); 
} 
<<<<<<< HEAD
double GyrokineticSurfPositivity1x2vSer_X_P1_Bvars_1(const double q_, const double m_, const double *cflRateByDirL, const double *cflRateByDirR, const double *w, const double *dxv, const double dtApprox, const double *Bmag, const double *BmagInv, const double *Gradpar, const double *BdriftX, const double *BdriftY, const double *Phi, const double *fl, const double *fr, double *outl, double *outr) 
=======
double GyrokineticSurfPositivity1x2vSer_X_P1_Bvars_1(const double q_, const double m_, const double *w, const double *dxv, 
                        const double *Bmag, const double *BmagInv, const double *Gradpar, 
                        const double *BdriftX, const double *BdriftY, const double *Phi, 
                        const double dtApprox, const double *cflRateByDirL, const double *cflRateByDirR, 
                        const double *fl, const double *fr, double *outl, double *outr) 
>>>>>>> 651bd3a2
{ 
// w[NDIM]: Cell-center coordinates. dxv[NDIM]: Cell spacing. H/f: Input Hamiltonian/distribution function. out: Incremented output 
  double dfac_x = 2.0/dxv[0]; 
  double dfac_v = 2.0/dxv[1]; 
  double dfac_m = 2.0/dxv[2]; 
  double wx = w[0]; 
  double wv = w[1]; 
  double wm = w[2]; 
  double wv2 = wv*wv; 
  double dfac_v2 = dfac_v*dfac_v; 
  double q2 = q_*q_; 
  double incr[8]; 
  // surface-averaged phase velocity in this direction 
  double alpha0 = -0.3535533905932737*(1.732050807568877*Gradpar[1]-1.0*Gradpar[0])*wv; 

  double alpha[4]; 
  alpha[0] = (1.414213562373095*Gradpar[0]-2.449489742783178*Gradpar[1])*wv; 
  double rCtrlL[4], rCtrlR[4];  // rCtrl=f1/f0 at each control node in dimensions other than x 
  rCtrlL[0] = (1.414213562373095*(3.0*fl[7]-5.196152422706631*(fl[5]+fl[4])+9.0*fl[1]))/(20.78460969082652*EPSILON+1.414213562373095*(1.732050807568877*fl[6]-3.0*(fl[3]+fl[2])+5.196152422706631*fl[0])); 
  rCtrlL[1] = -(1.414213562373095*(3.0*fl[7]+5.196152422706631*fl[5]-1.0*(5.196152422706631*fl[4]+9.0*fl[1])))/(20.78460969082652*EPSILON+1.414213562373095*((-1.732050807568877*fl[6])+3.0*(fl[2]-1.0*fl[3])+5.196152422706631*fl[0])); 
  rCtrlL[2] = -(1.414213562373095*(3.0*fl[7]+5.196152422706631*(fl[4]-1.0*fl[5])-9.0*fl[1]))/(20.78460969082652*EPSILON+1.414213562373095*((-1.732050807568877*fl[6])+3.0*(fl[3]-1.0*fl[2])+5.196152422706631*fl[0])); 
  rCtrlL[3] = (1.414213562373095*(3.0*fl[7]+5.196152422706631*(fl[5]+fl[4])+9.0*fl[1]))/(20.78460969082652*EPSILON+1.414213562373095*(1.732050807568877*fl[6]+3.0*(fl[3]+fl[2])+5.196152422706631*fl[0])); 
  rCtrlR[0] = (1.414213562373095*(3.0*fr[7]-5.196152422706631*(fr[5]+fr[4])+9.0*fr[1]))/(20.78460969082652*EPSILON+1.414213562373095*(1.732050807568877*fr[6]-3.0*(fr[3]+fr[2])+5.196152422706631*fr[0])); 
  rCtrlR[1] = -(1.414213562373095*(3.0*fr[7]+5.196152422706631*fr[5]-1.0*(5.196152422706631*fr[4]+9.0*fr[1])))/(20.78460969082652*EPSILON+1.414213562373095*((-1.732050807568877*fr[6])+3.0*(fr[2]-1.0*fr[3])+5.196152422706631*fr[0])); 
  rCtrlR[2] = -(1.414213562373095*(3.0*fr[7]+5.196152422706631*(fr[4]-1.0*fr[5])-9.0*fr[1]))/(20.78460969082652*EPSILON+1.414213562373095*((-1.732050807568877*fr[6])+3.0*(fr[3]-1.0*fr[2])+5.196152422706631*fr[0])); 
  rCtrlR[3] = (1.414213562373095*(3.0*fr[7]+5.196152422706631*(fr[5]+fr[4])+9.0*fr[1]))/(20.78460969082652*EPSILON+1.414213562373095*(1.732050807568877*fr[6]+3.0*(fr[3]+fr[2])+5.196152422706631*fr[0])); 
  double fCtrlL[4], fCtrlR[4];  // fCtrl = anti-limited f evaluated at each control node on x surface 
  // control node [vx,vy] = [-1/3,-1/3] 
  fCtrlL[0] = 0.04811252243246882*(2.449489742783178*fl[6]-4.242640687119286*(fl[3]+fl[2])+7.348469228349534*fl[0])*limTheta(rCtrlL[0],1.0); 
  fCtrlR[0] = 0.04811252243246882*(2.449489742783178*fr[6]-4.242640687119286*(fr[3]+fr[2])+7.348469228349534*fr[0])*limTheta(rCtrlR[0],-1.0); 
  // control node [vx,vy] = [1/3,-1/3] 
  fCtrlL[1] = -0.04811252243246882*(2.449489742783178*fl[6]+4.242640687119286*fl[3]-4.242640687119286*fl[2]-7.348469228349534*fl[0])*limTheta(rCtrlL[1],1.0); 
  fCtrlR[1] = -0.04811252243246882*(2.449489742783178*fr[6]+4.242640687119286*fr[3]-4.242640687119286*fr[2]-7.348469228349534*fr[0])*limTheta(rCtrlR[1],-1.0); 
  // control node [vx,vy] = [-1/3,1/3] 
  fCtrlL[2] = -0.04811252243246882*(2.449489742783178*fl[6]-4.242640687119286*fl[3]+4.242640687119286*fl[2]-7.348469228349534*fl[0])*limTheta(rCtrlL[2],1.0); 
  fCtrlR[2] = -0.04811252243246882*(2.449489742783178*fr[6]-4.242640687119286*fr[3]+4.242640687119286*fr[2]-7.348469228349534*fr[0])*limTheta(rCtrlR[2],-1.0); 
  // control node [vx,vy] = [1/3,1/3] 
  fCtrlL[3] = 0.04811252243246882*(2.449489742783178*fl[6]+4.242640687119286*(fl[3]+fl[2])+7.348469228349534*fl[0])*limTheta(rCtrlL[3],1.0); 
  fCtrlR[3] = 0.04811252243246882*(2.449489742783178*fr[6]+4.242640687119286*(fr[3]+fr[2])+7.348469228349534*fr[0])*limTheta(rCtrlR[3],-1.0); 
  double fL_AL[4], fR_AL[4];  // f_AL = mode coefficients of anti-limited f on surface 
  fL_AL[0] = 0.5*(fCtrlL[3]+fCtrlL[2]+fCtrlL[1]+fCtrlL[0]); 
  fL_AL[1] = 0.8660254037844386*(fCtrlL[3]-1.0*fCtrlL[2]+fCtrlL[1]-1.0*fCtrlL[0]); 
  fL_AL[2] = 0.8660254037844386*(fCtrlL[3]+fCtrlL[2]-1.0*(fCtrlL[1]+fCtrlL[0])); 
  fL_AL[3] = 1.5*(fCtrlL[3]-1.0*(fCtrlL[2]+fCtrlL[1])+fCtrlL[0]); 
  fR_AL[0] = 0.5*(fCtrlR[3]+fCtrlR[2]+fCtrlR[1]+fCtrlR[0]); 
  fR_AL[1] = 0.8660254037844386*(fCtrlR[3]-1.0*fCtrlR[2]+fCtrlR[1]-1.0*fCtrlR[0]); 
  fR_AL[2] = 0.8660254037844386*(fCtrlR[3]+fCtrlR[2]-1.0*(fCtrlR[1]+fCtrlR[0])); 
  fR_AL[3] = 1.5*(fCtrlR[3]-1.0*(fCtrlR[2]+fCtrlR[1])+fCtrlR[0]); 
  double alphaQuad; 
  // determine upwinding and enforce limiters at each surface quadrature node 
  double fhatALQuad[4], fhatAL[4]; 
  alphaQuad = 0.5*alpha[0]; 
  if(alphaQuad > 0) {
  fhatALQuad[0] = 0.5*(fL_AL[3]-1.0*(fL_AL[2]+fL_AL[1])+fL_AL[0]); 
  } else {
  fhatALQuad[0] = 0.5*(fR_AL[3]-1.0*(fR_AL[2]+fR_AL[1])+fR_AL[0]); 
  } 
  alphaQuad = 0.5*alpha[0]; 
  if(alphaQuad > 0) {
  fhatALQuad[1] = -0.5*(fL_AL[3]+fL_AL[2]-1.0*(fL_AL[1]+fL_AL[0])); 
  } else {
  fhatALQuad[1] = -0.5*(fR_AL[3]+fR_AL[2]-1.0*(fR_AL[1]+fR_AL[0])); 
  } 
  alphaQuad = 0.5*alpha[0]; 
  if(alphaQuad > 0) {
  fhatALQuad[2] = -0.5*(fL_AL[3]-1.0*fL_AL[2]+fL_AL[1]-1.0*fL_AL[0]); 
  } else {
  fhatALQuad[2] = -0.5*(fR_AL[3]-1.0*fR_AL[2]+fR_AL[1]-1.0*fR_AL[0]); 
  } 
  alphaQuad = 0.5*alpha[0]; 
  if(alphaQuad > 0) {
  fhatALQuad[3] = 0.5*(fL_AL[3]+fL_AL[2]+fL_AL[1]+fL_AL[0]); 
  } else {
  fhatALQuad[3] = 0.5*(fR_AL[3]+fR_AL[2]+fR_AL[1]+fR_AL[0]); 
  } 
  fhatAL[0] = 0.5*(fhatALQuad[3]+fhatALQuad[2]+fhatALQuad[1]+fhatALQuad[0]); 
  fhatAL[1] = 0.5*(fhatALQuad[3]-1.0*fhatALQuad[2]+fhatALQuad[1]-1.0*fhatALQuad[0]); 
  fhatAL[2] = 0.5*(fhatALQuad[3]+fhatALQuad[2]-1.0*(fhatALQuad[1]+fhatALQuad[0])); 
  fhatAL[3] = 0.5*(fhatALQuad[3]-1.0*(fhatALQuad[2]+fhatALQuad[1])+fhatALQuad[0]); 

  // begin surface update 
 
<<<<<<< HEAD
  double fluxFracL = 0.5, fluxFracR = 0.5, flim = 0.;
  double GhatCtrl[4];
  fluxFracL = cflRateByDirL[0] == 0. ? 0.5 : cflRateByDirL[1]/cflRateByDirL[0]; 
  fluxFracR = cflRateByDirR[0] == 0. ? 0.5 : cflRateByDirR[1]/cflRateByDirR[0]; 
  // control node [vpar,mu] = [-1/3,-1/3] 
  GhatCtrl[0] = alpha[0]*(0.08333333333333333*fhatAL[3]-0.1443375672974065*(fhatAL[2]+fhatAL[1])+0.25*fhatAL[0]); 
  if(GhatCtrl[0] > EPSILON) {
    flim = std::max(0., 0.02777777777777778*(2.449489742783178*fl[7]+4.242640687119286*fl[6]-4.242640687119286*(fl[5]+fl[4])-7.348469228349534*(fl[3]+fl[2])+7.348469228349534*fl[1]+12.72792206135786*fl[0])); 
    GhatCtrl[0] = std::min(GhatCtrl[0], std::abs(fluxFracL*flim/dtApprox/dfac_x)); 
  } else if(GhatCtrl[0] < -EPSILON) {
    flim = std::max(0., -0.02777777777777778*(2.449489742783178*fr[7]-4.242640687119286*(fr[6]+fr[5]+fr[4])+7.348469228349534*(fr[3]+fr[2]+fr[1])-12.72792206135786*fr[0])); 
    GhatCtrl[0] = -std::min(-GhatCtrl[0], std::abs(fluxFracR*flim/dtApprox/dfac_x)); 
  } else GhatCtrl[0] = 0.; 
  // control node [vpar,mu] = [1/3,-1/3] 
  GhatCtrl[1] = alpha[0]*((-0.08333333333333333*fhatAL[3])-0.1443375672974065*fhatAL[2]+0.1443375672974065*fhatAL[1]+0.25*fhatAL[0]); 
  if(GhatCtrl[1] > EPSILON) {
    flim = std::max(0., -0.02777777777777778*(2.449489742783178*fl[7]+4.242640687119286*(fl[6]+fl[5])-4.242640687119286*fl[4]+7.348469228349534*fl[3]-7.348469228349534*(fl[2]+fl[1])-12.72792206135786*fl[0])); 
    GhatCtrl[1] = std::min(GhatCtrl[1], std::abs(fluxFracL*flim/dtApprox/dfac_x)); 
  } else if(GhatCtrl[1] < -EPSILON) {
    flim = std::max(0., 0.02777777777777778*(2.449489742783178*fr[7]-4.242640687119286*fr[6]+4.242640687119286*fr[5]-4.242640687119286*fr[4]-7.348469228349534*fr[3]+7.348469228349534*fr[2]-7.348469228349534*fr[1]+12.72792206135786*fr[0])); 
    GhatCtrl[1] = -std::min(-GhatCtrl[1], std::abs(fluxFracR*flim/dtApprox/dfac_x)); 
  } else GhatCtrl[1] = 0.; 
  // control node [vpar,mu] = [-1/3,1/3] 
  GhatCtrl[2] = alpha[0]*((-0.08333333333333333*fhatAL[3])+0.1443375672974065*fhatAL[2]-0.1443375672974065*fhatAL[1]+0.25*fhatAL[0]); 
  if(GhatCtrl[2] > EPSILON) {
    flim = std::max(0., -0.02777777777777778*(2.449489742783178*fl[7]+4.242640687119286*fl[6]-4.242640687119286*fl[5]+4.242640687119286*fl[4]-7.348469228349534*fl[3]+7.348469228349534*fl[2]-7.348469228349534*fl[1]-12.72792206135786*fl[0])); 
    GhatCtrl[2] = std::min(GhatCtrl[2], std::abs(fluxFracL*flim/dtApprox/dfac_x)); 
  } else if(GhatCtrl[2] < -EPSILON) {
    flim = std::max(0., 0.02777777777777778*(2.449489742783178*fr[7]-4.242640687119286*(fr[6]+fr[5])+4.242640687119286*fr[4]+7.348469228349534*fr[3]-7.348469228349534*(fr[2]+fr[1])+12.72792206135786*fr[0])); 
    GhatCtrl[2] = -std::min(-GhatCtrl[2], std::abs(fluxFracR*flim/dtApprox/dfac_x)); 
  } else GhatCtrl[2] = 0.; 
  // control node [vpar,mu] = [1/3,1/3] 
  GhatCtrl[3] = alpha[0]*(0.08333333333333333*fhatAL[3]+0.1443375672974065*(fhatAL[2]+fhatAL[1])+0.25*fhatAL[0]); 
  if(GhatCtrl[3] > EPSILON) {
    flim = std::max(0., 0.02777777777777778*(2.449489742783178*fl[7]+4.242640687119286*(fl[6]+fl[5]+fl[4])+7.348469228349534*(fl[3]+fl[2]+fl[1])+12.72792206135786*fl[0])); 
    GhatCtrl[3] = std::min(GhatCtrl[3], std::abs(fluxFracL*flim/dtApprox/dfac_x)); 
  } else if(GhatCtrl[3] < -EPSILON) {
    flim = std::max(0., -0.02777777777777778*(2.449489742783178*fr[7]-4.242640687119286*fr[6]+4.242640687119286*(fr[5]+fr[4])-7.348469228349534*(fr[3]+fr[2])+7.348469228349534*fr[1]-12.72792206135786*fr[0])); 
    GhatCtrl[3] = -std::min(-GhatCtrl[3], std::abs(fluxFracR*flim/dtApprox/dfac_x)); 
  } else GhatCtrl[3] = 0.; 
=======
  double fluxFracL, fluxFracR, limfac, flim = 0.;
  double GhatCtrl[4], GhatLimCtrl[4], ohmModCtrl[4];
  fluxFracL = cflRateByDirL[0] == 0. ? 0.3333333333333333 : cflRateByDirL[1]/cflRateByDirL[0]; 
  fluxFracR = cflRateByDirR[0] == 0. ? 0.3333333333333333 : cflRateByDirR[1]/cflRateByDirR[0]; 
  // control node [vpar,mu] = [-1/3,-1/3] 
  GhatCtrl[0] = alpha[0]*(0.08333333333333333*fhatAL[3]-0.1443375672974065*(fhatAL[2]+fhatAL[1])+0.25*fhatAL[0]); 
  GhatLimCtrl[0] = alpha[0]*(0.08333333333333333*fhatAL[3]-0.1443375672974065*(fhatAL[2]+fhatAL[1])+0.25*fhatAL[0]); 
  if(GhatCtrl[0] > EPSILON) {
    flim = std::max(0., 0.02777777777777778*(2.449489742783178*fl[7]+4.242640687119286*fl[6]-4.242640687119286*(fl[5]+fl[4])-7.348469228349534*(fl[3]+fl[2])+7.348469228349534*fl[1]+12.72792206135786*fl[0])); 
    limfac = std::min(1., std::abs(fluxFracL*flim/GhatLimCtrl[0]/dtApprox/dfac_x)); 
  } else if(GhatCtrl[0] < -EPSILON) {
    flim = std::max(0., -0.02777777777777778*(2.449489742783178*fr[7]-4.242640687119286*(fr[6]+fr[5]+fr[4])+7.348469228349534*(fr[3]+fr[2]+fr[1])-12.72792206135786*fr[0])); 
    limfac = std::min(1., std::abs(fluxFracR*flim/GhatLimCtrl[0]/dtApprox/dfac_x)); 
  } else limfac = 0.; 
  GhatCtrl[0] *= limfac; 
  // control node [vpar,mu] = [1/3,-1/3] 
  GhatCtrl[1] = alpha[0]*((-0.08333333333333333*fhatAL[3])-0.1443375672974065*fhatAL[2]+0.1443375672974065*fhatAL[1]+0.25*fhatAL[0]); 
  GhatLimCtrl[1] = alpha[0]*((-0.08333333333333333*fhatAL[3])-0.1443375672974065*fhatAL[2]+0.1443375672974065*fhatAL[1]+0.25*fhatAL[0]); 
  if(GhatCtrl[1] > EPSILON) {
    flim = std::max(0., -0.02777777777777778*(2.449489742783178*fl[7]+4.242640687119286*(fl[6]+fl[5])-4.242640687119286*fl[4]+7.348469228349534*fl[3]-7.348469228349534*(fl[2]+fl[1])-12.72792206135786*fl[0])); 
    limfac = std::min(1., std::abs(fluxFracL*flim/GhatLimCtrl[1]/dtApprox/dfac_x)); 
  } else if(GhatCtrl[1] < -EPSILON) {
    flim = std::max(0., 0.02777777777777778*(2.449489742783178*fr[7]-4.242640687119286*fr[6]+4.242640687119286*fr[5]-4.242640687119286*fr[4]-7.348469228349534*fr[3]+7.348469228349534*fr[2]-7.348469228349534*fr[1]+12.72792206135786*fr[0])); 
    limfac = std::min(1., std::abs(fluxFracR*flim/GhatLimCtrl[1]/dtApprox/dfac_x)); 
  } else limfac = 0.; 
  GhatCtrl[1] *= limfac; 
  // control node [vpar,mu] = [-1/3,1/3] 
  GhatCtrl[2] = alpha[0]*((-0.08333333333333333*fhatAL[3])+0.1443375672974065*fhatAL[2]-0.1443375672974065*fhatAL[1]+0.25*fhatAL[0]); 
  GhatLimCtrl[2] = alpha[0]*((-0.08333333333333333*fhatAL[3])+0.1443375672974065*fhatAL[2]-0.1443375672974065*fhatAL[1]+0.25*fhatAL[0]); 
  if(GhatCtrl[2] > EPSILON) {
    flim = std::max(0., -0.02777777777777778*(2.449489742783178*fl[7]+4.242640687119286*fl[6]-4.242640687119286*fl[5]+4.242640687119286*fl[4]-7.348469228349534*fl[3]+7.348469228349534*fl[2]-7.348469228349534*fl[1]-12.72792206135786*fl[0])); 
    limfac = std::min(1., std::abs(fluxFracL*flim/GhatLimCtrl[2]/dtApprox/dfac_x)); 
  } else if(GhatCtrl[2] < -EPSILON) {
    flim = std::max(0., 0.02777777777777778*(2.449489742783178*fr[7]-4.242640687119286*(fr[6]+fr[5])+4.242640687119286*fr[4]+7.348469228349534*fr[3]-7.348469228349534*(fr[2]+fr[1])+12.72792206135786*fr[0])); 
    limfac = std::min(1., std::abs(fluxFracR*flim/GhatLimCtrl[2]/dtApprox/dfac_x)); 
  } else limfac = 0.; 
  GhatCtrl[2] *= limfac; 
  // control node [vpar,mu] = [1/3,1/3] 
  GhatCtrl[3] = alpha[0]*(0.08333333333333333*fhatAL[3]+0.1443375672974065*(fhatAL[2]+fhatAL[1])+0.25*fhatAL[0]); 
  GhatLimCtrl[3] = alpha[0]*(0.08333333333333333*fhatAL[3]+0.1443375672974065*(fhatAL[2]+fhatAL[1])+0.25*fhatAL[0]); 
  if(GhatCtrl[3] > EPSILON) {
    flim = std::max(0., 0.02777777777777778*(2.449489742783178*fl[7]+4.242640687119286*(fl[6]+fl[5]+fl[4])+7.348469228349534*(fl[3]+fl[2]+fl[1])+12.72792206135786*fl[0])); 
    limfac = std::min(1., std::abs(fluxFracL*flim/GhatLimCtrl[3]/dtApprox/dfac_x)); 
  } else if(GhatCtrl[3] < -EPSILON) {
    flim = std::max(0., -0.02777777777777778*(2.449489742783178*fr[7]-4.242640687119286*fr[6]+4.242640687119286*(fr[5]+fr[4])-7.348469228349534*(fr[3]+fr[2])+7.348469228349534*fr[1]-12.72792206135786*fr[0])); 
    limfac = std::min(1., std::abs(fluxFracR*flim/GhatLimCtrl[3]/dtApprox/dfac_x)); 
  } else limfac = 0.; 
  GhatCtrl[3] *= limfac; 
>>>>>>> 651bd3a2

  incr[0] = 0.3535533905932737*(GhatCtrl[3]+GhatCtrl[2]+GhatCtrl[1]+GhatCtrl[0])*dfac_x; 
  incr[1] = -0.6123724356957944*(GhatCtrl[3]+GhatCtrl[2]+GhatCtrl[1]+GhatCtrl[0])*dfac_x; 
  incr[2] = 0.6123724356957944*(GhatCtrl[3]-1.0*GhatCtrl[2]+GhatCtrl[1]-1.0*GhatCtrl[0])*dfac_x; 
  incr[3] = 0.6123724356957944*(GhatCtrl[3]+GhatCtrl[2]-1.0*(GhatCtrl[1]+GhatCtrl[0]))*dfac_x; 
  incr[4] = -1.060660171779821*(GhatCtrl[3]-1.0*GhatCtrl[2]+GhatCtrl[1]-1.0*GhatCtrl[0])*dfac_x; 
  incr[5] = -1.060660171779821*(GhatCtrl[3]+GhatCtrl[2]-1.0*(GhatCtrl[1]+GhatCtrl[0]))*dfac_x; 
  incr[6] = 1.060660171779821*(GhatCtrl[3]-1.0*(GhatCtrl[2]+GhatCtrl[1])+GhatCtrl[0])*dfac_x; 
  incr[7] = -1.837117307087383*(GhatCtrl[3]-1.0*(GhatCtrl[2]+GhatCtrl[1])+GhatCtrl[0])*dfac_x; 

  outr[0] += incr[0]; 
  outr[1] += incr[1]; 
  outr[2] += incr[2]; 
  outr[3] += incr[3]; 
  outr[4] += incr[4]; 
  outr[5] += incr[5]; 
  outr[6] += incr[6]; 
  outr[7] += incr[7]; 

  outl[0] += -1.0*incr[0]; 
  outl[1] += incr[1]; 
  outl[2] += -1.0*incr[2]; 
  outl[3] += -1.0*incr[3]; 
  outl[4] += incr[4]; 
  outl[5] += incr[5]; 
  outl[6] += -1.0*incr[6]; 
  outl[7] += incr[7]; 
  return std::abs(alpha0); 
} 
<<<<<<< HEAD
double GyrokineticSurfPositivity1x2vSer_Vpar_P1_Bvars_1(const double q_, const double m_, const double *cflRateByDirL, const double *cflRateByDirR, const double *w, const double *dxv, const double dtApprox, const double *Bmag, const double *BmagInv, const double *Gradpar, const double *BdriftX, const double *BdriftY, const double *Phi, const double *fl, const double *fr, double *outl, double *outr) 
=======
double GyrokineticSurfPositivity1x2vSer_Vpar_P1_Bvars_1(const double q_, const double m_, const double *w, const double *dxv, 
                        const double *Bmag, const double *BmagInv, const double *Gradpar, 
                        const double *BdriftX, const double *BdriftY, const double *Phi, 
                        const double dtApprox, const double *cflRateByDirL, const double *cflRateByDirR, 
                        const double *fl, const double *fr, double *outl, double *outr) 
>>>>>>> 651bd3a2
{ 
// w[NDIM]: Cell-center coordinates. dxv[NDIM]: Cell spacing. H/f: Input Hamiltonian/distribution function. out: Incremented output 
  double dfac_x = 2.0/dxv[0]; 
  double dfac_v = 2.0/dxv[1]; 
  double dfac_m = 2.0/dxv[2]; 
  double wx = w[0]; 
  double wv = w[1]; 
  double wm = w[2]; 
  double wv2 = wv*wv; 
  double dfac_v2 = dfac_v*dfac_v; 
  double q2 = q_*q_; 
  double incr[8]; 
  // surface-averaged phase velocity in this direction 
  double alpha0 = -(0.4330127018922193*Gradpar[0]*dfac_x*(Bmag[1]*wm+Phi[1]*q_))/m_; 

  double alpha[4]; 
  alpha[0] = -(1.732050807568877*Gradpar[0]*dfac_x*(Bmag[1]*wm+Phi[1]*q_))/m_; 
  alpha[1] = -(1.732050807568877*Gradpar[1]*dfac_x*(Bmag[1]*wm+Phi[1]*q_))/m_; 
  alpha[2] = -(1.0*Gradpar[0]*Bmag[1]*dfac_x)/(dfac_m*m_); 
  alpha[3] = -(1.0*Bmag[1]*Gradpar[1]*dfac_x)/(dfac_m*m_); 
  double rCtrlL[4], rCtrlR[4];  // rCtrl=f1/f0 at each control node in dimensions other than vx 
  rCtrlL[0] = (1.414213562373095*(3.0*fl[7]-5.196152422706631*(fl[6]+fl[4])+9.0*fl[2]))/(20.78460969082652*EPSILON+1.414213562373095*(1.732050807568877*fl[5]-3.0*(fl[3]+fl[1])+5.196152422706631*fl[0])); 
  rCtrlL[1] = -(1.414213562373095*(3.0*fl[7]+5.196152422706631*fl[6]-1.0*(5.196152422706631*fl[4]+9.0*fl[2])))/(20.78460969082652*EPSILON+1.414213562373095*((-1.732050807568877*fl[5])+3.0*(fl[1]-1.0*fl[3])+5.196152422706631*fl[0])); 
  rCtrlL[2] = -(1.414213562373095*(3.0*fl[7]+5.196152422706631*(fl[4]-1.0*fl[6])-9.0*fl[2]))/(20.78460969082652*EPSILON+1.414213562373095*((-1.732050807568877*fl[5])+3.0*(fl[3]-1.0*fl[1])+5.196152422706631*fl[0])); 
  rCtrlL[3] = (1.414213562373095*(3.0*fl[7]+5.196152422706631*(fl[6]+fl[4])+9.0*fl[2]))/(20.78460969082652*EPSILON+1.414213562373095*(1.732050807568877*fl[5]+3.0*(fl[3]+fl[1])+5.196152422706631*fl[0])); 
  rCtrlR[0] = (1.414213562373095*(3.0*fr[7]-5.196152422706631*(fr[6]+fr[4])+9.0*fr[2]))/(20.78460969082652*EPSILON+1.414213562373095*(1.732050807568877*fr[5]-3.0*(fr[3]+fr[1])+5.196152422706631*fr[0])); 
  rCtrlR[1] = -(1.414213562373095*(3.0*fr[7]+5.196152422706631*fr[6]-1.0*(5.196152422706631*fr[4]+9.0*fr[2])))/(20.78460969082652*EPSILON+1.414213562373095*((-1.732050807568877*fr[5])+3.0*(fr[1]-1.0*fr[3])+5.196152422706631*fr[0])); 
  rCtrlR[2] = -(1.414213562373095*(3.0*fr[7]+5.196152422706631*(fr[4]-1.0*fr[6])-9.0*fr[2]))/(20.78460969082652*EPSILON+1.414213562373095*((-1.732050807568877*fr[5])+3.0*(fr[3]-1.0*fr[1])+5.196152422706631*fr[0])); 
  rCtrlR[3] = (1.414213562373095*(3.0*fr[7]+5.196152422706631*(fr[6]+fr[4])+9.0*fr[2]))/(20.78460969082652*EPSILON+1.414213562373095*(1.732050807568877*fr[5]+3.0*(fr[3]+fr[1])+5.196152422706631*fr[0])); 
  double fCtrlL[4], fCtrlR[4];  // fCtrl = anti-limited f evaluated at each control node on vx surface 
  // control node [x,vy] = [-1/3,-1/3] 
  fCtrlL[0] = 0.04811252243246882*(2.449489742783178*fl[5]-4.242640687119286*(fl[3]+fl[1])+7.348469228349534*fl[0])*limTheta(rCtrlL[0],1.0); 
  fCtrlR[0] = 0.04811252243246882*(2.449489742783178*fr[5]-4.242640687119286*(fr[3]+fr[1])+7.348469228349534*fr[0])*limTheta(rCtrlR[0],-1.0); 
  // control node [x,vy] = [1/3,-1/3] 
  fCtrlL[1] = -0.04811252243246882*(2.449489742783178*fl[5]+4.242640687119286*fl[3]-4.242640687119286*fl[1]-7.348469228349534*fl[0])*limTheta(rCtrlL[1],1.0); 
  fCtrlR[1] = -0.04811252243246882*(2.449489742783178*fr[5]+4.242640687119286*fr[3]-4.242640687119286*fr[1]-7.348469228349534*fr[0])*limTheta(rCtrlR[1],-1.0); 
  // control node [x,vy] = [-1/3,1/3] 
  fCtrlL[2] = -0.04811252243246882*(2.449489742783178*fl[5]-4.242640687119286*fl[3]+4.242640687119286*fl[1]-7.348469228349534*fl[0])*limTheta(rCtrlL[2],1.0); 
  fCtrlR[2] = -0.04811252243246882*(2.449489742783178*fr[5]-4.242640687119286*fr[3]+4.242640687119286*fr[1]-7.348469228349534*fr[0])*limTheta(rCtrlR[2],-1.0); 
  // control node [x,vy] = [1/3,1/3] 
  fCtrlL[3] = 0.04811252243246882*(2.449489742783178*fl[5]+4.242640687119286*(fl[3]+fl[1])+7.348469228349534*fl[0])*limTheta(rCtrlL[3],1.0); 
  fCtrlR[3] = 0.04811252243246882*(2.449489742783178*fr[5]+4.242640687119286*(fr[3]+fr[1])+7.348469228349534*fr[0])*limTheta(rCtrlR[3],-1.0); 
  double fL_AL[4], fR_AL[4];  // f_AL = mode coefficients of anti-limited f on surface 
  fL_AL[0] = 0.5*(fCtrlL[3]+fCtrlL[2]+fCtrlL[1]+fCtrlL[0]); 
  fL_AL[1] = 0.8660254037844386*(fCtrlL[3]-1.0*fCtrlL[2]+fCtrlL[1]-1.0*fCtrlL[0]); 
  fL_AL[2] = 0.8660254037844386*(fCtrlL[3]+fCtrlL[2]-1.0*(fCtrlL[1]+fCtrlL[0])); 
  fL_AL[3] = 1.5*(fCtrlL[3]-1.0*(fCtrlL[2]+fCtrlL[1])+fCtrlL[0]); 
  fR_AL[0] = 0.5*(fCtrlR[3]+fCtrlR[2]+fCtrlR[1]+fCtrlR[0]); 
  fR_AL[1] = 0.8660254037844386*(fCtrlR[3]-1.0*fCtrlR[2]+fCtrlR[1]-1.0*fCtrlR[0]); 
  fR_AL[2] = 0.8660254037844386*(fCtrlR[3]+fCtrlR[2]-1.0*(fCtrlR[1]+fCtrlR[0])); 
  fR_AL[3] = 1.5*(fCtrlR[3]-1.0*(fCtrlR[2]+fCtrlR[1])+fCtrlR[0]); 
  double alphaQuad; 
  // determine upwinding and enforce limiters at each surface quadrature node 
  double fhatALQuad[4], fhatAL[4]; 
  alphaQuad = 0.5*alpha[3]-0.5*(alpha[2]+alpha[1])+0.5*alpha[0]; 
  if(alphaQuad > 0) {
  fhatALQuad[0] = 0.5*(fL_AL[3]-1.0*(fL_AL[2]+fL_AL[1])+fL_AL[0]); 
  } else {
  fhatALQuad[0] = 0.5*(fR_AL[3]-1.0*(fR_AL[2]+fR_AL[1])+fR_AL[0]); 
  } 
  alphaQuad = 0.5*(alpha[1]+alpha[0])-0.5*(alpha[3]+alpha[2]); 
  if(alphaQuad > 0) {
  fhatALQuad[1] = -0.5*(fL_AL[3]+fL_AL[2]-1.0*(fL_AL[1]+fL_AL[0])); 
  } else {
  fhatALQuad[1] = -0.5*(fR_AL[3]+fR_AL[2]-1.0*(fR_AL[1]+fR_AL[0])); 
  } 
  alphaQuad = (-0.5*alpha[3])+0.5*alpha[2]-0.5*alpha[1]+0.5*alpha[0]; 
  if(alphaQuad > 0) {
  fhatALQuad[2] = -0.5*(fL_AL[3]-1.0*fL_AL[2]+fL_AL[1]-1.0*fL_AL[0]); 
  } else {
  fhatALQuad[2] = -0.5*(fR_AL[3]-1.0*fR_AL[2]+fR_AL[1]-1.0*fR_AL[0]); 
  } 
  alphaQuad = 0.5*(alpha[3]+alpha[2]+alpha[1]+alpha[0]); 
  if(alphaQuad > 0) {
  fhatALQuad[3] = 0.5*(fL_AL[3]+fL_AL[2]+fL_AL[1]+fL_AL[0]); 
  } else {
  fhatALQuad[3] = 0.5*(fR_AL[3]+fR_AL[2]+fR_AL[1]+fR_AL[0]); 
  } 
  fhatAL[0] = 0.5*(fhatALQuad[3]+fhatALQuad[2]+fhatALQuad[1]+fhatALQuad[0]); 
  fhatAL[1] = 0.5*(fhatALQuad[3]-1.0*fhatALQuad[2]+fhatALQuad[1]-1.0*fhatALQuad[0]); 
  fhatAL[2] = 0.5*(fhatALQuad[3]+fhatALQuad[2]-1.0*(fhatALQuad[1]+fhatALQuad[0])); 
  fhatAL[3] = 0.5*(fhatALQuad[3]-1.0*(fhatALQuad[2]+fhatALQuad[1])+fhatALQuad[0]); 

  // begin surface update 
 
<<<<<<< HEAD
  double fluxFracL = 0.5, fluxFracR = 0.5, flim = 0.;
  double GhatCtrl[4];
  fluxFracL = cflRateByDirL[0] == 0. ? 0.5 : cflRateByDirL[2]/cflRateByDirL[0]; 
  fluxFracR = cflRateByDirR[0] == 0. ? 0.5 : cflRateByDirR[2]/cflRateByDirR[0]; 
  // control node [x,mu] = [-1/3,-1/3] 
  GhatCtrl[0] = 0.25*(alpha[3]*fhatAL[3]+alpha[2]*fhatAL[2]+alpha[1]*fhatAL[1]+alpha[0]*fhatAL[0])-0.1443375672974065*((alpha[2]+alpha[1])*fhatAL[3]+(fhatAL[2]+fhatAL[1])*alpha[3]+alpha[0]*fhatAL[2]+fhatAL[0]*alpha[2]+alpha[0]*fhatAL[1]+fhatAL[0]*alpha[1])+0.08333333333333333*(alpha[0]*fhatAL[3]+fhatAL[0]*alpha[3]+alpha[1]*fhatAL[2]+fhatAL[1]*alpha[2]); 
  if(GhatCtrl[0] > EPSILON) {
    flim = std::max(0., 0.02777777777777778*(2.449489742783178*fl[7]-4.242640687119286*fl[6]+4.242640687119286*fl[5]-4.242640687119286*fl[4]-7.348469228349534*fl[3]+7.348469228349534*fl[2]-7.348469228349534*fl[1]+12.72792206135786*fl[0])); 
    GhatCtrl[0] = std::min(GhatCtrl[0], std::abs(fluxFracL*flim/dtApprox/dfac_v)); 
  } else if(GhatCtrl[0] < -EPSILON) {
    flim = std::max(0., -0.02777777777777778*(2.449489742783178*fr[7]-4.242640687119286*(fr[6]+fr[5]+fr[4])+7.348469228349534*(fr[3]+fr[2]+fr[1])-12.72792206135786*fr[0])); 
    GhatCtrl[0] = -std::min(-GhatCtrl[0], std::abs(fluxFracR*flim/dtApprox/dfac_v)); 
  } else GhatCtrl[0] = 0.; 
  // control node [x,mu] = [1/3,-1/3] 
  GhatCtrl[1] = 0.25*(alpha[3]*fhatAL[3]+alpha[2]*fhatAL[2]+alpha[1]*fhatAL[1]+alpha[0]*fhatAL[0])+0.1443375672974065*(alpha[2]*fhatAL[3]+fhatAL[2]*alpha[3]+alpha[0]*fhatAL[1]+fhatAL[0]*alpha[1])-0.1443375672974065*(alpha[1]*fhatAL[3]+fhatAL[1]*alpha[3]+alpha[0]*fhatAL[2]+fhatAL[0]*alpha[2])-0.08333333333333333*(alpha[0]*fhatAL[3]+fhatAL[0]*alpha[3]+alpha[1]*fhatAL[2]+fhatAL[1]*alpha[2]); 
  if(GhatCtrl[1] > EPSILON) {
    flim = std::max(0., -0.02777777777777778*(2.449489742783178*fl[7]+4.242640687119286*(fl[6]+fl[5])-4.242640687119286*fl[4]+7.348469228349534*fl[3]-7.348469228349534*(fl[2]+fl[1])-12.72792206135786*fl[0])); 
    GhatCtrl[1] = std::min(GhatCtrl[1], std::abs(fluxFracL*flim/dtApprox/dfac_v)); 
  } else if(GhatCtrl[1] < -EPSILON) {
    flim = std::max(0., 0.02777777777777778*(2.449489742783178*fr[7]+4.242640687119286*fr[6]-4.242640687119286*(fr[5]+fr[4])-7.348469228349534*(fr[3]+fr[2])+7.348469228349534*fr[1]+12.72792206135786*fr[0])); 
    GhatCtrl[1] = -std::min(-GhatCtrl[1], std::abs(fluxFracR*flim/dtApprox/dfac_v)); 
  } else GhatCtrl[1] = 0.; 
  // control node [x,mu] = [-1/3,1/3] 
  GhatCtrl[2] = 0.25*(alpha[3]*fhatAL[3]+alpha[2]*fhatAL[2]+alpha[1]*fhatAL[1]+alpha[0]*fhatAL[0])-0.1443375672974065*(alpha[2]*fhatAL[3]+fhatAL[2]*alpha[3]+alpha[0]*fhatAL[1]+fhatAL[0]*alpha[1])+0.1443375672974065*(alpha[1]*fhatAL[3]+fhatAL[1]*alpha[3]+alpha[0]*fhatAL[2]+fhatAL[0]*alpha[2])-0.08333333333333333*(alpha[0]*fhatAL[3]+fhatAL[0]*alpha[3]+alpha[1]*fhatAL[2]+fhatAL[1]*alpha[2]); 
  if(GhatCtrl[2] > EPSILON) {
    flim = std::max(0., -0.02777777777777778*(2.449489742783178*fl[7]-4.242640687119286*fl[6]+4.242640687119286*(fl[5]+fl[4])-7.348469228349534*(fl[3]+fl[2])+7.348469228349534*fl[1]-12.72792206135786*fl[0])); 
    GhatCtrl[2] = std::min(GhatCtrl[2], std::abs(fluxFracL*flim/dtApprox/dfac_v)); 
  } else if(GhatCtrl[2] < -EPSILON) {
    flim = std::max(0., 0.02777777777777778*(2.449489742783178*fr[7]-4.242640687119286*(fr[6]+fr[5])+4.242640687119286*fr[4]+7.348469228349534*fr[3]-7.348469228349534*(fr[2]+fr[1])+12.72792206135786*fr[0])); 
    GhatCtrl[2] = -std::min(-GhatCtrl[2], std::abs(fluxFracR*flim/dtApprox/dfac_v)); 
  } else GhatCtrl[2] = 0.; 
  // control node [x,mu] = [1/3,1/3] 
  GhatCtrl[3] = 0.25*(alpha[3]*fhatAL[3]+alpha[2]*fhatAL[2]+alpha[1]*fhatAL[1]+alpha[0]*fhatAL[0])+0.1443375672974065*((alpha[2]+alpha[1])*fhatAL[3]+(fhatAL[2]+fhatAL[1])*alpha[3]+alpha[0]*fhatAL[2]+fhatAL[0]*alpha[2]+alpha[0]*fhatAL[1]+fhatAL[0]*alpha[1])+0.08333333333333333*(alpha[0]*fhatAL[3]+fhatAL[0]*alpha[3]+alpha[1]*fhatAL[2]+fhatAL[1]*alpha[2]); 
  if(GhatCtrl[3] > EPSILON) {
    flim = std::max(0., 0.02777777777777778*(2.449489742783178*fl[7]+4.242640687119286*(fl[6]+fl[5]+fl[4])+7.348469228349534*(fl[3]+fl[2]+fl[1])+12.72792206135786*fl[0])); 
    GhatCtrl[3] = std::min(GhatCtrl[3], std::abs(fluxFracL*flim/dtApprox/dfac_v)); 
  } else if(GhatCtrl[3] < -EPSILON) {
    flim = std::max(0., -0.02777777777777778*(2.449489742783178*fr[7]+4.242640687119286*fr[6]-4.242640687119286*fr[5]+4.242640687119286*fr[4]-7.348469228349534*fr[3]+7.348469228349534*fr[2]-7.348469228349534*fr[1]-12.72792206135786*fr[0])); 
    GhatCtrl[3] = -std::min(-GhatCtrl[3], std::abs(fluxFracR*flim/dtApprox/dfac_v)); 
  } else GhatCtrl[3] = 0.; 
=======
  double fluxFracL, fluxFracR, limfac, flim = 0.;
  double GhatCtrl[4], GhatLimCtrl[4], ohmModCtrl[4];
  fluxFracL = cflRateByDirL[0] == 0. ? 0.3333333333333333 : cflRateByDirL[2]/cflRateByDirL[0]; 
  fluxFracR = cflRateByDirR[0] == 0. ? 0.3333333333333333 : cflRateByDirR[2]/cflRateByDirR[0]; 
  // control node [x,mu] = [-1/3,-1/3] 
  GhatCtrl[0] = 0.25*(alpha[3]*fhatAL[3]+alpha[2]*fhatAL[2]+alpha[1]*fhatAL[1]+alpha[0]*fhatAL[0])-0.1443375672974065*((alpha[2]+alpha[1])*fhatAL[3]+(fhatAL[2]+fhatAL[1])*alpha[3]+alpha[0]*fhatAL[2]+fhatAL[0]*alpha[2]+alpha[0]*fhatAL[1]+fhatAL[0]*alpha[1])+0.08333333333333333*(alpha[0]*fhatAL[3]+fhatAL[0]*alpha[3]+alpha[1]*fhatAL[2]+fhatAL[1]*alpha[2]); 
  GhatLimCtrl[0] = 0.25*(alpha[3]*fhatAL[3]+alpha[2]*fhatAL[2]+alpha[1]*fhatAL[1]+alpha[0]*fhatAL[0])-0.1443375672974065*((alpha[2]+alpha[1])*fhatAL[3]+(fhatAL[2]+fhatAL[1])*alpha[3]+alpha[0]*fhatAL[2]+fhatAL[0]*alpha[2]+alpha[0]*fhatAL[1]+fhatAL[0]*alpha[1])+0.08333333333333333*(alpha[0]*fhatAL[3]+fhatAL[0]*alpha[3]+alpha[1]*fhatAL[2]+fhatAL[1]*alpha[2]); 
  if(GhatCtrl[0] > EPSILON) {
    flim = std::max(0., 0.02777777777777778*(2.449489742783178*fl[7]-4.242640687119286*fl[6]+4.242640687119286*fl[5]-4.242640687119286*fl[4]-7.348469228349534*fl[3]+7.348469228349534*fl[2]-7.348469228349534*fl[1]+12.72792206135786*fl[0])); 
    limfac = std::min(1., std::abs(fluxFracL*flim/GhatLimCtrl[0]/dtApprox/dfac_v)); 
  } else if(GhatCtrl[0] < -EPSILON) {
    flim = std::max(0., -0.02777777777777778*(2.449489742783178*fr[7]-4.242640687119286*(fr[6]+fr[5]+fr[4])+7.348469228349534*(fr[3]+fr[2]+fr[1])-12.72792206135786*fr[0])); 
    limfac = std::min(1., std::abs(fluxFracR*flim/GhatLimCtrl[0]/dtApprox/dfac_v)); 
  } else limfac = 0.; 
  GhatCtrl[0] *= limfac; 
  // control node [x,mu] = [1/3,-1/3] 
  GhatCtrl[1] = 0.25*(alpha[3]*fhatAL[3]+alpha[2]*fhatAL[2]+alpha[1]*fhatAL[1]+alpha[0]*fhatAL[0])+0.1443375672974065*(alpha[2]*fhatAL[3]+fhatAL[2]*alpha[3]+alpha[0]*fhatAL[1]+fhatAL[0]*alpha[1])-0.1443375672974065*(alpha[1]*fhatAL[3]+fhatAL[1]*alpha[3]+alpha[0]*fhatAL[2]+fhatAL[0]*alpha[2])-0.08333333333333333*(alpha[0]*fhatAL[3]+fhatAL[0]*alpha[3]+alpha[1]*fhatAL[2]+fhatAL[1]*alpha[2]); 
  GhatLimCtrl[1] = 0.25*(alpha[3]*fhatAL[3]+alpha[2]*fhatAL[2]+alpha[1]*fhatAL[1]+alpha[0]*fhatAL[0])+0.1443375672974065*(alpha[2]*fhatAL[3]+fhatAL[2]*alpha[3]+alpha[0]*fhatAL[1]+fhatAL[0]*alpha[1])-0.1443375672974065*(alpha[1]*fhatAL[3]+fhatAL[1]*alpha[3]+alpha[0]*fhatAL[2]+fhatAL[0]*alpha[2])-0.08333333333333333*(alpha[0]*fhatAL[3]+fhatAL[0]*alpha[3]+alpha[1]*fhatAL[2]+fhatAL[1]*alpha[2]); 
  if(GhatCtrl[1] > EPSILON) {
    flim = std::max(0., -0.02777777777777778*(2.449489742783178*fl[7]+4.242640687119286*(fl[6]+fl[5])-4.242640687119286*fl[4]+7.348469228349534*fl[3]-7.348469228349534*(fl[2]+fl[1])-12.72792206135786*fl[0])); 
    limfac = std::min(1., std::abs(fluxFracL*flim/GhatLimCtrl[1]/dtApprox/dfac_v)); 
  } else if(GhatCtrl[1] < -EPSILON) {
    flim = std::max(0., 0.02777777777777778*(2.449489742783178*fr[7]+4.242640687119286*fr[6]-4.242640687119286*(fr[5]+fr[4])-7.348469228349534*(fr[3]+fr[2])+7.348469228349534*fr[1]+12.72792206135786*fr[0])); 
    limfac = std::min(1., std::abs(fluxFracR*flim/GhatLimCtrl[1]/dtApprox/dfac_v)); 
  } else limfac = 0.; 
  GhatCtrl[1] *= limfac; 
  // control node [x,mu] = [-1/3,1/3] 
  GhatCtrl[2] = 0.25*(alpha[3]*fhatAL[3]+alpha[2]*fhatAL[2]+alpha[1]*fhatAL[1]+alpha[0]*fhatAL[0])-0.1443375672974065*(alpha[2]*fhatAL[3]+fhatAL[2]*alpha[3]+alpha[0]*fhatAL[1]+fhatAL[0]*alpha[1])+0.1443375672974065*(alpha[1]*fhatAL[3]+fhatAL[1]*alpha[3]+alpha[0]*fhatAL[2]+fhatAL[0]*alpha[2])-0.08333333333333333*(alpha[0]*fhatAL[3]+fhatAL[0]*alpha[3]+alpha[1]*fhatAL[2]+fhatAL[1]*alpha[2]); 
  GhatLimCtrl[2] = 0.25*(alpha[3]*fhatAL[3]+alpha[2]*fhatAL[2]+alpha[1]*fhatAL[1]+alpha[0]*fhatAL[0])-0.1443375672974065*(alpha[2]*fhatAL[3]+fhatAL[2]*alpha[3]+alpha[0]*fhatAL[1]+fhatAL[0]*alpha[1])+0.1443375672974065*(alpha[1]*fhatAL[3]+fhatAL[1]*alpha[3]+alpha[0]*fhatAL[2]+fhatAL[0]*alpha[2])-0.08333333333333333*(alpha[0]*fhatAL[3]+fhatAL[0]*alpha[3]+alpha[1]*fhatAL[2]+fhatAL[1]*alpha[2]); 
  if(GhatCtrl[2] > EPSILON) {
    flim = std::max(0., -0.02777777777777778*(2.449489742783178*fl[7]-4.242640687119286*fl[6]+4.242640687119286*(fl[5]+fl[4])-7.348469228349534*(fl[3]+fl[2])+7.348469228349534*fl[1]-12.72792206135786*fl[0])); 
    limfac = std::min(1., std::abs(fluxFracL*flim/GhatLimCtrl[2]/dtApprox/dfac_v)); 
  } else if(GhatCtrl[2] < -EPSILON) {
    flim = std::max(0., 0.02777777777777778*(2.449489742783178*fr[7]-4.242640687119286*(fr[6]+fr[5])+4.242640687119286*fr[4]+7.348469228349534*fr[3]-7.348469228349534*(fr[2]+fr[1])+12.72792206135786*fr[0])); 
    limfac = std::min(1., std::abs(fluxFracR*flim/GhatLimCtrl[2]/dtApprox/dfac_v)); 
  } else limfac = 0.; 
  GhatCtrl[2] *= limfac; 
  // control node [x,mu] = [1/3,1/3] 
  GhatCtrl[3] = 0.25*(alpha[3]*fhatAL[3]+alpha[2]*fhatAL[2]+alpha[1]*fhatAL[1]+alpha[0]*fhatAL[0])+0.1443375672974065*((alpha[2]+alpha[1])*fhatAL[3]+(fhatAL[2]+fhatAL[1])*alpha[3]+alpha[0]*fhatAL[2]+fhatAL[0]*alpha[2]+alpha[0]*fhatAL[1]+fhatAL[0]*alpha[1])+0.08333333333333333*(alpha[0]*fhatAL[3]+fhatAL[0]*alpha[3]+alpha[1]*fhatAL[2]+fhatAL[1]*alpha[2]); 
  GhatLimCtrl[3] = 0.25*(alpha[3]*fhatAL[3]+alpha[2]*fhatAL[2]+alpha[1]*fhatAL[1]+alpha[0]*fhatAL[0])+0.1443375672974065*((alpha[2]+alpha[1])*fhatAL[3]+(fhatAL[2]+fhatAL[1])*alpha[3]+alpha[0]*fhatAL[2]+fhatAL[0]*alpha[2]+alpha[0]*fhatAL[1]+fhatAL[0]*alpha[1])+0.08333333333333333*(alpha[0]*fhatAL[3]+fhatAL[0]*alpha[3]+alpha[1]*fhatAL[2]+fhatAL[1]*alpha[2]); 
  if(GhatCtrl[3] > EPSILON) {
    flim = std::max(0., 0.02777777777777778*(2.449489742783178*fl[7]+4.242640687119286*(fl[6]+fl[5]+fl[4])+7.348469228349534*(fl[3]+fl[2]+fl[1])+12.72792206135786*fl[0])); 
    limfac = std::min(1., std::abs(fluxFracL*flim/GhatLimCtrl[3]/dtApprox/dfac_v)); 
  } else if(GhatCtrl[3] < -EPSILON) {
    flim = std::max(0., -0.02777777777777778*(2.449489742783178*fr[7]+4.242640687119286*fr[6]-4.242640687119286*fr[5]+4.242640687119286*fr[4]-7.348469228349534*fr[3]+7.348469228349534*fr[2]-7.348469228349534*fr[1]-12.72792206135786*fr[0])); 
    limfac = std::min(1., std::abs(fluxFracR*flim/GhatLimCtrl[3]/dtApprox/dfac_v)); 
  } else limfac = 0.; 
  GhatCtrl[3] *= limfac; 
>>>>>>> 651bd3a2

  incr[0] = 0.3535533905932737*(GhatCtrl[3]+GhatCtrl[2]+GhatCtrl[1]+GhatCtrl[0])*dfac_v; 
  incr[1] = 0.6123724356957944*(GhatCtrl[3]-1.0*GhatCtrl[2]+GhatCtrl[1]-1.0*GhatCtrl[0])*dfac_v; 
  incr[2] = -0.6123724356957944*(GhatCtrl[3]+GhatCtrl[2]+GhatCtrl[1]+GhatCtrl[0])*dfac_v; 
  incr[3] = 0.6123724356957944*(GhatCtrl[3]+GhatCtrl[2]-1.0*(GhatCtrl[1]+GhatCtrl[0]))*dfac_v; 
  incr[4] = -1.060660171779821*(GhatCtrl[3]-1.0*GhatCtrl[2]+GhatCtrl[1]-1.0*GhatCtrl[0])*dfac_v; 
  incr[5] = 1.060660171779821*(GhatCtrl[3]-1.0*(GhatCtrl[2]+GhatCtrl[1])+GhatCtrl[0])*dfac_v; 
  incr[6] = -1.060660171779821*(GhatCtrl[3]+GhatCtrl[2]-1.0*(GhatCtrl[1]+GhatCtrl[0]))*dfac_v; 
  incr[7] = -1.837117307087383*(GhatCtrl[3]-1.0*(GhatCtrl[2]+GhatCtrl[1])+GhatCtrl[0])*dfac_v; 

  outr[0] += incr[0]; 
  outr[1] += incr[1]; 
  outr[2] += incr[2]; 
  outr[3] += incr[3]; 
  outr[4] += incr[4]; 
  outr[5] += incr[5]; 
  outr[6] += incr[6]; 
  outr[7] += incr[7]; 

  outl[0] += -1.0*incr[0]; 
  outl[1] += -1.0*incr[1]; 
  outl[2] += incr[2]; 
  outl[3] += -1.0*incr[3]; 
  outl[4] += incr[4]; 
  outl[5] += -1.0*incr[5]; 
  outl[6] += incr[6]; 
  outl[7] += incr[7]; 
  return std::abs(alpha0); 
} <|MERGE_RESOLUTION|>--- conflicted
+++ resolved
@@ -1,13 +1,9 @@
 #include <GyrokineticModDecl.h> 
-<<<<<<< HEAD
-double GyrokineticSurfPositivity1x2vSer_X_P1_Bvars_0(const double q_, const double m_, const double *cflRateByDirL, const double *cflRateByDirR, const double *w, const double *dxv, const double dtApprox, const double *Bmag, const double *BmagInv, const double *Gradpar, const double *BdriftX, const double *BdriftY, const double *Phi, const double *fl, const double *fr, double *outl, double *outr) 
-=======
 double GyrokineticSurfPositivity1x2vSer_X_P1_Bvars_0(const double q_, const double m_, const double *w, const double *dxv, 
                         const double *Bmag, const double *BmagInv, const double *Gradpar, 
                         const double *BdriftX, const double *BdriftY, const double *Phi, 
                         const double dtApprox, const double *cflRateByDirL, const double *cflRateByDirR, 
                         const double *fl, const double *fr, double *outl, double *outr) 
->>>>>>> 651bd3a2
 { 
 // w[NDIM]: Cell-center coordinates. dxv[NDIM]: Cell spacing. H/f: Input Hamiltonian/distribution function. out: Incremented output 
   double dfac_x = 2.0/dxv[0]; 
@@ -90,48 +86,6 @@
 
   // begin surface update 
  
-<<<<<<< HEAD
-  double fluxFracL = 0.5, fluxFracR = 0.5, flim = 0.;
-  double GhatCtrl[4];
-  fluxFracL = cflRateByDirL[0] == 0. ? 0.5 : cflRateByDirL[1]/cflRateByDirL[0]; 
-  fluxFracR = cflRateByDirR[0] == 0. ? 0.5 : cflRateByDirR[1]/cflRateByDirR[0]; 
-  // control node [vpar,mu] = [-1/3,-1/3] 
-  GhatCtrl[0] = alpha[0]*(0.08333333333333333*fhatAL[3]-0.1443375672974065*(fhatAL[2]+fhatAL[1])+0.25*fhatAL[0]); 
-  if(GhatCtrl[0] > EPSILON) {
-    flim = std::max(0., 0.02777777777777778*(2.449489742783178*fl[7]+4.242640687119286*fl[6]-4.242640687119286*(fl[5]+fl[4])-7.348469228349534*(fl[3]+fl[2])+7.348469228349534*fl[1]+12.72792206135786*fl[0])); 
-    GhatCtrl[0] = std::min(GhatCtrl[0], std::abs(fluxFracL*flim/dtApprox/dfac_x)); 
-  } else if(GhatCtrl[0] < -EPSILON) {
-    flim = std::max(0., -0.02777777777777778*(2.449489742783178*fr[7]-4.242640687119286*(fr[6]+fr[5]+fr[4])+7.348469228349534*(fr[3]+fr[2]+fr[1])-12.72792206135786*fr[0])); 
-    GhatCtrl[0] = -std::min(-GhatCtrl[0], std::abs(fluxFracR*flim/dtApprox/dfac_x)); 
-  } else GhatCtrl[0] = 0.; 
-  // control node [vpar,mu] = [1/3,-1/3] 
-  GhatCtrl[1] = alpha[0]*((-0.08333333333333333*fhatAL[3])-0.1443375672974065*fhatAL[2]+0.1443375672974065*fhatAL[1]+0.25*fhatAL[0]); 
-  if(GhatCtrl[1] > EPSILON) {
-    flim = std::max(0., -0.02777777777777778*(2.449489742783178*fl[7]+4.242640687119286*(fl[6]+fl[5])-4.242640687119286*fl[4]+7.348469228349534*fl[3]-7.348469228349534*(fl[2]+fl[1])-12.72792206135786*fl[0])); 
-    GhatCtrl[1] = std::min(GhatCtrl[1], std::abs(fluxFracL*flim/dtApprox/dfac_x)); 
-  } else if(GhatCtrl[1] < -EPSILON) {
-    flim = std::max(0., 0.02777777777777778*(2.449489742783178*fr[7]-4.242640687119286*fr[6]+4.242640687119286*fr[5]-4.242640687119286*fr[4]-7.348469228349534*fr[3]+7.348469228349534*fr[2]-7.348469228349534*fr[1]+12.72792206135786*fr[0])); 
-    GhatCtrl[1] = -std::min(-GhatCtrl[1], std::abs(fluxFracR*flim/dtApprox/dfac_x)); 
-  } else GhatCtrl[1] = 0.; 
-  // control node [vpar,mu] = [-1/3,1/3] 
-  GhatCtrl[2] = alpha[0]*((-0.08333333333333333*fhatAL[3])+0.1443375672974065*fhatAL[2]-0.1443375672974065*fhatAL[1]+0.25*fhatAL[0]); 
-  if(GhatCtrl[2] > EPSILON) {
-    flim = std::max(0., -0.02777777777777778*(2.449489742783178*fl[7]+4.242640687119286*fl[6]-4.242640687119286*fl[5]+4.242640687119286*fl[4]-7.348469228349534*fl[3]+7.348469228349534*fl[2]-7.348469228349534*fl[1]-12.72792206135786*fl[0])); 
-    GhatCtrl[2] = std::min(GhatCtrl[2], std::abs(fluxFracL*flim/dtApprox/dfac_x)); 
-  } else if(GhatCtrl[2] < -EPSILON) {
-    flim = std::max(0., 0.02777777777777778*(2.449489742783178*fr[7]-4.242640687119286*(fr[6]+fr[5])+4.242640687119286*fr[4]+7.348469228349534*fr[3]-7.348469228349534*(fr[2]+fr[1])+12.72792206135786*fr[0])); 
-    GhatCtrl[2] = -std::min(-GhatCtrl[2], std::abs(fluxFracR*flim/dtApprox/dfac_x)); 
-  } else GhatCtrl[2] = 0.; 
-  // control node [vpar,mu] = [1/3,1/3] 
-  GhatCtrl[3] = alpha[0]*(0.08333333333333333*fhatAL[3]+0.1443375672974065*(fhatAL[2]+fhatAL[1])+0.25*fhatAL[0]); 
-  if(GhatCtrl[3] > EPSILON) {
-    flim = std::max(0., 0.02777777777777778*(2.449489742783178*fl[7]+4.242640687119286*(fl[6]+fl[5]+fl[4])+7.348469228349534*(fl[3]+fl[2]+fl[1])+12.72792206135786*fl[0])); 
-    GhatCtrl[3] = std::min(GhatCtrl[3], std::abs(fluxFracL*flim/dtApprox/dfac_x)); 
-  } else if(GhatCtrl[3] < -EPSILON) {
-    flim = std::max(0., -0.02777777777777778*(2.449489742783178*fr[7]-4.242640687119286*fr[6]+4.242640687119286*(fr[5]+fr[4])-7.348469228349534*(fr[3]+fr[2])+7.348469228349534*fr[1]-12.72792206135786*fr[0])); 
-    GhatCtrl[3] = -std::min(-GhatCtrl[3], std::abs(fluxFracR*flim/dtApprox/dfac_x)); 
-  } else GhatCtrl[3] = 0.; 
-=======
   double fluxFracL, fluxFracR, limfac, flim = 0.;
   double GhatCtrl[4], GhatLimCtrl[4], ohmModCtrl[4];
   fluxFracL = cflRateByDirL[0] == 0. ? 0.3333333333333333 : cflRateByDirL[1]/cflRateByDirL[0]; 
@@ -180,7 +134,6 @@
     limfac = std::min(1., std::abs(fluxFracR*flim/GhatLimCtrl[3]/dtApprox/dfac_x)); 
   } else limfac = 0.; 
   GhatCtrl[3] *= limfac; 
->>>>>>> 651bd3a2
 
   incr[0] = 0.3535533905932737*(GhatCtrl[3]+GhatCtrl[2]+GhatCtrl[1]+GhatCtrl[0])*dfac_x; 
   incr[1] = -0.6123724356957944*(GhatCtrl[3]+GhatCtrl[2]+GhatCtrl[1]+GhatCtrl[0])*dfac_x; 
@@ -210,15 +163,11 @@
   outl[7] += incr[7]; 
   return std::abs(alpha0); 
 } 
-<<<<<<< HEAD
-double GyrokineticSurfPositivity1x2vSer_Vpar_P1_Bvars_0(const double q_, const double m_, const double *cflRateByDirL, const double *cflRateByDirR, const double *w, const double *dxv, const double dtApprox, const double *Bmag, const double *BmagInv, const double *Gradpar, const double *BdriftX, const double *BdriftY, const double *Phi, const double *fl, const double *fr, double *outl, double *outr) 
-=======
 double GyrokineticSurfPositivity1x2vSer_Vpar_P1_Bvars_0(const double q_, const double m_, const double *w, const double *dxv, 
                         const double *Bmag, const double *BmagInv, const double *Gradpar, 
                         const double *BdriftX, const double *BdriftY, const double *Phi, 
                         const double dtApprox, const double *cflRateByDirL, const double *cflRateByDirR, 
                         const double *fl, const double *fr, double *outl, double *outr) 
->>>>>>> 651bd3a2
 { 
 // w[NDIM]: Cell-center coordinates. dxv[NDIM]: Cell spacing. H/f: Input Hamiltonian/distribution function. out: Incremented output 
   double dfac_x = 2.0/dxv[0]; 
@@ -301,48 +250,6 @@
 
   // begin surface update 
  
-<<<<<<< HEAD
-  double fluxFracL = 0.5, fluxFracR = 0.5, flim = 0.;
-  double GhatCtrl[4];
-  fluxFracL = cflRateByDirL[0] == 0. ? 0.5 : cflRateByDirL[2]/cflRateByDirL[0]; 
-  fluxFracR = cflRateByDirR[0] == 0. ? 0.5 : cflRateByDirR[2]/cflRateByDirR[0]; 
-  // control node [x,mu] = [-1/3,-1/3] 
-  GhatCtrl[0] = alpha[0]*(0.08333333333333333*fhatAL[3]-0.1443375672974065*(fhatAL[2]+fhatAL[1])+0.25*fhatAL[0]); 
-  if(GhatCtrl[0] > EPSILON) {
-    flim = std::max(0., 0.02777777777777778*(2.449489742783178*fl[7]-4.242640687119286*fl[6]+4.242640687119286*fl[5]-4.242640687119286*fl[4]-7.348469228349534*fl[3]+7.348469228349534*fl[2]-7.348469228349534*fl[1]+12.72792206135786*fl[0])); 
-    GhatCtrl[0] = std::min(GhatCtrl[0], std::abs(fluxFracL*flim/dtApprox/dfac_v)); 
-  } else if(GhatCtrl[0] < -EPSILON) {
-    flim = std::max(0., -0.02777777777777778*(2.449489742783178*fr[7]-4.242640687119286*(fr[6]+fr[5]+fr[4])+7.348469228349534*(fr[3]+fr[2]+fr[1])-12.72792206135786*fr[0])); 
-    GhatCtrl[0] = -std::min(-GhatCtrl[0], std::abs(fluxFracR*flim/dtApprox/dfac_v)); 
-  } else GhatCtrl[0] = 0.; 
-  // control node [x,mu] = [1/3,-1/3] 
-  GhatCtrl[1] = alpha[0]*((-0.08333333333333333*fhatAL[3])-0.1443375672974065*fhatAL[2]+0.1443375672974065*fhatAL[1]+0.25*fhatAL[0]); 
-  if(GhatCtrl[1] > EPSILON) {
-    flim = std::max(0., -0.02777777777777778*(2.449489742783178*fl[7]+4.242640687119286*(fl[6]+fl[5])-4.242640687119286*fl[4]+7.348469228349534*fl[3]-7.348469228349534*(fl[2]+fl[1])-12.72792206135786*fl[0])); 
-    GhatCtrl[1] = std::min(GhatCtrl[1], std::abs(fluxFracL*flim/dtApprox/dfac_v)); 
-  } else if(GhatCtrl[1] < -EPSILON) {
-    flim = std::max(0., 0.02777777777777778*(2.449489742783178*fr[7]+4.242640687119286*fr[6]-4.242640687119286*(fr[5]+fr[4])-7.348469228349534*(fr[3]+fr[2])+7.348469228349534*fr[1]+12.72792206135786*fr[0])); 
-    GhatCtrl[1] = -std::min(-GhatCtrl[1], std::abs(fluxFracR*flim/dtApprox/dfac_v)); 
-  } else GhatCtrl[1] = 0.; 
-  // control node [x,mu] = [-1/3,1/3] 
-  GhatCtrl[2] = alpha[0]*((-0.08333333333333333*fhatAL[3])+0.1443375672974065*fhatAL[2]-0.1443375672974065*fhatAL[1]+0.25*fhatAL[0]); 
-  if(GhatCtrl[2] > EPSILON) {
-    flim = std::max(0., -0.02777777777777778*(2.449489742783178*fl[7]-4.242640687119286*fl[6]+4.242640687119286*(fl[5]+fl[4])-7.348469228349534*(fl[3]+fl[2])+7.348469228349534*fl[1]-12.72792206135786*fl[0])); 
-    GhatCtrl[2] = std::min(GhatCtrl[2], std::abs(fluxFracL*flim/dtApprox/dfac_v)); 
-  } else if(GhatCtrl[2] < -EPSILON) {
-    flim = std::max(0., 0.02777777777777778*(2.449489742783178*fr[7]-4.242640687119286*(fr[6]+fr[5])+4.242640687119286*fr[4]+7.348469228349534*fr[3]-7.348469228349534*(fr[2]+fr[1])+12.72792206135786*fr[0])); 
-    GhatCtrl[2] = -std::min(-GhatCtrl[2], std::abs(fluxFracR*flim/dtApprox/dfac_v)); 
-  } else GhatCtrl[2] = 0.; 
-  // control node [x,mu] = [1/3,1/3] 
-  GhatCtrl[3] = alpha[0]*(0.08333333333333333*fhatAL[3]+0.1443375672974065*(fhatAL[2]+fhatAL[1])+0.25*fhatAL[0]); 
-  if(GhatCtrl[3] > EPSILON) {
-    flim = std::max(0., 0.02777777777777778*(2.449489742783178*fl[7]+4.242640687119286*(fl[6]+fl[5]+fl[4])+7.348469228349534*(fl[3]+fl[2]+fl[1])+12.72792206135786*fl[0])); 
-    GhatCtrl[3] = std::min(GhatCtrl[3], std::abs(fluxFracL*flim/dtApprox/dfac_v)); 
-  } else if(GhatCtrl[3] < -EPSILON) {
-    flim = std::max(0., -0.02777777777777778*(2.449489742783178*fr[7]+4.242640687119286*fr[6]-4.242640687119286*fr[5]+4.242640687119286*fr[4]-7.348469228349534*fr[3]+7.348469228349534*fr[2]-7.348469228349534*fr[1]-12.72792206135786*fr[0])); 
-    GhatCtrl[3] = -std::min(-GhatCtrl[3], std::abs(fluxFracR*flim/dtApprox/dfac_v)); 
-  } else GhatCtrl[3] = 0.; 
-=======
   double fluxFracL, fluxFracR, limfac, flim = 0.;
   double GhatCtrl[4], GhatLimCtrl[4], ohmModCtrl[4];
   fluxFracL = cflRateByDirL[0] == 0. ? 0.3333333333333333 : cflRateByDirL[2]/cflRateByDirL[0]; 
@@ -391,7 +298,6 @@
     limfac = std::min(1., std::abs(fluxFracR*flim/GhatLimCtrl[3]/dtApprox/dfac_v)); 
   } else limfac = 0.; 
   GhatCtrl[3] *= limfac; 
->>>>>>> 651bd3a2
 
   incr[0] = 0.3535533905932737*(GhatCtrl[3]+GhatCtrl[2]+GhatCtrl[1]+GhatCtrl[0])*dfac_v; 
   incr[1] = 0.6123724356957944*(GhatCtrl[3]-1.0*GhatCtrl[2]+GhatCtrl[1]-1.0*GhatCtrl[0])*dfac_v; 
@@ -421,15 +327,11 @@
   outl[7] += incr[7]; 
   return std::abs(alpha0); 
 } 
-<<<<<<< HEAD
-double GyrokineticSurfPositivity1x2vSer_X_P1_Bvars_1(const double q_, const double m_, const double *cflRateByDirL, const double *cflRateByDirR, const double *w, const double *dxv, const double dtApprox, const double *Bmag, const double *BmagInv, const double *Gradpar, const double *BdriftX, const double *BdriftY, const double *Phi, const double *fl, const double *fr, double *outl, double *outr) 
-=======
 double GyrokineticSurfPositivity1x2vSer_X_P1_Bvars_1(const double q_, const double m_, const double *w, const double *dxv, 
                         const double *Bmag, const double *BmagInv, const double *Gradpar, 
                         const double *BdriftX, const double *BdriftY, const double *Phi, 
                         const double dtApprox, const double *cflRateByDirL, const double *cflRateByDirR, 
                         const double *fl, const double *fr, double *outl, double *outr) 
->>>>>>> 651bd3a2
 { 
 // w[NDIM]: Cell-center coordinates. dxv[NDIM]: Cell spacing. H/f: Input Hamiltonian/distribution function. out: Incremented output 
   double dfac_x = 2.0/dxv[0]; 
@@ -512,48 +414,6 @@
 
   // begin surface update 
  
-<<<<<<< HEAD
-  double fluxFracL = 0.5, fluxFracR = 0.5, flim = 0.;
-  double GhatCtrl[4];
-  fluxFracL = cflRateByDirL[0] == 0. ? 0.5 : cflRateByDirL[1]/cflRateByDirL[0]; 
-  fluxFracR = cflRateByDirR[0] == 0. ? 0.5 : cflRateByDirR[1]/cflRateByDirR[0]; 
-  // control node [vpar,mu] = [-1/3,-1/3] 
-  GhatCtrl[0] = alpha[0]*(0.08333333333333333*fhatAL[3]-0.1443375672974065*(fhatAL[2]+fhatAL[1])+0.25*fhatAL[0]); 
-  if(GhatCtrl[0] > EPSILON) {
-    flim = std::max(0., 0.02777777777777778*(2.449489742783178*fl[7]+4.242640687119286*fl[6]-4.242640687119286*(fl[5]+fl[4])-7.348469228349534*(fl[3]+fl[2])+7.348469228349534*fl[1]+12.72792206135786*fl[0])); 
-    GhatCtrl[0] = std::min(GhatCtrl[0], std::abs(fluxFracL*flim/dtApprox/dfac_x)); 
-  } else if(GhatCtrl[0] < -EPSILON) {
-    flim = std::max(0., -0.02777777777777778*(2.449489742783178*fr[7]-4.242640687119286*(fr[6]+fr[5]+fr[4])+7.348469228349534*(fr[3]+fr[2]+fr[1])-12.72792206135786*fr[0])); 
-    GhatCtrl[0] = -std::min(-GhatCtrl[0], std::abs(fluxFracR*flim/dtApprox/dfac_x)); 
-  } else GhatCtrl[0] = 0.; 
-  // control node [vpar,mu] = [1/3,-1/3] 
-  GhatCtrl[1] = alpha[0]*((-0.08333333333333333*fhatAL[3])-0.1443375672974065*fhatAL[2]+0.1443375672974065*fhatAL[1]+0.25*fhatAL[0]); 
-  if(GhatCtrl[1] > EPSILON) {
-    flim = std::max(0., -0.02777777777777778*(2.449489742783178*fl[7]+4.242640687119286*(fl[6]+fl[5])-4.242640687119286*fl[4]+7.348469228349534*fl[3]-7.348469228349534*(fl[2]+fl[1])-12.72792206135786*fl[0])); 
-    GhatCtrl[1] = std::min(GhatCtrl[1], std::abs(fluxFracL*flim/dtApprox/dfac_x)); 
-  } else if(GhatCtrl[1] < -EPSILON) {
-    flim = std::max(0., 0.02777777777777778*(2.449489742783178*fr[7]-4.242640687119286*fr[6]+4.242640687119286*fr[5]-4.242640687119286*fr[4]-7.348469228349534*fr[3]+7.348469228349534*fr[2]-7.348469228349534*fr[1]+12.72792206135786*fr[0])); 
-    GhatCtrl[1] = -std::min(-GhatCtrl[1], std::abs(fluxFracR*flim/dtApprox/dfac_x)); 
-  } else GhatCtrl[1] = 0.; 
-  // control node [vpar,mu] = [-1/3,1/3] 
-  GhatCtrl[2] = alpha[0]*((-0.08333333333333333*fhatAL[3])+0.1443375672974065*fhatAL[2]-0.1443375672974065*fhatAL[1]+0.25*fhatAL[0]); 
-  if(GhatCtrl[2] > EPSILON) {
-    flim = std::max(0., -0.02777777777777778*(2.449489742783178*fl[7]+4.242640687119286*fl[6]-4.242640687119286*fl[5]+4.242640687119286*fl[4]-7.348469228349534*fl[3]+7.348469228349534*fl[2]-7.348469228349534*fl[1]-12.72792206135786*fl[0])); 
-    GhatCtrl[2] = std::min(GhatCtrl[2], std::abs(fluxFracL*flim/dtApprox/dfac_x)); 
-  } else if(GhatCtrl[2] < -EPSILON) {
-    flim = std::max(0., 0.02777777777777778*(2.449489742783178*fr[7]-4.242640687119286*(fr[6]+fr[5])+4.242640687119286*fr[4]+7.348469228349534*fr[3]-7.348469228349534*(fr[2]+fr[1])+12.72792206135786*fr[0])); 
-    GhatCtrl[2] = -std::min(-GhatCtrl[2], std::abs(fluxFracR*flim/dtApprox/dfac_x)); 
-  } else GhatCtrl[2] = 0.; 
-  // control node [vpar,mu] = [1/3,1/3] 
-  GhatCtrl[3] = alpha[0]*(0.08333333333333333*fhatAL[3]+0.1443375672974065*(fhatAL[2]+fhatAL[1])+0.25*fhatAL[0]); 
-  if(GhatCtrl[3] > EPSILON) {
-    flim = std::max(0., 0.02777777777777778*(2.449489742783178*fl[7]+4.242640687119286*(fl[6]+fl[5]+fl[4])+7.348469228349534*(fl[3]+fl[2]+fl[1])+12.72792206135786*fl[0])); 
-    GhatCtrl[3] = std::min(GhatCtrl[3], std::abs(fluxFracL*flim/dtApprox/dfac_x)); 
-  } else if(GhatCtrl[3] < -EPSILON) {
-    flim = std::max(0., -0.02777777777777778*(2.449489742783178*fr[7]-4.242640687119286*fr[6]+4.242640687119286*(fr[5]+fr[4])-7.348469228349534*(fr[3]+fr[2])+7.348469228349534*fr[1]-12.72792206135786*fr[0])); 
-    GhatCtrl[3] = -std::min(-GhatCtrl[3], std::abs(fluxFracR*flim/dtApprox/dfac_x)); 
-  } else GhatCtrl[3] = 0.; 
-=======
   double fluxFracL, fluxFracR, limfac, flim = 0.;
   double GhatCtrl[4], GhatLimCtrl[4], ohmModCtrl[4];
   fluxFracL = cflRateByDirL[0] == 0. ? 0.3333333333333333 : cflRateByDirL[1]/cflRateByDirL[0]; 
@@ -602,7 +462,6 @@
     limfac = std::min(1., std::abs(fluxFracR*flim/GhatLimCtrl[3]/dtApprox/dfac_x)); 
   } else limfac = 0.; 
   GhatCtrl[3] *= limfac; 
->>>>>>> 651bd3a2
 
   incr[0] = 0.3535533905932737*(GhatCtrl[3]+GhatCtrl[2]+GhatCtrl[1]+GhatCtrl[0])*dfac_x; 
   incr[1] = -0.6123724356957944*(GhatCtrl[3]+GhatCtrl[2]+GhatCtrl[1]+GhatCtrl[0])*dfac_x; 
@@ -632,15 +491,11 @@
   outl[7] += incr[7]; 
   return std::abs(alpha0); 
 } 
-<<<<<<< HEAD
-double GyrokineticSurfPositivity1x2vSer_Vpar_P1_Bvars_1(const double q_, const double m_, const double *cflRateByDirL, const double *cflRateByDirR, const double *w, const double *dxv, const double dtApprox, const double *Bmag, const double *BmagInv, const double *Gradpar, const double *BdriftX, const double *BdriftY, const double *Phi, const double *fl, const double *fr, double *outl, double *outr) 
-=======
 double GyrokineticSurfPositivity1x2vSer_Vpar_P1_Bvars_1(const double q_, const double m_, const double *w, const double *dxv, 
                         const double *Bmag, const double *BmagInv, const double *Gradpar, 
                         const double *BdriftX, const double *BdriftY, const double *Phi, 
                         const double dtApprox, const double *cflRateByDirL, const double *cflRateByDirR, 
                         const double *fl, const double *fr, double *outl, double *outr) 
->>>>>>> 651bd3a2
 { 
 // w[NDIM]: Cell-center coordinates. dxv[NDIM]: Cell spacing. H/f: Input Hamiltonian/distribution function. out: Incremented output 
   double dfac_x = 2.0/dxv[0]; 
@@ -726,48 +581,6 @@
 
   // begin surface update 
  
-<<<<<<< HEAD
-  double fluxFracL = 0.5, fluxFracR = 0.5, flim = 0.;
-  double GhatCtrl[4];
-  fluxFracL = cflRateByDirL[0] == 0. ? 0.5 : cflRateByDirL[2]/cflRateByDirL[0]; 
-  fluxFracR = cflRateByDirR[0] == 0. ? 0.5 : cflRateByDirR[2]/cflRateByDirR[0]; 
-  // control node [x,mu] = [-1/3,-1/3] 
-  GhatCtrl[0] = 0.25*(alpha[3]*fhatAL[3]+alpha[2]*fhatAL[2]+alpha[1]*fhatAL[1]+alpha[0]*fhatAL[0])-0.1443375672974065*((alpha[2]+alpha[1])*fhatAL[3]+(fhatAL[2]+fhatAL[1])*alpha[3]+alpha[0]*fhatAL[2]+fhatAL[0]*alpha[2]+alpha[0]*fhatAL[1]+fhatAL[0]*alpha[1])+0.08333333333333333*(alpha[0]*fhatAL[3]+fhatAL[0]*alpha[3]+alpha[1]*fhatAL[2]+fhatAL[1]*alpha[2]); 
-  if(GhatCtrl[0] > EPSILON) {
-    flim = std::max(0., 0.02777777777777778*(2.449489742783178*fl[7]-4.242640687119286*fl[6]+4.242640687119286*fl[5]-4.242640687119286*fl[4]-7.348469228349534*fl[3]+7.348469228349534*fl[2]-7.348469228349534*fl[1]+12.72792206135786*fl[0])); 
-    GhatCtrl[0] = std::min(GhatCtrl[0], std::abs(fluxFracL*flim/dtApprox/dfac_v)); 
-  } else if(GhatCtrl[0] < -EPSILON) {
-    flim = std::max(0., -0.02777777777777778*(2.449489742783178*fr[7]-4.242640687119286*(fr[6]+fr[5]+fr[4])+7.348469228349534*(fr[3]+fr[2]+fr[1])-12.72792206135786*fr[0])); 
-    GhatCtrl[0] = -std::min(-GhatCtrl[0], std::abs(fluxFracR*flim/dtApprox/dfac_v)); 
-  } else GhatCtrl[0] = 0.; 
-  // control node [x,mu] = [1/3,-1/3] 
-  GhatCtrl[1] = 0.25*(alpha[3]*fhatAL[3]+alpha[2]*fhatAL[2]+alpha[1]*fhatAL[1]+alpha[0]*fhatAL[0])+0.1443375672974065*(alpha[2]*fhatAL[3]+fhatAL[2]*alpha[3]+alpha[0]*fhatAL[1]+fhatAL[0]*alpha[1])-0.1443375672974065*(alpha[1]*fhatAL[3]+fhatAL[1]*alpha[3]+alpha[0]*fhatAL[2]+fhatAL[0]*alpha[2])-0.08333333333333333*(alpha[0]*fhatAL[3]+fhatAL[0]*alpha[3]+alpha[1]*fhatAL[2]+fhatAL[1]*alpha[2]); 
-  if(GhatCtrl[1] > EPSILON) {
-    flim = std::max(0., -0.02777777777777778*(2.449489742783178*fl[7]+4.242640687119286*(fl[6]+fl[5])-4.242640687119286*fl[4]+7.348469228349534*fl[3]-7.348469228349534*(fl[2]+fl[1])-12.72792206135786*fl[0])); 
-    GhatCtrl[1] = std::min(GhatCtrl[1], std::abs(fluxFracL*flim/dtApprox/dfac_v)); 
-  } else if(GhatCtrl[1] < -EPSILON) {
-    flim = std::max(0., 0.02777777777777778*(2.449489742783178*fr[7]+4.242640687119286*fr[6]-4.242640687119286*(fr[5]+fr[4])-7.348469228349534*(fr[3]+fr[2])+7.348469228349534*fr[1]+12.72792206135786*fr[0])); 
-    GhatCtrl[1] = -std::min(-GhatCtrl[1], std::abs(fluxFracR*flim/dtApprox/dfac_v)); 
-  } else GhatCtrl[1] = 0.; 
-  // control node [x,mu] = [-1/3,1/3] 
-  GhatCtrl[2] = 0.25*(alpha[3]*fhatAL[3]+alpha[2]*fhatAL[2]+alpha[1]*fhatAL[1]+alpha[0]*fhatAL[0])-0.1443375672974065*(alpha[2]*fhatAL[3]+fhatAL[2]*alpha[3]+alpha[0]*fhatAL[1]+fhatAL[0]*alpha[1])+0.1443375672974065*(alpha[1]*fhatAL[3]+fhatAL[1]*alpha[3]+alpha[0]*fhatAL[2]+fhatAL[0]*alpha[2])-0.08333333333333333*(alpha[0]*fhatAL[3]+fhatAL[0]*alpha[3]+alpha[1]*fhatAL[2]+fhatAL[1]*alpha[2]); 
-  if(GhatCtrl[2] > EPSILON) {
-    flim = std::max(0., -0.02777777777777778*(2.449489742783178*fl[7]-4.242640687119286*fl[6]+4.242640687119286*(fl[5]+fl[4])-7.348469228349534*(fl[3]+fl[2])+7.348469228349534*fl[1]-12.72792206135786*fl[0])); 
-    GhatCtrl[2] = std::min(GhatCtrl[2], std::abs(fluxFracL*flim/dtApprox/dfac_v)); 
-  } else if(GhatCtrl[2] < -EPSILON) {
-    flim = std::max(0., 0.02777777777777778*(2.449489742783178*fr[7]-4.242640687119286*(fr[6]+fr[5])+4.242640687119286*fr[4]+7.348469228349534*fr[3]-7.348469228349534*(fr[2]+fr[1])+12.72792206135786*fr[0])); 
-    GhatCtrl[2] = -std::min(-GhatCtrl[2], std::abs(fluxFracR*flim/dtApprox/dfac_v)); 
-  } else GhatCtrl[2] = 0.; 
-  // control node [x,mu] = [1/3,1/3] 
-  GhatCtrl[3] = 0.25*(alpha[3]*fhatAL[3]+alpha[2]*fhatAL[2]+alpha[1]*fhatAL[1]+alpha[0]*fhatAL[0])+0.1443375672974065*((alpha[2]+alpha[1])*fhatAL[3]+(fhatAL[2]+fhatAL[1])*alpha[3]+alpha[0]*fhatAL[2]+fhatAL[0]*alpha[2]+alpha[0]*fhatAL[1]+fhatAL[0]*alpha[1])+0.08333333333333333*(alpha[0]*fhatAL[3]+fhatAL[0]*alpha[3]+alpha[1]*fhatAL[2]+fhatAL[1]*alpha[2]); 
-  if(GhatCtrl[3] > EPSILON) {
-    flim = std::max(0., 0.02777777777777778*(2.449489742783178*fl[7]+4.242640687119286*(fl[6]+fl[5]+fl[4])+7.348469228349534*(fl[3]+fl[2]+fl[1])+12.72792206135786*fl[0])); 
-    GhatCtrl[3] = std::min(GhatCtrl[3], std::abs(fluxFracL*flim/dtApprox/dfac_v)); 
-  } else if(GhatCtrl[3] < -EPSILON) {
-    flim = std::max(0., -0.02777777777777778*(2.449489742783178*fr[7]+4.242640687119286*fr[6]-4.242640687119286*fr[5]+4.242640687119286*fr[4]-7.348469228349534*fr[3]+7.348469228349534*fr[2]-7.348469228349534*fr[1]-12.72792206135786*fr[0])); 
-    GhatCtrl[3] = -std::min(-GhatCtrl[3], std::abs(fluxFracR*flim/dtApprox/dfac_v)); 
-  } else GhatCtrl[3] = 0.; 
-=======
   double fluxFracL, fluxFracR, limfac, flim = 0.;
   double GhatCtrl[4], GhatLimCtrl[4], ohmModCtrl[4];
   fluxFracL = cflRateByDirL[0] == 0. ? 0.3333333333333333 : cflRateByDirL[2]/cflRateByDirL[0]; 
@@ -816,7 +629,6 @@
     limfac = std::min(1., std::abs(fluxFracR*flim/GhatLimCtrl[3]/dtApprox/dfac_v)); 
   } else limfac = 0.; 
   GhatCtrl[3] *= limfac; 
->>>>>>> 651bd3a2
 
   incr[0] = 0.3535533905932737*(GhatCtrl[3]+GhatCtrl[2]+GhatCtrl[1]+GhatCtrl[0])*dfac_v; 
   incr[1] = 0.6123724356957944*(GhatCtrl[3]-1.0*GhatCtrl[2]+GhatCtrl[1]-1.0*GhatCtrl[0])*dfac_v; 
