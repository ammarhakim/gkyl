#ifndef GYROKINETIC_MOD_DECL_H 
#define GYROKINETIC_MOD_DECL_H 
#include <cmath> 
#include <algorithm> 
#include <Positivity.h> 
#include <CartFieldBinOpModDecl.h> 
#define SURFAVG 1 
#define QUAD 2 
#define cflType QUAD 
#define upwindType QUAD 
template <typename T> int sgn(T val) { 
    return (T(0) < val) - (val < T(0)); 
}
extern "C" { 
double EmGyrokineticStep2Vol1x0vSer_P1(const double q_, const double m_, 
                               const double *w, const double *dxv, 
                               const double *ohmMod, const double *dApardt, 
                               const double *f, double *out); 
double EmGyrokineticStep2VolPositivity1x0vSer_P1(const double q_, const double m_, 
                               const double *w, const double *dxv, 
                               const double *ohmMod, const double *dApardt, 
                               const double *f, double *outX, double *outV, double *cflRateByDir); 
double GyrokineticVol1x0vSer_P1_Bvars_0(const double q_, const double m_, const double *w, const double *dxv, 
                               const double *Bmag, const double *BmagInv, const double *Gradpar, 
                               const double *BdriftX, const double *BdriftY, const double *Phi, 
                               const double *f, double *out); 
double EmGyrokineticVol1x0vSer_P1_Bvars_0(const double q_, const double m_, const double *w, const double *dxv, 
                               const double *Bmag, const double *BmagInv, const double *Gradpar, 
                               const double *BdriftX, const double *BdriftY, const double *Phi, const double *Apar, 
                               const double *f, double *out); 
double GyrokineticVolPositivity1x0vSer_P1_Bvars_0(const double q_, const double m_, 
                               const double *w, const double *dxv, 
                               const double *Bmag, const double *BmagInv, const double *Gradpar, 
                               const double *BdriftX, const double *BdriftY, const double *Phi, 
                               const double *f, double *out, double *cflRateByDir); 
double EmGyrokineticVolPositivity1x0vSer_P1_Bvars_0(const double q_, const double m_, const double *w, const double *dxv, 
                               const double *Bmag, const double *BmagInv, const double *Gradpar, 
                               const double *BdriftX, const double *BdriftY, const double *Phi, const double *Apar,
                               const double *f, double *outX, double *outV, double *cflRateByDir); 
double GyrokineticSurf1x0vSer_X_P1_Bvars_0(const double q_, const double m_, 
                               const double *w, const double *dxv,
                               const double *Bmag, const double *BmagInv, const double *Gradpar, 
                               const double *BdriftX, const double *BdriftY, const double *Phi, 
                               const double *fl, const double *fr, double *outl, double *outr); 
double EmGyrokineticSurf1x0vSer_X_P1_Bvars_0(const double q_, const double m_, 
                               const double *w, const double *dxv, 
                               const double *Bmag, const double *BmagInv, const double *Gradpar, 
                               const double *BdriftX, const double *BdriftY, const double *Phi, 
                               const double *Apar, const double *dApardt, const double *dApardtPrev, 
                               const double *fl, const double *fr, double *outl, double *outr, 
                               double *ohmModL, double *ohmModR); 
double GyrokineticSurfPositivity1x0vSer_X_P1_Bvars_0(const double q_, const double m_, 
                               const double *w, const double *dxv, 
                               const double *Bmag, const double *BmagInv, const double *Gradpar, 
                               const double *BdriftX, const double *BdriftY, const double *Phi, 
                               const double dtApprox, const double *cflRateByDirL, const double *cflRateByDirR, 
                               const double *fl, const double *fr, double *outl, double *outr); 
double EmGyrokineticSurfPositivity1x0vSer_X_P1_Bvars_0(const double q_, const double m_, 
                               const double *w, const double *dxv, 
                               const double *Bmag, const double *BmagInv, const double *Gradpar, 
                               const double *BdriftX, const double *BdriftY, const double *Phi, 
                               const double *Apar, const double *dApardt, const double *dApardtPrev, 
                               const double dtApprox, const double *cflRateByDirL, const double *cflRateByDirR, 
                               const double *fl, const double *fr, double *outl, double *outr, 
                               double *ohmModL, double *ohmModR); 

double GyrokineticVol1x0vSer_P1_Bvars_1(const double q_, const double m_, const double *w, const double *dxv, 
                               const double *Bmag, const double *BmagInv, const double *Gradpar, 
                               const double *BdriftX, const double *BdriftY, const double *Phi, 
                               const double *f, double *out); 
double EmGyrokineticVol1x0vSer_P1_Bvars_1(const double q_, const double m_, const double *w, const double *dxv, 
                               const double *Bmag, const double *BmagInv, const double *Gradpar, 
                               const double *BdriftX, const double *BdriftY, const double *Phi, const double *Apar, 
                               const double *f, double *out); 
double GyrokineticVolPositivity1x0vSer_P1_Bvars_1(const double q_, const double m_, 
                               const double *w, const double *dxv, 
                               const double *Bmag, const double *BmagInv, const double *Gradpar, 
                               const double *BdriftX, const double *BdriftY, const double *Phi, 
                               const double *f, double *out, double *cflRateByDir); 
double EmGyrokineticVolPositivity1x0vSer_P1_Bvars_1(const double q_, const double m_, const double *w, const double *dxv, 
                               const double *Bmag, const double *BmagInv, const double *Gradpar, 
                               const double *BdriftX, const double *BdriftY, const double *Phi, const double *Apar,
                               const double *f, double *outX, double *outV, double *cflRateByDir); 
double GyrokineticSurf1x0vSer_X_P1_Bvars_1(const double q_, const double m_, 
                               const double *w, const double *dxv,
                               const double *Bmag, const double *BmagInv, const double *Gradpar, 
                               const double *BdriftX, const double *BdriftY, const double *Phi, 
                               const double *fl, const double *fr, double *outl, double *outr); 
double EmGyrokineticSurf1x0vSer_X_P1_Bvars_1(const double q_, const double m_, 
                               const double *w, const double *dxv, 
                               const double *Bmag, const double *BmagInv, const double *Gradpar, 
                               const double *BdriftX, const double *BdriftY, const double *Phi, 
                               const double *Apar, const double *dApardt, const double *dApardtPrev, 
                               const double *fl, const double *fr, double *outl, double *outr, 
                               double *ohmModL, double *ohmModR); 
double GyrokineticSurfPositivity1x0vSer_X_P1_Bvars_1(const double q_, const double m_, 
                               const double *w, const double *dxv, 
                               const double *Bmag, const double *BmagInv, const double *Gradpar, 
                               const double *BdriftX, const double *BdriftY, const double *Phi, 
                               const double dtApprox, const double *cflRateByDirL, const double *cflRateByDirR, 
                               const double *fl, const double *fr, double *outl, double *outr); 
double EmGyrokineticSurfPositivity1x0vSer_X_P1_Bvars_1(const double q_, const double m_, 
                               const double *w, const double *dxv, 
                               const double *Bmag, const double *BmagInv, const double *Gradpar, 
                               const double *BdriftX, const double *BdriftY, const double *Phi, 
                               const double *Apar, const double *dApardt, const double *dApardtPrev, 
                               const double dtApprox, const double *cflRateByDirL, const double *cflRateByDirR, 
                               const double *fl, const double *fr, double *outl, double *outr, 
                               double *ohmModL, double *ohmModR); 


double calcSheathDeltaPhi1xSer_P1(const double *phi, const double *phiWall, const double zVal);
<<<<<<< HEAD
void calcSheathPartialReflectionWeakEquiv1x0vSer_P1(binOpData_t* data, const double wv, const double dv, const double zVal, const double vcut, const double *f, double *fhat);
void calcSheathPartialReflectionScaled1x0vSer_P1(binOpData_t* data, const double wv, const double dv, const double zVal, const double vcut, const double *f, double *fhat);
double GyrokineticVol1x0vSerP1_Bvars_0(const double q_, const double m_, const double *w, const double *dxv, const double *Bmag, const double *BmagInv, const double *Gradpar, const double *BdriftX, const double *BdriftY, const double *Phi, const double *f, double *out); 
double EmGyrokineticVol1x0vSerP1_Bvars_0(const double q_, const double m_, const double *w, const double *dxv, const double *Bmag, const double *BmagInv, const double *Gradpar, const double *BdriftX, const double *BdriftY, const double *Phi, const double *Apar, const double *dApardt, const double *f, double *out); 
double GyrokineticSurf1x0vSer_X_P1_Bvars_0(const double q_, const double m_, const double cflL, const double cflR, const double *w, const double *dxv, const double amax_in, const double *Bmag, const double *BmagInv, const double *Gradpar, const double *BdriftX, const double *BdriftY, const double *Phi, const double *fl, const double *fr, double *outl, double *outr); 
double EmGyrokineticSurf1x0vSer_X_P1_Bvars_0(const double q_, const double m_, const double cflL, const double cflR, const double *w, const double *dxv, const double amax_in, const double *Bmag, const double *BmagInv, const double *Gradpar, const double *BdriftX, const double *BdriftY, const double *Phi, const double *Apar, const double *dApardt,  const double *fl, const double *fr, double *outl, double *outr); 
double GyrokineticSurfPositivity1x0vSer_X_P1_Bvars_0(const double q_, const double m_, const double cflL, const double cflR, const double *w, const double *dxv, const double amax_in, const double *Bmag, const double *BmagInv, const double *Gradpar, const double *BdriftX, const double *BdriftY, const double *Phi, const double *fl, const double *fr, double *outl, double *outr); 
double EmGyrokineticSurfPositivity1x0vSer_X_P1_Bvars_0(const double q_, const double m_, const double cflL, const double cflR, const double *w, const double *dxv, const double amax_in, const double *Bmag, const double *BmagInv, const double *Gradpar, const double *BdriftX, const double *BdriftY, const double *Phi, const double *Apar, const double *dApardt,  const double *fl, const double *fr, double *outl, double *outr); 

double GyrokineticVol1x0vSerP1_Bvars_1(const double q_, const double m_, const double *w, const double *dxv, const double *Bmag, const double *BmagInv, const double *Gradpar, const double *BdriftX, const double *BdriftY, const double *Phi, const double *f, double *out); 
double EmGyrokineticVol1x0vSerP1_Bvars_1(const double q_, const double m_, const double *w, const double *dxv, const double *Bmag, const double *BmagInv, const double *Gradpar, const double *BdriftX, const double *BdriftY, const double *Phi, const double *Apar, const double *dApardt, const double *f, double *out); 
double GyrokineticSurf1x0vSer_X_P1_Bvars_1(const double q_, const double m_, const double cflL, const double cflR, const double *w, const double *dxv, const double amax_in, const double *Bmag, const double *BmagInv, const double *Gradpar, const double *BdriftX, const double *BdriftY, const double *Phi, const double *fl, const double *fr, double *outl, double *outr); 
double EmGyrokineticSurf1x0vSer_X_P1_Bvars_1(const double q_, const double m_, const double cflL, const double cflR, const double *w, const double *dxv, const double amax_in, const double *Bmag, const double *BmagInv, const double *Gradpar, const double *BdriftX, const double *BdriftY, const double *Phi, const double *Apar, const double *dApardt,  const double *fl, const double *fr, double *outl, double *outr); 
double GyrokineticSurfPositivity1x0vSer_X_P1_Bvars_1(const double q_, const double m_, const double cflL, const double cflR, const double *w, const double *dxv, const double amax_in, const double *Bmag, const double *BmagInv, const double *Gradpar, const double *BdriftX, const double *BdriftY, const double *Phi, const double *fl, const double *fr, double *outl, double *outr); 
double EmGyrokineticSurfPositivity1x0vSer_X_P1_Bvars_1(const double q_, const double m_, const double cflL, const double cflR, const double *w, const double *dxv, const double amax_in, const double *Bmag, const double *BmagInv, const double *Gradpar, const double *BdriftX, const double *BdriftY, const double *Phi, const double *Apar, const double *dApardt,  const double *fl, const double *fr, double *outl, double *outr); 


double EmGyrokineticStep2Vol1x0vSerP2(const double q_, const double m_, const double *w, const double *dxv, const double *dApardt, const double *f, double *out); 
double calcSheathDeltaPhi1xSer_P2(const double *phi, const double *phiWall, const double zVal);
void calcSheathPartialReflectionWeakEquiv1x0vSer_P2(binOpData_t* data, const double wv, const double dv, const double zVal, const double vcut, const double *f, double *fhat);
void calcSheathPartialReflectionScaled1x0vSer_P2(binOpData_t* data, const double wv, const double dv, const double zVal, const double vcut, const double *f, double *fhat);
double GyrokineticVol1x0vSerP2_Bvars_0(const double q_, const double m_, const double *w, const double *dxv, const double *Bmag, const double *BmagInv, const double *Gradpar, const double *BdriftX, const double *BdriftY, const double *Phi, const double *f, double *out); 
double EmGyrokineticVol1x0vSerP2_Bvars_0(const double q_, const double m_, const double *w, const double *dxv, const double *Bmag, const double *BmagInv, const double *Gradpar, const double *BdriftX, const double *BdriftY, const double *Phi, const double *Apar, const double *dApardt, const double *f, double *out); 
double GyrokineticSurf1x0vSer_X_P2_Bvars_0(const double q_, const double m_, const double cflL, const double cflR, const double *w, const double *dxv, const double amax_in, const double *Bmag, const double *BmagInv, const double *Gradpar, const double *BdriftX, const double *BdriftY, const double *Phi, const double *fl, const double *fr, double *outl, double *outr); 
double EmGyrokineticSurf1x0vSer_X_P2_Bvars_0(const double q_, const double m_, const double cflL, const double cflR, const double *w, const double *dxv, const double amax_in, const double *Bmag, const double *BmagInv, const double *Gradpar, const double *BdriftX, const double *BdriftY, const double *Phi, const double *Apar, const double *dApardt,  const double *fl, const double *fr, double *outl, double *outr); 
double GyrokineticSurfPositivity1x0vSer_X_P2_Bvars_0(const double q_, const double m_, const double cflL, const double cflR, const double *w, const double *dxv, const double amax_in, const double *Bmag, const double *BmagInv, const double *Gradpar, const double *BdriftX, const double *BdriftY, const double *Phi, const double *fl, const double *fr, double *outl, double *outr); 
double EmGyrokineticSurfPositivity1x0vSer_X_P2_Bvars_0(const double q_, const double m_, const double cflL, const double cflR, const double *w, const double *dxv, const double amax_in, const double *Bmag, const double *BmagInv, const double *Gradpar, const double *BdriftX, const double *BdriftY, const double *Phi, const double *Apar, const double *dApardt,  const double *fl, const double *fr, double *outl, double *outr); 

double GyrokineticVol1x0vSerP2_Bvars_1(const double q_, const double m_, const double *w, const double *dxv, const double *Bmag, const double *BmagInv, const double *Gradpar, const double *BdriftX, const double *BdriftY, const double *Phi, const double *f, double *out); 
double EmGyrokineticVol1x0vSerP2_Bvars_1(const double q_, const double m_, const double *w, const double *dxv, const double *Bmag, const double *BmagInv, const double *Gradpar, const double *BdriftX, const double *BdriftY, const double *Phi, const double *Apar, const double *dApardt, const double *f, double *out); 
double GyrokineticSurf1x0vSer_X_P2_Bvars_1(const double q_, const double m_, const double cflL, const double cflR, const double *w, const double *dxv, const double amax_in, const double *Bmag, const double *BmagInv, const double *Gradpar, const double *BdriftX, const double *BdriftY, const double *Phi, const double *fl, const double *fr, double *outl, double *outr); 
double EmGyrokineticSurf1x0vSer_X_P2_Bvars_1(const double q_, const double m_, const double cflL, const double cflR, const double *w, const double *dxv, const double amax_in, const double *Bmag, const double *BmagInv, const double *Gradpar, const double *BdriftX, const double *BdriftY, const double *Phi, const double *Apar, const double *dApardt,  const double *fl, const double *fr, double *outl, double *outr); 
double GyrokineticSurfPositivity1x0vSer_X_P2_Bvars_1(const double q_, const double m_, const double cflL, const double cflR, const double *w, const double *dxv, const double amax_in, const double *Bmag, const double *BmagInv, const double *Gradpar, const double *BdriftX, const double *BdriftY, const double *Phi, const double *fl, const double *fr, double *outl, double *outr); 
double EmGyrokineticSurfPositivity1x0vSer_X_P2_Bvars_1(const double q_, const double m_, const double cflL, const double cflR, const double *w, const double *dxv, const double amax_in, const double *Bmag, const double *BmagInv, const double *Gradpar, const double *BdriftX, const double *BdriftY, const double *Phi, const double *Apar, const double *dApardt,  const double *fl, const double *fr, double *outl, double *outr); 


double EmGyrokineticStep2Vol1x1vSerP1(const double q_, const double m_, const double *w, const double *dxv, const double *dApardt, const double *f, double *out); 
double calcSheathDeltaPhi1xSer_P1(const double *phi, const double *phiWall, const double zVal);
void calcSheathPartialReflectionWeakEquiv1x1vSer_P1(binOpData_t* data, const double wv, const double dv, const double zVal, const double vcut, const double *f, double *fhat);
void calcSheathPartialReflectionScaled1x1vSer_P1(binOpData_t* data, const double wv, const double dv, const double zVal, const double vcut, const double *f, double *fhat);
double GyrokineticVol1x1vSerP1_Bvars_0(const double q_, const double m_, const double *w, const double *dxv, const double *Bmag, const double *BmagInv, const double *Gradpar, const double *BdriftX, const double *BdriftY, const double *Phi, const double *f, double *out); 
double EmGyrokineticVol1x1vSerP1_Bvars_0(const double q_, const double m_, const double *w, const double *dxv, const double *Bmag, const double *BmagInv, const double *Gradpar, const double *BdriftX, const double *BdriftY, const double *Phi, const double *Apar, const double *dApardt, const double *f, double *out); 
double GyrokineticSurf1x1vSer_X_P1_Bvars_0(const double q_, const double m_, const double cflL, const double cflR, const double *w, const double *dxv, const double amax_in, const double *Bmag, const double *BmagInv, const double *Gradpar, const double *BdriftX, const double *BdriftY, const double *Phi, const double *fl, const double *fr, double *outl, double *outr); 
double EmGyrokineticSurf1x1vSer_X_P1_Bvars_0(const double q_, const double m_, const double cflL, const double cflR, const double *w, const double *dxv, const double amax_in, const double *Bmag, const double *BmagInv, const double *Gradpar, const double *BdriftX, const double *BdriftY, const double *Phi, const double *Apar, const double *dApardt,  const double *fl, const double *fr, double *outl, double *outr); 
double GyrokineticSurfPositivity1x1vSer_X_P1_Bvars_0(const double q_, const double m_, const double cflL, const double cflR, const double *w, const double *dxv, const double amax_in, const double *Bmag, const double *BmagInv, const double *Gradpar, const double *BdriftX, const double *BdriftY, const double *Phi, const double *fl, const double *fr, double *outl, double *outr); 
double EmGyrokineticSurfPositivity1x1vSer_X_P1_Bvars_0(const double q_, const double m_, const double cflL, const double cflR, const double *w, const double *dxv, const double amax_in, const double *Bmag, const double *BmagInv, const double *Gradpar, const double *BdriftX, const double *BdriftY, const double *Phi, const double *Apar, const double *dApardt,  const double *fl, const double *fr, double *outl, double *outr); 
double GyrokineticSurf1x1vSer_Vpar_P1_Bvars_0(const double q_, const double m_, const double cflL, const double cflR, const double *w, const double *dxv, const double amax_in, const double *Bmag, const double *BmagInv, const double *Gradpar, const double *BdriftX, const double *BdriftY, const double *Phi, const double *fl, const double *fr, double *outl, double *outr); 
double EmGyrokineticSurf1x1vSer_Vpar_P1_Bvars_0(const double q_, const double m_, const double cflL, const double cflR, const double *w, const double *dxv, const double amax_in, const double *Bmag, const double *BmagInv, const double *Gradpar, const double *BdriftX, const double *BdriftY, const double *Phi, const double *Apar, const double *dApardt,  const double *fl, const double *fr, double *outl, double *outr); 
double GyrokineticSurfPositivity1x1vSer_Vpar_P1_Bvars_0(const double q_, const double m_, const double cflL, const double cflR, const double *w, const double *dxv, const double amax_in, const double *Bmag, const double *BmagInv, const double *Gradpar, const double *BdriftX, const double *BdriftY, const double *Phi, const double *fl, const double *fr, double *outl, double *outr); 
double EmGyrokineticSurfPositivity1x1vSer_Vpar_P1_Bvars_0(const double q_, const double m_, const double cflL, const double cflR, const double *w, const double *dxv, const double amax_in, const double *Bmag, const double *BmagInv, const double *Gradpar, const double *BdriftX, const double *BdriftY, const double *Phi, const double *Apar, const double *dApardt,  const double *fl, const double *fr, double *outl, double *outr); 

double GyrokineticVol1x1vSerP1_Bvars_1(const double q_, const double m_, const double *w, const double *dxv, const double *Bmag, const double *BmagInv, const double *Gradpar, const double *BdriftX, const double *BdriftY, const double *Phi, const double *f, double *out); 
double EmGyrokineticVol1x1vSerP1_Bvars_1(const double q_, const double m_, const double *w, const double *dxv, const double *Bmag, const double *BmagInv, const double *Gradpar, const double *BdriftX, const double *BdriftY, const double *Phi, const double *Apar, const double *dApardt, const double *f, double *out); 
double GyrokineticSurf1x1vSer_X_P1_Bvars_1(const double q_, const double m_, const double cflL, const double cflR, const double *w, const double *dxv, const double amax_in, const double *Bmag, const double *BmagInv, const double *Gradpar, const double *BdriftX, const double *BdriftY, const double *Phi, const double *fl, const double *fr, double *outl, double *outr); 
double EmGyrokineticSurf1x1vSer_X_P1_Bvars_1(const double q_, const double m_, const double cflL, const double cflR, const double *w, const double *dxv, const double amax_in, const double *Bmag, const double *BmagInv, const double *Gradpar, const double *BdriftX, const double *BdriftY, const double *Phi, const double *Apar, const double *dApardt,  const double *fl, const double *fr, double *outl, double *outr); 
double GyrokineticSurfPositivity1x1vSer_X_P1_Bvars_1(const double q_, const double m_, const double cflL, const double cflR, const double *w, const double *dxv, const double amax_in, const double *Bmag, const double *BmagInv, const double *Gradpar, const double *BdriftX, const double *BdriftY, const double *Phi, const double *fl, const double *fr, double *outl, double *outr); 
double EmGyrokineticSurfPositivity1x1vSer_X_P1_Bvars_1(const double q_, const double m_, const double cflL, const double cflR, const double *w, const double *dxv, const double amax_in, const double *Bmag, const double *BmagInv, const double *Gradpar, const double *BdriftX, const double *BdriftY, const double *Phi, const double *Apar, const double *dApardt,  const double *fl, const double *fr, double *outl, double *outr); 
double GyrokineticSurf1x1vSer_Vpar_P1_Bvars_1(const double q_, const double m_, const double cflL, const double cflR, const double *w, const double *dxv, const double amax_in, const double *Bmag, const double *BmagInv, const double *Gradpar, const double *BdriftX, const double *BdriftY, const double *Phi, const double *fl, const double *fr, double *outl, double *outr); 
double EmGyrokineticSurf1x1vSer_Vpar_P1_Bvars_1(const double q_, const double m_, const double cflL, const double cflR, const double *w, const double *dxv, const double amax_in, const double *Bmag, const double *BmagInv, const double *Gradpar, const double *BdriftX, const double *BdriftY, const double *Phi, const double *Apar, const double *dApardt,  const double *fl, const double *fr, double *outl, double *outr); 
double GyrokineticSurfPositivity1x1vSer_Vpar_P1_Bvars_1(const double q_, const double m_, const double cflL, const double cflR, const double *w, const double *dxv, const double amax_in, const double *Bmag, const double *BmagInv, const double *Gradpar, const double *BdriftX, const double *BdriftY, const double *Phi, const double *fl, const double *fr, double *outl, double *outr); 
double EmGyrokineticSurfPositivity1x1vSer_Vpar_P1_Bvars_1(const double q_, const double m_, const double cflL, const double cflR, const double *w, const double *dxv, const double amax_in, const double *Bmag, const double *BmagInv, const double *Gradpar, const double *BdriftX, const double *BdriftY, const double *Phi, const double *Apar, const double *dApardt,  const double *fl, const double *fr, double *outl, double *outr); 


double EmGyrokineticStep2Vol1x1vSerP2(const double q_, const double m_, const double *w, const double *dxv, const double *dApardt, const double *f, double *out); 
double calcSheathDeltaPhi1xSer_P2(const double *phi, const double *phiWall, const double zVal);
void calcSheathPartialReflectionWeakEquiv1x1vSer_P2(binOpData_t* data, const double wv, const double dv, const double zVal, const double vcut, const double *f, double *fhat);
void calcSheathPartialReflectionScaled1x1vSer_P2(binOpData_t* data, const double wv, const double dv, const double zVal, const double vcut, const double *f, double *fhat);
double GyrokineticVol1x1vSerP2_Bvars_0(const double q_, const double m_, const double *w, const double *dxv, const double *Bmag, const double *BmagInv, const double *Gradpar, const double *BdriftX, const double *BdriftY, const double *Phi, const double *f, double *out); 
double EmGyrokineticVol1x1vSerP2_Bvars_0(const double q_, const double m_, const double *w, const double *dxv, const double *Bmag, const double *BmagInv, const double *Gradpar, const double *BdriftX, const double *BdriftY, const double *Phi, const double *Apar, const double *dApardt, const double *f, double *out); 
double GyrokineticSurf1x1vSer_X_P2_Bvars_0(const double q_, const double m_, const double cflL, const double cflR, const double *w, const double *dxv, const double amax_in, const double *Bmag, const double *BmagInv, const double *Gradpar, const double *BdriftX, const double *BdriftY, const double *Phi, const double *fl, const double *fr, double *outl, double *outr); 
double EmGyrokineticSurf1x1vSer_X_P2_Bvars_0(const double q_, const double m_, const double cflL, const double cflR, const double *w, const double *dxv, const double amax_in, const double *Bmag, const double *BmagInv, const double *Gradpar, const double *BdriftX, const double *BdriftY, const double *Phi, const double *Apar, const double *dApardt,  const double *fl, const double *fr, double *outl, double *outr); 
double GyrokineticSurfPositivity1x1vSer_X_P2_Bvars_0(const double q_, const double m_, const double cflL, const double cflR, const double *w, const double *dxv, const double amax_in, const double *Bmag, const double *BmagInv, const double *Gradpar, const double *BdriftX, const double *BdriftY, const double *Phi, const double *fl, const double *fr, double *outl, double *outr); 
double EmGyrokineticSurfPositivity1x1vSer_X_P2_Bvars_0(const double q_, const double m_, const double cflL, const double cflR, const double *w, const double *dxv, const double amax_in, const double *Bmag, const double *BmagInv, const double *Gradpar, const double *BdriftX, const double *BdriftY, const double *Phi, const double *Apar, const double *dApardt,  const double *fl, const double *fr, double *outl, double *outr); 
double GyrokineticSurf1x1vSer_Vpar_P2_Bvars_0(const double q_, const double m_, const double cflL, const double cflR, const double *w, const double *dxv, const double amax_in, const double *Bmag, const double *BmagInv, const double *Gradpar, const double *BdriftX, const double *BdriftY, const double *Phi, const double *fl, const double *fr, double *outl, double *outr); 
double EmGyrokineticSurf1x1vSer_Vpar_P2_Bvars_0(const double q_, const double m_, const double cflL, const double cflR, const double *w, const double *dxv, const double amax_in, const double *Bmag, const double *BmagInv, const double *Gradpar, const double *BdriftX, const double *BdriftY, const double *Phi, const double *Apar, const double *dApardt,  const double *fl, const double *fr, double *outl, double *outr); 
double GyrokineticSurfPositivity1x1vSer_Vpar_P2_Bvars_0(const double q_, const double m_, const double cflL, const double cflR, const double *w, const double *dxv, const double amax_in, const double *Bmag, const double *BmagInv, const double *Gradpar, const double *BdriftX, const double *BdriftY, const double *Phi, const double *fl, const double *fr, double *outl, double *outr); 
double EmGyrokineticSurfPositivity1x1vSer_Vpar_P2_Bvars_0(const double q_, const double m_, const double cflL, const double cflR, const double *w, const double *dxv, const double amax_in, const double *Bmag, const double *BmagInv, const double *Gradpar, const double *BdriftX, const double *BdriftY, const double *Phi, const double *Apar, const double *dApardt,  const double *fl, const double *fr, double *outl, double *outr); 

double GyrokineticVol1x1vSerP2_Bvars_1(const double q_, const double m_, const double *w, const double *dxv, const double *Bmag, const double *BmagInv, const double *Gradpar, const double *BdriftX, const double *BdriftY, const double *Phi, const double *f, double *out); 
double EmGyrokineticVol1x1vSerP2_Bvars_1(const double q_, const double m_, const double *w, const double *dxv, const double *Bmag, const double *BmagInv, const double *Gradpar, const double *BdriftX, const double *BdriftY, const double *Phi, const double *Apar, const double *dApardt, const double *f, double *out); 
double GyrokineticSurf1x1vSer_X_P2_Bvars_1(const double q_, const double m_, const double cflL, const double cflR, const double *w, const double *dxv, const double amax_in, const double *Bmag, const double *BmagInv, const double *Gradpar, const double *BdriftX, const double *BdriftY, const double *Phi, const double *fl, const double *fr, double *outl, double *outr); 
double EmGyrokineticSurf1x1vSer_X_P2_Bvars_1(const double q_, const double m_, const double cflL, const double cflR, const double *w, const double *dxv, const double amax_in, const double *Bmag, const double *BmagInv, const double *Gradpar, const double *BdriftX, const double *BdriftY, const double *Phi, const double *Apar, const double *dApardt,  const double *fl, const double *fr, double *outl, double *outr); 
double GyrokineticSurfPositivity1x1vSer_X_P2_Bvars_1(const double q_, const double m_, const double cflL, const double cflR, const double *w, const double *dxv, const double amax_in, const double *Bmag, const double *BmagInv, const double *Gradpar, const double *BdriftX, const double *BdriftY, const double *Phi, const double *fl, const double *fr, double *outl, double *outr); 
double EmGyrokineticSurfPositivity1x1vSer_X_P2_Bvars_1(const double q_, const double m_, const double cflL, const double cflR, const double *w, const double *dxv, const double amax_in, const double *Bmag, const double *BmagInv, const double *Gradpar, const double *BdriftX, const double *BdriftY, const double *Phi, const double *Apar, const double *dApardt,  const double *fl, const double *fr, double *outl, double *outr); 
double GyrokineticSurf1x1vSer_Vpar_P2_Bvars_1(const double q_, const double m_, const double cflL, const double cflR, const double *w, const double *dxv, const double amax_in, const double *Bmag, const double *BmagInv, const double *Gradpar, const double *BdriftX, const double *BdriftY, const double *Phi, const double *fl, const double *fr, double *outl, double *outr); 
double EmGyrokineticSurf1x1vSer_Vpar_P2_Bvars_1(const double q_, const double m_, const double cflL, const double cflR, const double *w, const double *dxv, const double amax_in, const double *Bmag, const double *BmagInv, const double *Gradpar, const double *BdriftX, const double *BdriftY, const double *Phi, const double *Apar, const double *dApardt,  const double *fl, const double *fr, double *outl, double *outr); 
double GyrokineticSurfPositivity1x1vSer_Vpar_P2_Bvars_1(const double q_, const double m_, const double cflL, const double cflR, const double *w, const double *dxv, const double amax_in, const double *Bmag, const double *BmagInv, const double *Gradpar, const double *BdriftX, const double *BdriftY, const double *Phi, const double *fl, const double *fr, double *outl, double *outr); 
double EmGyrokineticSurfPositivity1x1vSer_Vpar_P2_Bvars_1(const double q_, const double m_, const double cflL, const double cflR, const double *w, const double *dxv, const double amax_in, const double *Bmag, const double *BmagInv, const double *Gradpar, const double *BdriftX, const double *BdriftY, const double *Phi, const double *Apar, const double *dApardt,  const double *fl, const double *fr, double *outl, double *outr); 


double EmGyrokineticStep2Vol1x2vSerP1(const double q_, const double m_, const double *w, const double *dxv, const double *dApardt, const double *f, double *out); 
double calcSheathDeltaPhi1xSer_P1(const double *phi, const double *phiWall, const double zVal);
void calcSheathPartialReflectionWeakEquiv1x2vSer_P1(binOpData_t* data, const double wv, const double dv, const double zVal, const double vcut, const double *f, double *fhat);
void calcSheathPartialReflectionScaled1x2vSer_P1(binOpData_t* data, const double wv, const double dv, const double zVal, const double vcut, const double *f, double *fhat);
double GyrokineticVol1x2vSerP1_Bvars_0(const double q_, const double m_, const double *w, const double *dxv, const double *Bmag, const double *BmagInv, const double *Gradpar, const double *BdriftX, const double *BdriftY, const double *Phi, const double *f, double *out); 
double EmGyrokineticVol1x2vSerP1_Bvars_0(const double q_, const double m_, const double *w, const double *dxv, const double *Bmag, const double *BmagInv, const double *Gradpar, const double *BdriftX, const double *BdriftY, const double *Phi, const double *Apar, const double *dApardt, const double *f, double *out); 
double GyrokineticSurf1x2vSer_X_P1_Bvars_0(const double q_, const double m_, const double cflL, const double cflR, const double *w, const double *dxv, const double amax_in, const double *Bmag, const double *BmagInv, const double *Gradpar, const double *BdriftX, const double *BdriftY, const double *Phi, const double *fl, const double *fr, double *outl, double *outr); 
double EmGyrokineticSurf1x2vSer_X_P1_Bvars_0(const double q_, const double m_, const double cflL, const double cflR, const double *w, const double *dxv, const double amax_in, const double *Bmag, const double *BmagInv, const double *Gradpar, const double *BdriftX, const double *BdriftY, const double *Phi, const double *Apar, const double *dApardt,  const double *fl, const double *fr, double *outl, double *outr); 
double GyrokineticSurfPositivity1x2vSer_X_P1_Bvars_0(const double q_, const double m_, const double cflL, const double cflR, const double *w, const double *dxv, const double amax_in, const double *Bmag, const double *BmagInv, const double *Gradpar, const double *BdriftX, const double *BdriftY, const double *Phi, const double *fl, const double *fr, double *outl, double *outr); 
double EmGyrokineticSurfPositivity1x2vSer_X_P1_Bvars_0(const double q_, const double m_, const double cflL, const double cflR, const double *w, const double *dxv, const double amax_in, const double *Bmag, const double *BmagInv, const double *Gradpar, const double *BdriftX, const double *BdriftY, const double *Phi, const double *Apar, const double *dApardt,  const double *fl, const double *fr, double *outl, double *outr); 
double GyrokineticSurf1x2vSer_Vpar_P1_Bvars_0(const double q_, const double m_, const double cflL, const double cflR, const double *w, const double *dxv, const double amax_in, const double *Bmag, const double *BmagInv, const double *Gradpar, const double *BdriftX, const double *BdriftY, const double *Phi, const double *fl, const double *fr, double *outl, double *outr); 
double EmGyrokineticSurf1x2vSer_Vpar_P1_Bvars_0(const double q_, const double m_, const double cflL, const double cflR, const double *w, const double *dxv, const double amax_in, const double *Bmag, const double *BmagInv, const double *Gradpar, const double *BdriftX, const double *BdriftY, const double *Phi, const double *Apar, const double *dApardt,  const double *fl, const double *fr, double *outl, double *outr); 
double GyrokineticSurfPositivity1x2vSer_Vpar_P1_Bvars_0(const double q_, const double m_, const double cflL, const double cflR, const double *w, const double *dxv, const double amax_in, const double *Bmag, const double *BmagInv, const double *Gradpar, const double *BdriftX, const double *BdriftY, const double *Phi, const double *fl, const double *fr, double *outl, double *outr); 
double EmGyrokineticSurfPositivity1x2vSer_Vpar_P1_Bvars_0(const double q_, const double m_, const double cflL, const double cflR, const double *w, const double *dxv, const double amax_in, const double *Bmag, const double *BmagInv, const double *Gradpar, const double *BdriftX, const double *BdriftY, const double *Phi, const double *Apar, const double *dApardt,  const double *fl, const double *fr, double *outl, double *outr); 

double GyrokineticVol1x2vSerP1_Bvars_1(const double q_, const double m_, const double *w, const double *dxv, const double *Bmag, const double *BmagInv, const double *Gradpar, const double *BdriftX, const double *BdriftY, const double *Phi, const double *f, double *out); 
double EmGyrokineticVol1x2vSerP1_Bvars_1(const double q_, const double m_, const double *w, const double *dxv, const double *Bmag, const double *BmagInv, const double *Gradpar, const double *BdriftX, const double *BdriftY, const double *Phi, const double *Apar, const double *dApardt, const double *f, double *out); 
double GyrokineticSurf1x2vSer_X_P1_Bvars_1(const double q_, const double m_, const double cflL, const double cflR, const double *w, const double *dxv, const double amax_in, const double *Bmag, const double *BmagInv, const double *Gradpar, const double *BdriftX, const double *BdriftY, const double *Phi, const double *fl, const double *fr, double *outl, double *outr); 
double EmGyrokineticSurf1x2vSer_X_P1_Bvars_1(const double q_, const double m_, const double cflL, const double cflR, const double *w, const double *dxv, const double amax_in, const double *Bmag, const double *BmagInv, const double *Gradpar, const double *BdriftX, const double *BdriftY, const double *Phi, const double *Apar, const double *dApardt,  const double *fl, const double *fr, double *outl, double *outr); 
double GyrokineticSurfPositivity1x2vSer_X_P1_Bvars_1(const double q_, const double m_, const double cflL, const double cflR, const double *w, const double *dxv, const double amax_in, const double *Bmag, const double *BmagInv, const double *Gradpar, const double *BdriftX, const double *BdriftY, const double *Phi, const double *fl, const double *fr, double *outl, double *outr); 
double EmGyrokineticSurfPositivity1x2vSer_X_P1_Bvars_1(const double q_, const double m_, const double cflL, const double cflR, const double *w, const double *dxv, const double amax_in, const double *Bmag, const double *BmagInv, const double *Gradpar, const double *BdriftX, const double *BdriftY, const double *Phi, const double *Apar, const double *dApardt,  const double *fl, const double *fr, double *outl, double *outr); 
double GyrokineticSurf1x2vSer_Vpar_P1_Bvars_1(const double q_, const double m_, const double cflL, const double cflR, const double *w, const double *dxv, const double amax_in, const double *Bmag, const double *BmagInv, const double *Gradpar, const double *BdriftX, const double *BdriftY, const double *Phi, const double *fl, const double *fr, double *outl, double *outr); 
double EmGyrokineticSurf1x2vSer_Vpar_P1_Bvars_1(const double q_, const double m_, const double cflL, const double cflR, const double *w, const double *dxv, const double amax_in, const double *Bmag, const double *BmagInv, const double *Gradpar, const double *BdriftX, const double *BdriftY, const double *Phi, const double *Apar, const double *dApardt,  const double *fl, const double *fr, double *outl, double *outr); 
double GyrokineticSurfPositivity1x2vSer_Vpar_P1_Bvars_1(const double q_, const double m_, const double cflL, const double cflR, const double *w, const double *dxv, const double amax_in, const double *Bmag, const double *BmagInv, const double *Gradpar, const double *BdriftX, const double *BdriftY, const double *Phi, const double *fl, const double *fr, double *outl, double *outr); 
double EmGyrokineticSurfPositivity1x2vSer_Vpar_P1_Bvars_1(const double q_, const double m_, const double cflL, const double cflR, const double *w, const double *dxv, const double amax_in, const double *Bmag, const double *BmagInv, const double *Gradpar, const double *BdriftX, const double *BdriftY, const double *Phi, const double *Apar, const double *dApardt,  const double *fl, const double *fr, double *outl, double *outr); 


double EmGyrokineticStep2Vol1x2vSerP2(const double q_, const double m_, const double *w, const double *dxv, const double *dApardt, const double *f, double *out); 
double calcSheathDeltaPhi1xSer_P2(const double *phi, const double *phiWall, const double zVal);
void calcSheathPartialReflectionWeakEquiv1x2vSer_P2(binOpData_t* data, const double wv, const double dv, const double zVal, const double vcut, const double *f, double *fhat);
void calcSheathPartialReflectionScaled1x2vSer_P2(binOpData_t* data, const double wv, const double dv, const double zVal, const double vcut, const double *f, double *fhat);
double GyrokineticVol1x2vSerP2_Bvars_0(const double q_, const double m_, const double *w, const double *dxv, const double *Bmag, const double *BmagInv, const double *Gradpar, const double *BdriftX, const double *BdriftY, const double *Phi, const double *f, double *out); 
double EmGyrokineticVol1x2vSerP2_Bvars_0(const double q_, const double m_, const double *w, const double *dxv, const double *Bmag, const double *BmagInv, const double *Gradpar, const double *BdriftX, const double *BdriftY, const double *Phi, const double *Apar, const double *dApardt, const double *f, double *out); 
double GyrokineticSurf1x2vSer_X_P2_Bvars_0(const double q_, const double m_, const double cflL, const double cflR, const double *w, const double *dxv, const double amax_in, const double *Bmag, const double *BmagInv, const double *Gradpar, const double *BdriftX, const double *BdriftY, const double *Phi, const double *fl, const double *fr, double *outl, double *outr); 
double EmGyrokineticSurf1x2vSer_X_P2_Bvars_0(const double q_, const double m_, const double cflL, const double cflR, const double *w, const double *dxv, const double amax_in, const double *Bmag, const double *BmagInv, const double *Gradpar, const double *BdriftX, const double *BdriftY, const double *Phi, const double *Apar, const double *dApardt,  const double *fl, const double *fr, double *outl, double *outr); 
double GyrokineticSurfPositivity1x2vSer_X_P2_Bvars_0(const double q_, const double m_, const double cflL, const double cflR, const double *w, const double *dxv, const double amax_in, const double *Bmag, const double *BmagInv, const double *Gradpar, const double *BdriftX, const double *BdriftY, const double *Phi, const double *fl, const double *fr, double *outl, double *outr); 
double EmGyrokineticSurfPositivity1x2vSer_X_P2_Bvars_0(const double q_, const double m_, const double cflL, const double cflR, const double *w, const double *dxv, const double amax_in, const double *Bmag, const double *BmagInv, const double *Gradpar, const double *BdriftX, const double *BdriftY, const double *Phi, const double *Apar, const double *dApardt,  const double *fl, const double *fr, double *outl, double *outr); 
double GyrokineticSurf1x2vSer_Vpar_P2_Bvars_0(const double q_, const double m_, const double cflL, const double cflR, const double *w, const double *dxv, const double amax_in, const double *Bmag, const double *BmagInv, const double *Gradpar, const double *BdriftX, const double *BdriftY, const double *Phi, const double *fl, const double *fr, double *outl, double *outr); 
double EmGyrokineticSurf1x2vSer_Vpar_P2_Bvars_0(const double q_, const double m_, const double cflL, const double cflR, const double *w, const double *dxv, const double amax_in, const double *Bmag, const double *BmagInv, const double *Gradpar, const double *BdriftX, const double *BdriftY, const double *Phi, const double *Apar, const double *dApardt,  const double *fl, const double *fr, double *outl, double *outr); 
double GyrokineticSurfPositivity1x2vSer_Vpar_P2_Bvars_0(const double q_, const double m_, const double cflL, const double cflR, const double *w, const double *dxv, const double amax_in, const double *Bmag, const double *BmagInv, const double *Gradpar, const double *BdriftX, const double *BdriftY, const double *Phi, const double *fl, const double *fr, double *outl, double *outr); 
double EmGyrokineticSurfPositivity1x2vSer_Vpar_P2_Bvars_0(const double q_, const double m_, const double cflL, const double cflR, const double *w, const double *dxv, const double amax_in, const double *Bmag, const double *BmagInv, const double *Gradpar, const double *BdriftX, const double *BdriftY, const double *Phi, const double *Apar, const double *dApardt,  const double *fl, const double *fr, double *outl, double *outr); 

double GyrokineticVol1x2vSerP2_Bvars_1(const double q_, const double m_, const double *w, const double *dxv, const double *Bmag, const double *BmagInv, const double *Gradpar, const double *BdriftX, const double *BdriftY, const double *Phi, const double *f, double *out); 
double EmGyrokineticVol1x2vSerP2_Bvars_1(const double q_, const double m_, const double *w, const double *dxv, const double *Bmag, const double *BmagInv, const double *Gradpar, const double *BdriftX, const double *BdriftY, const double *Phi, const double *Apar, const double *dApardt, const double *f, double *out); 
double GyrokineticSurf1x2vSer_X_P2_Bvars_1(const double q_, const double m_, const double cflL, const double cflR, const double *w, const double *dxv, const double amax_in, const double *Bmag, const double *BmagInv, const double *Gradpar, const double *BdriftX, const double *BdriftY, const double *Phi, const double *fl, const double *fr, double *outl, double *outr); 
double EmGyrokineticSurf1x2vSer_X_P2_Bvars_1(const double q_, const double m_, const double cflL, const double cflR, const double *w, const double *dxv, const double amax_in, const double *Bmag, const double *BmagInv, const double *Gradpar, const double *BdriftX, const double *BdriftY, const double *Phi, const double *Apar, const double *dApardt,  const double *fl, const double *fr, double *outl, double *outr); 
double GyrokineticSurfPositivity1x2vSer_X_P2_Bvars_1(const double q_, const double m_, const double cflL, const double cflR, const double *w, const double *dxv, const double amax_in, const double *Bmag, const double *BmagInv, const double *Gradpar, const double *BdriftX, const double *BdriftY, const double *Phi, const double *fl, const double *fr, double *outl, double *outr); 
double EmGyrokineticSurfPositivity1x2vSer_X_P2_Bvars_1(const double q_, const double m_, const double cflL, const double cflR, const double *w, const double *dxv, const double amax_in, const double *Bmag, const double *BmagInv, const double *Gradpar, const double *BdriftX, const double *BdriftY, const double *Phi, const double *Apar, const double *dApardt,  const double *fl, const double *fr, double *outl, double *outr); 
double GyrokineticSurf1x2vSer_Vpar_P2_Bvars_1(const double q_, const double m_, const double cflL, const double cflR, const double *w, const double *dxv, const double amax_in, const double *Bmag, const double *BmagInv, const double *Gradpar, const double *BdriftX, const double *BdriftY, const double *Phi, const double *fl, const double *fr, double *outl, double *outr); 
double EmGyrokineticSurf1x2vSer_Vpar_P2_Bvars_1(const double q_, const double m_, const double cflL, const double cflR, const double *w, const double *dxv, const double amax_in, const double *Bmag, const double *BmagInv, const double *Gradpar, const double *BdriftX, const double *BdriftY, const double *Phi, const double *Apar, const double *dApardt,  const double *fl, const double *fr, double *outl, double *outr); 
double GyrokineticSurfPositivity1x2vSer_Vpar_P2_Bvars_1(const double q_, const double m_, const double cflL, const double cflR, const double *w, const double *dxv, const double amax_in, const double *Bmag, const double *BmagInv, const double *Gradpar, const double *BdriftX, const double *BdriftY, const double *Phi, const double *fl, const double *fr, double *outl, double *outr); 
double EmGyrokineticSurfPositivity1x2vSer_Vpar_P2_Bvars_1(const double q_, const double m_, const double cflL, const double cflR, const double *w, const double *dxv, const double amax_in, const double *Bmag, const double *BmagInv, const double *Gradpar, const double *BdriftX, const double *BdriftY, const double *Phi, const double *Apar, const double *dApardt,  const double *fl, const double *fr, double *outl, double *outr); 


double EmGyrokineticStep2Vol2x0vSerP1(const double q_, const double m_, const double *w, const double *dxv, const double *dApardt, const double *f, double *out); 
double calcSheathDeltaPhi2xSer_P1(const double *phi, const double *phiWall, const double zVal);
void calcSheathPartialReflectionWeakEquiv2x0vSer_P1(binOpData_t* data, const double wv, const double dv, const double zVal, const double vcut, const double *f, double *fhat);
void calcSheathPartialReflectionScaled2x0vSer_P1(binOpData_t* data, const double wv, const double dv, const double zVal, const double vcut, const double *f, double *fhat);
double GyrokineticVol2x0vSerP1_Bvars_0(const double q_, const double m_, const double *w, const double *dxv, const double *Bmag, const double *BmagInv, const double *Gradpar, const double *BdriftX, const double *BdriftY, const double *Phi, const double *f, double *out); 
double EmGyrokineticVol2x0vSerP1_Bvars_0(const double q_, const double m_, const double *w, const double *dxv, const double *Bmag, const double *BmagInv, const double *Gradpar, const double *BdriftX, const double *BdriftY, const double *Phi, const double *Apar, const double *dApardt, const double *f, double *out); 
double GyrokineticSurf2x0vSer_X_P1_Bvars_0(const double q_, const double m_, const double cflL, const double cflR, const double *w, const double *dxv, const double amax_in, const double *Bmag, const double *BmagInv, const double *Gradpar, const double *BdriftX, const double *BdriftY, const double *Phi, const double *fl, const double *fr, double *outl, double *outr); 
double EmGyrokineticSurf2x0vSer_X_P1_Bvars_0(const double q_, const double m_, const double cflL, const double cflR, const double *w, const double *dxv, const double amax_in, const double *Bmag, const double *BmagInv, const double *Gradpar, const double *BdriftX, const double *BdriftY, const double *Phi, const double *Apar, const double *dApardt,  const double *fl, const double *fr, double *outl, double *outr); 
double GyrokineticSurfPositivity2x0vSer_X_P1_Bvars_0(const double q_, const double m_, const double cflL, const double cflR, const double *w, const double *dxv, const double amax_in, const double *Bmag, const double *BmagInv, const double *Gradpar, const double *BdriftX, const double *BdriftY, const double *Phi, const double *fl, const double *fr, double *outl, double *outr); 
double EmGyrokineticSurfPositivity2x0vSer_X_P1_Bvars_0(const double q_, const double m_, const double cflL, const double cflR, const double *w, const double *dxv, const double amax_in, const double *Bmag, const double *BmagInv, const double *Gradpar, const double *BdriftX, const double *BdriftY, const double *Phi, const double *Apar, const double *dApardt,  const double *fl, const double *fr, double *outl, double *outr); 
double GyrokineticSurf2x0vSer_Y_P1_Bvars_0(const double q_, const double m_, const double cflL, const double cflR, const double *w, const double *dxv, const double amax_in, const double *Bmag, const double *BmagInv, const double *Gradpar, const double *BdriftX, const double *BdriftY, const double *Phi, const double *fl, const double *fr, double *outl, double *outr); 
double EmGyrokineticSurf2x0vSer_Y_P1_Bvars_0(const double q_, const double m_, const double cflL, const double cflR, const double *w, const double *dxv, const double amax_in, const double *Bmag, const double *BmagInv, const double *Gradpar, const double *BdriftX, const double *BdriftY, const double *Phi, const double *Apar, const double *dApardt,  const double *fl, const double *fr, double *outl, double *outr); 
double GyrokineticSurfPositivity2x0vSer_Y_P1_Bvars_0(const double q_, const double m_, const double cflL, const double cflR, const double *w, const double *dxv, const double amax_in, const double *Bmag, const double *BmagInv, const double *Gradpar, const double *BdriftX, const double *BdriftY, const double *Phi, const double *fl, const double *fr, double *outl, double *outr); 
double EmGyrokineticSurfPositivity2x0vSer_Y_P1_Bvars_0(const double q_, const double m_, const double cflL, const double cflR, const double *w, const double *dxv, const double amax_in, const double *Bmag, const double *BmagInv, const double *Gradpar, const double *BdriftX, const double *BdriftY, const double *Phi, const double *Apar, const double *dApardt,  const double *fl, const double *fr, double *outl, double *outr); 

double GyrokineticVol2x0vSerP1_Bvars_1(const double q_, const double m_, const double *w, const double *dxv, const double *Bmag, const double *BmagInv, const double *Gradpar, const double *BdriftX, const double *BdriftY, const double *Phi, const double *f, double *out); 
double EmGyrokineticVol2x0vSerP1_Bvars_1(const double q_, const double m_, const double *w, const double *dxv, const double *Bmag, const double *BmagInv, const double *Gradpar, const double *BdriftX, const double *BdriftY, const double *Phi, const double *Apar, const double *dApardt, const double *f, double *out); 
double GyrokineticSurf2x0vSer_X_P1_Bvars_1(const double q_, const double m_, const double cflL, const double cflR, const double *w, const double *dxv, const double amax_in, const double *Bmag, const double *BmagInv, const double *Gradpar, const double *BdriftX, const double *BdriftY, const double *Phi, const double *fl, const double *fr, double *outl, double *outr); 
double EmGyrokineticSurf2x0vSer_X_P1_Bvars_1(const double q_, const double m_, const double cflL, const double cflR, const double *w, const double *dxv, const double amax_in, const double *Bmag, const double *BmagInv, const double *Gradpar, const double *BdriftX, const double *BdriftY, const double *Phi, const double *Apar, const double *dApardt,  const double *fl, const double *fr, double *outl, double *outr); 
double GyrokineticSurfPositivity2x0vSer_X_P1_Bvars_1(const double q_, const double m_, const double cflL, const double cflR, const double *w, const double *dxv, const double amax_in, const double *Bmag, const double *BmagInv, const double *Gradpar, const double *BdriftX, const double *BdriftY, const double *Phi, const double *fl, const double *fr, double *outl, double *outr); 
double EmGyrokineticSurfPositivity2x0vSer_X_P1_Bvars_1(const double q_, const double m_, const double cflL, const double cflR, const double *w, const double *dxv, const double amax_in, const double *Bmag, const double *BmagInv, const double *Gradpar, const double *BdriftX, const double *BdriftY, const double *Phi, const double *Apar, const double *dApardt,  const double *fl, const double *fr, double *outl, double *outr); 
double GyrokineticSurf2x0vSer_Y_P1_Bvars_1(const double q_, const double m_, const double cflL, const double cflR, const double *w, const double *dxv, const double amax_in, const double *Bmag, const double *BmagInv, const double *Gradpar, const double *BdriftX, const double *BdriftY, const double *Phi, const double *fl, const double *fr, double *outl, double *outr); 
double EmGyrokineticSurf2x0vSer_Y_P1_Bvars_1(const double q_, const double m_, const double cflL, const double cflR, const double *w, const double *dxv, const double amax_in, const double *Bmag, const double *BmagInv, const double *Gradpar, const double *BdriftX, const double *BdriftY, const double *Phi, const double *Apar, const double *dApardt,  const double *fl, const double *fr, double *outl, double *outr); 
double GyrokineticSurfPositivity2x0vSer_Y_P1_Bvars_1(const double q_, const double m_, const double cflL, const double cflR, const double *w, const double *dxv, const double amax_in, const double *Bmag, const double *BmagInv, const double *Gradpar, const double *BdriftX, const double *BdriftY, const double *Phi, const double *fl, const double *fr, double *outl, double *outr); 
double EmGyrokineticSurfPositivity2x0vSer_Y_P1_Bvars_1(const double q_, const double m_, const double cflL, const double cflR, const double *w, const double *dxv, const double amax_in, const double *Bmag, const double *BmagInv, const double *Gradpar, const double *BdriftX, const double *BdriftY, const double *Phi, const double *Apar, const double *dApardt,  const double *fl, const double *fr, double *outl, double *outr); 


double EmGyrokineticStep2Vol2x0vSerP2(const double q_, const double m_, const double *w, const double *dxv, const double *dApardt, const double *f, double *out); 
double calcSheathDeltaPhi2xSer_P2(const double *phi, const double *phiWall, const double zVal);
void calcSheathPartialReflectionWeakEquiv2x0vSer_P2(binOpData_t* data, const double wv, const double dv, const double zVal, const double vcut, const double *f, double *fhat);
void calcSheathPartialReflectionScaled2x0vSer_P2(binOpData_t* data, const double wv, const double dv, const double zVal, const double vcut, const double *f, double *fhat);
double GyrokineticVol2x0vSerP2_Bvars_0(const double q_, const double m_, const double *w, const double *dxv, const double *Bmag, const double *BmagInv, const double *Gradpar, const double *BdriftX, const double *BdriftY, const double *Phi, const double *f, double *out); 
double EmGyrokineticVol2x0vSerP2_Bvars_0(const double q_, const double m_, const double *w, const double *dxv, const double *Bmag, const double *BmagInv, const double *Gradpar, const double *BdriftX, const double *BdriftY, const double *Phi, const double *Apar, const double *dApardt, const double *f, double *out); 
double GyrokineticSurf2x0vSer_X_P2_Bvars_0(const double q_, const double m_, const double cflL, const double cflR, const double *w, const double *dxv, const double amax_in, const double *Bmag, const double *BmagInv, const double *Gradpar, const double *BdriftX, const double *BdriftY, const double *Phi, const double *fl, const double *fr, double *outl, double *outr); 
double EmGyrokineticSurf2x0vSer_X_P2_Bvars_0(const double q_, const double m_, const double cflL, const double cflR, const double *w, const double *dxv, const double amax_in, const double *Bmag, const double *BmagInv, const double *Gradpar, const double *BdriftX, const double *BdriftY, const double *Phi, const double *Apar, const double *dApardt,  const double *fl, const double *fr, double *outl, double *outr); 
double GyrokineticSurfPositivity2x0vSer_X_P2_Bvars_0(const double q_, const double m_, const double cflL, const double cflR, const double *w, const double *dxv, const double amax_in, const double *Bmag, const double *BmagInv, const double *Gradpar, const double *BdriftX, const double *BdriftY, const double *Phi, const double *fl, const double *fr, double *outl, double *outr); 
double EmGyrokineticSurfPositivity2x0vSer_X_P2_Bvars_0(const double q_, const double m_, const double cflL, const double cflR, const double *w, const double *dxv, const double amax_in, const double *Bmag, const double *BmagInv, const double *Gradpar, const double *BdriftX, const double *BdriftY, const double *Phi, const double *Apar, const double *dApardt,  const double *fl, const double *fr, double *outl, double *outr); 
double GyrokineticSurf2x0vSer_Y_P2_Bvars_0(const double q_, const double m_, const double cflL, const double cflR, const double *w, const double *dxv, const double amax_in, const double *Bmag, const double *BmagInv, const double *Gradpar, const double *BdriftX, const double *BdriftY, const double *Phi, const double *fl, const double *fr, double *outl, double *outr); 
double EmGyrokineticSurf2x0vSer_Y_P2_Bvars_0(const double q_, const double m_, const double cflL, const double cflR, const double *w, const double *dxv, const double amax_in, const double *Bmag, const double *BmagInv, const double *Gradpar, const double *BdriftX, const double *BdriftY, const double *Phi, const double *Apar, const double *dApardt,  const double *fl, const double *fr, double *outl, double *outr); 
double GyrokineticSurfPositivity2x0vSer_Y_P2_Bvars_0(const double q_, const double m_, const double cflL, const double cflR, const double *w, const double *dxv, const double amax_in, const double *Bmag, const double *BmagInv, const double *Gradpar, const double *BdriftX, const double *BdriftY, const double *Phi, const double *fl, const double *fr, double *outl, double *outr); 
double EmGyrokineticSurfPositivity2x0vSer_Y_P2_Bvars_0(const double q_, const double m_, const double cflL, const double cflR, const double *w, const double *dxv, const double amax_in, const double *Bmag, const double *BmagInv, const double *Gradpar, const double *BdriftX, const double *BdriftY, const double *Phi, const double *Apar, const double *dApardt,  const double *fl, const double *fr, double *outl, double *outr); 

double GyrokineticVol2x0vSerP2_Bvars_1(const double q_, const double m_, const double *w, const double *dxv, const double *Bmag, const double *BmagInv, const double *Gradpar, const double *BdriftX, const double *BdriftY, const double *Phi, const double *f, double *out); 
double EmGyrokineticVol2x0vSerP2_Bvars_1(const double q_, const double m_, const double *w, const double *dxv, const double *Bmag, const double *BmagInv, const double *Gradpar, const double *BdriftX, const double *BdriftY, const double *Phi, const double *Apar, const double *dApardt, const double *f, double *out); 
double GyrokineticSurf2x0vSer_X_P2_Bvars_1(const double q_, const double m_, const double cflL, const double cflR, const double *w, const double *dxv, const double amax_in, const double *Bmag, const double *BmagInv, const double *Gradpar, const double *BdriftX, const double *BdriftY, const double *Phi, const double *fl, const double *fr, double *outl, double *outr); 
double EmGyrokineticSurf2x0vSer_X_P2_Bvars_1(const double q_, const double m_, const double cflL, const double cflR, const double *w, const double *dxv, const double amax_in, const double *Bmag, const double *BmagInv, const double *Gradpar, const double *BdriftX, const double *BdriftY, const double *Phi, const double *Apar, const double *dApardt,  const double *fl, const double *fr, double *outl, double *outr); 
double GyrokineticSurfPositivity2x0vSer_X_P2_Bvars_1(const double q_, const double m_, const double cflL, const double cflR, const double *w, const double *dxv, const double amax_in, const double *Bmag, const double *BmagInv, const double *Gradpar, const double *BdriftX, const double *BdriftY, const double *Phi, const double *fl, const double *fr, double *outl, double *outr); 
double EmGyrokineticSurfPositivity2x0vSer_X_P2_Bvars_1(const double q_, const double m_, const double cflL, const double cflR, const double *w, const double *dxv, const double amax_in, const double *Bmag, const double *BmagInv, const double *Gradpar, const double *BdriftX, const double *BdriftY, const double *Phi, const double *Apar, const double *dApardt,  const double *fl, const double *fr, double *outl, double *outr); 
double GyrokineticSurf2x0vSer_Y_P2_Bvars_1(const double q_, const double m_, const double cflL, const double cflR, const double *w, const double *dxv, const double amax_in, const double *Bmag, const double *BmagInv, const double *Gradpar, const double *BdriftX, const double *BdriftY, const double *Phi, const double *fl, const double *fr, double *outl, double *outr); 
double EmGyrokineticSurf2x0vSer_Y_P2_Bvars_1(const double q_, const double m_, const double cflL, const double cflR, const double *w, const double *dxv, const double amax_in, const double *Bmag, const double *BmagInv, const double *Gradpar, const double *BdriftX, const double *BdriftY, const double *Phi, const double *Apar, const double *dApardt,  const double *fl, const double *fr, double *outl, double *outr); 
double GyrokineticSurfPositivity2x0vSer_Y_P2_Bvars_1(const double q_, const double m_, const double cflL, const double cflR, const double *w, const double *dxv, const double amax_in, const double *Bmag, const double *BmagInv, const double *Gradpar, const double *BdriftX, const double *BdriftY, const double *Phi, const double *fl, const double *fr, double *outl, double *outr); 
double EmGyrokineticSurfPositivity2x0vSer_Y_P2_Bvars_1(const double q_, const double m_, const double cflL, const double cflR, const double *w, const double *dxv, const double amax_in, const double *Bmag, const double *BmagInv, const double *Gradpar, const double *BdriftX, const double *BdriftY, const double *Phi, const double *Apar, const double *dApardt,  const double *fl, const double *fr, double *outl, double *outr); 


double EmGyrokineticStep2Vol2x2vSerP1(const double q_, const double m_, const double *w, const double *dxv, const double *dApardt, const double *f, double *out); 
double calcSheathDeltaPhi2xSer_P1(const double *phi, const double *phiWall, const double zVal);
void calcSheathPartialReflectionWeakEquiv2x2vSer_P1(binOpData_t* data, const double wv, const double dv, const double zVal, const double vcut, const double *f, double *fhat);
void calcSheathPartialReflectionScaled2x2vSer_P1(binOpData_t* data, const double wv, const double dv, const double zVal, const double vcut, const double *f, double *fhat);
double GyrokineticVol2x2vSerP1_Bvars_0(const double q_, const double m_, const double *w, const double *dxv, const double *Bmag, const double *BmagInv, const double *Gradpar, const double *BdriftX, const double *BdriftY, const double *Phi, const double *f, double *out); 
double EmGyrokineticVol2x2vSerP1_Bvars_0(const double q_, const double m_, const double *w, const double *dxv, const double *Bmag, const double *BmagInv, const double *Gradpar, const double *BdriftX, const double *BdriftY, const double *Phi, const double *Apar, const double *dApardt, const double *f, double *out); 
double GyrokineticSurf2x2vSer_X_P1_Bvars_0(const double q_, const double m_, const double cflL, const double cflR, const double *w, const double *dxv, const double amax_in, const double *Bmag, const double *BmagInv, const double *Gradpar, const double *BdriftX, const double *BdriftY, const double *Phi, const double *fl, const double *fr, double *outl, double *outr); 
double EmGyrokineticSurf2x2vSer_X_P1_Bvars_0(const double q_, const double m_, const double cflL, const double cflR, const double *w, const double *dxv, const double amax_in, const double *Bmag, const double *BmagInv, const double *Gradpar, const double *BdriftX, const double *BdriftY, const double *Phi, const double *Apar, const double *dApardt,  const double *fl, const double *fr, double *outl, double *outr); 
double GyrokineticSurfPositivity2x2vSer_X_P1_Bvars_0(const double q_, const double m_, const double cflL, const double cflR, const double *w, const double *dxv, const double amax_in, const double *Bmag, const double *BmagInv, const double *Gradpar, const double *BdriftX, const double *BdriftY, const double *Phi, const double *fl, const double *fr, double *outl, double *outr); 
double EmGyrokineticSurfPositivity2x2vSer_X_P1_Bvars_0(const double q_, const double m_, const double cflL, const double cflR, const double *w, const double *dxv, const double amax_in, const double *Bmag, const double *BmagInv, const double *Gradpar, const double *BdriftX, const double *BdriftY, const double *Phi, const double *Apar, const double *dApardt,  const double *fl, const double *fr, double *outl, double *outr); 
double GyrokineticSurf2x2vSer_Y_P1_Bvars_0(const double q_, const double m_, const double cflL, const double cflR, const double *w, const double *dxv, const double amax_in, const double *Bmag, const double *BmagInv, const double *Gradpar, const double *BdriftX, const double *BdriftY, const double *Phi, const double *fl, const double *fr, double *outl, double *outr); 
double EmGyrokineticSurf2x2vSer_Y_P1_Bvars_0(const double q_, const double m_, const double cflL, const double cflR, const double *w, const double *dxv, const double amax_in, const double *Bmag, const double *BmagInv, const double *Gradpar, const double *BdriftX, const double *BdriftY, const double *Phi, const double *Apar, const double *dApardt,  const double *fl, const double *fr, double *outl, double *outr); 
double GyrokineticSurfPositivity2x2vSer_Y_P1_Bvars_0(const double q_, const double m_, const double cflL, const double cflR, const double *w, const double *dxv, const double amax_in, const double *Bmag, const double *BmagInv, const double *Gradpar, const double *BdriftX, const double *BdriftY, const double *Phi, const double *fl, const double *fr, double *outl, double *outr); 
double EmGyrokineticSurfPositivity2x2vSer_Y_P1_Bvars_0(const double q_, const double m_, const double cflL, const double cflR, const double *w, const double *dxv, const double amax_in, const double *Bmag, const double *BmagInv, const double *Gradpar, const double *BdriftX, const double *BdriftY, const double *Phi, const double *Apar, const double *dApardt,  const double *fl, const double *fr, double *outl, double *outr); 
double GyrokineticSurf2x2vSer_Vpar_P1_Bvars_0(const double q_, const double m_, const double cflL, const double cflR, const double *w, const double *dxv, const double amax_in, const double *Bmag, const double *BmagInv, const double *Gradpar, const double *BdriftX, const double *BdriftY, const double *Phi, const double *fl, const double *fr, double *outl, double *outr); 
double EmGyrokineticSurf2x2vSer_Vpar_P1_Bvars_0(const double q_, const double m_, const double cflL, const double cflR, const double *w, const double *dxv, const double amax_in, const double *Bmag, const double *BmagInv, const double *Gradpar, const double *BdriftX, const double *BdriftY, const double *Phi, const double *Apar, const double *dApardt,  const double *fl, const double *fr, double *outl, double *outr); 
double GyrokineticSurfPositivity2x2vSer_Vpar_P1_Bvars_0(const double q_, const double m_, const double cflL, const double cflR, const double *w, const double *dxv, const double amax_in, const double *Bmag, const double *BmagInv, const double *Gradpar, const double *BdriftX, const double *BdriftY, const double *Phi, const double *fl, const double *fr, double *outl, double *outr); 
double EmGyrokineticSurfPositivity2x2vSer_Vpar_P1_Bvars_0(const double q_, const double m_, const double cflL, const double cflR, const double *w, const double *dxv, const double amax_in, const double *Bmag, const double *BmagInv, const double *Gradpar, const double *BdriftX, const double *BdriftY, const double *Phi, const double *Apar, const double *dApardt,  const double *fl, const double *fr, double *outl, double *outr); 

double GyrokineticVol2x2vSerP1_Bvars_1(const double q_, const double m_, const double *w, const double *dxv, const double *Bmag, const double *BmagInv, const double *Gradpar, const double *BdriftX, const double *BdriftY, const double *Phi, const double *f, double *out); 
double EmGyrokineticVol2x2vSerP1_Bvars_1(const double q_, const double m_, const double *w, const double *dxv, const double *Bmag, const double *BmagInv, const double *Gradpar, const double *BdriftX, const double *BdriftY, const double *Phi, const double *Apar, const double *dApardt, const double *f, double *out); 
double GyrokineticSurf2x2vSer_X_P1_Bvars_1(const double q_, const double m_, const double cflL, const double cflR, const double *w, const double *dxv, const double amax_in, const double *Bmag, const double *BmagInv, const double *Gradpar, const double *BdriftX, const double *BdriftY, const double *Phi, const double *fl, const double *fr, double *outl, double *outr); 
double EmGyrokineticSurf2x2vSer_X_P1_Bvars_1(const double q_, const double m_, const double cflL, const double cflR, const double *w, const double *dxv, const double amax_in, const double *Bmag, const double *BmagInv, const double *Gradpar, const double *BdriftX, const double *BdriftY, const double *Phi, const double *Apar, const double *dApardt,  const double *fl, const double *fr, double *outl, double *outr); 
double GyrokineticSurfPositivity2x2vSer_X_P1_Bvars_1(const double q_, const double m_, const double cflL, const double cflR, const double *w, const double *dxv, const double amax_in, const double *Bmag, const double *BmagInv, const double *Gradpar, const double *BdriftX, const double *BdriftY, const double *Phi, const double *fl, const double *fr, double *outl, double *outr); 
double EmGyrokineticSurfPositivity2x2vSer_X_P1_Bvars_1(const double q_, const double m_, const double cflL, const double cflR, const double *w, const double *dxv, const double amax_in, const double *Bmag, const double *BmagInv, const double *Gradpar, const double *BdriftX, const double *BdriftY, const double *Phi, const double *Apar, const double *dApardt,  const double *fl, const double *fr, double *outl, double *outr); 
double GyrokineticSurf2x2vSer_Y_P1_Bvars_1(const double q_, const double m_, const double cflL, const double cflR, const double *w, const double *dxv, const double amax_in, const double *Bmag, const double *BmagInv, const double *Gradpar, const double *BdriftX, const double *BdriftY, const double *Phi, const double *fl, const double *fr, double *outl, double *outr); 
double EmGyrokineticSurf2x2vSer_Y_P1_Bvars_1(const double q_, const double m_, const double cflL, const double cflR, const double *w, const double *dxv, const double amax_in, const double *Bmag, const double *BmagInv, const double *Gradpar, const double *BdriftX, const double *BdriftY, const double *Phi, const double *Apar, const double *dApardt,  const double *fl, const double *fr, double *outl, double *outr); 
double GyrokineticSurfPositivity2x2vSer_Y_P1_Bvars_1(const double q_, const double m_, const double cflL, const double cflR, const double *w, const double *dxv, const double amax_in, const double *Bmag, const double *BmagInv, const double *Gradpar, const double *BdriftX, const double *BdriftY, const double *Phi, const double *fl, const double *fr, double *outl, double *outr); 
double EmGyrokineticSurfPositivity2x2vSer_Y_P1_Bvars_1(const double q_, const double m_, const double cflL, const double cflR, const double *w, const double *dxv, const double amax_in, const double *Bmag, const double *BmagInv, const double *Gradpar, const double *BdriftX, const double *BdriftY, const double *Phi, const double *Apar, const double *dApardt,  const double *fl, const double *fr, double *outl, double *outr); 
double GyrokineticSurf2x2vSer_Vpar_P1_Bvars_1(const double q_, const double m_, const double cflL, const double cflR, const double *w, const double *dxv, const double amax_in, const double *Bmag, const double *BmagInv, const double *Gradpar, const double *BdriftX, const double *BdriftY, const double *Phi, const double *fl, const double *fr, double *outl, double *outr); 
double EmGyrokineticSurf2x2vSer_Vpar_P1_Bvars_1(const double q_, const double m_, const double cflL, const double cflR, const double *w, const double *dxv, const double amax_in, const double *Bmag, const double *BmagInv, const double *Gradpar, const double *BdriftX, const double *BdriftY, const double *Phi, const double *Apar, const double *dApardt,  const double *fl, const double *fr, double *outl, double *outr); 
double GyrokineticSurfPositivity2x2vSer_Vpar_P1_Bvars_1(const double q_, const double m_, const double cflL, const double cflR, const double *w, const double *dxv, const double amax_in, const double *Bmag, const double *BmagInv, const double *Gradpar, const double *BdriftX, const double *BdriftY, const double *Phi, const double *fl, const double *fr, double *outl, double *outr); 
double EmGyrokineticSurfPositivity2x2vSer_Vpar_P1_Bvars_1(const double q_, const double m_, const double cflL, const double cflR, const double *w, const double *dxv, const double amax_in, const double *Bmag, const double *BmagInv, const double *Gradpar, const double *BdriftX, const double *BdriftY, const double *Phi, const double *Apar, const double *dApardt,  const double *fl, const double *fr, double *outl, double *outr); 


double EmGyrokineticStep2Vol2x2vSerP2(const double q_, const double m_, const double *w, const double *dxv, const double *dApardt, const double *f, double *out); 
double calcSheathDeltaPhi2xSer_P2(const double *phi, const double *phiWall, const double zVal);
void calcSheathPartialReflectionWeakEquiv2x2vSer_P2(binOpData_t* data, const double wv, const double dv, const double zVal, const double vcut, const double *f, double *fhat);
void calcSheathPartialReflectionScaled2x2vSer_P2(binOpData_t* data, const double wv, const double dv, const double zVal, const double vcut, const double *f, double *fhat);
double GyrokineticVol2x2vSerP2_Bvars_0(const double q_, const double m_, const double *w, const double *dxv, const double *Bmag, const double *BmagInv, const double *Gradpar, const double *BdriftX, const double *BdriftY, const double *Phi, const double *f, double *out); 
double EmGyrokineticVol2x2vSerP2_Bvars_0(const double q_, const double m_, const double *w, const double *dxv, const double *Bmag, const double *BmagInv, const double *Gradpar, const double *BdriftX, const double *BdriftY, const double *Phi, const double *Apar, const double *dApardt, const double *f, double *out); 
double GyrokineticSurf2x2vSer_X_P2_Bvars_0(const double q_, const double m_, const double cflL, const double cflR, const double *w, const double *dxv, const double amax_in, const double *Bmag, const double *BmagInv, const double *Gradpar, const double *BdriftX, const double *BdriftY, const double *Phi, const double *fl, const double *fr, double *outl, double *outr); 
double EmGyrokineticSurf2x2vSer_X_P2_Bvars_0(const double q_, const double m_, const double cflL, const double cflR, const double *w, const double *dxv, const double amax_in, const double *Bmag, const double *BmagInv, const double *Gradpar, const double *BdriftX, const double *BdriftY, const double *Phi, const double *Apar, const double *dApardt,  const double *fl, const double *fr, double *outl, double *outr); 
double GyrokineticSurfPositivity2x2vSer_X_P2_Bvars_0(const double q_, const double m_, const double cflL, const double cflR, const double *w, const double *dxv, const double amax_in, const double *Bmag, const double *BmagInv, const double *Gradpar, const double *BdriftX, const double *BdriftY, const double *Phi, const double *fl, const double *fr, double *outl, double *outr); 
double EmGyrokineticSurfPositivity2x2vSer_X_P2_Bvars_0(const double q_, const double m_, const double cflL, const double cflR, const double *w, const double *dxv, const double amax_in, const double *Bmag, const double *BmagInv, const double *Gradpar, const double *BdriftX, const double *BdriftY, const double *Phi, const double *Apar, const double *dApardt,  const double *fl, const double *fr, double *outl, double *outr); 
double GyrokineticSurf2x2vSer_Y_P2_Bvars_0(const double q_, const double m_, const double cflL, const double cflR, const double *w, const double *dxv, const double amax_in, const double *Bmag, const double *BmagInv, const double *Gradpar, const double *BdriftX, const double *BdriftY, const double *Phi, const double *fl, const double *fr, double *outl, double *outr); 
double EmGyrokineticSurf2x2vSer_Y_P2_Bvars_0(const double q_, const double m_, const double cflL, const double cflR, const double *w, const double *dxv, const double amax_in, const double *Bmag, const double *BmagInv, const double *Gradpar, const double *BdriftX, const double *BdriftY, const double *Phi, const double *Apar, const double *dApardt,  const double *fl, const double *fr, double *outl, double *outr); 
double GyrokineticSurfPositivity2x2vSer_Y_P2_Bvars_0(const double q_, const double m_, const double cflL, const double cflR, const double *w, const double *dxv, const double amax_in, const double *Bmag, const double *BmagInv, const double *Gradpar, const double *BdriftX, const double *BdriftY, const double *Phi, const double *fl, const double *fr, double *outl, double *outr); 
double EmGyrokineticSurfPositivity2x2vSer_Y_P2_Bvars_0(const double q_, const double m_, const double cflL, const double cflR, const double *w, const double *dxv, const double amax_in, const double *Bmag, const double *BmagInv, const double *Gradpar, const double *BdriftX, const double *BdriftY, const double *Phi, const double *Apar, const double *dApardt,  const double *fl, const double *fr, double *outl, double *outr); 
double GyrokineticSurf2x2vSer_Vpar_P2_Bvars_0(const double q_, const double m_, const double cflL, const double cflR, const double *w, const double *dxv, const double amax_in, const double *Bmag, const double *BmagInv, const double *Gradpar, const double *BdriftX, const double *BdriftY, const double *Phi, const double *fl, const double *fr, double *outl, double *outr); 
double EmGyrokineticSurf2x2vSer_Vpar_P2_Bvars_0(const double q_, const double m_, const double cflL, const double cflR, const double *w, const double *dxv, const double amax_in, const double *Bmag, const double *BmagInv, const double *Gradpar, const double *BdriftX, const double *BdriftY, const double *Phi, const double *Apar, const double *dApardt,  const double *fl, const double *fr, double *outl, double *outr); 
double GyrokineticSurfPositivity2x2vSer_Vpar_P2_Bvars_0(const double q_, const double m_, const double cflL, const double cflR, const double *w, const double *dxv, const double amax_in, const double *Bmag, const double *BmagInv, const double *Gradpar, const double *BdriftX, const double *BdriftY, const double *Phi, const double *fl, const double *fr, double *outl, double *outr); 
double EmGyrokineticSurfPositivity2x2vSer_Vpar_P2_Bvars_0(const double q_, const double m_, const double cflL, const double cflR, const double *w, const double *dxv, const double amax_in, const double *Bmag, const double *BmagInv, const double *Gradpar, const double *BdriftX, const double *BdriftY, const double *Phi, const double *Apar, const double *dApardt,  const double *fl, const double *fr, double *outl, double *outr); 

double GyrokineticVol2x2vSerP2_Bvars_1(const double q_, const double m_, const double *w, const double *dxv, const double *Bmag, const double *BmagInv, const double *Gradpar, const double *BdriftX, const double *BdriftY, const double *Phi, const double *f, double *out); 
double EmGyrokineticVol2x2vSerP2_Bvars_1(const double q_, const double m_, const double *w, const double *dxv, const double *Bmag, const double *BmagInv, const double *Gradpar, const double *BdriftX, const double *BdriftY, const double *Phi, const double *Apar, const double *dApardt, const double *f, double *out); 
double GyrokineticSurf2x2vSer_X_P2_Bvars_1(const double q_, const double m_, const double cflL, const double cflR, const double *w, const double *dxv, const double amax_in, const double *Bmag, const double *BmagInv, const double *Gradpar, const double *BdriftX, const double *BdriftY, const double *Phi, const double *fl, const double *fr, double *outl, double *outr); 
double EmGyrokineticSurf2x2vSer_X_P2_Bvars_1(const double q_, const double m_, const double cflL, const double cflR, const double *w, const double *dxv, const double amax_in, const double *Bmag, const double *BmagInv, const double *Gradpar, const double *BdriftX, const double *BdriftY, const double *Phi, const double *Apar, const double *dApardt,  const double *fl, const double *fr, double *outl, double *outr); 
double GyrokineticSurfPositivity2x2vSer_X_P2_Bvars_1(const double q_, const double m_, const double cflL, const double cflR, const double *w, const double *dxv, const double amax_in, const double *Bmag, const double *BmagInv, const double *Gradpar, const double *BdriftX, const double *BdriftY, const double *Phi, const double *fl, const double *fr, double *outl, double *outr); 
double EmGyrokineticSurfPositivity2x2vSer_X_P2_Bvars_1(const double q_, const double m_, const double cflL, const double cflR, const double *w, const double *dxv, const double amax_in, const double *Bmag, const double *BmagInv, const double *Gradpar, const double *BdriftX, const double *BdriftY, const double *Phi, const double *Apar, const double *dApardt,  const double *fl, const double *fr, double *outl, double *outr); 
double GyrokineticSurf2x2vSer_Y_P2_Bvars_1(const double q_, const double m_, const double cflL, const double cflR, const double *w, const double *dxv, const double amax_in, const double *Bmag, const double *BmagInv, const double *Gradpar, const double *BdriftX, const double *BdriftY, const double *Phi, const double *fl, const double *fr, double *outl, double *outr); 
double EmGyrokineticSurf2x2vSer_Y_P2_Bvars_1(const double q_, const double m_, const double cflL, const double cflR, const double *w, const double *dxv, const double amax_in, const double *Bmag, const double *BmagInv, const double *Gradpar, const double *BdriftX, const double *BdriftY, const double *Phi, const double *Apar, const double *dApardt,  const double *fl, const double *fr, double *outl, double *outr); 
double GyrokineticSurfPositivity2x2vSer_Y_P2_Bvars_1(const double q_, const double m_, const double cflL, const double cflR, const double *w, const double *dxv, const double amax_in, const double *Bmag, const double *BmagInv, const double *Gradpar, const double *BdriftX, const double *BdriftY, const double *Phi, const double *fl, const double *fr, double *outl, double *outr); 
double EmGyrokineticSurfPositivity2x2vSer_Y_P2_Bvars_1(const double q_, const double m_, const double cflL, const double cflR, const double *w, const double *dxv, const double amax_in, const double *Bmag, const double *BmagInv, const double *Gradpar, const double *BdriftX, const double *BdriftY, const double *Phi, const double *Apar, const double *dApardt,  const double *fl, const double *fr, double *outl, double *outr); 
double GyrokineticSurf2x2vSer_Vpar_P2_Bvars_1(const double q_, const double m_, const double cflL, const double cflR, const double *w, const double *dxv, const double amax_in, const double *Bmag, const double *BmagInv, const double *Gradpar, const double *BdriftX, const double *BdriftY, const double *Phi, const double *fl, const double *fr, double *outl, double *outr); 
double EmGyrokineticSurf2x2vSer_Vpar_P2_Bvars_1(const double q_, const double m_, const double cflL, const double cflR, const double *w, const double *dxv, const double amax_in, const double *Bmag, const double *BmagInv, const double *Gradpar, const double *BdriftX, const double *BdriftY, const double *Phi, const double *Apar, const double *dApardt,  const double *fl, const double *fr, double *outl, double *outr); 
double GyrokineticSurfPositivity2x2vSer_Vpar_P2_Bvars_1(const double q_, const double m_, const double cflL, const double cflR, const double *w, const double *dxv, const double amax_in, const double *Bmag, const double *BmagInv, const double *Gradpar, const double *BdriftX, const double *BdriftY, const double *Phi, const double *fl, const double *fr, double *outl, double *outr); 
double EmGyrokineticSurfPositivity2x2vSer_Vpar_P2_Bvars_1(const double q_, const double m_, const double cflL, const double cflR, const double *w, const double *dxv, const double amax_in, const double *Bmag, const double *BmagInv, const double *Gradpar, const double *BdriftX, const double *BdriftY, const double *Phi, const double *Apar, const double *dApardt,  const double *fl, const double *fr, double *outl, double *outr); 


double EmGyrokineticStep2Vol3x2vSerP1(const double q_, const double m_, const double *w, const double *dxv, const double *dApardt, const double *f, double *out); 
double calcSheathDeltaPhi3xSer_P1(const double *phi, const double *phiWall, const double zVal);
void calcSheathPartialReflectionWeakEquiv3x2vSer_P1(binOpData_t* data, const double wv, const double dv, const double zVal, const double vcut, const double *f, double *fhat);
void calcSheathPartialReflectionScaled3x2vSer_P1(binOpData_t* data, const double wv, const double dv, const double zVal, const double vcut, const double *f, double *fhat);
double GyrokineticVol3x2vSerP1_Bvars_0(const double q_, const double m_, const double *w, const double *dxv, const double *Bmag, const double *BmagInv, const double *Gradpar, const double *BdriftX, const double *BdriftY, const double *Phi, const double *f, double *out); 
double EmGyrokineticVol3x2vSerP1_Bvars_0(const double q_, const double m_, const double *w, const double *dxv, const double *Bmag, const double *BmagInv, const double *Gradpar, const double *BdriftX, const double *BdriftY, const double *Phi, const double *Apar, const double *dApardt, const double *f, double *out); 
double GyrokineticSurf3x2vSer_X_P1_Bvars_0(const double q_, const double m_, const double cflL, const double cflR, const double *w, const double *dxv, const double amax_in, const double *Bmag, const double *BmagInv, const double *Gradpar, const double *BdriftX, const double *BdriftY, const double *Phi, const double *fl, const double *fr, double *outl, double *outr); 
double EmGyrokineticSurf3x2vSer_X_P1_Bvars_0(const double q_, const double m_, const double cflL, const double cflR, const double *w, const double *dxv, const double amax_in, const double *Bmag, const double *BmagInv, const double *Gradpar, const double *BdriftX, const double *BdriftY, const double *Phi, const double *Apar, const double *dApardt,  const double *fl, const double *fr, double *outl, double *outr); 
double GyrokineticSurfPositivity3x2vSer_X_P1_Bvars_0(const double q_, const double m_, const double cflL, const double cflR, const double *w, const double *dxv, const double amax_in, const double *Bmag, const double *BmagInv, const double *Gradpar, const double *BdriftX, const double *BdriftY, const double *Phi, const double *fl, const double *fr, double *outl, double *outr); 
double EmGyrokineticSurfPositivity3x2vSer_X_P1_Bvars_0(const double q_, const double m_, const double cflL, const double cflR, const double *w, const double *dxv, const double amax_in, const double *Bmag, const double *BmagInv, const double *Gradpar, const double *BdriftX, const double *BdriftY, const double *Phi, const double *Apar, const double *dApardt,  const double *fl, const double *fr, double *outl, double *outr); 
double GyrokineticSurf3x2vSer_Y_P1_Bvars_0(const double q_, const double m_, const double cflL, const double cflR, const double *w, const double *dxv, const double amax_in, const double *Bmag, const double *BmagInv, const double *Gradpar, const double *BdriftX, const double *BdriftY, const double *Phi, const double *fl, const double *fr, double *outl, double *outr); 
double EmGyrokineticSurf3x2vSer_Y_P1_Bvars_0(const double q_, const double m_, const double cflL, const double cflR, const double *w, const double *dxv, const double amax_in, const double *Bmag, const double *BmagInv, const double *Gradpar, const double *BdriftX, const double *BdriftY, const double *Phi, const double *Apar, const double *dApardt,  const double *fl, const double *fr, double *outl, double *outr); 
double GyrokineticSurfPositivity3x2vSer_Y_P1_Bvars_0(const double q_, const double m_, const double cflL, const double cflR, const double *w, const double *dxv, const double amax_in, const double *Bmag, const double *BmagInv, const double *Gradpar, const double *BdriftX, const double *BdriftY, const double *Phi, const double *fl, const double *fr, double *outl, double *outr); 
double EmGyrokineticSurfPositivity3x2vSer_Y_P1_Bvars_0(const double q_, const double m_, const double cflL, const double cflR, const double *w, const double *dxv, const double amax_in, const double *Bmag, const double *BmagInv, const double *Gradpar, const double *BdriftX, const double *BdriftY, const double *Phi, const double *Apar, const double *dApardt,  const double *fl, const double *fr, double *outl, double *outr); 
double GyrokineticSurf3x2vSer_Z_P1_Bvars_0(const double q_, const double m_, const double cflL, const double cflR, const double *w, const double *dxv, const double amax_in, const double *Bmag, const double *BmagInv, const double *Gradpar, const double *BdriftX, const double *BdriftY, const double *Phi, const double *fl, const double *fr, double *outl, double *outr); 
double EmGyrokineticSurf3x2vSer_Z_P1_Bvars_0(const double q_, const double m_, const double cflL, const double cflR, const double *w, const double *dxv, const double amax_in, const double *Bmag, const double *BmagInv, const double *Gradpar, const double *BdriftX, const double *BdriftY, const double *Phi, const double *Apar, const double *dApardt,  const double *fl, const double *fr, double *outl, double *outr); 
double GyrokineticSurfPositivity3x2vSer_Z_P1_Bvars_0(const double q_, const double m_, const double cflL, const double cflR, const double *w, const double *dxv, const double amax_in, const double *Bmag, const double *BmagInv, const double *Gradpar, const double *BdriftX, const double *BdriftY, const double *Phi, const double *fl, const double *fr, double *outl, double *outr); 
double EmGyrokineticSurfPositivity3x2vSer_Z_P1_Bvars_0(const double q_, const double m_, const double cflL, const double cflR, const double *w, const double *dxv, const double amax_in, const double *Bmag, const double *BmagInv, const double *Gradpar, const double *BdriftX, const double *BdriftY, const double *Phi, const double *Apar, const double *dApardt,  const double *fl, const double *fr, double *outl, double *outr); 
double GyrokineticSurf3x2vSer_Vpar_P1_Bvars_0(const double q_, const double m_, const double cflL, const double cflR, const double *w, const double *dxv, const double amax_in, const double *Bmag, const double *BmagInv, const double *Gradpar, const double *BdriftX, const double *BdriftY, const double *Phi, const double *fl, const double *fr, double *outl, double *outr); 
double EmGyrokineticSurf3x2vSer_Vpar_P1_Bvars_0(const double q_, const double m_, const double cflL, const double cflR, const double *w, const double *dxv, const double amax_in, const double *Bmag, const double *BmagInv, const double *Gradpar, const double *BdriftX, const double *BdriftY, const double *Phi, const double *Apar, const double *dApardt,  const double *fl, const double *fr, double *outl, double *outr); 
double GyrokineticSurfPositivity3x2vSer_Vpar_P1_Bvars_0(const double q_, const double m_, const double cflL, const double cflR, const double *w, const double *dxv, const double amax_in, const double *Bmag, const double *BmagInv, const double *Gradpar, const double *BdriftX, const double *BdriftY, const double *Phi, const double *fl, const double *fr, double *outl, double *outr); 
double EmGyrokineticSurfPositivity3x2vSer_Vpar_P1_Bvars_0(const double q_, const double m_, const double cflL, const double cflR, const double *w, const double *dxv, const double amax_in, const double *Bmag, const double *BmagInv, const double *Gradpar, const double *BdriftX, const double *BdriftY, const double *Phi, const double *Apar, const double *dApardt,  const double *fl, const double *fr, double *outl, double *outr); 

double GyrokineticVol3x2vSerP1_Bvars_1(const double q_, const double m_, const double *w, const double *dxv, const double *Bmag, const double *BmagInv, const double *Gradpar, const double *BdriftX, const double *BdriftY, const double *Phi, const double *f, double *out); 
double EmGyrokineticVol3x2vSerP1_Bvars_1(const double q_, const double m_, const double *w, const double *dxv, const double *Bmag, const double *BmagInv, const double *Gradpar, const double *BdriftX, const double *BdriftY, const double *Phi, const double *Apar, const double *dApardt, const double *f, double *out); 
double GyrokineticSurf3x2vSer_X_P1_Bvars_1(const double q_, const double m_, const double cflL, const double cflR, const double *w, const double *dxv, const double amax_in, const double *Bmag, const double *BmagInv, const double *Gradpar, const double *BdriftX, const double *BdriftY, const double *Phi, const double *fl, const double *fr, double *outl, double *outr); 
double EmGyrokineticSurf3x2vSer_X_P1_Bvars_1(const double q_, const double m_, const double cflL, const double cflR, const double *w, const double *dxv, const double amax_in, const double *Bmag, const double *BmagInv, const double *Gradpar, const double *BdriftX, const double *BdriftY, const double *Phi, const double *Apar, const double *dApardt,  const double *fl, const double *fr, double *outl, double *outr); 
double GyrokineticSurfPositivity3x2vSer_X_P1_Bvars_1(const double q_, const double m_, const double cflL, const double cflR, const double *w, const double *dxv, const double amax_in, const double *Bmag, const double *BmagInv, const double *Gradpar, const double *BdriftX, const double *BdriftY, const double *Phi, const double *fl, const double *fr, double *outl, double *outr); 
double EmGyrokineticSurfPositivity3x2vSer_X_P1_Bvars_1(const double q_, const double m_, const double cflL, const double cflR, const double *w, const double *dxv, const double amax_in, const double *Bmag, const double *BmagInv, const double *Gradpar, const double *BdriftX, const double *BdriftY, const double *Phi, const double *Apar, const double *dApardt,  const double *fl, const double *fr, double *outl, double *outr); 
double GyrokineticSurf3x2vSer_Y_P1_Bvars_1(const double q_, const double m_, const double cflL, const double cflR, const double *w, const double *dxv, const double amax_in, const double *Bmag, const double *BmagInv, const double *Gradpar, const double *BdriftX, const double *BdriftY, const double *Phi, const double *fl, const double *fr, double *outl, double *outr); 
double EmGyrokineticSurf3x2vSer_Y_P1_Bvars_1(const double q_, const double m_, const double cflL, const double cflR, const double *w, const double *dxv, const double amax_in, const double *Bmag, const double *BmagInv, const double *Gradpar, const double *BdriftX, const double *BdriftY, const double *Phi, const double *Apar, const double *dApardt,  const double *fl, const double *fr, double *outl, double *outr); 
double GyrokineticSurfPositivity3x2vSer_Y_P1_Bvars_1(const double q_, const double m_, const double cflL, const double cflR, const double *w, const double *dxv, const double amax_in, const double *Bmag, const double *BmagInv, const double *Gradpar, const double *BdriftX, const double *BdriftY, const double *Phi, const double *fl, const double *fr, double *outl, double *outr); 
double EmGyrokineticSurfPositivity3x2vSer_Y_P1_Bvars_1(const double q_, const double m_, const double cflL, const double cflR, const double *w, const double *dxv, const double amax_in, const double *Bmag, const double *BmagInv, const double *Gradpar, const double *BdriftX, const double *BdriftY, const double *Phi, const double *Apar, const double *dApardt,  const double *fl, const double *fr, double *outl, double *outr); 
double GyrokineticSurf3x2vSer_Z_P1_Bvars_1(const double q_, const double m_, const double cflL, const double cflR, const double *w, const double *dxv, const double amax_in, const double *Bmag, const double *BmagInv, const double *Gradpar, const double *BdriftX, const double *BdriftY, const double *Phi, const double *fl, const double *fr, double *outl, double *outr); 
double EmGyrokineticSurf3x2vSer_Z_P1_Bvars_1(const double q_, const double m_, const double cflL, const double cflR, const double *w, const double *dxv, const double amax_in, const double *Bmag, const double *BmagInv, const double *Gradpar, const double *BdriftX, const double *BdriftY, const double *Phi, const double *Apar, const double *dApardt,  const double *fl, const double *fr, double *outl, double *outr); 
double GyrokineticSurfPositivity3x2vSer_Z_P1_Bvars_1(const double q_, const double m_, const double cflL, const double cflR, const double *w, const double *dxv, const double amax_in, const double *Bmag, const double *BmagInv, const double *Gradpar, const double *BdriftX, const double *BdriftY, const double *Phi, const double *fl, const double *fr, double *outl, double *outr); 
double EmGyrokineticSurfPositivity3x2vSer_Z_P1_Bvars_1(const double q_, const double m_, const double cflL, const double cflR, const double *w, const double *dxv, const double amax_in, const double *Bmag, const double *BmagInv, const double *Gradpar, const double *BdriftX, const double *BdriftY, const double *Phi, const double *Apar, const double *dApardt,  const double *fl, const double *fr, double *outl, double *outr); 
double GyrokineticSurf3x2vSer_Vpar_P1_Bvars_1(const double q_, const double m_, const double cflL, const double cflR, const double *w, const double *dxv, const double amax_in, const double *Bmag, const double *BmagInv, const double *Gradpar, const double *BdriftX, const double *BdriftY, const double *Phi, const double *fl, const double *fr, double *outl, double *outr); 
double EmGyrokineticSurf3x2vSer_Vpar_P1_Bvars_1(const double q_, const double m_, const double cflL, const double cflR, const double *w, const double *dxv, const double amax_in, const double *Bmag, const double *BmagInv, const double *Gradpar, const double *BdriftX, const double *BdriftY, const double *Phi, const double *Apar, const double *dApardt,  const double *fl, const double *fr, double *outl, double *outr); 
double GyrokineticSurfPositivity3x2vSer_Vpar_P1_Bvars_1(const double q_, const double m_, const double cflL, const double cflR, const double *w, const double *dxv, const double amax_in, const double *Bmag, const double *BmagInv, const double *Gradpar, const double *BdriftX, const double *BdriftY, const double *Phi, const double *fl, const double *fr, double *outl, double *outr); 
double EmGyrokineticSurfPositivity3x2vSer_Vpar_P1_Bvars_1(const double q_, const double m_, const double cflL, const double cflR, const double *w, const double *dxv, const double amax_in, const double *Bmag, const double *BmagInv, const double *Gradpar, const double *BdriftX, const double *BdriftY, const double *Phi, const double *Apar, const double *dApardt,  const double *fl, const double *fr, double *outl, double *outr); 

double GyrokineticVol3x2vSerP1_Bvars_3(const double q_, const double m_, const double *w, const double *dxv, const double *Bmag, const double *BmagInv, const double *Gradpar, const double *BdriftX, const double *BdriftY, const double *Phi, const double *f, double *out); 
double EmGyrokineticVol3x2vSerP1_Bvars_3(const double q_, const double m_, const double *w, const double *dxv, const double *Bmag, const double *BmagInv, const double *Gradpar, const double *BdriftX, const double *BdriftY, const double *Phi, const double *Apar, const double *dApardt, const double *f, double *out); 
double GyrokineticSurf3x2vSer_X_P1_Bvars_3(const double q_, const double m_, const double cflL, const double cflR, const double *w, const double *dxv, const double amax_in, const double *Bmag, const double *BmagInv, const double *Gradpar, const double *BdriftX, const double *BdriftY, const double *Phi, const double *fl, const double *fr, double *outl, double *outr); 
double EmGyrokineticSurf3x2vSer_X_P1_Bvars_3(const double q_, const double m_, const double cflL, const double cflR, const double *w, const double *dxv, const double amax_in, const double *Bmag, const double *BmagInv, const double *Gradpar, const double *BdriftX, const double *BdriftY, const double *Phi, const double *Apar, const double *dApardt,  const double *fl, const double *fr, double *outl, double *outr); 
double GyrokineticSurfPositivity3x2vSer_X_P1_Bvars_3(const double q_, const double m_, const double cflL, const double cflR, const double *w, const double *dxv, const double amax_in, const double *Bmag, const double *BmagInv, const double *Gradpar, const double *BdriftX, const double *BdriftY, const double *Phi, const double *fl, const double *fr, double *outl, double *outr); 
double EmGyrokineticSurfPositivity3x2vSer_X_P1_Bvars_3(const double q_, const double m_, const double cflL, const double cflR, const double *w, const double *dxv, const double amax_in, const double *Bmag, const double *BmagInv, const double *Gradpar, const double *BdriftX, const double *BdriftY, const double *Phi, const double *Apar, const double *dApardt,  const double *fl, const double *fr, double *outl, double *outr); 
double GyrokineticSurf3x2vSer_Y_P1_Bvars_3(const double q_, const double m_, const double cflL, const double cflR, const double *w, const double *dxv, const double amax_in, const double *Bmag, const double *BmagInv, const double *Gradpar, const double *BdriftX, const double *BdriftY, const double *Phi, const double *fl, const double *fr, double *outl, double *outr); 
double EmGyrokineticSurf3x2vSer_Y_P1_Bvars_3(const double q_, const double m_, const double cflL, const double cflR, const double *w, const double *dxv, const double amax_in, const double *Bmag, const double *BmagInv, const double *Gradpar, const double *BdriftX, const double *BdriftY, const double *Phi, const double *Apar, const double *dApardt,  const double *fl, const double *fr, double *outl, double *outr); 
double GyrokineticSurfPositivity3x2vSer_Y_P1_Bvars_3(const double q_, const double m_, const double cflL, const double cflR, const double *w, const double *dxv, const double amax_in, const double *Bmag, const double *BmagInv, const double *Gradpar, const double *BdriftX, const double *BdriftY, const double *Phi, const double *fl, const double *fr, double *outl, double *outr); 
double EmGyrokineticSurfPositivity3x2vSer_Y_P1_Bvars_3(const double q_, const double m_, const double cflL, const double cflR, const double *w, const double *dxv, const double amax_in, const double *Bmag, const double *BmagInv, const double *Gradpar, const double *BdriftX, const double *BdriftY, const double *Phi, const double *Apar, const double *dApardt,  const double *fl, const double *fr, double *outl, double *outr); 
double GyrokineticSurf3x2vSer_Z_P1_Bvars_3(const double q_, const double m_, const double cflL, const double cflR, const double *w, const double *dxv, const double amax_in, const double *Bmag, const double *BmagInv, const double *Gradpar, const double *BdriftX, const double *BdriftY, const double *Phi, const double *fl, const double *fr, double *outl, double *outr); 
double EmGyrokineticSurf3x2vSer_Z_P1_Bvars_3(const double q_, const double m_, const double cflL, const double cflR, const double *w, const double *dxv, const double amax_in, const double *Bmag, const double *BmagInv, const double *Gradpar, const double *BdriftX, const double *BdriftY, const double *Phi, const double *Apar, const double *dApardt,  const double *fl, const double *fr, double *outl, double *outr); 
double GyrokineticSurfPositivity3x2vSer_Z_P1_Bvars_3(const double q_, const double m_, const double cflL, const double cflR, const double *w, const double *dxv, const double amax_in, const double *Bmag, const double *BmagInv, const double *Gradpar, const double *BdriftX, const double *BdriftY, const double *Phi, const double *fl, const double *fr, double *outl, double *outr); 
double EmGyrokineticSurfPositivity3x2vSer_Z_P1_Bvars_3(const double q_, const double m_, const double cflL, const double cflR, const double *w, const double *dxv, const double amax_in, const double *Bmag, const double *BmagInv, const double *Gradpar, const double *BdriftX, const double *BdriftY, const double *Phi, const double *Apar, const double *dApardt,  const double *fl, const double *fr, double *outl, double *outr); 
double GyrokineticSurf3x2vSer_Vpar_P1_Bvars_3(const double q_, const double m_, const double cflL, const double cflR, const double *w, const double *dxv, const double amax_in, const double *Bmag, const double *BmagInv, const double *Gradpar, const double *BdriftX, const double *BdriftY, const double *Phi, const double *fl, const double *fr, double *outl, double *outr); 
double EmGyrokineticSurf3x2vSer_Vpar_P1_Bvars_3(const double q_, const double m_, const double cflL, const double cflR, const double *w, const double *dxv, const double amax_in, const double *Bmag, const double *BmagInv, const double *Gradpar, const double *BdriftX, const double *BdriftY, const double *Phi, const double *Apar, const double *dApardt,  const double *fl, const double *fr, double *outl, double *outr); 
double GyrokineticSurfPositivity3x2vSer_Vpar_P1_Bvars_3(const double q_, const double m_, const double cflL, const double cflR, const double *w, const double *dxv, const double amax_in, const double *Bmag, const double *BmagInv, const double *Gradpar, const double *BdriftX, const double *BdriftY, const double *Phi, const double *fl, const double *fr, double *outl, double *outr); 
double EmGyrokineticSurfPositivity3x2vSer_Vpar_P1_Bvars_3(const double q_, const double m_, const double cflL, const double cflR, const double *w, const double *dxv, const double amax_in, const double *Bmag, const double *BmagInv, const double *Gradpar, const double *BdriftX, const double *BdriftY, const double *Phi, const double *Apar, const double *dApardt,  const double *fl, const double *fr, double *outl, double *outr); 

double GyrokineticVol3x2vSerP1_Bvars_1_3(const double q_, const double m_, const double *w, const double *dxv, const double *Bmag, const double *BmagInv, const double *Gradpar, const double *BdriftX, const double *BdriftY, const double *Phi, const double *f, double *out); 
double EmGyrokineticVol3x2vSerP1_Bvars_1_3(const double q_, const double m_, const double *w, const double *dxv, const double *Bmag, const double *BmagInv, const double *Gradpar, const double *BdriftX, const double *BdriftY, const double *Phi, const double *Apar, const double *dApardt, const double *f, double *out); 
double GyrokineticSurf3x2vSer_X_P1_Bvars_1_3(const double q_, const double m_, const double cflL, const double cflR, const double *w, const double *dxv, const double amax_in, const double *Bmag, const double *BmagInv, const double *Gradpar, const double *BdriftX, const double *BdriftY, const double *Phi, const double *fl, const double *fr, double *outl, double *outr); 
double EmGyrokineticSurf3x2vSer_X_P1_Bvars_1_3(const double q_, const double m_, const double cflL, const double cflR, const double *w, const double *dxv, const double amax_in, const double *Bmag, const double *BmagInv, const double *Gradpar, const double *BdriftX, const double *BdriftY, const double *Phi, const double *Apar, const double *dApardt,  const double *fl, const double *fr, double *outl, double *outr); 
double GyrokineticSurfPositivity3x2vSer_X_P1_Bvars_1_3(const double q_, const double m_, const double cflL, const double cflR, const double *w, const double *dxv, const double amax_in, const double *Bmag, const double *BmagInv, const double *Gradpar, const double *BdriftX, const double *BdriftY, const double *Phi, const double *fl, const double *fr, double *outl, double *outr); 
double EmGyrokineticSurfPositivity3x2vSer_X_P1_Bvars_1_3(const double q_, const double m_, const double cflL, const double cflR, const double *w, const double *dxv, const double amax_in, const double *Bmag, const double *BmagInv, const double *Gradpar, const double *BdriftX, const double *BdriftY, const double *Phi, const double *Apar, const double *dApardt,  const double *fl, const double *fr, double *outl, double *outr); 
double GyrokineticSurf3x2vSer_Y_P1_Bvars_1_3(const double q_, const double m_, const double cflL, const double cflR, const double *w, const double *dxv, const double amax_in, const double *Bmag, const double *BmagInv, const double *Gradpar, const double *BdriftX, const double *BdriftY, const double *Phi, const double *fl, const double *fr, double *outl, double *outr); 
double EmGyrokineticSurf3x2vSer_Y_P1_Bvars_1_3(const double q_, const double m_, const double cflL, const double cflR, const double *w, const double *dxv, const double amax_in, const double *Bmag, const double *BmagInv, const double *Gradpar, const double *BdriftX, const double *BdriftY, const double *Phi, const double *Apar, const double *dApardt,  const double *fl, const double *fr, double *outl, double *outr); 
double GyrokineticSurfPositivity3x2vSer_Y_P1_Bvars_1_3(const double q_, const double m_, const double cflL, const double cflR, const double *w, const double *dxv, const double amax_in, const double *Bmag, const double *BmagInv, const double *Gradpar, const double *BdriftX, const double *BdriftY, const double *Phi, const double *fl, const double *fr, double *outl, double *outr); 
double EmGyrokineticSurfPositivity3x2vSer_Y_P1_Bvars_1_3(const double q_, const double m_, const double cflL, const double cflR, const double *w, const double *dxv, const double amax_in, const double *Bmag, const double *BmagInv, const double *Gradpar, const double *BdriftX, const double *BdriftY, const double *Phi, const double *Apar, const double *dApardt,  const double *fl, const double *fr, double *outl, double *outr); 
double GyrokineticSurf3x2vSer_Z_P1_Bvars_1_3(const double q_, const double m_, const double cflL, const double cflR, const double *w, const double *dxv, const double amax_in, const double *Bmag, const double *BmagInv, const double *Gradpar, const double *BdriftX, const double *BdriftY, const double *Phi, const double *fl, const double *fr, double *outl, double *outr); 
double EmGyrokineticSurf3x2vSer_Z_P1_Bvars_1_3(const double q_, const double m_, const double cflL, const double cflR, const double *w, const double *dxv, const double amax_in, const double *Bmag, const double *BmagInv, const double *Gradpar, const double *BdriftX, const double *BdriftY, const double *Phi, const double *Apar, const double *dApardt,  const double *fl, const double *fr, double *outl, double *outr); 
double GyrokineticSurfPositivity3x2vSer_Z_P1_Bvars_1_3(const double q_, const double m_, const double cflL, const double cflR, const double *w, const double *dxv, const double amax_in, const double *Bmag, const double *BmagInv, const double *Gradpar, const double *BdriftX, const double *BdriftY, const double *Phi, const double *fl, const double *fr, double *outl, double *outr); 
double EmGyrokineticSurfPositivity3x2vSer_Z_P1_Bvars_1_3(const double q_, const double m_, const double cflL, const double cflR, const double *w, const double *dxv, const double amax_in, const double *Bmag, const double *BmagInv, const double *Gradpar, const double *BdriftX, const double *BdriftY, const double *Phi, const double *Apar, const double *dApardt,  const double *fl, const double *fr, double *outl, double *outr); 
double GyrokineticSurf3x2vSer_Vpar_P1_Bvars_1_3(const double q_, const double m_, const double cflL, const double cflR, const double *w, const double *dxv, const double amax_in, const double *Bmag, const double *BmagInv, const double *Gradpar, const double *BdriftX, const double *BdriftY, const double *Phi, const double *fl, const double *fr, double *outl, double *outr); 
double EmGyrokineticSurf3x2vSer_Vpar_P1_Bvars_1_3(const double q_, const double m_, const double cflL, const double cflR, const double *w, const double *dxv, const double amax_in, const double *Bmag, const double *BmagInv, const double *Gradpar, const double *BdriftX, const double *BdriftY, const double *Phi, const double *Apar, const double *dApardt,  const double *fl, const double *fr, double *outl, double *outr); 
double GyrokineticSurfPositivity3x2vSer_Vpar_P1_Bvars_1_3(const double q_, const double m_, const double cflL, const double cflR, const double *w, const double *dxv, const double amax_in, const double *Bmag, const double *BmagInv, const double *Gradpar, const double *BdriftX, const double *BdriftY, const double *Phi, const double *fl, const double *fr, double *outl, double *outr); 
double EmGyrokineticSurfPositivity3x2vSer_Vpar_P1_Bvars_1_3(const double q_, const double m_, const double cflL, const double cflR, const double *w, const double *dxv, const double amax_in, const double *Bmag, const double *BmagInv, const double *Gradpar, const double *BdriftX, const double *BdriftY, const double *Phi, const double *Apar, const double *dApardt,  const double *fl, const double *fr, double *outl, double *outr); 


double EmGyrokineticStep2Vol3x2vSerP2(const double q_, const double m_, const double *w, const double *dxv, const double *dApardt, const double *f, double *out); 
double calcSheathDeltaPhi3xSer_P2(const double *phi, const double *phiWall, const double zVal);
void calcSheathPartialReflectionWeakEquiv3x2vSer_P2(binOpData_t* data, const double wv, const double dv, const double zVal, const double vcut, const double *f, double *fhat);
void calcSheathPartialReflectionScaled3x2vSer_P2(binOpData_t* data, const double wv, const double dv, const double zVal, const double vcut, const double *f, double *fhat);
double GyrokineticVol3x2vSerP2_Bvars_0(const double q_, const double m_, const double *w, const double *dxv, const double *Bmag, const double *BmagInv, const double *Gradpar, const double *BdriftX, const double *BdriftY, const double *Phi, const double *f, double *out); 
double EmGyrokineticVol3x2vSerP2_Bvars_0(const double q_, const double m_, const double *w, const double *dxv, const double *Bmag, const double *BmagInv, const double *Gradpar, const double *BdriftX, const double *BdriftY, const double *Phi, const double *Apar, const double *dApardt, const double *f, double *out); 
double GyrokineticSurf3x2vSer_X_P2_Bvars_0(const double q_, const double m_, const double cflL, const double cflR, const double *w, const double *dxv, const double amax_in, const double *Bmag, const double *BmagInv, const double *Gradpar, const double *BdriftX, const double *BdriftY, const double *Phi, const double *fl, const double *fr, double *outl, double *outr); 
double EmGyrokineticSurf3x2vSer_X_P2_Bvars_0(const double q_, const double m_, const double cflL, const double cflR, const double *w, const double *dxv, const double amax_in, const double *Bmag, const double *BmagInv, const double *Gradpar, const double *BdriftX, const double *BdriftY, const double *Phi, const double *Apar, const double *dApardt,  const double *fl, const double *fr, double *outl, double *outr); 
double GyrokineticSurfPositivity3x2vSer_X_P2_Bvars_0(const double q_, const double m_, const double cflL, const double cflR, const double *w, const double *dxv, const double amax_in, const double *Bmag, const double *BmagInv, const double *Gradpar, const double *BdriftX, const double *BdriftY, const double *Phi, const double *fl, const double *fr, double *outl, double *outr); 
double EmGyrokineticSurfPositivity3x2vSer_X_P2_Bvars_0(const double q_, const double m_, const double cflL, const double cflR, const double *w, const double *dxv, const double amax_in, const double *Bmag, const double *BmagInv, const double *Gradpar, const double *BdriftX, const double *BdriftY, const double *Phi, const double *Apar, const double *dApardt,  const double *fl, const double *fr, double *outl, double *outr); 
double GyrokineticSurf3x2vSer_Y_P2_Bvars_0(const double q_, const double m_, const double cflL, const double cflR, const double *w, const double *dxv, const double amax_in, const double *Bmag, const double *BmagInv, const double *Gradpar, const double *BdriftX, const double *BdriftY, const double *Phi, const double *fl, const double *fr, double *outl, double *outr); 
double EmGyrokineticSurf3x2vSer_Y_P2_Bvars_0(const double q_, const double m_, const double cflL, const double cflR, const double *w, const double *dxv, const double amax_in, const double *Bmag, const double *BmagInv, const double *Gradpar, const double *BdriftX, const double *BdriftY, const double *Phi, const double *Apar, const double *dApardt,  const double *fl, const double *fr, double *outl, double *outr); 
double GyrokineticSurfPositivity3x2vSer_Y_P2_Bvars_0(const double q_, const double m_, const double cflL, const double cflR, const double *w, const double *dxv, const double amax_in, const double *Bmag, const double *BmagInv, const double *Gradpar, const double *BdriftX, const double *BdriftY, const double *Phi, const double *fl, const double *fr, double *outl, double *outr); 
double EmGyrokineticSurfPositivity3x2vSer_Y_P2_Bvars_0(const double q_, const double m_, const double cflL, const double cflR, const double *w, const double *dxv, const double amax_in, const double *Bmag, const double *BmagInv, const double *Gradpar, const double *BdriftX, const double *BdriftY, const double *Phi, const double *Apar, const double *dApardt,  const double *fl, const double *fr, double *outl, double *outr); 
double GyrokineticSurf3x2vSer_Z_P2_Bvars_0(const double q_, const double m_, const double cflL, const double cflR, const double *w, const double *dxv, const double amax_in, const double *Bmag, const double *BmagInv, const double *Gradpar, const double *BdriftX, const double *BdriftY, const double *Phi, const double *fl, const double *fr, double *outl, double *outr); 
double EmGyrokineticSurf3x2vSer_Z_P2_Bvars_0(const double q_, const double m_, const double cflL, const double cflR, const double *w, const double *dxv, const double amax_in, const double *Bmag, const double *BmagInv, const double *Gradpar, const double *BdriftX, const double *BdriftY, const double *Phi, const double *Apar, const double *dApardt,  const double *fl, const double *fr, double *outl, double *outr); 
double GyrokineticSurfPositivity3x2vSer_Z_P2_Bvars_0(const double q_, const double m_, const double cflL, const double cflR, const double *w, const double *dxv, const double amax_in, const double *Bmag, const double *BmagInv, const double *Gradpar, const double *BdriftX, const double *BdriftY, const double *Phi, const double *fl, const double *fr, double *outl, double *outr); 
double EmGyrokineticSurfPositivity3x2vSer_Z_P2_Bvars_0(const double q_, const double m_, const double cflL, const double cflR, const double *w, const double *dxv, const double amax_in, const double *Bmag, const double *BmagInv, const double *Gradpar, const double *BdriftX, const double *BdriftY, const double *Phi, const double *Apar, const double *dApardt,  const double *fl, const double *fr, double *outl, double *outr); 
double GyrokineticSurf3x2vSer_Vpar_P2_Bvars_0(const double q_, const double m_, const double cflL, const double cflR, const double *w, const double *dxv, const double amax_in, const double *Bmag, const double *BmagInv, const double *Gradpar, const double *BdriftX, const double *BdriftY, const double *Phi, const double *fl, const double *fr, double *outl, double *outr); 
double EmGyrokineticSurf3x2vSer_Vpar_P2_Bvars_0(const double q_, const double m_, const double cflL, const double cflR, const double *w, const double *dxv, const double amax_in, const double *Bmag, const double *BmagInv, const double *Gradpar, const double *BdriftX, const double *BdriftY, const double *Phi, const double *Apar, const double *dApardt,  const double *fl, const double *fr, double *outl, double *outr); 
double GyrokineticSurfPositivity3x2vSer_Vpar_P2_Bvars_0(const double q_, const double m_, const double cflL, const double cflR, const double *w, const double *dxv, const double amax_in, const double *Bmag, const double *BmagInv, const double *Gradpar, const double *BdriftX, const double *BdriftY, const double *Phi, const double *fl, const double *fr, double *outl, double *outr); 
double EmGyrokineticSurfPositivity3x2vSer_Vpar_P2_Bvars_0(const double q_, const double m_, const double cflL, const double cflR, const double *w, const double *dxv, const double amax_in, const double *Bmag, const double *BmagInv, const double *Gradpar, const double *BdriftX, const double *BdriftY, const double *Phi, const double *Apar, const double *dApardt,  const double *fl, const double *fr, double *outl, double *outr); 

double GyrokineticVol3x2vSerP2_Bvars_1(const double q_, const double m_, const double *w, const double *dxv, const double *Bmag, const double *BmagInv, const double *Gradpar, const double *BdriftX, const double *BdriftY, const double *Phi, const double *f, double *out); 
double EmGyrokineticVol3x2vSerP2_Bvars_1(const double q_, const double m_, const double *w, const double *dxv, const double *Bmag, const double *BmagInv, const double *Gradpar, const double *BdriftX, const double *BdriftY, const double *Phi, const double *Apar, const double *dApardt, const double *f, double *out); 
double GyrokineticSurf3x2vSer_X_P2_Bvars_1(const double q_, const double m_, const double cflL, const double cflR, const double *w, const double *dxv, const double amax_in, const double *Bmag, const double *BmagInv, const double *Gradpar, const double *BdriftX, const double *BdriftY, const double *Phi, const double *fl, const double *fr, double *outl, double *outr); 
double EmGyrokineticSurf3x2vSer_X_P2_Bvars_1(const double q_, const double m_, const double cflL, const double cflR, const double *w, const double *dxv, const double amax_in, const double *Bmag, const double *BmagInv, const double *Gradpar, const double *BdriftX, const double *BdriftY, const double *Phi, const double *Apar, const double *dApardt,  const double *fl, const double *fr, double *outl, double *outr); 
double GyrokineticSurfPositivity3x2vSer_X_P2_Bvars_1(const double q_, const double m_, const double cflL, const double cflR, const double *w, const double *dxv, const double amax_in, const double *Bmag, const double *BmagInv, const double *Gradpar, const double *BdriftX, const double *BdriftY, const double *Phi, const double *fl, const double *fr, double *outl, double *outr); 
double EmGyrokineticSurfPositivity3x2vSer_X_P2_Bvars_1(const double q_, const double m_, const double cflL, const double cflR, const double *w, const double *dxv, const double amax_in, const double *Bmag, const double *BmagInv, const double *Gradpar, const double *BdriftX, const double *BdriftY, const double *Phi, const double *Apar, const double *dApardt,  const double *fl, const double *fr, double *outl, double *outr); 
double GyrokineticSurf3x2vSer_Y_P2_Bvars_1(const double q_, const double m_, const double cflL, const double cflR, const double *w, const double *dxv, const double amax_in, const double *Bmag, const double *BmagInv, const double *Gradpar, const double *BdriftX, const double *BdriftY, const double *Phi, const double *fl, const double *fr, double *outl, double *outr); 
double EmGyrokineticSurf3x2vSer_Y_P2_Bvars_1(const double q_, const double m_, const double cflL, const double cflR, const double *w, const double *dxv, const double amax_in, const double *Bmag, const double *BmagInv, const double *Gradpar, const double *BdriftX, const double *BdriftY, const double *Phi, const double *Apar, const double *dApardt,  const double *fl, const double *fr, double *outl, double *outr); 
double GyrokineticSurfPositivity3x2vSer_Y_P2_Bvars_1(const double q_, const double m_, const double cflL, const double cflR, const double *w, const double *dxv, const double amax_in, const double *Bmag, const double *BmagInv, const double *Gradpar, const double *BdriftX, const double *BdriftY, const double *Phi, const double *fl, const double *fr, double *outl, double *outr); 
double EmGyrokineticSurfPositivity3x2vSer_Y_P2_Bvars_1(const double q_, const double m_, const double cflL, const double cflR, const double *w, const double *dxv, const double amax_in, const double *Bmag, const double *BmagInv, const double *Gradpar, const double *BdriftX, const double *BdriftY, const double *Phi, const double *Apar, const double *dApardt,  const double *fl, const double *fr, double *outl, double *outr); 
double GyrokineticSurf3x2vSer_Z_P2_Bvars_1(const double q_, const double m_, const double cflL, const double cflR, const double *w, const double *dxv, const double amax_in, const double *Bmag, const double *BmagInv, const double *Gradpar, const double *BdriftX, const double *BdriftY, const double *Phi, const double *fl, const double *fr, double *outl, double *outr); 
double EmGyrokineticSurf3x2vSer_Z_P2_Bvars_1(const double q_, const double m_, const double cflL, const double cflR, const double *w, const double *dxv, const double amax_in, const double *Bmag, const double *BmagInv, const double *Gradpar, const double *BdriftX, const double *BdriftY, const double *Phi, const double *Apar, const double *dApardt,  const double *fl, const double *fr, double *outl, double *outr); 
double GyrokineticSurfPositivity3x2vSer_Z_P2_Bvars_1(const double q_, const double m_, const double cflL, const double cflR, const double *w, const double *dxv, const double amax_in, const double *Bmag, const double *BmagInv, const double *Gradpar, const double *BdriftX, const double *BdriftY, const double *Phi, const double *fl, const double *fr, double *outl, double *outr); 
double EmGyrokineticSurfPositivity3x2vSer_Z_P2_Bvars_1(const double q_, const double m_, const double cflL, const double cflR, const double *w, const double *dxv, const double amax_in, const double *Bmag, const double *BmagInv, const double *Gradpar, const double *BdriftX, const double *BdriftY, const double *Phi, const double *Apar, const double *dApardt,  const double *fl, const double *fr, double *outl, double *outr); 
double GyrokineticSurf3x2vSer_Vpar_P2_Bvars_1(const double q_, const double m_, const double cflL, const double cflR, const double *w, const double *dxv, const double amax_in, const double *Bmag, const double *BmagInv, const double *Gradpar, const double *BdriftX, const double *BdriftY, const double *Phi, const double *fl, const double *fr, double *outl, double *outr); 
double EmGyrokineticSurf3x2vSer_Vpar_P2_Bvars_1(const double q_, const double m_, const double cflL, const double cflR, const double *w, const double *dxv, const double amax_in, const double *Bmag, const double *BmagInv, const double *Gradpar, const double *BdriftX, const double *BdriftY, const double *Phi, const double *Apar, const double *dApardt,  const double *fl, const double *fr, double *outl, double *outr); 
double GyrokineticSurfPositivity3x2vSer_Vpar_P2_Bvars_1(const double q_, const double m_, const double cflL, const double cflR, const double *w, const double *dxv, const double amax_in, const double *Bmag, const double *BmagInv, const double *Gradpar, const double *BdriftX, const double *BdriftY, const double *Phi, const double *fl, const double *fr, double *outl, double *outr); 
double EmGyrokineticSurfPositivity3x2vSer_Vpar_P2_Bvars_1(const double q_, const double m_, const double cflL, const double cflR, const double *w, const double *dxv, const double amax_in, const double *Bmag, const double *BmagInv, const double *Gradpar, const double *BdriftX, const double *BdriftY, const double *Phi, const double *Apar, const double *dApardt,  const double *fl, const double *fr, double *outl, double *outr); 

double GyrokineticVol3x2vSerP2_Bvars_3(const double q_, const double m_, const double *w, const double *dxv, const double *Bmag, const double *BmagInv, const double *Gradpar, const double *BdriftX, const double *BdriftY, const double *Phi, const double *f, double *out); 
double EmGyrokineticVol3x2vSerP2_Bvars_3(const double q_, const double m_, const double *w, const double *dxv, const double *Bmag, const double *BmagInv, const double *Gradpar, const double *BdriftX, const double *BdriftY, const double *Phi, const double *Apar, const double *dApardt, const double *f, double *out); 
double GyrokineticSurf3x2vSer_X_P2_Bvars_3(const double q_, const double m_, const double cflL, const double cflR, const double *w, const double *dxv, const double amax_in, const double *Bmag, const double *BmagInv, const double *Gradpar, const double *BdriftX, const double *BdriftY, const double *Phi, const double *fl, const double *fr, double *outl, double *outr); 
double EmGyrokineticSurf3x2vSer_X_P2_Bvars_3(const double q_, const double m_, const double cflL, const double cflR, const double *w, const double *dxv, const double amax_in, const double *Bmag, const double *BmagInv, const double *Gradpar, const double *BdriftX, const double *BdriftY, const double *Phi, const double *Apar, const double *dApardt,  const double *fl, const double *fr, double *outl, double *outr); 
double GyrokineticSurfPositivity3x2vSer_X_P2_Bvars_3(const double q_, const double m_, const double cflL, const double cflR, const double *w, const double *dxv, const double amax_in, const double *Bmag, const double *BmagInv, const double *Gradpar, const double *BdriftX, const double *BdriftY, const double *Phi, const double *fl, const double *fr, double *outl, double *outr); 
double EmGyrokineticSurfPositivity3x2vSer_X_P2_Bvars_3(const double q_, const double m_, const double cflL, const double cflR, const double *w, const double *dxv, const double amax_in, const double *Bmag, const double *BmagInv, const double *Gradpar, const double *BdriftX, const double *BdriftY, const double *Phi, const double *Apar, const double *dApardt,  const double *fl, const double *fr, double *outl, double *outr); 
double GyrokineticSurf3x2vSer_Y_P2_Bvars_3(const double q_, const double m_, const double cflL, const double cflR, const double *w, const double *dxv, const double amax_in, const double *Bmag, const double *BmagInv, const double *Gradpar, const double *BdriftX, const double *BdriftY, const double *Phi, const double *fl, const double *fr, double *outl, double *outr); 
double EmGyrokineticSurf3x2vSer_Y_P2_Bvars_3(const double q_, const double m_, const double cflL, const double cflR, const double *w, const double *dxv, const double amax_in, const double *Bmag, const double *BmagInv, const double *Gradpar, const double *BdriftX, const double *BdriftY, const double *Phi, const double *Apar, const double *dApardt,  const double *fl, const double *fr, double *outl, double *outr); 
double GyrokineticSurfPositivity3x2vSer_Y_P2_Bvars_3(const double q_, const double m_, const double cflL, const double cflR, const double *w, const double *dxv, const double amax_in, const double *Bmag, const double *BmagInv, const double *Gradpar, const double *BdriftX, const double *BdriftY, const double *Phi, const double *fl, const double *fr, double *outl, double *outr); 
double EmGyrokineticSurfPositivity3x2vSer_Y_P2_Bvars_3(const double q_, const double m_, const double cflL, const double cflR, const double *w, const double *dxv, const double amax_in, const double *Bmag, const double *BmagInv, const double *Gradpar, const double *BdriftX, const double *BdriftY, const double *Phi, const double *Apar, const double *dApardt,  const double *fl, const double *fr, double *outl, double *outr); 
double GyrokineticSurf3x2vSer_Z_P2_Bvars_3(const double q_, const double m_, const double cflL, const double cflR, const double *w, const double *dxv, const double amax_in, const double *Bmag, const double *BmagInv, const double *Gradpar, const double *BdriftX, const double *BdriftY, const double *Phi, const double *fl, const double *fr, double *outl, double *outr); 
double EmGyrokineticSurf3x2vSer_Z_P2_Bvars_3(const double q_, const double m_, const double cflL, const double cflR, const double *w, const double *dxv, const double amax_in, const double *Bmag, const double *BmagInv, const double *Gradpar, const double *BdriftX, const double *BdriftY, const double *Phi, const double *Apar, const double *dApardt,  const double *fl, const double *fr, double *outl, double *outr); 
double GyrokineticSurfPositivity3x2vSer_Z_P2_Bvars_3(const double q_, const double m_, const double cflL, const double cflR, const double *w, const double *dxv, const double amax_in, const double *Bmag, const double *BmagInv, const double *Gradpar, const double *BdriftX, const double *BdriftY, const double *Phi, const double *fl, const double *fr, double *outl, double *outr); 
double EmGyrokineticSurfPositivity3x2vSer_Z_P2_Bvars_3(const double q_, const double m_, const double cflL, const double cflR, const double *w, const double *dxv, const double amax_in, const double *Bmag, const double *BmagInv, const double *Gradpar, const double *BdriftX, const double *BdriftY, const double *Phi, const double *Apar, const double *dApardt,  const double *fl, const double *fr, double *outl, double *outr); 
double GyrokineticSurf3x2vSer_Vpar_P2_Bvars_3(const double q_, const double m_, const double cflL, const double cflR, const double *w, const double *dxv, const double amax_in, const double *Bmag, const double *BmagInv, const double *Gradpar, const double *BdriftX, const double *BdriftY, const double *Phi, const double *fl, const double *fr, double *outl, double *outr); 
double EmGyrokineticSurf3x2vSer_Vpar_P2_Bvars_3(const double q_, const double m_, const double cflL, const double cflR, const double *w, const double *dxv, const double amax_in, const double *Bmag, const double *BmagInv, const double *Gradpar, const double *BdriftX, const double *BdriftY, const double *Phi, const double *Apar, const double *dApardt,  const double *fl, const double *fr, double *outl, double *outr); 
double GyrokineticSurfPositivity3x2vSer_Vpar_P2_Bvars_3(const double q_, const double m_, const double cflL, const double cflR, const double *w, const double *dxv, const double amax_in, const double *Bmag, const double *BmagInv, const double *Gradpar, const double *BdriftX, const double *BdriftY, const double *Phi, const double *fl, const double *fr, double *outl, double *outr); 
double EmGyrokineticSurfPositivity3x2vSer_Vpar_P2_Bvars_3(const double q_, const double m_, const double cflL, const double cflR, const double *w, const double *dxv, const double amax_in, const double *Bmag, const double *BmagInv, const double *Gradpar, const double *BdriftX, const double *BdriftY, const double *Phi, const double *Apar, const double *dApardt,  const double *fl, const double *fr, double *outl, double *outr); 

double GyrokineticVol3x2vSerP2_Bvars_1_3(const double q_, const double m_, const double *w, const double *dxv, const double *Bmag, const double *BmagInv, const double *Gradpar, const double *BdriftX, const double *BdriftY, const double *Phi, const double *f, double *out); 
double EmGyrokineticVol3x2vSerP2_Bvars_1_3(const double q_, const double m_, const double *w, const double *dxv, const double *Bmag, const double *BmagInv, const double *Gradpar, const double *BdriftX, const double *BdriftY, const double *Phi, const double *Apar, const double *dApardt, const double *f, double *out); 
double GyrokineticSurf3x2vSer_X_P2_Bvars_1_3(const double q_, const double m_, const double cflL, const double cflR, const double *w, const double *dxv, const double amax_in, const double *Bmag, const double *BmagInv, const double *Gradpar, const double *BdriftX, const double *BdriftY, const double *Phi, const double *fl, const double *fr, double *outl, double *outr); 
double EmGyrokineticSurf3x2vSer_X_P2_Bvars_1_3(const double q_, const double m_, const double cflL, const double cflR, const double *w, const double *dxv, const double amax_in, const double *Bmag, const double *BmagInv, const double *Gradpar, const double *BdriftX, const double *BdriftY, const double *Phi, const double *Apar, const double *dApardt,  const double *fl, const double *fr, double *outl, double *outr); 
double GyrokineticSurfPositivity3x2vSer_X_P2_Bvars_1_3(const double q_, const double m_, const double cflL, const double cflR, const double *w, const double *dxv, const double amax_in, const double *Bmag, const double *BmagInv, const double *Gradpar, const double *BdriftX, const double *BdriftY, const double *Phi, const double *fl, const double *fr, double *outl, double *outr); 
double EmGyrokineticSurfPositivity3x2vSer_X_P2_Bvars_1_3(const double q_, const double m_, const double cflL, const double cflR, const double *w, const double *dxv, const double amax_in, const double *Bmag, const double *BmagInv, const double *Gradpar, const double *BdriftX, const double *BdriftY, const double *Phi, const double *Apar, const double *dApardt,  const double *fl, const double *fr, double *outl, double *outr); 
double GyrokineticSurf3x2vSer_Y_P2_Bvars_1_3(const double q_, const double m_, const double cflL, const double cflR, const double *w, const double *dxv, const double amax_in, const double *Bmag, const double *BmagInv, const double *Gradpar, const double *BdriftX, const double *BdriftY, const double *Phi, const double *fl, const double *fr, double *outl, double *outr); 
double EmGyrokineticSurf3x2vSer_Y_P2_Bvars_1_3(const double q_, const double m_, const double cflL, const double cflR, const double *w, const double *dxv, const double amax_in, const double *Bmag, const double *BmagInv, const double *Gradpar, const double *BdriftX, const double *BdriftY, const double *Phi, const double *Apar, const double *dApardt,  const double *fl, const double *fr, double *outl, double *outr); 
double GyrokineticSurfPositivity3x2vSer_Y_P2_Bvars_1_3(const double q_, const double m_, const double cflL, const double cflR, const double *w, const double *dxv, const double amax_in, const double *Bmag, const double *BmagInv, const double *Gradpar, const double *BdriftX, const double *BdriftY, const double *Phi, const double *fl, const double *fr, double *outl, double *outr); 
double EmGyrokineticSurfPositivity3x2vSer_Y_P2_Bvars_1_3(const double q_, const double m_, const double cflL, const double cflR, const double *w, const double *dxv, const double amax_in, const double *Bmag, const double *BmagInv, const double *Gradpar, const double *BdriftX, const double *BdriftY, const double *Phi, const double *Apar, const double *dApardt,  const double *fl, const double *fr, double *outl, double *outr); 
double GyrokineticSurf3x2vSer_Z_P2_Bvars_1_3(const double q_, const double m_, const double cflL, const double cflR, const double *w, const double *dxv, const double amax_in, const double *Bmag, const double *BmagInv, const double *Gradpar, const double *BdriftX, const double *BdriftY, const double *Phi, const double *fl, const double *fr, double *outl, double *outr); 
double EmGyrokineticSurf3x2vSer_Z_P2_Bvars_1_3(const double q_, const double m_, const double cflL, const double cflR, const double *w, const double *dxv, const double amax_in, const double *Bmag, const double *BmagInv, const double *Gradpar, const double *BdriftX, const double *BdriftY, const double *Phi, const double *Apar, const double *dApardt,  const double *fl, const double *fr, double *outl, double *outr); 
double GyrokineticSurfPositivity3x2vSer_Z_P2_Bvars_1_3(const double q_, const double m_, const double cflL, const double cflR, const double *w, const double *dxv, const double amax_in, const double *Bmag, const double *BmagInv, const double *Gradpar, const double *BdriftX, const double *BdriftY, const double *Phi, const double *fl, const double *fr, double *outl, double *outr); 
double EmGyrokineticSurfPositivity3x2vSer_Z_P2_Bvars_1_3(const double q_, const double m_, const double cflL, const double cflR, const double *w, const double *dxv, const double amax_in, const double *Bmag, const double *BmagInv, const double *Gradpar, const double *BdriftX, const double *BdriftY, const double *Phi, const double *Apar, const double *dApardt,  const double *fl, const double *fr, double *outl, double *outr); 
double GyrokineticSurf3x2vSer_Vpar_P2_Bvars_1_3(const double q_, const double m_, const double cflL, const double cflR, const double *w, const double *dxv, const double amax_in, const double *Bmag, const double *BmagInv, const double *Gradpar, const double *BdriftX, const double *BdriftY, const double *Phi, const double *fl, const double *fr, double *outl, double *outr); 
double EmGyrokineticSurf3x2vSer_Vpar_P2_Bvars_1_3(const double q_, const double m_, const double cflL, const double cflR, const double *w, const double *dxv, const double amax_in, const double *Bmag, const double *BmagInv, const double *Gradpar, const double *BdriftX, const double *BdriftY, const double *Phi, const double *Apar, const double *dApardt,  const double *fl, const double *fr, double *outl, double *outr); 
double GyrokineticSurfPositivity3x2vSer_Vpar_P2_Bvars_1_3(const double q_, const double m_, const double cflL, const double cflR, const double *w, const double *dxv, const double amax_in, const double *Bmag, const double *BmagInv, const double *Gradpar, const double *BdriftX, const double *BdriftY, const double *Phi, const double *fl, const double *fr, double *outl, double *outr); 
double EmGyrokineticSurfPositivity3x2vSer_Vpar_P2_Bvars_1_3(const double q_, const double m_, const double cflL, const double cflR, const double *w, const double *dxv, const double amax_in, const double *Bmag, const double *BmagInv, const double *Gradpar, const double *BdriftX, const double *BdriftY, const double *Phi, const double *Apar, const double *dApardt,  const double *fl, const double *fr, double *outl, double *outr); 
=======
void calcSheathPartialReflectionWeakEquiv1x0vSer_P1(binOpData_t* data, const double wv, const double dv, 
                                                        const double zVal, const double vcut, 
                                                        const double *f, double *fhat);
void calcSheathPartialReflectionScaled1x0vSer_P1(binOpData_t* data, const double wv, const double dv, 
                                                     const double zVal, const double vcut, 
                                                     const double *f, double *fhat);
double EmGyrokineticStep2Vol1x0vSer_P2(const double q_, const double m_, 
                               const double *w, const double *dxv, 
                               const double *ohmMod, const double *dApardt, 
                               const double *f, double *out); 
double EmGyrokineticStep2VolPositivity1x0vSer_P2(const double q_, const double m_, 
                               const double *w, const double *dxv, 
                               const double *ohmMod, const double *dApardt, 
                               const double *f, double *outX, double *outV, double *cflRateByDir); 
double GyrokineticVol1x0vSer_P2_Bvars_0(const double q_, const double m_, const double *w, const double *dxv, 
                               const double *Bmag, const double *BmagInv, const double *Gradpar, 
                               const double *BdriftX, const double *BdriftY, const double *Phi, 
                               const double *f, double *out); 
double EmGyrokineticVol1x0vSer_P2_Bvars_0(const double q_, const double m_, const double *w, const double *dxv, 
                               const double *Bmag, const double *BmagInv, const double *Gradpar, 
                               const double *BdriftX, const double *BdriftY, const double *Phi, const double *Apar, 
                               const double *f, double *out); 
double GyrokineticVolPositivity1x0vSer_P2_Bvars_0(const double q_, const double m_, 
                               const double *w, const double *dxv, 
                               const double *Bmag, const double *BmagInv, const double *Gradpar, 
                               const double *BdriftX, const double *BdriftY, const double *Phi, 
                               const double *f, double *out, double *cflRateByDir); 
double EmGyrokineticVolPositivity1x0vSer_P2_Bvars_0(const double q_, const double m_, const double *w, const double *dxv, 
                               const double *Bmag, const double *BmagInv, const double *Gradpar, 
                               const double *BdriftX, const double *BdriftY, const double *Phi, const double *Apar,
                               const double *f, double *outX, double *outV, double *cflRateByDir); 
double GyrokineticSurf1x0vSer_X_P2_Bvars_0(const double q_, const double m_, 
                               const double *w, const double *dxv,
                               const double *Bmag, const double *BmagInv, const double *Gradpar, 
                               const double *BdriftX, const double *BdriftY, const double *Phi, 
                               const double *fl, const double *fr, double *outl, double *outr); 
double EmGyrokineticSurf1x0vSer_X_P2_Bvars_0(const double q_, const double m_, 
                               const double *w, const double *dxv, 
                               const double *Bmag, const double *BmagInv, const double *Gradpar, 
                               const double *BdriftX, const double *BdriftY, const double *Phi, 
                               const double *Apar, const double *dApardt, const double *dApardtPrev, 
                               const double *fl, const double *fr, double *outl, double *outr, 
                               double *ohmModL, double *ohmModR); 
double GyrokineticSurfPositivity1x0vSer_X_P2_Bvars_0(const double q_, const double m_, 
                               const double *w, const double *dxv, 
                               const double *Bmag, const double *BmagInv, const double *Gradpar, 
                               const double *BdriftX, const double *BdriftY, const double *Phi, 
                               const double dtApprox, const double *cflRateByDirL, const double *cflRateByDirR, 
                               const double *fl, const double *fr, double *outl, double *outr); 
double EmGyrokineticSurfPositivity1x0vSer_X_P2_Bvars_0(const double q_, const double m_, 
                               const double *w, const double *dxv, 
                               const double *Bmag, const double *BmagInv, const double *Gradpar, 
                               const double *BdriftX, const double *BdriftY, const double *Phi, 
                               const double *Apar, const double *dApardt, const double *dApardtPrev, 
                               const double dtApprox, const double *cflRateByDirL, const double *cflRateByDirR, 
                               const double *fl, const double *fr, double *outl, double *outr, 
                               double *ohmModL, double *ohmModR); 

double GyrokineticVol1x0vSer_P2_Bvars_1(const double q_, const double m_, const double *w, const double *dxv, 
                               const double *Bmag, const double *BmagInv, const double *Gradpar, 
                               const double *BdriftX, const double *BdriftY, const double *Phi, 
                               const double *f, double *out); 
double EmGyrokineticVol1x0vSer_P2_Bvars_1(const double q_, const double m_, const double *w, const double *dxv, 
                               const double *Bmag, const double *BmagInv, const double *Gradpar, 
                               const double *BdriftX, const double *BdriftY, const double *Phi, const double *Apar, 
                               const double *f, double *out); 
double GyrokineticVolPositivity1x0vSer_P2_Bvars_1(const double q_, const double m_, 
                               const double *w, const double *dxv, 
                               const double *Bmag, const double *BmagInv, const double *Gradpar, 
                               const double *BdriftX, const double *BdriftY, const double *Phi, 
                               const double *f, double *out, double *cflRateByDir); 
double EmGyrokineticVolPositivity1x0vSer_P2_Bvars_1(const double q_, const double m_, const double *w, const double *dxv, 
                               const double *Bmag, const double *BmagInv, const double *Gradpar, 
                               const double *BdriftX, const double *BdriftY, const double *Phi, const double *Apar,
                               const double *f, double *outX, double *outV, double *cflRateByDir); 
double GyrokineticSurf1x0vSer_X_P2_Bvars_1(const double q_, const double m_, 
                               const double *w, const double *dxv,
                               const double *Bmag, const double *BmagInv, const double *Gradpar, 
                               const double *BdriftX, const double *BdriftY, const double *Phi, 
                               const double *fl, const double *fr, double *outl, double *outr); 
double EmGyrokineticSurf1x0vSer_X_P2_Bvars_1(const double q_, const double m_, 
                               const double *w, const double *dxv, 
                               const double *Bmag, const double *BmagInv, const double *Gradpar, 
                               const double *BdriftX, const double *BdriftY, const double *Phi, 
                               const double *Apar, const double *dApardt, const double *dApardtPrev, 
                               const double *fl, const double *fr, double *outl, double *outr, 
                               double *ohmModL, double *ohmModR); 
double GyrokineticSurfPositivity1x0vSer_X_P2_Bvars_1(const double q_, const double m_, 
                               const double *w, const double *dxv, 
                               const double *Bmag, const double *BmagInv, const double *Gradpar, 
                               const double *BdriftX, const double *BdriftY, const double *Phi, 
                               const double dtApprox, const double *cflRateByDirL, const double *cflRateByDirR, 
                               const double *fl, const double *fr, double *outl, double *outr); 
double EmGyrokineticSurfPositivity1x0vSer_X_P2_Bvars_1(const double q_, const double m_, 
                               const double *w, const double *dxv, 
                               const double *Bmag, const double *BmagInv, const double *Gradpar, 
                               const double *BdriftX, const double *BdriftY, const double *Phi, 
                               const double *Apar, const double *dApardt, const double *dApardtPrev, 
                               const double dtApprox, const double *cflRateByDirL, const double *cflRateByDirR, 
                               const double *fl, const double *fr, double *outl, double *outr, 
                               double *ohmModL, double *ohmModR); 


double calcSheathDeltaPhi1xSer_P2(const double *phi, const double *phiWall, const double zVal);
void calcSheathPartialReflectionWeakEquiv1x0vSer_P2(binOpData_t* data, const double wv, const double dv, 
                                                        const double zVal, const double vcut, 
                                                        const double *f, double *fhat);
void calcSheathPartialReflectionScaled1x0vSer_P2(binOpData_t* data, const double wv, const double dv, 
                                                     const double zVal, const double vcut, 
                                                     const double *f, double *fhat);
double EmGyrokineticStep2Vol1x1vSer_P1(const double q_, const double m_, 
                               const double *w, const double *dxv, 
                               const double *ohmMod, const double *dApardt, 
                               const double *f, double *out); 
double EmGyrokineticStep2VolPositivity1x1vSer_P1(const double q_, const double m_, 
                               const double *w, const double *dxv, 
                               const double *ohmMod, const double *dApardt, 
                               const double *f, double *outX, double *outV, double *cflRateByDir); 
double GyrokineticVol1x1vSer_P1_Bvars_0(const double q_, const double m_, const double *w, const double *dxv, 
                               const double *Bmag, const double *BmagInv, const double *Gradpar, 
                               const double *BdriftX, const double *BdriftY, const double *Phi, 
                               const double *f, double *out); 
double EmGyrokineticVol1x1vSer_P1_Bvars_0(const double q_, const double m_, const double *w, const double *dxv, 
                               const double *Bmag, const double *BmagInv, const double *Gradpar, 
                               const double *BdriftX, const double *BdriftY, const double *Phi, const double *Apar, 
                               const double *f, double *out); 
double GyrokineticVolPositivity1x1vSer_P1_Bvars_0(const double q_, const double m_, 
                               const double *w, const double *dxv, 
                               const double *Bmag, const double *BmagInv, const double *Gradpar, 
                               const double *BdriftX, const double *BdriftY, const double *Phi, 
                               const double *f, double *out, double *cflRateByDir); 
double EmGyrokineticVolPositivity1x1vSer_P1_Bvars_0(const double q_, const double m_, const double *w, const double *dxv, 
                               const double *Bmag, const double *BmagInv, const double *Gradpar, 
                               const double *BdriftX, const double *BdriftY, const double *Phi, const double *Apar,
                               const double *f, double *outX, double *outV, double *cflRateByDir); 
double GyrokineticSurf1x1vSer_X_P1_Bvars_0(const double q_, const double m_, 
                               const double *w, const double *dxv,
                               const double *Bmag, const double *BmagInv, const double *Gradpar, 
                               const double *BdriftX, const double *BdriftY, const double *Phi, 
                               const double *fl, const double *fr, double *outl, double *outr); 
double EmGyrokineticSurf1x1vSer_X_P1_Bvars_0(const double q_, const double m_, 
                               const double *w, const double *dxv, 
                               const double *Bmag, const double *BmagInv, const double *Gradpar, 
                               const double *BdriftX, const double *BdriftY, const double *Phi, 
                               const double *Apar, const double *dApardt, const double *dApardtPrev, 
                               const double *fl, const double *fr, double *outl, double *outr, 
                               double *ohmModL, double *ohmModR); 
double GyrokineticSurfPositivity1x1vSer_X_P1_Bvars_0(const double q_, const double m_, 
                               const double *w, const double *dxv, 
                               const double *Bmag, const double *BmagInv, const double *Gradpar, 
                               const double *BdriftX, const double *BdriftY, const double *Phi, 
                               const double dtApprox, const double *cflRateByDirL, const double *cflRateByDirR, 
                               const double *fl, const double *fr, double *outl, double *outr); 
double EmGyrokineticSurfPositivity1x1vSer_X_P1_Bvars_0(const double q_, const double m_, 
                               const double *w, const double *dxv, 
                               const double *Bmag, const double *BmagInv, const double *Gradpar, 
                               const double *BdriftX, const double *BdriftY, const double *Phi, 
                               const double *Apar, const double *dApardt, const double *dApardtPrev, 
                               const double dtApprox, const double *cflRateByDirL, const double *cflRateByDirR, 
                               const double *fl, const double *fr, double *outl, double *outr, 
                               double *ohmModL, double *ohmModR); 
double GyrokineticSurf1x1vSer_Vpar_P1_Bvars_0(const double q_, const double m_, 
                               const double *w, const double *dxv,
                               const double *Bmag, const double *BmagInv, const double *Gradpar, 
                               const double *BdriftX, const double *BdriftY, const double *Phi, 
                               const double *fl, const double *fr, double *outl, double *outr); 
double EmGyrokineticSurf1x1vSer_Vpar_P1_Bvars_0(const double q_, const double m_, 
                               const double *w, const double *dxv, 
                               const double *Bmag, const double *BmagInv, const double *Gradpar, 
                               const double *BdriftX, const double *BdriftY, const double *Phi, 
                               const double *Apar, const double *dApardt, const double *dApardtPrev, 
                               const double *fl, const double *fr, double *outl, double *outr, 
                               double *ohmModL, double *ohmModR); 
double GyrokineticSurfPositivity1x1vSer_Vpar_P1_Bvars_0(const double q_, const double m_, 
                               const double *w, const double *dxv, 
                               const double *Bmag, const double *BmagInv, const double *Gradpar, 
                               const double *BdriftX, const double *BdriftY, const double *Phi, 
                               const double dtApprox, const double *cflRateByDirL, const double *cflRateByDirR, 
                               const double *fl, const double *fr, double *outl, double *outr); 
double EmGyrokineticSurfPositivity1x1vSer_Vpar_P1_Bvars_0(const double q_, const double m_, 
                               const double *w, const double *dxv, 
                               const double *Bmag, const double *BmagInv, const double *Gradpar, 
                               const double *BdriftX, const double *BdriftY, const double *Phi, 
                               const double *Apar, const double *dApardt, const double *dApardtPrev, 
                               const double dtApprox, const double *cflRateByDirL, const double *cflRateByDirR, 
                               const double *fl, const double *fr, double *outl, double *outr, 
                               double *ohmModL, double *ohmModR); 

double GyrokineticVol1x1vSer_P1_Bvars_1(const double q_, const double m_, const double *w, const double *dxv, 
                               const double *Bmag, const double *BmagInv, const double *Gradpar, 
                               const double *BdriftX, const double *BdriftY, const double *Phi, 
                               const double *f, double *out); 
double EmGyrokineticVol1x1vSer_P1_Bvars_1(const double q_, const double m_, const double *w, const double *dxv, 
                               const double *Bmag, const double *BmagInv, const double *Gradpar, 
                               const double *BdriftX, const double *BdriftY, const double *Phi, const double *Apar, 
                               const double *f, double *out); 
double GyrokineticVolPositivity1x1vSer_P1_Bvars_1(const double q_, const double m_, 
                               const double *w, const double *dxv, 
                               const double *Bmag, const double *BmagInv, const double *Gradpar, 
                               const double *BdriftX, const double *BdriftY, const double *Phi, 
                               const double *f, double *out, double *cflRateByDir); 
double EmGyrokineticVolPositivity1x1vSer_P1_Bvars_1(const double q_, const double m_, const double *w, const double *dxv, 
                               const double *Bmag, const double *BmagInv, const double *Gradpar, 
                               const double *BdriftX, const double *BdriftY, const double *Phi, const double *Apar,
                               const double *f, double *outX, double *outV, double *cflRateByDir); 
double GyrokineticSurf1x1vSer_X_P1_Bvars_1(const double q_, const double m_, 
                               const double *w, const double *dxv,
                               const double *Bmag, const double *BmagInv, const double *Gradpar, 
                               const double *BdriftX, const double *BdriftY, const double *Phi, 
                               const double *fl, const double *fr, double *outl, double *outr); 
double EmGyrokineticSurf1x1vSer_X_P1_Bvars_1(const double q_, const double m_, 
                               const double *w, const double *dxv, 
                               const double *Bmag, const double *BmagInv, const double *Gradpar, 
                               const double *BdriftX, const double *BdriftY, const double *Phi, 
                               const double *Apar, const double *dApardt, const double *dApardtPrev, 
                               const double *fl, const double *fr, double *outl, double *outr, 
                               double *ohmModL, double *ohmModR); 
double GyrokineticSurfPositivity1x1vSer_X_P1_Bvars_1(const double q_, const double m_, 
                               const double *w, const double *dxv, 
                               const double *Bmag, const double *BmagInv, const double *Gradpar, 
                               const double *BdriftX, const double *BdriftY, const double *Phi, 
                               const double dtApprox, const double *cflRateByDirL, const double *cflRateByDirR, 
                               const double *fl, const double *fr, double *outl, double *outr); 
double EmGyrokineticSurfPositivity1x1vSer_X_P1_Bvars_1(const double q_, const double m_, 
                               const double *w, const double *dxv, 
                               const double *Bmag, const double *BmagInv, const double *Gradpar, 
                               const double *BdriftX, const double *BdriftY, const double *Phi, 
                               const double *Apar, const double *dApardt, const double *dApardtPrev, 
                               const double dtApprox, const double *cflRateByDirL, const double *cflRateByDirR, 
                               const double *fl, const double *fr, double *outl, double *outr, 
                               double *ohmModL, double *ohmModR); 
double GyrokineticSurf1x1vSer_Vpar_P1_Bvars_1(const double q_, const double m_, 
                               const double *w, const double *dxv,
                               const double *Bmag, const double *BmagInv, const double *Gradpar, 
                               const double *BdriftX, const double *BdriftY, const double *Phi, 
                               const double *fl, const double *fr, double *outl, double *outr); 
double EmGyrokineticSurf1x1vSer_Vpar_P1_Bvars_1(const double q_, const double m_, 
                               const double *w, const double *dxv, 
                               const double *Bmag, const double *BmagInv, const double *Gradpar, 
                               const double *BdriftX, const double *BdriftY, const double *Phi, 
                               const double *Apar, const double *dApardt, const double *dApardtPrev, 
                               const double *fl, const double *fr, double *outl, double *outr, 
                               double *ohmModL, double *ohmModR); 
double GyrokineticSurfPositivity1x1vSer_Vpar_P1_Bvars_1(const double q_, const double m_, 
                               const double *w, const double *dxv, 
                               const double *Bmag, const double *BmagInv, const double *Gradpar, 
                               const double *BdriftX, const double *BdriftY, const double *Phi, 
                               const double dtApprox, const double *cflRateByDirL, const double *cflRateByDirR, 
                               const double *fl, const double *fr, double *outl, double *outr); 
double EmGyrokineticSurfPositivity1x1vSer_Vpar_P1_Bvars_1(const double q_, const double m_, 
                               const double *w, const double *dxv, 
                               const double *Bmag, const double *BmagInv, const double *Gradpar, 
                               const double *BdriftX, const double *BdriftY, const double *Phi, 
                               const double *Apar, const double *dApardt, const double *dApardtPrev, 
                               const double dtApprox, const double *cflRateByDirL, const double *cflRateByDirR, 
                               const double *fl, const double *fr, double *outl, double *outr, 
                               double *ohmModL, double *ohmModR); 


double calcSheathDeltaPhi1xSer_P1(const double *phi, const double *phiWall, const double zVal);
void calcSheathPartialReflectionWeakEquiv1x1vSer_P1(binOpData_t* data, const double wv, const double dv, 
                                                        const double zVal, const double vcut, 
                                                        const double *f, double *fhat);
void calcSheathPartialReflectionScaled1x1vSer_P1(binOpData_t* data, const double wv, const double dv, 
                                                     const double zVal, const double vcut, 
                                                     const double *f, double *fhat);
double EmGyrokineticStep2Vol1x1vSer_P2(const double q_, const double m_, 
                               const double *w, const double *dxv, 
                               const double *ohmMod, const double *dApardt, 
                               const double *f, double *out); 
double EmGyrokineticStep2VolPositivity1x1vSer_P2(const double q_, const double m_, 
                               const double *w, const double *dxv, 
                               const double *ohmMod, const double *dApardt, 
                               const double *f, double *outX, double *outV, double *cflRateByDir); 
double GyrokineticVol1x1vSer_P2_Bvars_0(const double q_, const double m_, const double *w, const double *dxv, 
                               const double *Bmag, const double *BmagInv, const double *Gradpar, 
                               const double *BdriftX, const double *BdriftY, const double *Phi, 
                               const double *f, double *out); 
double EmGyrokineticVol1x1vSer_P2_Bvars_0(const double q_, const double m_, const double *w, const double *dxv, 
                               const double *Bmag, const double *BmagInv, const double *Gradpar, 
                               const double *BdriftX, const double *BdriftY, const double *Phi, const double *Apar, 
                               const double *f, double *out); 
double GyrokineticVolPositivity1x1vSer_P2_Bvars_0(const double q_, const double m_, 
                               const double *w, const double *dxv, 
                               const double *Bmag, const double *BmagInv, const double *Gradpar, 
                               const double *BdriftX, const double *BdriftY, const double *Phi, 
                               const double *f, double *out, double *cflRateByDir); 
double EmGyrokineticVolPositivity1x1vSer_P2_Bvars_0(const double q_, const double m_, const double *w, const double *dxv, 
                               const double *Bmag, const double *BmagInv, const double *Gradpar, 
                               const double *BdriftX, const double *BdriftY, const double *Phi, const double *Apar,
                               const double *f, double *outX, double *outV, double *cflRateByDir); 
double GyrokineticSurf1x1vSer_X_P2_Bvars_0(const double q_, const double m_, 
                               const double *w, const double *dxv,
                               const double *Bmag, const double *BmagInv, const double *Gradpar, 
                               const double *BdriftX, const double *BdriftY, const double *Phi, 
                               const double *fl, const double *fr, double *outl, double *outr); 
double EmGyrokineticSurf1x1vSer_X_P2_Bvars_0(const double q_, const double m_, 
                               const double *w, const double *dxv, 
                               const double *Bmag, const double *BmagInv, const double *Gradpar, 
                               const double *BdriftX, const double *BdriftY, const double *Phi, 
                               const double *Apar, const double *dApardt, const double *dApardtPrev, 
                               const double *fl, const double *fr, double *outl, double *outr, 
                               double *ohmModL, double *ohmModR); 
double GyrokineticSurfPositivity1x1vSer_X_P2_Bvars_0(const double q_, const double m_, 
                               const double *w, const double *dxv, 
                               const double *Bmag, const double *BmagInv, const double *Gradpar, 
                               const double *BdriftX, const double *BdriftY, const double *Phi, 
                               const double dtApprox, const double *cflRateByDirL, const double *cflRateByDirR, 
                               const double *fl, const double *fr, double *outl, double *outr); 
double EmGyrokineticSurfPositivity1x1vSer_X_P2_Bvars_0(const double q_, const double m_, 
                               const double *w, const double *dxv, 
                               const double *Bmag, const double *BmagInv, const double *Gradpar, 
                               const double *BdriftX, const double *BdriftY, const double *Phi, 
                               const double *Apar, const double *dApardt, const double *dApardtPrev, 
                               const double dtApprox, const double *cflRateByDirL, const double *cflRateByDirR, 
                               const double *fl, const double *fr, double *outl, double *outr, 
                               double *ohmModL, double *ohmModR); 
double GyrokineticSurf1x1vSer_Vpar_P2_Bvars_0(const double q_, const double m_, 
                               const double *w, const double *dxv,
                               const double *Bmag, const double *BmagInv, const double *Gradpar, 
                               const double *BdriftX, const double *BdriftY, const double *Phi, 
                               const double *fl, const double *fr, double *outl, double *outr); 
double EmGyrokineticSurf1x1vSer_Vpar_P2_Bvars_0(const double q_, const double m_, 
                               const double *w, const double *dxv, 
                               const double *Bmag, const double *BmagInv, const double *Gradpar, 
                               const double *BdriftX, const double *BdriftY, const double *Phi, 
                               const double *Apar, const double *dApardt, const double *dApardtPrev, 
                               const double *fl, const double *fr, double *outl, double *outr, 
                               double *ohmModL, double *ohmModR); 
double GyrokineticSurfPositivity1x1vSer_Vpar_P2_Bvars_0(const double q_, const double m_, 
                               const double *w, const double *dxv, 
                               const double *Bmag, const double *BmagInv, const double *Gradpar, 
                               const double *BdriftX, const double *BdriftY, const double *Phi, 
                               const double dtApprox, const double *cflRateByDirL, const double *cflRateByDirR, 
                               const double *fl, const double *fr, double *outl, double *outr); 
double EmGyrokineticSurfPositivity1x1vSer_Vpar_P2_Bvars_0(const double q_, const double m_, 
                               const double *w, const double *dxv, 
                               const double *Bmag, const double *BmagInv, const double *Gradpar, 
                               const double *BdriftX, const double *BdriftY, const double *Phi, 
                               const double *Apar, const double *dApardt, const double *dApardtPrev, 
                               const double dtApprox, const double *cflRateByDirL, const double *cflRateByDirR, 
                               const double *fl, const double *fr, double *outl, double *outr, 
                               double *ohmModL, double *ohmModR); 

double GyrokineticVol1x1vSer_P2_Bvars_1(const double q_, const double m_, const double *w, const double *dxv, 
                               const double *Bmag, const double *BmagInv, const double *Gradpar, 
                               const double *BdriftX, const double *BdriftY, const double *Phi, 
                               const double *f, double *out); 
double EmGyrokineticVol1x1vSer_P2_Bvars_1(const double q_, const double m_, const double *w, const double *dxv, 
                               const double *Bmag, const double *BmagInv, const double *Gradpar, 
                               const double *BdriftX, const double *BdriftY, const double *Phi, const double *Apar, 
                               const double *f, double *out); 
double GyrokineticVolPositivity1x1vSer_P2_Bvars_1(const double q_, const double m_, 
                               const double *w, const double *dxv, 
                               const double *Bmag, const double *BmagInv, const double *Gradpar, 
                               const double *BdriftX, const double *BdriftY, const double *Phi, 
                               const double *f, double *out, double *cflRateByDir); 
double EmGyrokineticVolPositivity1x1vSer_P2_Bvars_1(const double q_, const double m_, const double *w, const double *dxv, 
                               const double *Bmag, const double *BmagInv, const double *Gradpar, 
                               const double *BdriftX, const double *BdriftY, const double *Phi, const double *Apar,
                               const double *f, double *outX, double *outV, double *cflRateByDir); 
double GyrokineticSurf1x1vSer_X_P2_Bvars_1(const double q_, const double m_, 
                               const double *w, const double *dxv,
                               const double *Bmag, const double *BmagInv, const double *Gradpar, 
                               const double *BdriftX, const double *BdriftY, const double *Phi, 
                               const double *fl, const double *fr, double *outl, double *outr); 
double EmGyrokineticSurf1x1vSer_X_P2_Bvars_1(const double q_, const double m_, 
                               const double *w, const double *dxv, 
                               const double *Bmag, const double *BmagInv, const double *Gradpar, 
                               const double *BdriftX, const double *BdriftY, const double *Phi, 
                               const double *Apar, const double *dApardt, const double *dApardtPrev, 
                               const double *fl, const double *fr, double *outl, double *outr, 
                               double *ohmModL, double *ohmModR); 
double GyrokineticSurfPositivity1x1vSer_X_P2_Bvars_1(const double q_, const double m_, 
                               const double *w, const double *dxv, 
                               const double *Bmag, const double *BmagInv, const double *Gradpar, 
                               const double *BdriftX, const double *BdriftY, const double *Phi, 
                               const double dtApprox, const double *cflRateByDirL, const double *cflRateByDirR, 
                               const double *fl, const double *fr, double *outl, double *outr); 
double EmGyrokineticSurfPositivity1x1vSer_X_P2_Bvars_1(const double q_, const double m_, 
                               const double *w, const double *dxv, 
                               const double *Bmag, const double *BmagInv, const double *Gradpar, 
                               const double *BdriftX, const double *BdriftY, const double *Phi, 
                               const double *Apar, const double *dApardt, const double *dApardtPrev, 
                               const double dtApprox, const double *cflRateByDirL, const double *cflRateByDirR, 
                               const double *fl, const double *fr, double *outl, double *outr, 
                               double *ohmModL, double *ohmModR); 
double GyrokineticSurf1x1vSer_Vpar_P2_Bvars_1(const double q_, const double m_, 
                               const double *w, const double *dxv,
                               const double *Bmag, const double *BmagInv, const double *Gradpar, 
                               const double *BdriftX, const double *BdriftY, const double *Phi, 
                               const double *fl, const double *fr, double *outl, double *outr); 
double EmGyrokineticSurf1x1vSer_Vpar_P2_Bvars_1(const double q_, const double m_, 
                               const double *w, const double *dxv, 
                               const double *Bmag, const double *BmagInv, const double *Gradpar, 
                               const double *BdriftX, const double *BdriftY, const double *Phi, 
                               const double *Apar, const double *dApardt, const double *dApardtPrev, 
                               const double *fl, const double *fr, double *outl, double *outr, 
                               double *ohmModL, double *ohmModR); 
double GyrokineticSurfPositivity1x1vSer_Vpar_P2_Bvars_1(const double q_, const double m_, 
                               const double *w, const double *dxv, 
                               const double *Bmag, const double *BmagInv, const double *Gradpar, 
                               const double *BdriftX, const double *BdriftY, const double *Phi, 
                               const double dtApprox, const double *cflRateByDirL, const double *cflRateByDirR, 
                               const double *fl, const double *fr, double *outl, double *outr); 
double EmGyrokineticSurfPositivity1x1vSer_Vpar_P2_Bvars_1(const double q_, const double m_, 
                               const double *w, const double *dxv, 
                               const double *Bmag, const double *BmagInv, const double *Gradpar, 
                               const double *BdriftX, const double *BdriftY, const double *Phi, 
                               const double *Apar, const double *dApardt, const double *dApardtPrev, 
                               const double dtApprox, const double *cflRateByDirL, const double *cflRateByDirR, 
                               const double *fl, const double *fr, double *outl, double *outr, 
                               double *ohmModL, double *ohmModR); 


double calcSheathDeltaPhi1xSer_P2(const double *phi, const double *phiWall, const double zVal);
void calcSheathPartialReflectionWeakEquiv1x1vSer_P2(binOpData_t* data, const double wv, const double dv, 
                                                        const double zVal, const double vcut, 
                                                        const double *f, double *fhat);
void calcSheathPartialReflectionScaled1x1vSer_P2(binOpData_t* data, const double wv, const double dv, 
                                                     const double zVal, const double vcut, 
                                                     const double *f, double *fhat);
double EmGyrokineticStep2Vol1x2vSer_P1(const double q_, const double m_, 
                               const double *w, const double *dxv, 
                               const double *ohmMod, const double *dApardt, 
                               const double *f, double *out); 
double EmGyrokineticStep2VolPositivity1x2vSer_P1(const double q_, const double m_, 
                               const double *w, const double *dxv, 
                               const double *ohmMod, const double *dApardt, 
                               const double *f, double *outX, double *outV, double *cflRateByDir); 
double GyrokineticVol1x2vSer_P1_Bvars_0(const double q_, const double m_, const double *w, const double *dxv, 
                               const double *Bmag, const double *BmagInv, const double *Gradpar, 
                               const double *BdriftX, const double *BdriftY, const double *Phi, 
                               const double *f, double *out); 
double EmGyrokineticVol1x2vSer_P1_Bvars_0(const double q_, const double m_, const double *w, const double *dxv, 
                               const double *Bmag, const double *BmagInv, const double *Gradpar, 
                               const double *BdriftX, const double *BdriftY, const double *Phi, const double *Apar, 
                               const double *f, double *out); 
double GyrokineticVolPositivity1x2vSer_P1_Bvars_0(const double q_, const double m_, 
                               const double *w, const double *dxv, 
                               const double *Bmag, const double *BmagInv, const double *Gradpar, 
                               const double *BdriftX, const double *BdriftY, const double *Phi, 
                               const double *f, double *out, double *cflRateByDir); 
double EmGyrokineticVolPositivity1x2vSer_P1_Bvars_0(const double q_, const double m_, const double *w, const double *dxv, 
                               const double *Bmag, const double *BmagInv, const double *Gradpar, 
                               const double *BdriftX, const double *BdriftY, const double *Phi, const double *Apar,
                               const double *f, double *outX, double *outV, double *cflRateByDir); 
double GyrokineticSurf1x2vSer_X_P1_Bvars_0(const double q_, const double m_, 
                               const double *w, const double *dxv,
                               const double *Bmag, const double *BmagInv, const double *Gradpar, 
                               const double *BdriftX, const double *BdriftY, const double *Phi, 
                               const double *fl, const double *fr, double *outl, double *outr); 
double EmGyrokineticSurf1x2vSer_X_P1_Bvars_0(const double q_, const double m_, 
                               const double *w, const double *dxv, 
                               const double *Bmag, const double *BmagInv, const double *Gradpar, 
                               const double *BdriftX, const double *BdriftY, const double *Phi, 
                               const double *Apar, const double *dApardt, const double *dApardtPrev, 
                               const double *fl, const double *fr, double *outl, double *outr, 
                               double *ohmModL, double *ohmModR); 
double GyrokineticSurfPositivity1x2vSer_X_P1_Bvars_0(const double q_, const double m_, 
                               const double *w, const double *dxv, 
                               const double *Bmag, const double *BmagInv, const double *Gradpar, 
                               const double *BdriftX, const double *BdriftY, const double *Phi, 
                               const double dtApprox, const double *cflRateByDirL, const double *cflRateByDirR, 
                               const double *fl, const double *fr, double *outl, double *outr); 
double EmGyrokineticSurfPositivity1x2vSer_X_P1_Bvars_0(const double q_, const double m_, 
                               const double *w, const double *dxv, 
                               const double *Bmag, const double *BmagInv, const double *Gradpar, 
                               const double *BdriftX, const double *BdriftY, const double *Phi, 
                               const double *Apar, const double *dApardt, const double *dApardtPrev, 
                               const double dtApprox, const double *cflRateByDirL, const double *cflRateByDirR, 
                               const double *fl, const double *fr, double *outl, double *outr, 
                               double *ohmModL, double *ohmModR); 
double GyrokineticSurf1x2vSer_Vpar_P1_Bvars_0(const double q_, const double m_, 
                               const double *w, const double *dxv,
                               const double *Bmag, const double *BmagInv, const double *Gradpar, 
                               const double *BdriftX, const double *BdriftY, const double *Phi, 
                               const double *fl, const double *fr, double *outl, double *outr); 
double EmGyrokineticSurf1x2vSer_Vpar_P1_Bvars_0(const double q_, const double m_, 
                               const double *w, const double *dxv, 
                               const double *Bmag, const double *BmagInv, const double *Gradpar, 
                               const double *BdriftX, const double *BdriftY, const double *Phi, 
                               const double *Apar, const double *dApardt, const double *dApardtPrev, 
                               const double *fl, const double *fr, double *outl, double *outr, 
                               double *ohmModL, double *ohmModR); 
double GyrokineticSurfPositivity1x2vSer_Vpar_P1_Bvars_0(const double q_, const double m_, 
                               const double *w, const double *dxv, 
                               const double *Bmag, const double *BmagInv, const double *Gradpar, 
                               const double *BdriftX, const double *BdriftY, const double *Phi, 
                               const double dtApprox, const double *cflRateByDirL, const double *cflRateByDirR, 
                               const double *fl, const double *fr, double *outl, double *outr); 
double EmGyrokineticSurfPositivity1x2vSer_Vpar_P1_Bvars_0(const double q_, const double m_, 
                               const double *w, const double *dxv, 
                               const double *Bmag, const double *BmagInv, const double *Gradpar, 
                               const double *BdriftX, const double *BdriftY, const double *Phi, 
                               const double *Apar, const double *dApardt, const double *dApardtPrev, 
                               const double dtApprox, const double *cflRateByDirL, const double *cflRateByDirR, 
                               const double *fl, const double *fr, double *outl, double *outr, 
                               double *ohmModL, double *ohmModR); 

double GyrokineticVol1x2vSer_P1_Bvars_1(const double q_, const double m_, const double *w, const double *dxv, 
                               const double *Bmag, const double *BmagInv, const double *Gradpar, 
                               const double *BdriftX, const double *BdriftY, const double *Phi, 
                               const double *f, double *out); 
double EmGyrokineticVol1x2vSer_P1_Bvars_1(const double q_, const double m_, const double *w, const double *dxv, 
                               const double *Bmag, const double *BmagInv, const double *Gradpar, 
                               const double *BdriftX, const double *BdriftY, const double *Phi, const double *Apar, 
                               const double *f, double *out); 
double GyrokineticVolPositivity1x2vSer_P1_Bvars_1(const double q_, const double m_, 
                               const double *w, const double *dxv, 
                               const double *Bmag, const double *BmagInv, const double *Gradpar, 
                               const double *BdriftX, const double *BdriftY, const double *Phi, 
                               const double *f, double *out, double *cflRateByDir); 
double EmGyrokineticVolPositivity1x2vSer_P1_Bvars_1(const double q_, const double m_, const double *w, const double *dxv, 
                               const double *Bmag, const double *BmagInv, const double *Gradpar, 
                               const double *BdriftX, const double *BdriftY, const double *Phi, const double *Apar,
                               const double *f, double *outX, double *outV, double *cflRateByDir); 
double GyrokineticSurf1x2vSer_X_P1_Bvars_1(const double q_, const double m_, 
                               const double *w, const double *dxv,
                               const double *Bmag, const double *BmagInv, const double *Gradpar, 
                               const double *BdriftX, const double *BdriftY, const double *Phi, 
                               const double *fl, const double *fr, double *outl, double *outr); 
double EmGyrokineticSurf1x2vSer_X_P1_Bvars_1(const double q_, const double m_, 
                               const double *w, const double *dxv, 
                               const double *Bmag, const double *BmagInv, const double *Gradpar, 
                               const double *BdriftX, const double *BdriftY, const double *Phi, 
                               const double *Apar, const double *dApardt, const double *dApardtPrev, 
                               const double *fl, const double *fr, double *outl, double *outr, 
                               double *ohmModL, double *ohmModR); 
double GyrokineticSurfPositivity1x2vSer_X_P1_Bvars_1(const double q_, const double m_, 
                               const double *w, const double *dxv, 
                               const double *Bmag, const double *BmagInv, const double *Gradpar, 
                               const double *BdriftX, const double *BdriftY, const double *Phi, 
                               const double dtApprox, const double *cflRateByDirL, const double *cflRateByDirR, 
                               const double *fl, const double *fr, double *outl, double *outr); 
double EmGyrokineticSurfPositivity1x2vSer_X_P1_Bvars_1(const double q_, const double m_, 
                               const double *w, const double *dxv, 
                               const double *Bmag, const double *BmagInv, const double *Gradpar, 
                               const double *BdriftX, const double *BdriftY, const double *Phi, 
                               const double *Apar, const double *dApardt, const double *dApardtPrev, 
                               const double dtApprox, const double *cflRateByDirL, const double *cflRateByDirR, 
                               const double *fl, const double *fr, double *outl, double *outr, 
                               double *ohmModL, double *ohmModR); 
double GyrokineticSurf1x2vSer_Vpar_P1_Bvars_1(const double q_, const double m_, 
                               const double *w, const double *dxv,
                               const double *Bmag, const double *BmagInv, const double *Gradpar, 
                               const double *BdriftX, const double *BdriftY, const double *Phi, 
                               const double *fl, const double *fr, double *outl, double *outr); 
double EmGyrokineticSurf1x2vSer_Vpar_P1_Bvars_1(const double q_, const double m_, 
                               const double *w, const double *dxv, 
                               const double *Bmag, const double *BmagInv, const double *Gradpar, 
                               const double *BdriftX, const double *BdriftY, const double *Phi, 
                               const double *Apar, const double *dApardt, const double *dApardtPrev, 
                               const double *fl, const double *fr, double *outl, double *outr, 
                               double *ohmModL, double *ohmModR); 
double GyrokineticSurfPositivity1x2vSer_Vpar_P1_Bvars_1(const double q_, const double m_, 
                               const double *w, const double *dxv, 
                               const double *Bmag, const double *BmagInv, const double *Gradpar, 
                               const double *BdriftX, const double *BdriftY, const double *Phi, 
                               const double dtApprox, const double *cflRateByDirL, const double *cflRateByDirR, 
                               const double *fl, const double *fr, double *outl, double *outr); 
double EmGyrokineticSurfPositivity1x2vSer_Vpar_P1_Bvars_1(const double q_, const double m_, 
                               const double *w, const double *dxv, 
                               const double *Bmag, const double *BmagInv, const double *Gradpar, 
                               const double *BdriftX, const double *BdriftY, const double *Phi, 
                               const double *Apar, const double *dApardt, const double *dApardtPrev, 
                               const double dtApprox, const double *cflRateByDirL, const double *cflRateByDirR, 
                               const double *fl, const double *fr, double *outl, double *outr, 
                               double *ohmModL, double *ohmModR); 


double calcSheathDeltaPhi1xSer_P1(const double *phi, const double *phiWall, const double zVal);
void calcSheathPartialReflectionWeakEquiv1x2vSer_P1(binOpData_t* data, const double wv, const double dv, 
                                                        const double zVal, const double vcut, 
                                                        const double *f, double *fhat);
void calcSheathPartialReflectionScaled1x2vSer_P1(binOpData_t* data, const double wv, const double dv, 
                                                     const double zVal, const double vcut, 
                                                     const double *f, double *fhat);
double EmGyrokineticStep2Vol1x2vSer_P2(const double q_, const double m_, 
                               const double *w, const double *dxv, 
                               const double *ohmMod, const double *dApardt, 
                               const double *f, double *out); 
double EmGyrokineticStep2VolPositivity1x2vSer_P2(const double q_, const double m_, 
                               const double *w, const double *dxv, 
                               const double *ohmMod, const double *dApardt, 
                               const double *f, double *outX, double *outV, double *cflRateByDir); 
double GyrokineticVol1x2vSer_P2_Bvars_0(const double q_, const double m_, const double *w, const double *dxv, 
                               const double *Bmag, const double *BmagInv, const double *Gradpar, 
                               const double *BdriftX, const double *BdriftY, const double *Phi, 
                               const double *f, double *out); 
double EmGyrokineticVol1x2vSer_P2_Bvars_0(const double q_, const double m_, const double *w, const double *dxv, 
                               const double *Bmag, const double *BmagInv, const double *Gradpar, 
                               const double *BdriftX, const double *BdriftY, const double *Phi, const double *Apar, 
                               const double *f, double *out); 
double GyrokineticVolPositivity1x2vSer_P2_Bvars_0(const double q_, const double m_, 
                               const double *w, const double *dxv, 
                               const double *Bmag, const double *BmagInv, const double *Gradpar, 
                               const double *BdriftX, const double *BdriftY, const double *Phi, 
                               const double *f, double *out, double *cflRateByDir); 
double EmGyrokineticVolPositivity1x2vSer_P2_Bvars_0(const double q_, const double m_, const double *w, const double *dxv, 
                               const double *Bmag, const double *BmagInv, const double *Gradpar, 
                               const double *BdriftX, const double *BdriftY, const double *Phi, const double *Apar,
                               const double *f, double *outX, double *outV, double *cflRateByDir); 
double GyrokineticSurf1x2vSer_X_P2_Bvars_0(const double q_, const double m_, 
                               const double *w, const double *dxv,
                               const double *Bmag, const double *BmagInv, const double *Gradpar, 
                               const double *BdriftX, const double *BdriftY, const double *Phi, 
                               const double *fl, const double *fr, double *outl, double *outr); 
double EmGyrokineticSurf1x2vSer_X_P2_Bvars_0(const double q_, const double m_, 
                               const double *w, const double *dxv, 
                               const double *Bmag, const double *BmagInv, const double *Gradpar, 
                               const double *BdriftX, const double *BdriftY, const double *Phi, 
                               const double *Apar, const double *dApardt, const double *dApardtPrev, 
                               const double *fl, const double *fr, double *outl, double *outr, 
                               double *ohmModL, double *ohmModR); 
double GyrokineticSurfPositivity1x2vSer_X_P2_Bvars_0(const double q_, const double m_, 
                               const double *w, const double *dxv, 
                               const double *Bmag, const double *BmagInv, const double *Gradpar, 
                               const double *BdriftX, const double *BdriftY, const double *Phi, 
                               const double dtApprox, const double *cflRateByDirL, const double *cflRateByDirR, 
                               const double *fl, const double *fr, double *outl, double *outr); 
double EmGyrokineticSurfPositivity1x2vSer_X_P2_Bvars_0(const double q_, const double m_, 
                               const double *w, const double *dxv, 
                               const double *Bmag, const double *BmagInv, const double *Gradpar, 
                               const double *BdriftX, const double *BdriftY, const double *Phi, 
                               const double *Apar, const double *dApardt, const double *dApardtPrev, 
                               const double dtApprox, const double *cflRateByDirL, const double *cflRateByDirR, 
                               const double *fl, const double *fr, double *outl, double *outr, 
                               double *ohmModL, double *ohmModR); 
double GyrokineticSurf1x2vSer_Vpar_P2_Bvars_0(const double q_, const double m_, 
                               const double *w, const double *dxv,
                               const double *Bmag, const double *BmagInv, const double *Gradpar, 
                               const double *BdriftX, const double *BdriftY, const double *Phi, 
                               const double *fl, const double *fr, double *outl, double *outr); 
double EmGyrokineticSurf1x2vSer_Vpar_P2_Bvars_0(const double q_, const double m_, 
                               const double *w, const double *dxv, 
                               const double *Bmag, const double *BmagInv, const double *Gradpar, 
                               const double *BdriftX, const double *BdriftY, const double *Phi, 
                               const double *Apar, const double *dApardt, const double *dApardtPrev, 
                               const double *fl, const double *fr, double *outl, double *outr, 
                               double *ohmModL, double *ohmModR); 
double GyrokineticSurfPositivity1x2vSer_Vpar_P2_Bvars_0(const double q_, const double m_, 
                               const double *w, const double *dxv, 
                               const double *Bmag, const double *BmagInv, const double *Gradpar, 
                               const double *BdriftX, const double *BdriftY, const double *Phi, 
                               const double dtApprox, const double *cflRateByDirL, const double *cflRateByDirR, 
                               const double *fl, const double *fr, double *outl, double *outr); 
double EmGyrokineticSurfPositivity1x2vSer_Vpar_P2_Bvars_0(const double q_, const double m_, 
                               const double *w, const double *dxv, 
                               const double *Bmag, const double *BmagInv, const double *Gradpar, 
                               const double *BdriftX, const double *BdriftY, const double *Phi, 
                               const double *Apar, const double *dApardt, const double *dApardtPrev, 
                               const double dtApprox, const double *cflRateByDirL, const double *cflRateByDirR, 
                               const double *fl, const double *fr, double *outl, double *outr, 
                               double *ohmModL, double *ohmModR); 

double GyrokineticVol1x2vSer_P2_Bvars_1(const double q_, const double m_, const double *w, const double *dxv, 
                               const double *Bmag, const double *BmagInv, const double *Gradpar, 
                               const double *BdriftX, const double *BdriftY, const double *Phi, 
                               const double *f, double *out); 
double EmGyrokineticVol1x2vSer_P2_Bvars_1(const double q_, const double m_, const double *w, const double *dxv, 
                               const double *Bmag, const double *BmagInv, const double *Gradpar, 
                               const double *BdriftX, const double *BdriftY, const double *Phi, const double *Apar, 
                               const double *f, double *out); 
double GyrokineticVolPositivity1x2vSer_P2_Bvars_1(const double q_, const double m_, 
                               const double *w, const double *dxv, 
                               const double *Bmag, const double *BmagInv, const double *Gradpar, 
                               const double *BdriftX, const double *BdriftY, const double *Phi, 
                               const double *f, double *out, double *cflRateByDir); 
double EmGyrokineticVolPositivity1x2vSer_P2_Bvars_1(const double q_, const double m_, const double *w, const double *dxv, 
                               const double *Bmag, const double *BmagInv, const double *Gradpar, 
                               const double *BdriftX, const double *BdriftY, const double *Phi, const double *Apar,
                               const double *f, double *outX, double *outV, double *cflRateByDir); 
double GyrokineticSurf1x2vSer_X_P2_Bvars_1(const double q_, const double m_, 
                               const double *w, const double *dxv,
                               const double *Bmag, const double *BmagInv, const double *Gradpar, 
                               const double *BdriftX, const double *BdriftY, const double *Phi, 
                               const double *fl, const double *fr, double *outl, double *outr); 
double EmGyrokineticSurf1x2vSer_X_P2_Bvars_1(const double q_, const double m_, 
                               const double *w, const double *dxv, 
                               const double *Bmag, const double *BmagInv, const double *Gradpar, 
                               const double *BdriftX, const double *BdriftY, const double *Phi, 
                               const double *Apar, const double *dApardt, const double *dApardtPrev, 
                               const double *fl, const double *fr, double *outl, double *outr, 
                               double *ohmModL, double *ohmModR); 
double GyrokineticSurfPositivity1x2vSer_X_P2_Bvars_1(const double q_, const double m_, 
                               const double *w, const double *dxv, 
                               const double *Bmag, const double *BmagInv, const double *Gradpar, 
                               const double *BdriftX, const double *BdriftY, const double *Phi, 
                               const double dtApprox, const double *cflRateByDirL, const double *cflRateByDirR, 
                               const double *fl, const double *fr, double *outl, double *outr); 
double EmGyrokineticSurfPositivity1x2vSer_X_P2_Bvars_1(const double q_, const double m_, 
                               const double *w, const double *dxv, 
                               const double *Bmag, const double *BmagInv, const double *Gradpar, 
                               const double *BdriftX, const double *BdriftY, const double *Phi, 
                               const double *Apar, const double *dApardt, const double *dApardtPrev, 
                               const double dtApprox, const double *cflRateByDirL, const double *cflRateByDirR, 
                               const double *fl, const double *fr, double *outl, double *outr, 
                               double *ohmModL, double *ohmModR); 
double GyrokineticSurf1x2vSer_Vpar_P2_Bvars_1(const double q_, const double m_, 
                               const double *w, const double *dxv,
                               const double *Bmag, const double *BmagInv, const double *Gradpar, 
                               const double *BdriftX, const double *BdriftY, const double *Phi, 
                               const double *fl, const double *fr, double *outl, double *outr); 
double EmGyrokineticSurf1x2vSer_Vpar_P2_Bvars_1(const double q_, const double m_, 
                               const double *w, const double *dxv, 
                               const double *Bmag, const double *BmagInv, const double *Gradpar, 
                               const double *BdriftX, const double *BdriftY, const double *Phi, 
                               const double *Apar, const double *dApardt, const double *dApardtPrev, 
                               const double *fl, const double *fr, double *outl, double *outr, 
                               double *ohmModL, double *ohmModR); 
double GyrokineticSurfPositivity1x2vSer_Vpar_P2_Bvars_1(const double q_, const double m_, 
                               const double *w, const double *dxv, 
                               const double *Bmag, const double *BmagInv, const double *Gradpar, 
                               const double *BdriftX, const double *BdriftY, const double *Phi, 
                               const double dtApprox, const double *cflRateByDirL, const double *cflRateByDirR, 
                               const double *fl, const double *fr, double *outl, double *outr); 
double EmGyrokineticSurfPositivity1x2vSer_Vpar_P2_Bvars_1(const double q_, const double m_, 
                               const double *w, const double *dxv, 
                               const double *Bmag, const double *BmagInv, const double *Gradpar, 
                               const double *BdriftX, const double *BdriftY, const double *Phi, 
                               const double *Apar, const double *dApardt, const double *dApardtPrev, 
                               const double dtApprox, const double *cflRateByDirL, const double *cflRateByDirR, 
                               const double *fl, const double *fr, double *outl, double *outr, 
                               double *ohmModL, double *ohmModR); 


double calcSheathDeltaPhi1xSer_P2(const double *phi, const double *phiWall, const double zVal);
void calcSheathPartialReflectionWeakEquiv1x2vSer_P2(binOpData_t* data, const double wv, const double dv, 
                                                        const double zVal, const double vcut, 
                                                        const double *f, double *fhat);
void calcSheathPartialReflectionScaled1x2vSer_P2(binOpData_t* data, const double wv, const double dv, 
                                                     const double zVal, const double vcut, 
                                                     const double *f, double *fhat);
double EmGyrokineticStep2Vol2x0vSer_P1(const double q_, const double m_, 
                               const double *w, const double *dxv, 
                               const double *ohmMod, const double *dApardt, 
                               const double *f, double *out); 
double EmGyrokineticStep2VolPositivity2x0vSer_P1(const double q_, const double m_, 
                               const double *w, const double *dxv, 
                               const double *ohmMod, const double *dApardt, 
                               const double *f, double *outX, double *outV, double *cflRateByDir); 
double GyrokineticVol2x0vSer_P1_Bvars_0(const double q_, const double m_, const double *w, const double *dxv, 
                               const double *Bmag, const double *BmagInv, const double *Gradpar, 
                               const double *BdriftX, const double *BdriftY, const double *Phi, 
                               const double *f, double *out); 
double EmGyrokineticVol2x0vSer_P1_Bvars_0(const double q_, const double m_, const double *w, const double *dxv, 
                               const double *Bmag, const double *BmagInv, const double *Gradpar, 
                               const double *BdriftX, const double *BdriftY, const double *Phi, const double *Apar, 
                               const double *f, double *out); 
double GyrokineticVolPositivity2x0vSer_P1_Bvars_0(const double q_, const double m_, 
                               const double *w, const double *dxv, 
                               const double *Bmag, const double *BmagInv, const double *Gradpar, 
                               const double *BdriftX, const double *BdriftY, const double *Phi, 
                               const double *f, double *out, double *cflRateByDir); 
double EmGyrokineticVolPositivity2x0vSer_P1_Bvars_0(const double q_, const double m_, const double *w, const double *dxv, 
                               const double *Bmag, const double *BmagInv, const double *Gradpar, 
                               const double *BdriftX, const double *BdriftY, const double *Phi, const double *Apar,
                               const double *f, double *outX, double *outV, double *cflRateByDir); 
double GyrokineticSurf2x0vSer_X_P1_Bvars_0(const double q_, const double m_, 
                               const double *w, const double *dxv,
                               const double *Bmag, const double *BmagInv, const double *Gradpar, 
                               const double *BdriftX, const double *BdriftY, const double *Phi, 
                               const double *fl, const double *fr, double *outl, double *outr); 
double EmGyrokineticSurf2x0vSer_X_P1_Bvars_0(const double q_, const double m_, 
                               const double *w, const double *dxv, 
                               const double *Bmag, const double *BmagInv, const double *Gradpar, 
                               const double *BdriftX, const double *BdriftY, const double *Phi, 
                               const double *Apar, const double *dApardt, const double *dApardtPrev, 
                               const double *fl, const double *fr, double *outl, double *outr, 
                               double *ohmModL, double *ohmModR); 
double GyrokineticSurfPositivity2x0vSer_X_P1_Bvars_0(const double q_, const double m_, 
                               const double *w, const double *dxv, 
                               const double *Bmag, const double *BmagInv, const double *Gradpar, 
                               const double *BdriftX, const double *BdriftY, const double *Phi, 
                               const double dtApprox, const double *cflRateByDirL, const double *cflRateByDirR, 
                               const double *fl, const double *fr, double *outl, double *outr); 
double EmGyrokineticSurfPositivity2x0vSer_X_P1_Bvars_0(const double q_, const double m_, 
                               const double *w, const double *dxv, 
                               const double *Bmag, const double *BmagInv, const double *Gradpar, 
                               const double *BdriftX, const double *BdriftY, const double *Phi, 
                               const double *Apar, const double *dApardt, const double *dApardtPrev, 
                               const double dtApprox, const double *cflRateByDirL, const double *cflRateByDirR, 
                               const double *fl, const double *fr, double *outl, double *outr, 
                               double *ohmModL, double *ohmModR); 
double GyrokineticSurf2x0vSer_Y_P1_Bvars_0(const double q_, const double m_, 
                               const double *w, const double *dxv,
                               const double *Bmag, const double *BmagInv, const double *Gradpar, 
                               const double *BdriftX, const double *BdriftY, const double *Phi, 
                               const double *fl, const double *fr, double *outl, double *outr); 
double EmGyrokineticSurf2x0vSer_Y_P1_Bvars_0(const double q_, const double m_, 
                               const double *w, const double *dxv, 
                               const double *Bmag, const double *BmagInv, const double *Gradpar, 
                               const double *BdriftX, const double *BdriftY, const double *Phi, 
                               const double *Apar, const double *dApardt, const double *dApardtPrev, 
                               const double *fl, const double *fr, double *outl, double *outr, 
                               double *ohmModL, double *ohmModR); 
double GyrokineticSurfPositivity2x0vSer_Y_P1_Bvars_0(const double q_, const double m_, 
                               const double *w, const double *dxv, 
                               const double *Bmag, const double *BmagInv, const double *Gradpar, 
                               const double *BdriftX, const double *BdriftY, const double *Phi, 
                               const double dtApprox, const double *cflRateByDirL, const double *cflRateByDirR, 
                               const double *fl, const double *fr, double *outl, double *outr); 
double EmGyrokineticSurfPositivity2x0vSer_Y_P1_Bvars_0(const double q_, const double m_, 
                               const double *w, const double *dxv, 
                               const double *Bmag, const double *BmagInv, const double *Gradpar, 
                               const double *BdriftX, const double *BdriftY, const double *Phi, 
                               const double *Apar, const double *dApardt, const double *dApardtPrev, 
                               const double dtApprox, const double *cflRateByDirL, const double *cflRateByDirR, 
                               const double *fl, const double *fr, double *outl, double *outr, 
                               double *ohmModL, double *ohmModR); 

double GyrokineticVol2x0vSer_P1_Bvars_1(const double q_, const double m_, const double *w, const double *dxv, 
                               const double *Bmag, const double *BmagInv, const double *Gradpar, 
                               const double *BdriftX, const double *BdriftY, const double *Phi, 
                               const double *f, double *out); 
double EmGyrokineticVol2x0vSer_P1_Bvars_1(const double q_, const double m_, const double *w, const double *dxv, 
                               const double *Bmag, const double *BmagInv, const double *Gradpar, 
                               const double *BdriftX, const double *BdriftY, const double *Phi, const double *Apar, 
                               const double *f, double *out); 
double GyrokineticVolPositivity2x0vSer_P1_Bvars_1(const double q_, const double m_, 
                               const double *w, const double *dxv, 
                               const double *Bmag, const double *BmagInv, const double *Gradpar, 
                               const double *BdriftX, const double *BdriftY, const double *Phi, 
                               const double *f, double *out, double *cflRateByDir); 
double EmGyrokineticVolPositivity2x0vSer_P1_Bvars_1(const double q_, const double m_, const double *w, const double *dxv, 
                               const double *Bmag, const double *BmagInv, const double *Gradpar, 
                               const double *BdriftX, const double *BdriftY, const double *Phi, const double *Apar,
                               const double *f, double *outX, double *outV, double *cflRateByDir); 
double GyrokineticSurf2x0vSer_X_P1_Bvars_1(const double q_, const double m_, 
                               const double *w, const double *dxv,
                               const double *Bmag, const double *BmagInv, const double *Gradpar, 
                               const double *BdriftX, const double *BdriftY, const double *Phi, 
                               const double *fl, const double *fr, double *outl, double *outr); 
double EmGyrokineticSurf2x0vSer_X_P1_Bvars_1(const double q_, const double m_, 
                               const double *w, const double *dxv, 
                               const double *Bmag, const double *BmagInv, const double *Gradpar, 
                               const double *BdriftX, const double *BdriftY, const double *Phi, 
                               const double *Apar, const double *dApardt, const double *dApardtPrev, 
                               const double *fl, const double *fr, double *outl, double *outr, 
                               double *ohmModL, double *ohmModR); 
double GyrokineticSurfPositivity2x0vSer_X_P1_Bvars_1(const double q_, const double m_, 
                               const double *w, const double *dxv, 
                               const double *Bmag, const double *BmagInv, const double *Gradpar, 
                               const double *BdriftX, const double *BdriftY, const double *Phi, 
                               const double dtApprox, const double *cflRateByDirL, const double *cflRateByDirR, 
                               const double *fl, const double *fr, double *outl, double *outr); 
double EmGyrokineticSurfPositivity2x0vSer_X_P1_Bvars_1(const double q_, const double m_, 
                               const double *w, const double *dxv, 
                               const double *Bmag, const double *BmagInv, const double *Gradpar, 
                               const double *BdriftX, const double *BdriftY, const double *Phi, 
                               const double *Apar, const double *dApardt, const double *dApardtPrev, 
                               const double dtApprox, const double *cflRateByDirL, const double *cflRateByDirR, 
                               const double *fl, const double *fr, double *outl, double *outr, 
                               double *ohmModL, double *ohmModR); 
double GyrokineticSurf2x0vSer_Y_P1_Bvars_1(const double q_, const double m_, 
                               const double *w, const double *dxv,
                               const double *Bmag, const double *BmagInv, const double *Gradpar, 
                               const double *BdriftX, const double *BdriftY, const double *Phi, 
                               const double *fl, const double *fr, double *outl, double *outr); 
double EmGyrokineticSurf2x0vSer_Y_P1_Bvars_1(const double q_, const double m_, 
                               const double *w, const double *dxv, 
                               const double *Bmag, const double *BmagInv, const double *Gradpar, 
                               const double *BdriftX, const double *BdriftY, const double *Phi, 
                               const double *Apar, const double *dApardt, const double *dApardtPrev, 
                               const double *fl, const double *fr, double *outl, double *outr, 
                               double *ohmModL, double *ohmModR); 
double GyrokineticSurfPositivity2x0vSer_Y_P1_Bvars_1(const double q_, const double m_, 
                               const double *w, const double *dxv, 
                               const double *Bmag, const double *BmagInv, const double *Gradpar, 
                               const double *BdriftX, const double *BdriftY, const double *Phi, 
                               const double dtApprox, const double *cflRateByDirL, const double *cflRateByDirR, 
                               const double *fl, const double *fr, double *outl, double *outr); 
double EmGyrokineticSurfPositivity2x0vSer_Y_P1_Bvars_1(const double q_, const double m_, 
                               const double *w, const double *dxv, 
                               const double *Bmag, const double *BmagInv, const double *Gradpar, 
                               const double *BdriftX, const double *BdriftY, const double *Phi, 
                               const double *Apar, const double *dApardt, const double *dApardtPrev, 
                               const double dtApprox, const double *cflRateByDirL, const double *cflRateByDirR, 
                               const double *fl, const double *fr, double *outl, double *outr, 
                               double *ohmModL, double *ohmModR); 


double calcSheathDeltaPhi2xSer_P1(const double *phi, const double *phiWall, const double zVal);
void calcSheathPartialReflectionWeakEquiv2x0vSer_P1(binOpData_t* data, const double wv, const double dv, 
                                                        const double zVal, const double vcut, 
                                                        const double *f, double *fhat);
void calcSheathPartialReflectionScaled2x0vSer_P1(binOpData_t* data, const double wv, const double dv, 
                                                     const double zVal, const double vcut, 
                                                     const double *f, double *fhat);
double EmGyrokineticStep2Vol2x0vSer_P2(const double q_, const double m_, 
                               const double *w, const double *dxv, 
                               const double *ohmMod, const double *dApardt, 
                               const double *f, double *out); 
double EmGyrokineticStep2VolPositivity2x0vSer_P2(const double q_, const double m_, 
                               const double *w, const double *dxv, 
                               const double *ohmMod, const double *dApardt, 
                               const double *f, double *outX, double *outV, double *cflRateByDir); 
double GyrokineticVol2x0vSer_P2_Bvars_0(const double q_, const double m_, const double *w, const double *dxv, 
                               const double *Bmag, const double *BmagInv, const double *Gradpar, 
                               const double *BdriftX, const double *BdriftY, const double *Phi, 
                               const double *f, double *out); 
double EmGyrokineticVol2x0vSer_P2_Bvars_0(const double q_, const double m_, const double *w, const double *dxv, 
                               const double *Bmag, const double *BmagInv, const double *Gradpar, 
                               const double *BdriftX, const double *BdriftY, const double *Phi, const double *Apar, 
                               const double *f, double *out); 
double GyrokineticVolPositivity2x0vSer_P2_Bvars_0(const double q_, const double m_, 
                               const double *w, const double *dxv, 
                               const double *Bmag, const double *BmagInv, const double *Gradpar, 
                               const double *BdriftX, const double *BdriftY, const double *Phi, 
                               const double *f, double *out, double *cflRateByDir); 
double EmGyrokineticVolPositivity2x0vSer_P2_Bvars_0(const double q_, const double m_, const double *w, const double *dxv, 
                               const double *Bmag, const double *BmagInv, const double *Gradpar, 
                               const double *BdriftX, const double *BdriftY, const double *Phi, const double *Apar,
                               const double *f, double *outX, double *outV, double *cflRateByDir); 
double GyrokineticSurf2x0vSer_X_P2_Bvars_0(const double q_, const double m_, 
                               const double *w, const double *dxv,
                               const double *Bmag, const double *BmagInv, const double *Gradpar, 
                               const double *BdriftX, const double *BdriftY, const double *Phi, 
                               const double *fl, const double *fr, double *outl, double *outr); 
double EmGyrokineticSurf2x0vSer_X_P2_Bvars_0(const double q_, const double m_, 
                               const double *w, const double *dxv, 
                               const double *Bmag, const double *BmagInv, const double *Gradpar, 
                               const double *BdriftX, const double *BdriftY, const double *Phi, 
                               const double *Apar, const double *dApardt, const double *dApardtPrev, 
                               const double *fl, const double *fr, double *outl, double *outr, 
                               double *ohmModL, double *ohmModR); 
double GyrokineticSurfPositivity2x0vSer_X_P2_Bvars_0(const double q_, const double m_, 
                               const double *w, const double *dxv, 
                               const double *Bmag, const double *BmagInv, const double *Gradpar, 
                               const double *BdriftX, const double *BdriftY, const double *Phi, 
                               const double dtApprox, const double *cflRateByDirL, const double *cflRateByDirR, 
                               const double *fl, const double *fr, double *outl, double *outr); 
double EmGyrokineticSurfPositivity2x0vSer_X_P2_Bvars_0(const double q_, const double m_, 
                               const double *w, const double *dxv, 
                               const double *Bmag, const double *BmagInv, const double *Gradpar, 
                               const double *BdriftX, const double *BdriftY, const double *Phi, 
                               const double *Apar, const double *dApardt, const double *dApardtPrev, 
                               const double dtApprox, const double *cflRateByDirL, const double *cflRateByDirR, 
                               const double *fl, const double *fr, double *outl, double *outr, 
                               double *ohmModL, double *ohmModR); 
double GyrokineticSurf2x0vSer_Y_P2_Bvars_0(const double q_, const double m_, 
                               const double *w, const double *dxv,
                               const double *Bmag, const double *BmagInv, const double *Gradpar, 
                               const double *BdriftX, const double *BdriftY, const double *Phi, 
                               const double *fl, const double *fr, double *outl, double *outr); 
double EmGyrokineticSurf2x0vSer_Y_P2_Bvars_0(const double q_, const double m_, 
                               const double *w, const double *dxv, 
                               const double *Bmag, const double *BmagInv, const double *Gradpar, 
                               const double *BdriftX, const double *BdriftY, const double *Phi, 
                               const double *Apar, const double *dApardt, const double *dApardtPrev, 
                               const double *fl, const double *fr, double *outl, double *outr, 
                               double *ohmModL, double *ohmModR); 
double GyrokineticSurfPositivity2x0vSer_Y_P2_Bvars_0(const double q_, const double m_, 
                               const double *w, const double *dxv, 
                               const double *Bmag, const double *BmagInv, const double *Gradpar, 
                               const double *BdriftX, const double *BdriftY, const double *Phi, 
                               const double dtApprox, const double *cflRateByDirL, const double *cflRateByDirR, 
                               const double *fl, const double *fr, double *outl, double *outr); 
double EmGyrokineticSurfPositivity2x0vSer_Y_P2_Bvars_0(const double q_, const double m_, 
                               const double *w, const double *dxv, 
                               const double *Bmag, const double *BmagInv, const double *Gradpar, 
                               const double *BdriftX, const double *BdriftY, const double *Phi, 
                               const double *Apar, const double *dApardt, const double *dApardtPrev, 
                               const double dtApprox, const double *cflRateByDirL, const double *cflRateByDirR, 
                               const double *fl, const double *fr, double *outl, double *outr, 
                               double *ohmModL, double *ohmModR); 

double GyrokineticVol2x0vSer_P2_Bvars_1(const double q_, const double m_, const double *w, const double *dxv, 
                               const double *Bmag, const double *BmagInv, const double *Gradpar, 
                               const double *BdriftX, const double *BdriftY, const double *Phi, 
                               const double *f, double *out); 
double EmGyrokineticVol2x0vSer_P2_Bvars_1(const double q_, const double m_, const double *w, const double *dxv, 
                               const double *Bmag, const double *BmagInv, const double *Gradpar, 
                               const double *BdriftX, const double *BdriftY, const double *Phi, const double *Apar, 
                               const double *f, double *out); 
double GyrokineticVolPositivity2x0vSer_P2_Bvars_1(const double q_, const double m_, 
                               const double *w, const double *dxv, 
                               const double *Bmag, const double *BmagInv, const double *Gradpar, 
                               const double *BdriftX, const double *BdriftY, const double *Phi, 
                               const double *f, double *out, double *cflRateByDir); 
double EmGyrokineticVolPositivity2x0vSer_P2_Bvars_1(const double q_, const double m_, const double *w, const double *dxv, 
                               const double *Bmag, const double *BmagInv, const double *Gradpar, 
                               const double *BdriftX, const double *BdriftY, const double *Phi, const double *Apar,
                               const double *f, double *outX, double *outV, double *cflRateByDir); 
double GyrokineticSurf2x0vSer_X_P2_Bvars_1(const double q_, const double m_, 
                               const double *w, const double *dxv,
                               const double *Bmag, const double *BmagInv, const double *Gradpar, 
                               const double *BdriftX, const double *BdriftY, const double *Phi, 
                               const double *fl, const double *fr, double *outl, double *outr); 
double EmGyrokineticSurf2x0vSer_X_P2_Bvars_1(const double q_, const double m_, 
                               const double *w, const double *dxv, 
                               const double *Bmag, const double *BmagInv, const double *Gradpar, 
                               const double *BdriftX, const double *BdriftY, const double *Phi, 
                               const double *Apar, const double *dApardt, const double *dApardtPrev, 
                               const double *fl, const double *fr, double *outl, double *outr, 
                               double *ohmModL, double *ohmModR); 
double GyrokineticSurfPositivity2x0vSer_X_P2_Bvars_1(const double q_, const double m_, 
                               const double *w, const double *dxv, 
                               const double *Bmag, const double *BmagInv, const double *Gradpar, 
                               const double *BdriftX, const double *BdriftY, const double *Phi, 
                               const double dtApprox, const double *cflRateByDirL, const double *cflRateByDirR, 
                               const double *fl, const double *fr, double *outl, double *outr); 
double EmGyrokineticSurfPositivity2x0vSer_X_P2_Bvars_1(const double q_, const double m_, 
                               const double *w, const double *dxv, 
                               const double *Bmag, const double *BmagInv, const double *Gradpar, 
                               const double *BdriftX, const double *BdriftY, const double *Phi, 
                               const double *Apar, const double *dApardt, const double *dApardtPrev, 
                               const double dtApprox, const double *cflRateByDirL, const double *cflRateByDirR, 
                               const double *fl, const double *fr, double *outl, double *outr, 
                               double *ohmModL, double *ohmModR); 
double GyrokineticSurf2x0vSer_Y_P2_Bvars_1(const double q_, const double m_, 
                               const double *w, const double *dxv,
                               const double *Bmag, const double *BmagInv, const double *Gradpar, 
                               const double *BdriftX, const double *BdriftY, const double *Phi, 
                               const double *fl, const double *fr, double *outl, double *outr); 
double EmGyrokineticSurf2x0vSer_Y_P2_Bvars_1(const double q_, const double m_, 
                               const double *w, const double *dxv, 
                               const double *Bmag, const double *BmagInv, const double *Gradpar, 
                               const double *BdriftX, const double *BdriftY, const double *Phi, 
                               const double *Apar, const double *dApardt, const double *dApardtPrev, 
                               const double *fl, const double *fr, double *outl, double *outr, 
                               double *ohmModL, double *ohmModR); 
double GyrokineticSurfPositivity2x0vSer_Y_P2_Bvars_1(const double q_, const double m_, 
                               const double *w, const double *dxv, 
                               const double *Bmag, const double *BmagInv, const double *Gradpar, 
                               const double *BdriftX, const double *BdriftY, const double *Phi, 
                               const double dtApprox, const double *cflRateByDirL, const double *cflRateByDirR, 
                               const double *fl, const double *fr, double *outl, double *outr); 
double EmGyrokineticSurfPositivity2x0vSer_Y_P2_Bvars_1(const double q_, const double m_, 
                               const double *w, const double *dxv, 
                               const double *Bmag, const double *BmagInv, const double *Gradpar, 
                               const double *BdriftX, const double *BdriftY, const double *Phi, 
                               const double *Apar, const double *dApardt, const double *dApardtPrev, 
                               const double dtApprox, const double *cflRateByDirL, const double *cflRateByDirR, 
                               const double *fl, const double *fr, double *outl, double *outr, 
                               double *ohmModL, double *ohmModR); 


double calcSheathDeltaPhi2xSer_P2(const double *phi, const double *phiWall, const double zVal);
void calcSheathPartialReflectionWeakEquiv2x0vSer_P2(binOpData_t* data, const double wv, const double dv, 
                                                        const double zVal, const double vcut, 
                                                        const double *f, double *fhat);
void calcSheathPartialReflectionScaled2x0vSer_P2(binOpData_t* data, const double wv, const double dv, 
                                                     const double zVal, const double vcut, 
                                                     const double *f, double *fhat);
double EmGyrokineticStep2Vol2x2vSer_P1(const double q_, const double m_, 
                               const double *w, const double *dxv, 
                               const double *ohmMod, const double *dApardt, 
                               const double *f, double *out); 
double EmGyrokineticStep2VolPositivity2x2vSer_P1(const double q_, const double m_, 
                               const double *w, const double *dxv, 
                               const double *ohmMod, const double *dApardt, 
                               const double *f, double *outX, double *outV, double *cflRateByDir); 
double GyrokineticVol2x2vSer_P1_Bvars_0(const double q_, const double m_, const double *w, const double *dxv, 
                               const double *Bmag, const double *BmagInv, const double *Gradpar, 
                               const double *BdriftX, const double *BdriftY, const double *Phi, 
                               const double *f, double *out); 
double EmGyrokineticVol2x2vSer_P1_Bvars_0(const double q_, const double m_, const double *w, const double *dxv, 
                               const double *Bmag, const double *BmagInv, const double *Gradpar, 
                               const double *BdriftX, const double *BdriftY, const double *Phi, const double *Apar, 
                               const double *f, double *out); 
double GyrokineticVolPositivity2x2vSer_P1_Bvars_0(const double q_, const double m_, 
                               const double *w, const double *dxv, 
                               const double *Bmag, const double *BmagInv, const double *Gradpar, 
                               const double *BdriftX, const double *BdriftY, const double *Phi, 
                               const double *f, double *out, double *cflRateByDir); 
double EmGyrokineticVolPositivity2x2vSer_P1_Bvars_0(const double q_, const double m_, const double *w, const double *dxv, 
                               const double *Bmag, const double *BmagInv, const double *Gradpar, 
                               const double *BdriftX, const double *BdriftY, const double *Phi, const double *Apar,
                               const double *f, double *outX, double *outV, double *cflRateByDir); 
double GyrokineticSurf2x2vSer_X_P1_Bvars_0(const double q_, const double m_, 
                               const double *w, const double *dxv,
                               const double *Bmag, const double *BmagInv, const double *Gradpar, 
                               const double *BdriftX, const double *BdriftY, const double *Phi, 
                               const double *fl, const double *fr, double *outl, double *outr); 
double EmGyrokineticSurf2x2vSer_X_P1_Bvars_0(const double q_, const double m_, 
                               const double *w, const double *dxv, 
                               const double *Bmag, const double *BmagInv, const double *Gradpar, 
                               const double *BdriftX, const double *BdriftY, const double *Phi, 
                               const double *Apar, const double *dApardt, const double *dApardtPrev, 
                               const double *fl, const double *fr, double *outl, double *outr, 
                               double *ohmModL, double *ohmModR); 
double GyrokineticSurfPositivity2x2vSer_X_P1_Bvars_0(const double q_, const double m_, 
                               const double *w, const double *dxv, 
                               const double *Bmag, const double *BmagInv, const double *Gradpar, 
                               const double *BdriftX, const double *BdriftY, const double *Phi, 
                               const double dtApprox, const double *cflRateByDirL, const double *cflRateByDirR, 
                               const double *fl, const double *fr, double *outl, double *outr); 
double EmGyrokineticSurfPositivity2x2vSer_X_P1_Bvars_0(const double q_, const double m_, 
                               const double *w, const double *dxv, 
                               const double *Bmag, const double *BmagInv, const double *Gradpar, 
                               const double *BdriftX, const double *BdriftY, const double *Phi, 
                               const double *Apar, const double *dApardt, const double *dApardtPrev, 
                               const double dtApprox, const double *cflRateByDirL, const double *cflRateByDirR, 
                               const double *fl, const double *fr, double *outl, double *outr, 
                               double *ohmModL, double *ohmModR); 
double GyrokineticSurf2x2vSer_Y_P1_Bvars_0(const double q_, const double m_, 
                               const double *w, const double *dxv,
                               const double *Bmag, const double *BmagInv, const double *Gradpar, 
                               const double *BdriftX, const double *BdriftY, const double *Phi, 
                               const double *fl, const double *fr, double *outl, double *outr); 
double EmGyrokineticSurf2x2vSer_Y_P1_Bvars_0(const double q_, const double m_, 
                               const double *w, const double *dxv, 
                               const double *Bmag, const double *BmagInv, const double *Gradpar, 
                               const double *BdriftX, const double *BdriftY, const double *Phi, 
                               const double *Apar, const double *dApardt, const double *dApardtPrev, 
                               const double *fl, const double *fr, double *outl, double *outr, 
                               double *ohmModL, double *ohmModR); 
double GyrokineticSurfPositivity2x2vSer_Y_P1_Bvars_0(const double q_, const double m_, 
                               const double *w, const double *dxv, 
                               const double *Bmag, const double *BmagInv, const double *Gradpar, 
                               const double *BdriftX, const double *BdriftY, const double *Phi, 
                               const double dtApprox, const double *cflRateByDirL, const double *cflRateByDirR, 
                               const double *fl, const double *fr, double *outl, double *outr); 
double EmGyrokineticSurfPositivity2x2vSer_Y_P1_Bvars_0(const double q_, const double m_, 
                               const double *w, const double *dxv, 
                               const double *Bmag, const double *BmagInv, const double *Gradpar, 
                               const double *BdriftX, const double *BdriftY, const double *Phi, 
                               const double *Apar, const double *dApardt, const double *dApardtPrev, 
                               const double dtApprox, const double *cflRateByDirL, const double *cflRateByDirR, 
                               const double *fl, const double *fr, double *outl, double *outr, 
                               double *ohmModL, double *ohmModR); 
double GyrokineticSurf2x2vSer_Vpar_P1_Bvars_0(const double q_, const double m_, 
                               const double *w, const double *dxv,
                               const double *Bmag, const double *BmagInv, const double *Gradpar, 
                               const double *BdriftX, const double *BdriftY, const double *Phi, 
                               const double *fl, const double *fr, double *outl, double *outr); 
double EmGyrokineticSurf2x2vSer_Vpar_P1_Bvars_0(const double q_, const double m_, 
                               const double *w, const double *dxv, 
                               const double *Bmag, const double *BmagInv, const double *Gradpar, 
                               const double *BdriftX, const double *BdriftY, const double *Phi, 
                               const double *Apar, const double *dApardt, const double *dApardtPrev, 
                               const double *fl, const double *fr, double *outl, double *outr, 
                               double *ohmModL, double *ohmModR); 
double GyrokineticSurfPositivity2x2vSer_Vpar_P1_Bvars_0(const double q_, const double m_, 
                               const double *w, const double *dxv, 
                               const double *Bmag, const double *BmagInv, const double *Gradpar, 
                               const double *BdriftX, const double *BdriftY, const double *Phi, 
                               const double dtApprox, const double *cflRateByDirL, const double *cflRateByDirR, 
                               const double *fl, const double *fr, double *outl, double *outr); 
double EmGyrokineticSurfPositivity2x2vSer_Vpar_P1_Bvars_0(const double q_, const double m_, 
                               const double *w, const double *dxv, 
                               const double *Bmag, const double *BmagInv, const double *Gradpar, 
                               const double *BdriftX, const double *BdriftY, const double *Phi, 
                               const double *Apar, const double *dApardt, const double *dApardtPrev, 
                               const double dtApprox, const double *cflRateByDirL, const double *cflRateByDirR, 
                               const double *fl, const double *fr, double *outl, double *outr, 
                               double *ohmModL, double *ohmModR); 

double GyrokineticVol2x2vSer_P1_Bvars_1(const double q_, const double m_, const double *w, const double *dxv, 
                               const double *Bmag, const double *BmagInv, const double *Gradpar, 
                               const double *BdriftX, const double *BdriftY, const double *Phi, 
                               const double *f, double *out); 
double EmGyrokineticVol2x2vSer_P1_Bvars_1(const double q_, const double m_, const double *w, const double *dxv, 
                               const double *Bmag, const double *BmagInv, const double *Gradpar, 
                               const double *BdriftX, const double *BdriftY, const double *Phi, const double *Apar, 
                               const double *f, double *out); 
double GyrokineticVolPositivity2x2vSer_P1_Bvars_1(const double q_, const double m_, 
                               const double *w, const double *dxv, 
                               const double *Bmag, const double *BmagInv, const double *Gradpar, 
                               const double *BdriftX, const double *BdriftY, const double *Phi, 
                               const double *f, double *out, double *cflRateByDir); 
double EmGyrokineticVolPositivity2x2vSer_P1_Bvars_1(const double q_, const double m_, const double *w, const double *dxv, 
                               const double *Bmag, const double *BmagInv, const double *Gradpar, 
                               const double *BdriftX, const double *BdriftY, const double *Phi, const double *Apar,
                               const double *f, double *outX, double *outV, double *cflRateByDir); 
double GyrokineticSurf2x2vSer_X_P1_Bvars_1(const double q_, const double m_, 
                               const double *w, const double *dxv,
                               const double *Bmag, const double *BmagInv, const double *Gradpar, 
                               const double *BdriftX, const double *BdriftY, const double *Phi, 
                               const double *fl, const double *fr, double *outl, double *outr); 
double EmGyrokineticSurf2x2vSer_X_P1_Bvars_1(const double q_, const double m_, 
                               const double *w, const double *dxv, 
                               const double *Bmag, const double *BmagInv, const double *Gradpar, 
                               const double *BdriftX, const double *BdriftY, const double *Phi, 
                               const double *Apar, const double *dApardt, const double *dApardtPrev, 
                               const double *fl, const double *fr, double *outl, double *outr, 
                               double *ohmModL, double *ohmModR); 
double GyrokineticSurfPositivity2x2vSer_X_P1_Bvars_1(const double q_, const double m_, 
                               const double *w, const double *dxv, 
                               const double *Bmag, const double *BmagInv, const double *Gradpar, 
                               const double *BdriftX, const double *BdriftY, const double *Phi, 
                               const double dtApprox, const double *cflRateByDirL, const double *cflRateByDirR, 
                               const double *fl, const double *fr, double *outl, double *outr); 
double EmGyrokineticSurfPositivity2x2vSer_X_P1_Bvars_1(const double q_, const double m_, 
                               const double *w, const double *dxv, 
                               const double *Bmag, const double *BmagInv, const double *Gradpar, 
                               const double *BdriftX, const double *BdriftY, const double *Phi, 
                               const double *Apar, const double *dApardt, const double *dApardtPrev, 
                               const double dtApprox, const double *cflRateByDirL, const double *cflRateByDirR, 
                               const double *fl, const double *fr, double *outl, double *outr, 
                               double *ohmModL, double *ohmModR); 
double GyrokineticSurf2x2vSer_Y_P1_Bvars_1(const double q_, const double m_, 
                               const double *w, const double *dxv,
                               const double *Bmag, const double *BmagInv, const double *Gradpar, 
                               const double *BdriftX, const double *BdriftY, const double *Phi, 
                               const double *fl, const double *fr, double *outl, double *outr); 
double EmGyrokineticSurf2x2vSer_Y_P1_Bvars_1(const double q_, const double m_, 
                               const double *w, const double *dxv, 
                               const double *Bmag, const double *BmagInv, const double *Gradpar, 
                               const double *BdriftX, const double *BdriftY, const double *Phi, 
                               const double *Apar, const double *dApardt, const double *dApardtPrev, 
                               const double *fl, const double *fr, double *outl, double *outr, 
                               double *ohmModL, double *ohmModR); 
double GyrokineticSurfPositivity2x2vSer_Y_P1_Bvars_1(const double q_, const double m_, 
                               const double *w, const double *dxv, 
                               const double *Bmag, const double *BmagInv, const double *Gradpar, 
                               const double *BdriftX, const double *BdriftY, const double *Phi, 
                               const double dtApprox, const double *cflRateByDirL, const double *cflRateByDirR, 
                               const double *fl, const double *fr, double *outl, double *outr); 
double EmGyrokineticSurfPositivity2x2vSer_Y_P1_Bvars_1(const double q_, const double m_, 
                               const double *w, const double *dxv, 
                               const double *Bmag, const double *BmagInv, const double *Gradpar, 
                               const double *BdriftX, const double *BdriftY, const double *Phi, 
                               const double *Apar, const double *dApardt, const double *dApardtPrev, 
                               const double dtApprox, const double *cflRateByDirL, const double *cflRateByDirR, 
                               const double *fl, const double *fr, double *outl, double *outr, 
                               double *ohmModL, double *ohmModR); 
double GyrokineticSurf2x2vSer_Vpar_P1_Bvars_1(const double q_, const double m_, 
                               const double *w, const double *dxv,
                               const double *Bmag, const double *BmagInv, const double *Gradpar, 
                               const double *BdriftX, const double *BdriftY, const double *Phi, 
                               const double *fl, const double *fr, double *outl, double *outr); 
double EmGyrokineticSurf2x2vSer_Vpar_P1_Bvars_1(const double q_, const double m_, 
                               const double *w, const double *dxv, 
                               const double *Bmag, const double *BmagInv, const double *Gradpar, 
                               const double *BdriftX, const double *BdriftY, const double *Phi, 
                               const double *Apar, const double *dApardt, const double *dApardtPrev, 
                               const double *fl, const double *fr, double *outl, double *outr, 
                               double *ohmModL, double *ohmModR); 
double GyrokineticSurfPositivity2x2vSer_Vpar_P1_Bvars_1(const double q_, const double m_, 
                               const double *w, const double *dxv, 
                               const double *Bmag, const double *BmagInv, const double *Gradpar, 
                               const double *BdriftX, const double *BdriftY, const double *Phi, 
                               const double dtApprox, const double *cflRateByDirL, const double *cflRateByDirR, 
                               const double *fl, const double *fr, double *outl, double *outr); 
double EmGyrokineticSurfPositivity2x2vSer_Vpar_P1_Bvars_1(const double q_, const double m_, 
                               const double *w, const double *dxv, 
                               const double *Bmag, const double *BmagInv, const double *Gradpar, 
                               const double *BdriftX, const double *BdriftY, const double *Phi, 
                               const double *Apar, const double *dApardt, const double *dApardtPrev, 
                               const double dtApprox, const double *cflRateByDirL, const double *cflRateByDirR, 
                               const double *fl, const double *fr, double *outl, double *outr, 
                               double *ohmModL, double *ohmModR); 


double calcSheathDeltaPhi2xSer_P1(const double *phi, const double *phiWall, const double zVal);
void calcSheathPartialReflectionWeakEquiv2x2vSer_P1(binOpData_t* data, const double wv, const double dv, 
                                                        const double zVal, const double vcut, 
                                                        const double *f, double *fhat);
void calcSheathPartialReflectionScaled2x2vSer_P1(binOpData_t* data, const double wv, const double dv, 
                                                     const double zVal, const double vcut, 
                                                     const double *f, double *fhat);
double EmGyrokineticStep2Vol2x2vSer_P2(const double q_, const double m_, 
                               const double *w, const double *dxv, 
                               const double *ohmMod, const double *dApardt, 
                               const double *f, double *out); 
double EmGyrokineticStep2VolPositivity2x2vSer_P2(const double q_, const double m_, 
                               const double *w, const double *dxv, 
                               const double *ohmMod, const double *dApardt, 
                               const double *f, double *outX, double *outV, double *cflRateByDir); 
double GyrokineticVol2x2vSer_P2_Bvars_0(const double q_, const double m_, const double *w, const double *dxv, 
                               const double *Bmag, const double *BmagInv, const double *Gradpar, 
                               const double *BdriftX, const double *BdriftY, const double *Phi, 
                               const double *f, double *out); 
double EmGyrokineticVol2x2vSer_P2_Bvars_0(const double q_, const double m_, const double *w, const double *dxv, 
                               const double *Bmag, const double *BmagInv, const double *Gradpar, 
                               const double *BdriftX, const double *BdriftY, const double *Phi, const double *Apar, 
                               const double *f, double *out); 
double GyrokineticVolPositivity2x2vSer_P2_Bvars_0(const double q_, const double m_, 
                               const double *w, const double *dxv, 
                               const double *Bmag, const double *BmagInv, const double *Gradpar, 
                               const double *BdriftX, const double *BdriftY, const double *Phi, 
                               const double *f, double *out, double *cflRateByDir); 
double EmGyrokineticVolPositivity2x2vSer_P2_Bvars_0(const double q_, const double m_, const double *w, const double *dxv, 
                               const double *Bmag, const double *BmagInv, const double *Gradpar, 
                               const double *BdriftX, const double *BdriftY, const double *Phi, const double *Apar,
                               const double *f, double *outX, double *outV, double *cflRateByDir); 
double GyrokineticSurf2x2vSer_X_P2_Bvars_0(const double q_, const double m_, 
                               const double *w, const double *dxv,
                               const double *Bmag, const double *BmagInv, const double *Gradpar, 
                               const double *BdriftX, const double *BdriftY, const double *Phi, 
                               const double *fl, const double *fr, double *outl, double *outr); 
double EmGyrokineticSurf2x2vSer_X_P2_Bvars_0(const double q_, const double m_, 
                               const double *w, const double *dxv, 
                               const double *Bmag, const double *BmagInv, const double *Gradpar, 
                               const double *BdriftX, const double *BdriftY, const double *Phi, 
                               const double *Apar, const double *dApardt, const double *dApardtPrev, 
                               const double *fl, const double *fr, double *outl, double *outr, 
                               double *ohmModL, double *ohmModR); 
double GyrokineticSurfPositivity2x2vSer_X_P2_Bvars_0(const double q_, const double m_, 
                               const double *w, const double *dxv, 
                               const double *Bmag, const double *BmagInv, const double *Gradpar, 
                               const double *BdriftX, const double *BdriftY, const double *Phi, 
                               const double dtApprox, const double *cflRateByDirL, const double *cflRateByDirR, 
                               const double *fl, const double *fr, double *outl, double *outr); 
double EmGyrokineticSurfPositivity2x2vSer_X_P2_Bvars_0(const double q_, const double m_, 
                               const double *w, const double *dxv, 
                               const double *Bmag, const double *BmagInv, const double *Gradpar, 
                               const double *BdriftX, const double *BdriftY, const double *Phi, 
                               const double *Apar, const double *dApardt, const double *dApardtPrev, 
                               const double dtApprox, const double *cflRateByDirL, const double *cflRateByDirR, 
                               const double *fl, const double *fr, double *outl, double *outr, 
                               double *ohmModL, double *ohmModR); 
double GyrokineticSurf2x2vSer_Y_P2_Bvars_0(const double q_, const double m_, 
                               const double *w, const double *dxv,
                               const double *Bmag, const double *BmagInv, const double *Gradpar, 
                               const double *BdriftX, const double *BdriftY, const double *Phi, 
                               const double *fl, const double *fr, double *outl, double *outr); 
double EmGyrokineticSurf2x2vSer_Y_P2_Bvars_0(const double q_, const double m_, 
                               const double *w, const double *dxv, 
                               const double *Bmag, const double *BmagInv, const double *Gradpar, 
                               const double *BdriftX, const double *BdriftY, const double *Phi, 
                               const double *Apar, const double *dApardt, const double *dApardtPrev, 
                               const double *fl, const double *fr, double *outl, double *outr, 
                               double *ohmModL, double *ohmModR); 
double GyrokineticSurfPositivity2x2vSer_Y_P2_Bvars_0(const double q_, const double m_, 
                               const double *w, const double *dxv, 
                               const double *Bmag, const double *BmagInv, const double *Gradpar, 
                               const double *BdriftX, const double *BdriftY, const double *Phi, 
                               const double dtApprox, const double *cflRateByDirL, const double *cflRateByDirR, 
                               const double *fl, const double *fr, double *outl, double *outr); 
double EmGyrokineticSurfPositivity2x2vSer_Y_P2_Bvars_0(const double q_, const double m_, 
                               const double *w, const double *dxv, 
                               const double *Bmag, const double *BmagInv, const double *Gradpar, 
                               const double *BdriftX, const double *BdriftY, const double *Phi, 
                               const double *Apar, const double *dApardt, const double *dApardtPrev, 
                               const double dtApprox, const double *cflRateByDirL, const double *cflRateByDirR, 
                               const double *fl, const double *fr, double *outl, double *outr, 
                               double *ohmModL, double *ohmModR); 
double GyrokineticSurf2x2vSer_Vpar_P2_Bvars_0(const double q_, const double m_, 
                               const double *w, const double *dxv,
                               const double *Bmag, const double *BmagInv, const double *Gradpar, 
                               const double *BdriftX, const double *BdriftY, const double *Phi, 
                               const double *fl, const double *fr, double *outl, double *outr); 
double EmGyrokineticSurf2x2vSer_Vpar_P2_Bvars_0(const double q_, const double m_, 
                               const double *w, const double *dxv, 
                               const double *Bmag, const double *BmagInv, const double *Gradpar, 
                               const double *BdriftX, const double *BdriftY, const double *Phi, 
                               const double *Apar, const double *dApardt, const double *dApardtPrev, 
                               const double *fl, const double *fr, double *outl, double *outr, 
                               double *ohmModL, double *ohmModR); 
double GyrokineticSurfPositivity2x2vSer_Vpar_P2_Bvars_0(const double q_, const double m_, 
                               const double *w, const double *dxv, 
                               const double *Bmag, const double *BmagInv, const double *Gradpar, 
                               const double *BdriftX, const double *BdriftY, const double *Phi, 
                               const double dtApprox, const double *cflRateByDirL, const double *cflRateByDirR, 
                               const double *fl, const double *fr, double *outl, double *outr); 
double EmGyrokineticSurfPositivity2x2vSer_Vpar_P2_Bvars_0(const double q_, const double m_, 
                               const double *w, const double *dxv, 
                               const double *Bmag, const double *BmagInv, const double *Gradpar, 
                               const double *BdriftX, const double *BdriftY, const double *Phi, 
                               const double *Apar, const double *dApardt, const double *dApardtPrev, 
                               const double dtApprox, const double *cflRateByDirL, const double *cflRateByDirR, 
                               const double *fl, const double *fr, double *outl, double *outr, 
                               double *ohmModL, double *ohmModR); 

double GyrokineticVol2x2vSer_P2_Bvars_1(const double q_, const double m_, const double *w, const double *dxv, 
                               const double *Bmag, const double *BmagInv, const double *Gradpar, 
                               const double *BdriftX, const double *BdriftY, const double *Phi, 
                               const double *f, double *out); 
double EmGyrokineticVol2x2vSer_P2_Bvars_1(const double q_, const double m_, const double *w, const double *dxv, 
                               const double *Bmag, const double *BmagInv, const double *Gradpar, 
                               const double *BdriftX, const double *BdriftY, const double *Phi, const double *Apar, 
                               const double *f, double *out); 
double GyrokineticVolPositivity2x2vSer_P2_Bvars_1(const double q_, const double m_, 
                               const double *w, const double *dxv, 
                               const double *Bmag, const double *BmagInv, const double *Gradpar, 
                               const double *BdriftX, const double *BdriftY, const double *Phi, 
                               const double *f, double *out, double *cflRateByDir); 
double EmGyrokineticVolPositivity2x2vSer_P2_Bvars_1(const double q_, const double m_, const double *w, const double *dxv, 
                               const double *Bmag, const double *BmagInv, const double *Gradpar, 
                               const double *BdriftX, const double *BdriftY, const double *Phi, const double *Apar,
                               const double *f, double *outX, double *outV, double *cflRateByDir); 
double GyrokineticSurf2x2vSer_X_P2_Bvars_1(const double q_, const double m_, 
                               const double *w, const double *dxv,
                               const double *Bmag, const double *BmagInv, const double *Gradpar, 
                               const double *BdriftX, const double *BdriftY, const double *Phi, 
                               const double *fl, const double *fr, double *outl, double *outr); 
double EmGyrokineticSurf2x2vSer_X_P2_Bvars_1(const double q_, const double m_, 
                               const double *w, const double *dxv, 
                               const double *Bmag, const double *BmagInv, const double *Gradpar, 
                               const double *BdriftX, const double *BdriftY, const double *Phi, 
                               const double *Apar, const double *dApardt, const double *dApardtPrev, 
                               const double *fl, const double *fr, double *outl, double *outr, 
                               double *ohmModL, double *ohmModR); 
double GyrokineticSurfPositivity2x2vSer_X_P2_Bvars_1(const double q_, const double m_, 
                               const double *w, const double *dxv, 
                               const double *Bmag, const double *BmagInv, const double *Gradpar, 
                               const double *BdriftX, const double *BdriftY, const double *Phi, 
                               const double dtApprox, const double *cflRateByDirL, const double *cflRateByDirR, 
                               const double *fl, const double *fr, double *outl, double *outr); 
double EmGyrokineticSurfPositivity2x2vSer_X_P2_Bvars_1(const double q_, const double m_, 
                               const double *w, const double *dxv, 
                               const double *Bmag, const double *BmagInv, const double *Gradpar, 
                               const double *BdriftX, const double *BdriftY, const double *Phi, 
                               const double *Apar, const double *dApardt, const double *dApardtPrev, 
                               const double dtApprox, const double *cflRateByDirL, const double *cflRateByDirR, 
                               const double *fl, const double *fr, double *outl, double *outr, 
                               double *ohmModL, double *ohmModR); 
double GyrokineticSurf2x2vSer_Y_P2_Bvars_1(const double q_, const double m_, 
                               const double *w, const double *dxv,
                               const double *Bmag, const double *BmagInv, const double *Gradpar, 
                               const double *BdriftX, const double *BdriftY, const double *Phi, 
                               const double *fl, const double *fr, double *outl, double *outr); 
double EmGyrokineticSurf2x2vSer_Y_P2_Bvars_1(const double q_, const double m_, 
                               const double *w, const double *dxv, 
                               const double *Bmag, const double *BmagInv, const double *Gradpar, 
                               const double *BdriftX, const double *BdriftY, const double *Phi, 
                               const double *Apar, const double *dApardt, const double *dApardtPrev, 
                               const double *fl, const double *fr, double *outl, double *outr, 
                               double *ohmModL, double *ohmModR); 
double GyrokineticSurfPositivity2x2vSer_Y_P2_Bvars_1(const double q_, const double m_, 
                               const double *w, const double *dxv, 
                               const double *Bmag, const double *BmagInv, const double *Gradpar, 
                               const double *BdriftX, const double *BdriftY, const double *Phi, 
                               const double dtApprox, const double *cflRateByDirL, const double *cflRateByDirR, 
                               const double *fl, const double *fr, double *outl, double *outr); 
double EmGyrokineticSurfPositivity2x2vSer_Y_P2_Bvars_1(const double q_, const double m_, 
                               const double *w, const double *dxv, 
                               const double *Bmag, const double *BmagInv, const double *Gradpar, 
                               const double *BdriftX, const double *BdriftY, const double *Phi, 
                               const double *Apar, const double *dApardt, const double *dApardtPrev, 
                               const double dtApprox, const double *cflRateByDirL, const double *cflRateByDirR, 
                               const double *fl, const double *fr, double *outl, double *outr, 
                               double *ohmModL, double *ohmModR); 
double GyrokineticSurf2x2vSer_Vpar_P2_Bvars_1(const double q_, const double m_, 
                               const double *w, const double *dxv,
                               const double *Bmag, const double *BmagInv, const double *Gradpar, 
                               const double *BdriftX, const double *BdriftY, const double *Phi, 
                               const double *fl, const double *fr, double *outl, double *outr); 
double EmGyrokineticSurf2x2vSer_Vpar_P2_Bvars_1(const double q_, const double m_, 
                               const double *w, const double *dxv, 
                               const double *Bmag, const double *BmagInv, const double *Gradpar, 
                               const double *BdriftX, const double *BdriftY, const double *Phi, 
                               const double *Apar, const double *dApardt, const double *dApardtPrev, 
                               const double *fl, const double *fr, double *outl, double *outr, 
                               double *ohmModL, double *ohmModR); 
double GyrokineticSurfPositivity2x2vSer_Vpar_P2_Bvars_1(const double q_, const double m_, 
                               const double *w, const double *dxv, 
                               const double *Bmag, const double *BmagInv, const double *Gradpar, 
                               const double *BdriftX, const double *BdriftY, const double *Phi, 
                               const double dtApprox, const double *cflRateByDirL, const double *cflRateByDirR, 
                               const double *fl, const double *fr, double *outl, double *outr); 
double EmGyrokineticSurfPositivity2x2vSer_Vpar_P2_Bvars_1(const double q_, const double m_, 
                               const double *w, const double *dxv, 
                               const double *Bmag, const double *BmagInv, const double *Gradpar, 
                               const double *BdriftX, const double *BdriftY, const double *Phi, 
                               const double *Apar, const double *dApardt, const double *dApardtPrev, 
                               const double dtApprox, const double *cflRateByDirL, const double *cflRateByDirR, 
                               const double *fl, const double *fr, double *outl, double *outr, 
                               double *ohmModL, double *ohmModR); 


double calcSheathDeltaPhi2xSer_P2(const double *phi, const double *phiWall, const double zVal);
void calcSheathPartialReflectionWeakEquiv2x2vSer_P2(binOpData_t* data, const double wv, const double dv, 
                                                        const double zVal, const double vcut, 
                                                        const double *f, double *fhat);
void calcSheathPartialReflectionScaled2x2vSer_P2(binOpData_t* data, const double wv, const double dv, 
                                                     const double zVal, const double vcut, 
                                                     const double *f, double *fhat);
double EmGyrokineticStep2Vol3x2vSer_P1(const double q_, const double m_, 
                               const double *w, const double *dxv, 
                               const double *ohmMod, const double *dApardt, 
                               const double *f, double *out); 
double EmGyrokineticStep2VolPositivity3x2vSer_P1(const double q_, const double m_, 
                               const double *w, const double *dxv, 
                               const double *ohmMod, const double *dApardt, 
                               const double *f, double *outX, double *outV, double *cflRateByDir); 
double GyrokineticVol3x2vSer_P1_Bvars_0(const double q_, const double m_, const double *w, const double *dxv, 
                               const double *Bmag, const double *BmagInv, const double *Gradpar, 
                               const double *BdriftX, const double *BdriftY, const double *Phi, 
                               const double *f, double *out); 
double EmGyrokineticVol3x2vSer_P1_Bvars_0(const double q_, const double m_, const double *w, const double *dxv, 
                               const double *Bmag, const double *BmagInv, const double *Gradpar, 
                               const double *BdriftX, const double *BdriftY, const double *Phi, const double *Apar, 
                               const double *f, double *out); 
double GyrokineticVolPositivity3x2vSer_P1_Bvars_0(const double q_, const double m_, 
                               const double *w, const double *dxv, 
                               const double *Bmag, const double *BmagInv, const double *Gradpar, 
                               const double *BdriftX, const double *BdriftY, const double *Phi, 
                               const double *f, double *out, double *cflRateByDir); 
double EmGyrokineticVolPositivity3x2vSer_P1_Bvars_0(const double q_, const double m_, const double *w, const double *dxv, 
                               const double *Bmag, const double *BmagInv, const double *Gradpar, 
                               const double *BdriftX, const double *BdriftY, const double *Phi, const double *Apar,
                               const double *f, double *outX, double *outV, double *cflRateByDir); 
double GyrokineticSurf3x2vSer_X_P1_Bvars_0(const double q_, const double m_, 
                               const double *w, const double *dxv,
                               const double *Bmag, const double *BmagInv, const double *Gradpar, 
                               const double *BdriftX, const double *BdriftY, const double *Phi, 
                               const double *fl, const double *fr, double *outl, double *outr); 
double EmGyrokineticSurf3x2vSer_X_P1_Bvars_0(const double q_, const double m_, 
                               const double *w, const double *dxv, 
                               const double *Bmag, const double *BmagInv, const double *Gradpar, 
                               const double *BdriftX, const double *BdriftY, const double *Phi, 
                               const double *Apar, const double *dApardt, const double *dApardtPrev, 
                               const double *fl, const double *fr, double *outl, double *outr, 
                               double *ohmModL, double *ohmModR); 
double GyrokineticSurfPositivity3x2vSer_X_P1_Bvars_0(const double q_, const double m_, 
                               const double *w, const double *dxv, 
                               const double *Bmag, const double *BmagInv, const double *Gradpar, 
                               const double *BdriftX, const double *BdriftY, const double *Phi, 
                               const double dtApprox, const double *cflRateByDirL, const double *cflRateByDirR, 
                               const double *fl, const double *fr, double *outl, double *outr); 
double EmGyrokineticSurfPositivity3x2vSer_X_P1_Bvars_0(const double q_, const double m_, 
                               const double *w, const double *dxv, 
                               const double *Bmag, const double *BmagInv, const double *Gradpar, 
                               const double *BdriftX, const double *BdriftY, const double *Phi, 
                               const double *Apar, const double *dApardt, const double *dApardtPrev, 
                               const double dtApprox, const double *cflRateByDirL, const double *cflRateByDirR, 
                               const double *fl, const double *fr, double *outl, double *outr, 
                               double *ohmModL, double *ohmModR); 
double GyrokineticSurf3x2vSer_Y_P1_Bvars_0(const double q_, const double m_, 
                               const double *w, const double *dxv,
                               const double *Bmag, const double *BmagInv, const double *Gradpar, 
                               const double *BdriftX, const double *BdriftY, const double *Phi, 
                               const double *fl, const double *fr, double *outl, double *outr); 
double EmGyrokineticSurf3x2vSer_Y_P1_Bvars_0(const double q_, const double m_, 
                               const double *w, const double *dxv, 
                               const double *Bmag, const double *BmagInv, const double *Gradpar, 
                               const double *BdriftX, const double *BdriftY, const double *Phi, 
                               const double *Apar, const double *dApardt, const double *dApardtPrev, 
                               const double *fl, const double *fr, double *outl, double *outr, 
                               double *ohmModL, double *ohmModR); 
double GyrokineticSurfPositivity3x2vSer_Y_P1_Bvars_0(const double q_, const double m_, 
                               const double *w, const double *dxv, 
                               const double *Bmag, const double *BmagInv, const double *Gradpar, 
                               const double *BdriftX, const double *BdriftY, const double *Phi, 
                               const double dtApprox, const double *cflRateByDirL, const double *cflRateByDirR, 
                               const double *fl, const double *fr, double *outl, double *outr); 
double EmGyrokineticSurfPositivity3x2vSer_Y_P1_Bvars_0(const double q_, const double m_, 
                               const double *w, const double *dxv, 
                               const double *Bmag, const double *BmagInv, const double *Gradpar, 
                               const double *BdriftX, const double *BdriftY, const double *Phi, 
                               const double *Apar, const double *dApardt, const double *dApardtPrev, 
                               const double dtApprox, const double *cflRateByDirL, const double *cflRateByDirR, 
                               const double *fl, const double *fr, double *outl, double *outr, 
                               double *ohmModL, double *ohmModR); 
double GyrokineticSurf3x2vSer_Z_P1_Bvars_0(const double q_, const double m_, 
                               const double *w, const double *dxv,
                               const double *Bmag, const double *BmagInv, const double *Gradpar, 
                               const double *BdriftX, const double *BdriftY, const double *Phi, 
                               const double *fl, const double *fr, double *outl, double *outr); 
double EmGyrokineticSurf3x2vSer_Z_P1_Bvars_0(const double q_, const double m_, 
                               const double *w, const double *dxv, 
                               const double *Bmag, const double *BmagInv, const double *Gradpar, 
                               const double *BdriftX, const double *BdriftY, const double *Phi, 
                               const double *Apar, const double *dApardt, const double *dApardtPrev, 
                               const double *fl, const double *fr, double *outl, double *outr, 
                               double *ohmModL, double *ohmModR); 
double GyrokineticSurfPositivity3x2vSer_Z_P1_Bvars_0(const double q_, const double m_, 
                               const double *w, const double *dxv, 
                               const double *Bmag, const double *BmagInv, const double *Gradpar, 
                               const double *BdriftX, const double *BdriftY, const double *Phi, 
                               const double dtApprox, const double *cflRateByDirL, const double *cflRateByDirR, 
                               const double *fl, const double *fr, double *outl, double *outr); 
double EmGyrokineticSurfPositivity3x2vSer_Z_P1_Bvars_0(const double q_, const double m_, 
                               const double *w, const double *dxv, 
                               const double *Bmag, const double *BmagInv, const double *Gradpar, 
                               const double *BdriftX, const double *BdriftY, const double *Phi, 
                               const double *Apar, const double *dApardt, const double *dApardtPrev, 
                               const double dtApprox, const double *cflRateByDirL, const double *cflRateByDirR, 
                               const double *fl, const double *fr, double *outl, double *outr, 
                               double *ohmModL, double *ohmModR); 
double GyrokineticSurf3x2vSer_Vpar_P1_Bvars_0(const double q_, const double m_, 
                               const double *w, const double *dxv,
                               const double *Bmag, const double *BmagInv, const double *Gradpar, 
                               const double *BdriftX, const double *BdriftY, const double *Phi, 
                               const double *fl, const double *fr, double *outl, double *outr); 
double EmGyrokineticSurf3x2vSer_Vpar_P1_Bvars_0(const double q_, const double m_, 
                               const double *w, const double *dxv, 
                               const double *Bmag, const double *BmagInv, const double *Gradpar, 
                               const double *BdriftX, const double *BdriftY, const double *Phi, 
                               const double *Apar, const double *dApardt, const double *dApardtPrev, 
                               const double *fl, const double *fr, double *outl, double *outr, 
                               double *ohmModL, double *ohmModR); 
double GyrokineticSurfPositivity3x2vSer_Vpar_P1_Bvars_0(const double q_, const double m_, 
                               const double *w, const double *dxv, 
                               const double *Bmag, const double *BmagInv, const double *Gradpar, 
                               const double *BdriftX, const double *BdriftY, const double *Phi, 
                               const double dtApprox, const double *cflRateByDirL, const double *cflRateByDirR, 
                               const double *fl, const double *fr, double *outl, double *outr); 
double EmGyrokineticSurfPositivity3x2vSer_Vpar_P1_Bvars_0(const double q_, const double m_, 
                               const double *w, const double *dxv, 
                               const double *Bmag, const double *BmagInv, const double *Gradpar, 
                               const double *BdriftX, const double *BdriftY, const double *Phi, 
                               const double *Apar, const double *dApardt, const double *dApardtPrev, 
                               const double dtApprox, const double *cflRateByDirL, const double *cflRateByDirR, 
                               const double *fl, const double *fr, double *outl, double *outr, 
                               double *ohmModL, double *ohmModR); 

double GyrokineticVol3x2vSer_P1_Bvars_1(const double q_, const double m_, const double *w, const double *dxv, 
                               const double *Bmag, const double *BmagInv, const double *Gradpar, 
                               const double *BdriftX, const double *BdriftY, const double *Phi, 
                               const double *f, double *out); 
double EmGyrokineticVol3x2vSer_P1_Bvars_1(const double q_, const double m_, const double *w, const double *dxv, 
                               const double *Bmag, const double *BmagInv, const double *Gradpar, 
                               const double *BdriftX, const double *BdriftY, const double *Phi, const double *Apar, 
                               const double *f, double *out); 
double GyrokineticVolPositivity3x2vSer_P1_Bvars_1(const double q_, const double m_, 
                               const double *w, const double *dxv, 
                               const double *Bmag, const double *BmagInv, const double *Gradpar, 
                               const double *BdriftX, const double *BdriftY, const double *Phi, 
                               const double *f, double *out, double *cflRateByDir); 
double EmGyrokineticVolPositivity3x2vSer_P1_Bvars_1(const double q_, const double m_, const double *w, const double *dxv, 
                               const double *Bmag, const double *BmagInv, const double *Gradpar, 
                               const double *BdriftX, const double *BdriftY, const double *Phi, const double *Apar,
                               const double *f, double *outX, double *outV, double *cflRateByDir); 
double GyrokineticSurf3x2vSer_X_P1_Bvars_1(const double q_, const double m_, 
                               const double *w, const double *dxv,
                               const double *Bmag, const double *BmagInv, const double *Gradpar, 
                               const double *BdriftX, const double *BdriftY, const double *Phi, 
                               const double *fl, const double *fr, double *outl, double *outr); 
double EmGyrokineticSurf3x2vSer_X_P1_Bvars_1(const double q_, const double m_, 
                               const double *w, const double *dxv, 
                               const double *Bmag, const double *BmagInv, const double *Gradpar, 
                               const double *BdriftX, const double *BdriftY, const double *Phi, 
                               const double *Apar, const double *dApardt, const double *dApardtPrev, 
                               const double *fl, const double *fr, double *outl, double *outr, 
                               double *ohmModL, double *ohmModR); 
double GyrokineticSurfPositivity3x2vSer_X_P1_Bvars_1(const double q_, const double m_, 
                               const double *w, const double *dxv, 
                               const double *Bmag, const double *BmagInv, const double *Gradpar, 
                               const double *BdriftX, const double *BdriftY, const double *Phi, 
                               const double dtApprox, const double *cflRateByDirL, const double *cflRateByDirR, 
                               const double *fl, const double *fr, double *outl, double *outr); 
double EmGyrokineticSurfPositivity3x2vSer_X_P1_Bvars_1(const double q_, const double m_, 
                               const double *w, const double *dxv, 
                               const double *Bmag, const double *BmagInv, const double *Gradpar, 
                               const double *BdriftX, const double *BdriftY, const double *Phi, 
                               const double *Apar, const double *dApardt, const double *dApardtPrev, 
                               const double dtApprox, const double *cflRateByDirL, const double *cflRateByDirR, 
                               const double *fl, const double *fr, double *outl, double *outr, 
                               double *ohmModL, double *ohmModR); 
double GyrokineticSurf3x2vSer_Y_P1_Bvars_1(const double q_, const double m_, 
                               const double *w, const double *dxv,
                               const double *Bmag, const double *BmagInv, const double *Gradpar, 
                               const double *BdriftX, const double *BdriftY, const double *Phi, 
                               const double *fl, const double *fr, double *outl, double *outr); 
double EmGyrokineticSurf3x2vSer_Y_P1_Bvars_1(const double q_, const double m_, 
                               const double *w, const double *dxv, 
                               const double *Bmag, const double *BmagInv, const double *Gradpar, 
                               const double *BdriftX, const double *BdriftY, const double *Phi, 
                               const double *Apar, const double *dApardt, const double *dApardtPrev, 
                               const double *fl, const double *fr, double *outl, double *outr, 
                               double *ohmModL, double *ohmModR); 
double GyrokineticSurfPositivity3x2vSer_Y_P1_Bvars_1(const double q_, const double m_, 
                               const double *w, const double *dxv, 
                               const double *Bmag, const double *BmagInv, const double *Gradpar, 
                               const double *BdriftX, const double *BdriftY, const double *Phi, 
                               const double dtApprox, const double *cflRateByDirL, const double *cflRateByDirR, 
                               const double *fl, const double *fr, double *outl, double *outr); 
double EmGyrokineticSurfPositivity3x2vSer_Y_P1_Bvars_1(const double q_, const double m_, 
                               const double *w, const double *dxv, 
                               const double *Bmag, const double *BmagInv, const double *Gradpar, 
                               const double *BdriftX, const double *BdriftY, const double *Phi, 
                               const double *Apar, const double *dApardt, const double *dApardtPrev, 
                               const double dtApprox, const double *cflRateByDirL, const double *cflRateByDirR, 
                               const double *fl, const double *fr, double *outl, double *outr, 
                               double *ohmModL, double *ohmModR); 
double GyrokineticSurf3x2vSer_Z_P1_Bvars_1(const double q_, const double m_, 
                               const double *w, const double *dxv,
                               const double *Bmag, const double *BmagInv, const double *Gradpar, 
                               const double *BdriftX, const double *BdriftY, const double *Phi, 
                               const double *fl, const double *fr, double *outl, double *outr); 
double EmGyrokineticSurf3x2vSer_Z_P1_Bvars_1(const double q_, const double m_, 
                               const double *w, const double *dxv, 
                               const double *Bmag, const double *BmagInv, const double *Gradpar, 
                               const double *BdriftX, const double *BdriftY, const double *Phi, 
                               const double *Apar, const double *dApardt, const double *dApardtPrev, 
                               const double *fl, const double *fr, double *outl, double *outr, 
                               double *ohmModL, double *ohmModR); 
double GyrokineticSurfPositivity3x2vSer_Z_P1_Bvars_1(const double q_, const double m_, 
                               const double *w, const double *dxv, 
                               const double *Bmag, const double *BmagInv, const double *Gradpar, 
                               const double *BdriftX, const double *BdriftY, const double *Phi, 
                               const double dtApprox, const double *cflRateByDirL, const double *cflRateByDirR, 
                               const double *fl, const double *fr, double *outl, double *outr); 
double EmGyrokineticSurfPositivity3x2vSer_Z_P1_Bvars_1(const double q_, const double m_, 
                               const double *w, const double *dxv, 
                               const double *Bmag, const double *BmagInv, const double *Gradpar, 
                               const double *BdriftX, const double *BdriftY, const double *Phi, 
                               const double *Apar, const double *dApardt, const double *dApardtPrev, 
                               const double dtApprox, const double *cflRateByDirL, const double *cflRateByDirR, 
                               const double *fl, const double *fr, double *outl, double *outr, 
                               double *ohmModL, double *ohmModR); 
double GyrokineticSurf3x2vSer_Vpar_P1_Bvars_1(const double q_, const double m_, 
                               const double *w, const double *dxv,
                               const double *Bmag, const double *BmagInv, const double *Gradpar, 
                               const double *BdriftX, const double *BdriftY, const double *Phi, 
                               const double *fl, const double *fr, double *outl, double *outr); 
double EmGyrokineticSurf3x2vSer_Vpar_P1_Bvars_1(const double q_, const double m_, 
                               const double *w, const double *dxv, 
                               const double *Bmag, const double *BmagInv, const double *Gradpar, 
                               const double *BdriftX, const double *BdriftY, const double *Phi, 
                               const double *Apar, const double *dApardt, const double *dApardtPrev, 
                               const double *fl, const double *fr, double *outl, double *outr, 
                               double *ohmModL, double *ohmModR); 
double GyrokineticSurfPositivity3x2vSer_Vpar_P1_Bvars_1(const double q_, const double m_, 
                               const double *w, const double *dxv, 
                               const double *Bmag, const double *BmagInv, const double *Gradpar, 
                               const double *BdriftX, const double *BdriftY, const double *Phi, 
                               const double dtApprox, const double *cflRateByDirL, const double *cflRateByDirR, 
                               const double *fl, const double *fr, double *outl, double *outr); 
double EmGyrokineticSurfPositivity3x2vSer_Vpar_P1_Bvars_1(const double q_, const double m_, 
                               const double *w, const double *dxv, 
                               const double *Bmag, const double *BmagInv, const double *Gradpar, 
                               const double *BdriftX, const double *BdriftY, const double *Phi, 
                               const double *Apar, const double *dApardt, const double *dApardtPrev, 
                               const double dtApprox, const double *cflRateByDirL, const double *cflRateByDirR, 
                               const double *fl, const double *fr, double *outl, double *outr, 
                               double *ohmModL, double *ohmModR); 

double GyrokineticVol3x2vSer_P1_Bvars_3(const double q_, const double m_, const double *w, const double *dxv, 
                               const double *Bmag, const double *BmagInv, const double *Gradpar, 
                               const double *BdriftX, const double *BdriftY, const double *Phi, 
                               const double *f, double *out); 
double EmGyrokineticVol3x2vSer_P1_Bvars_3(const double q_, const double m_, const double *w, const double *dxv, 
                               const double *Bmag, const double *BmagInv, const double *Gradpar, 
                               const double *BdriftX, const double *BdriftY, const double *Phi, const double *Apar, 
                               const double *f, double *out); 
double GyrokineticVolPositivity3x2vSer_P1_Bvars_3(const double q_, const double m_, 
                               const double *w, const double *dxv, 
                               const double *Bmag, const double *BmagInv, const double *Gradpar, 
                               const double *BdriftX, const double *BdriftY, const double *Phi, 
                               const double *f, double *out, double *cflRateByDir); 
double EmGyrokineticVolPositivity3x2vSer_P1_Bvars_3(const double q_, const double m_, const double *w, const double *dxv, 
                               const double *Bmag, const double *BmagInv, const double *Gradpar, 
                               const double *BdriftX, const double *BdriftY, const double *Phi, const double *Apar,
                               const double *f, double *outX, double *outV, double *cflRateByDir); 
double GyrokineticSurf3x2vSer_X_P1_Bvars_3(const double q_, const double m_, 
                               const double *w, const double *dxv,
                               const double *Bmag, const double *BmagInv, const double *Gradpar, 
                               const double *BdriftX, const double *BdriftY, const double *Phi, 
                               const double *fl, const double *fr, double *outl, double *outr); 
double EmGyrokineticSurf3x2vSer_X_P1_Bvars_3(const double q_, const double m_, 
                               const double *w, const double *dxv, 
                               const double *Bmag, const double *BmagInv, const double *Gradpar, 
                               const double *BdriftX, const double *BdriftY, const double *Phi, 
                               const double *Apar, const double *dApardt, const double *dApardtPrev, 
                               const double *fl, const double *fr, double *outl, double *outr, 
                               double *ohmModL, double *ohmModR); 
double GyrokineticSurfPositivity3x2vSer_X_P1_Bvars_3(const double q_, const double m_, 
                               const double *w, const double *dxv, 
                               const double *Bmag, const double *BmagInv, const double *Gradpar, 
                               const double *BdriftX, const double *BdriftY, const double *Phi, 
                               const double dtApprox, const double *cflRateByDirL, const double *cflRateByDirR, 
                               const double *fl, const double *fr, double *outl, double *outr); 
double EmGyrokineticSurfPositivity3x2vSer_X_P1_Bvars_3(const double q_, const double m_, 
                               const double *w, const double *dxv, 
                               const double *Bmag, const double *BmagInv, const double *Gradpar, 
                               const double *BdriftX, const double *BdriftY, const double *Phi, 
                               const double *Apar, const double *dApardt, const double *dApardtPrev, 
                               const double dtApprox, const double *cflRateByDirL, const double *cflRateByDirR, 
                               const double *fl, const double *fr, double *outl, double *outr, 
                               double *ohmModL, double *ohmModR); 
double GyrokineticSurf3x2vSer_Y_P1_Bvars_3(const double q_, const double m_, 
                               const double *w, const double *dxv,
                               const double *Bmag, const double *BmagInv, const double *Gradpar, 
                               const double *BdriftX, const double *BdriftY, const double *Phi, 
                               const double *fl, const double *fr, double *outl, double *outr); 
double EmGyrokineticSurf3x2vSer_Y_P1_Bvars_3(const double q_, const double m_, 
                               const double *w, const double *dxv, 
                               const double *Bmag, const double *BmagInv, const double *Gradpar, 
                               const double *BdriftX, const double *BdriftY, const double *Phi, 
                               const double *Apar, const double *dApardt, const double *dApardtPrev, 
                               const double *fl, const double *fr, double *outl, double *outr, 
                               double *ohmModL, double *ohmModR); 
double GyrokineticSurfPositivity3x2vSer_Y_P1_Bvars_3(const double q_, const double m_, 
                               const double *w, const double *dxv, 
                               const double *Bmag, const double *BmagInv, const double *Gradpar, 
                               const double *BdriftX, const double *BdriftY, const double *Phi, 
                               const double dtApprox, const double *cflRateByDirL, const double *cflRateByDirR, 
                               const double *fl, const double *fr, double *outl, double *outr); 
double EmGyrokineticSurfPositivity3x2vSer_Y_P1_Bvars_3(const double q_, const double m_, 
                               const double *w, const double *dxv, 
                               const double *Bmag, const double *BmagInv, const double *Gradpar, 
                               const double *BdriftX, const double *BdriftY, const double *Phi, 
                               const double *Apar, const double *dApardt, const double *dApardtPrev, 
                               const double dtApprox, const double *cflRateByDirL, const double *cflRateByDirR, 
                               const double *fl, const double *fr, double *outl, double *outr, 
                               double *ohmModL, double *ohmModR); 
double GyrokineticSurf3x2vSer_Z_P1_Bvars_3(const double q_, const double m_, 
                               const double *w, const double *dxv,
                               const double *Bmag, const double *BmagInv, const double *Gradpar, 
                               const double *BdriftX, const double *BdriftY, const double *Phi, 
                               const double *fl, const double *fr, double *outl, double *outr); 
double EmGyrokineticSurf3x2vSer_Z_P1_Bvars_3(const double q_, const double m_, 
                               const double *w, const double *dxv, 
                               const double *Bmag, const double *BmagInv, const double *Gradpar, 
                               const double *BdriftX, const double *BdriftY, const double *Phi, 
                               const double *Apar, const double *dApardt, const double *dApardtPrev, 
                               const double *fl, const double *fr, double *outl, double *outr, 
                               double *ohmModL, double *ohmModR); 
double GyrokineticSurfPositivity3x2vSer_Z_P1_Bvars_3(const double q_, const double m_, 
                               const double *w, const double *dxv, 
                               const double *Bmag, const double *BmagInv, const double *Gradpar, 
                               const double *BdriftX, const double *BdriftY, const double *Phi, 
                               const double dtApprox, const double *cflRateByDirL, const double *cflRateByDirR, 
                               const double *fl, const double *fr, double *outl, double *outr); 
double EmGyrokineticSurfPositivity3x2vSer_Z_P1_Bvars_3(const double q_, const double m_, 
                               const double *w, const double *dxv, 
                               const double *Bmag, const double *BmagInv, const double *Gradpar, 
                               const double *BdriftX, const double *BdriftY, const double *Phi, 
                               const double *Apar, const double *dApardt, const double *dApardtPrev, 
                               const double dtApprox, const double *cflRateByDirL, const double *cflRateByDirR, 
                               const double *fl, const double *fr, double *outl, double *outr, 
                               double *ohmModL, double *ohmModR); 
double GyrokineticSurf3x2vSer_Vpar_P1_Bvars_3(const double q_, const double m_, 
                               const double *w, const double *dxv,
                               const double *Bmag, const double *BmagInv, const double *Gradpar, 
                               const double *BdriftX, const double *BdriftY, const double *Phi, 
                               const double *fl, const double *fr, double *outl, double *outr); 
double EmGyrokineticSurf3x2vSer_Vpar_P1_Bvars_3(const double q_, const double m_, 
                               const double *w, const double *dxv, 
                               const double *Bmag, const double *BmagInv, const double *Gradpar, 
                               const double *BdriftX, const double *BdriftY, const double *Phi, 
                               const double *Apar, const double *dApardt, const double *dApardtPrev, 
                               const double *fl, const double *fr, double *outl, double *outr, 
                               double *ohmModL, double *ohmModR); 
double GyrokineticSurfPositivity3x2vSer_Vpar_P1_Bvars_3(const double q_, const double m_, 
                               const double *w, const double *dxv, 
                               const double *Bmag, const double *BmagInv, const double *Gradpar, 
                               const double *BdriftX, const double *BdriftY, const double *Phi, 
                               const double dtApprox, const double *cflRateByDirL, const double *cflRateByDirR, 
                               const double *fl, const double *fr, double *outl, double *outr); 
double EmGyrokineticSurfPositivity3x2vSer_Vpar_P1_Bvars_3(const double q_, const double m_, 
                               const double *w, const double *dxv, 
                               const double *Bmag, const double *BmagInv, const double *Gradpar, 
                               const double *BdriftX, const double *BdriftY, const double *Phi, 
                               const double *Apar, const double *dApardt, const double *dApardtPrev, 
                               const double dtApprox, const double *cflRateByDirL, const double *cflRateByDirR, 
                               const double *fl, const double *fr, double *outl, double *outr, 
                               double *ohmModL, double *ohmModR); 

double GyrokineticVol3x2vSer_P1_Bvars_1_3(const double q_, const double m_, const double *w, const double *dxv, 
                               const double *Bmag, const double *BmagInv, const double *Gradpar, 
                               const double *BdriftX, const double *BdriftY, const double *Phi, 
                               const double *f, double *out); 
double EmGyrokineticVol3x2vSer_P1_Bvars_1_3(const double q_, const double m_, const double *w, const double *dxv, 
                               const double *Bmag, const double *BmagInv, const double *Gradpar, 
                               const double *BdriftX, const double *BdriftY, const double *Phi, const double *Apar, 
                               const double *f, double *out); 
double GyrokineticVolPositivity3x2vSer_P1_Bvars_1_3(const double q_, const double m_, 
                               const double *w, const double *dxv, 
                               const double *Bmag, const double *BmagInv, const double *Gradpar, 
                               const double *BdriftX, const double *BdriftY, const double *Phi, 
                               const double *f, double *out, double *cflRateByDir); 
double EmGyrokineticVolPositivity3x2vSer_P1_Bvars_1_3(const double q_, const double m_, const double *w, const double *dxv, 
                               const double *Bmag, const double *BmagInv, const double *Gradpar, 
                               const double *BdriftX, const double *BdriftY, const double *Phi, const double *Apar,
                               const double *f, double *outX, double *outV, double *cflRateByDir); 
double GyrokineticSurf3x2vSer_X_P1_Bvars_1_3(const double q_, const double m_, 
                               const double *w, const double *dxv,
                               const double *Bmag, const double *BmagInv, const double *Gradpar, 
                               const double *BdriftX, const double *BdriftY, const double *Phi, 
                               const double *fl, const double *fr, double *outl, double *outr); 
double EmGyrokineticSurf3x2vSer_X_P1_Bvars_1_3(const double q_, const double m_, 
                               const double *w, const double *dxv, 
                               const double *Bmag, const double *BmagInv, const double *Gradpar, 
                               const double *BdriftX, const double *BdriftY, const double *Phi, 
                               const double *Apar, const double *dApardt, const double *dApardtPrev, 
                               const double *fl, const double *fr, double *outl, double *outr, 
                               double *ohmModL, double *ohmModR); 
double GyrokineticSurfPositivity3x2vSer_X_P1_Bvars_1_3(const double q_, const double m_, 
                               const double *w, const double *dxv, 
                               const double *Bmag, const double *BmagInv, const double *Gradpar, 
                               const double *BdriftX, const double *BdriftY, const double *Phi, 
                               const double dtApprox, const double *cflRateByDirL, const double *cflRateByDirR, 
                               const double *fl, const double *fr, double *outl, double *outr); 
double EmGyrokineticSurfPositivity3x2vSer_X_P1_Bvars_1_3(const double q_, const double m_, 
                               const double *w, const double *dxv, 
                               const double *Bmag, const double *BmagInv, const double *Gradpar, 
                               const double *BdriftX, const double *BdriftY, const double *Phi, 
                               const double *Apar, const double *dApardt, const double *dApardtPrev, 
                               const double dtApprox, const double *cflRateByDirL, const double *cflRateByDirR, 
                               const double *fl, const double *fr, double *outl, double *outr, 
                               double *ohmModL, double *ohmModR); 
double GyrokineticSurf3x2vSer_Y_P1_Bvars_1_3(const double q_, const double m_, 
                               const double *w, const double *dxv,
                               const double *Bmag, const double *BmagInv, const double *Gradpar, 
                               const double *BdriftX, const double *BdriftY, const double *Phi, 
                               const double *fl, const double *fr, double *outl, double *outr); 
double EmGyrokineticSurf3x2vSer_Y_P1_Bvars_1_3(const double q_, const double m_, 
                               const double *w, const double *dxv, 
                               const double *Bmag, const double *BmagInv, const double *Gradpar, 
                               const double *BdriftX, const double *BdriftY, const double *Phi, 
                               const double *Apar, const double *dApardt, const double *dApardtPrev, 
                               const double *fl, const double *fr, double *outl, double *outr, 
                               double *ohmModL, double *ohmModR); 
double GyrokineticSurfPositivity3x2vSer_Y_P1_Bvars_1_3(const double q_, const double m_, 
                               const double *w, const double *dxv, 
                               const double *Bmag, const double *BmagInv, const double *Gradpar, 
                               const double *BdriftX, const double *BdriftY, const double *Phi, 
                               const double dtApprox, const double *cflRateByDirL, const double *cflRateByDirR, 
                               const double *fl, const double *fr, double *outl, double *outr); 
double EmGyrokineticSurfPositivity3x2vSer_Y_P1_Bvars_1_3(const double q_, const double m_, 
                               const double *w, const double *dxv, 
                               const double *Bmag, const double *BmagInv, const double *Gradpar, 
                               const double *BdriftX, const double *BdriftY, const double *Phi, 
                               const double *Apar, const double *dApardt, const double *dApardtPrev, 
                               const double dtApprox, const double *cflRateByDirL, const double *cflRateByDirR, 
                               const double *fl, const double *fr, double *outl, double *outr, 
                               double *ohmModL, double *ohmModR); 
double GyrokineticSurf3x2vSer_Z_P1_Bvars_1_3(const double q_, const double m_, 
                               const double *w, const double *dxv,
                               const double *Bmag, const double *BmagInv, const double *Gradpar, 
                               const double *BdriftX, const double *BdriftY, const double *Phi, 
                               const double *fl, const double *fr, double *outl, double *outr); 
double EmGyrokineticSurf3x2vSer_Z_P1_Bvars_1_3(const double q_, const double m_, 
                               const double *w, const double *dxv, 
                               const double *Bmag, const double *BmagInv, const double *Gradpar, 
                               const double *BdriftX, const double *BdriftY, const double *Phi, 
                               const double *Apar, const double *dApardt, const double *dApardtPrev, 
                               const double *fl, const double *fr, double *outl, double *outr, 
                               double *ohmModL, double *ohmModR); 
double GyrokineticSurfPositivity3x2vSer_Z_P1_Bvars_1_3(const double q_, const double m_, 
                               const double *w, const double *dxv, 
                               const double *Bmag, const double *BmagInv, const double *Gradpar, 
                               const double *BdriftX, const double *BdriftY, const double *Phi, 
                               const double dtApprox, const double *cflRateByDirL, const double *cflRateByDirR, 
                               const double *fl, const double *fr, double *outl, double *outr); 
double EmGyrokineticSurfPositivity3x2vSer_Z_P1_Bvars_1_3(const double q_, const double m_, 
                               const double *w, const double *dxv, 
                               const double *Bmag, const double *BmagInv, const double *Gradpar, 
                               const double *BdriftX, const double *BdriftY, const double *Phi, 
                               const double *Apar, const double *dApardt, const double *dApardtPrev, 
                               const double dtApprox, const double *cflRateByDirL, const double *cflRateByDirR, 
                               const double *fl, const double *fr, double *outl, double *outr, 
                               double *ohmModL, double *ohmModR); 
double GyrokineticSurf3x2vSer_Vpar_P1_Bvars_1_3(const double q_, const double m_, 
                               const double *w, const double *dxv,
                               const double *Bmag, const double *BmagInv, const double *Gradpar, 
                               const double *BdriftX, const double *BdriftY, const double *Phi, 
                               const double *fl, const double *fr, double *outl, double *outr); 
double EmGyrokineticSurf3x2vSer_Vpar_P1_Bvars_1_3(const double q_, const double m_, 
                               const double *w, const double *dxv, 
                               const double *Bmag, const double *BmagInv, const double *Gradpar, 
                               const double *BdriftX, const double *BdriftY, const double *Phi, 
                               const double *Apar, const double *dApardt, const double *dApardtPrev, 
                               const double *fl, const double *fr, double *outl, double *outr, 
                               double *ohmModL, double *ohmModR); 
double GyrokineticSurfPositivity3x2vSer_Vpar_P1_Bvars_1_3(const double q_, const double m_, 
                               const double *w, const double *dxv, 
                               const double *Bmag, const double *BmagInv, const double *Gradpar, 
                               const double *BdriftX, const double *BdriftY, const double *Phi, 
                               const double dtApprox, const double *cflRateByDirL, const double *cflRateByDirR, 
                               const double *fl, const double *fr, double *outl, double *outr); 
double EmGyrokineticSurfPositivity3x2vSer_Vpar_P1_Bvars_1_3(const double q_, const double m_, 
                               const double *w, const double *dxv, 
                               const double *Bmag, const double *BmagInv, const double *Gradpar, 
                               const double *BdriftX, const double *BdriftY, const double *Phi, 
                               const double *Apar, const double *dApardt, const double *dApardtPrev, 
                               const double dtApprox, const double *cflRateByDirL, const double *cflRateByDirR, 
                               const double *fl, const double *fr, double *outl, double *outr, 
                               double *ohmModL, double *ohmModR); 


double calcSheathDeltaPhi3xSer_P1(const double *phi, const double *phiWall, const double zVal);
void calcSheathPartialReflectionWeakEquiv3x2vSer_P1(binOpData_t* data, const double wv, const double dv, 
                                                        const double zVal, const double vcut, 
                                                        const double *f, double *fhat);
void calcSheathPartialReflectionScaled3x2vSer_P1(binOpData_t* data, const double wv, const double dv, 
                                                     const double zVal, const double vcut, 
                                                     const double *f, double *fhat);
double EmGyrokineticStep2Vol3x2vSer_P2(const double q_, const double m_, 
                               const double *w, const double *dxv, 
                               const double *ohmMod, const double *dApardt, 
                               const double *f, double *out); 
double EmGyrokineticStep2VolPositivity3x2vSer_P2(const double q_, const double m_, 
                               const double *w, const double *dxv, 
                               const double *ohmMod, const double *dApardt, 
                               const double *f, double *outX, double *outV, double *cflRateByDir); 
double GyrokineticVol3x2vSer_P2_Bvars_0(const double q_, const double m_, const double *w, const double *dxv, 
                               const double *Bmag, const double *BmagInv, const double *Gradpar, 
                               const double *BdriftX, const double *BdriftY, const double *Phi, 
                               const double *f, double *out); 
double EmGyrokineticVol3x2vSer_P2_Bvars_0(const double q_, const double m_, const double *w, const double *dxv, 
                               const double *Bmag, const double *BmagInv, const double *Gradpar, 
                               const double *BdriftX, const double *BdriftY, const double *Phi, const double *Apar, 
                               const double *f, double *out); 
double GyrokineticVolPositivity3x2vSer_P2_Bvars_0(const double q_, const double m_, 
                               const double *w, const double *dxv, 
                               const double *Bmag, const double *BmagInv, const double *Gradpar, 
                               const double *BdriftX, const double *BdriftY, const double *Phi, 
                               const double *f, double *out, double *cflRateByDir); 
double EmGyrokineticVolPositivity3x2vSer_P2_Bvars_0(const double q_, const double m_, const double *w, const double *dxv, 
                               const double *Bmag, const double *BmagInv, const double *Gradpar, 
                               const double *BdriftX, const double *BdriftY, const double *Phi, const double *Apar,
                               const double *f, double *outX, double *outV, double *cflRateByDir); 
double GyrokineticSurf3x2vSer_X_P2_Bvars_0(const double q_, const double m_, 
                               const double *w, const double *dxv,
                               const double *Bmag, const double *BmagInv, const double *Gradpar, 
                               const double *BdriftX, const double *BdriftY, const double *Phi, 
                               const double *fl, const double *fr, double *outl, double *outr); 
double EmGyrokineticSurf3x2vSer_X_P2_Bvars_0(const double q_, const double m_, 
                               const double *w, const double *dxv, 
                               const double *Bmag, const double *BmagInv, const double *Gradpar, 
                               const double *BdriftX, const double *BdriftY, const double *Phi, 
                               const double *Apar, const double *dApardt, const double *dApardtPrev, 
                               const double *fl, const double *fr, double *outl, double *outr, 
                               double *ohmModL, double *ohmModR); 
double GyrokineticSurfPositivity3x2vSer_X_P2_Bvars_0(const double q_, const double m_, 
                               const double *w, const double *dxv, 
                               const double *Bmag, const double *BmagInv, const double *Gradpar, 
                               const double *BdriftX, const double *BdriftY, const double *Phi, 
                               const double dtApprox, const double *cflRateByDirL, const double *cflRateByDirR, 
                               const double *fl, const double *fr, double *outl, double *outr); 
double EmGyrokineticSurfPositivity3x2vSer_X_P2_Bvars_0(const double q_, const double m_, 
                               const double *w, const double *dxv, 
                               const double *Bmag, const double *BmagInv, const double *Gradpar, 
                               const double *BdriftX, const double *BdriftY, const double *Phi, 
                               const double *Apar, const double *dApardt, const double *dApardtPrev, 
                               const double dtApprox, const double *cflRateByDirL, const double *cflRateByDirR, 
                               const double *fl, const double *fr, double *outl, double *outr, 
                               double *ohmModL, double *ohmModR); 
double GyrokineticSurf3x2vSer_Y_P2_Bvars_0(const double q_, const double m_, 
                               const double *w, const double *dxv,
                               const double *Bmag, const double *BmagInv, const double *Gradpar, 
                               const double *BdriftX, const double *BdriftY, const double *Phi, 
                               const double *fl, const double *fr, double *outl, double *outr); 
double EmGyrokineticSurf3x2vSer_Y_P2_Bvars_0(const double q_, const double m_, 
                               const double *w, const double *dxv, 
                               const double *Bmag, const double *BmagInv, const double *Gradpar, 
                               const double *BdriftX, const double *BdriftY, const double *Phi, 
                               const double *Apar, const double *dApardt, const double *dApardtPrev, 
                               const double *fl, const double *fr, double *outl, double *outr, 
                               double *ohmModL, double *ohmModR); 
double GyrokineticSurfPositivity3x2vSer_Y_P2_Bvars_0(const double q_, const double m_, 
                               const double *w, const double *dxv, 
                               const double *Bmag, const double *BmagInv, const double *Gradpar, 
                               const double *BdriftX, const double *BdriftY, const double *Phi, 
                               const double dtApprox, const double *cflRateByDirL, const double *cflRateByDirR, 
                               const double *fl, const double *fr, double *outl, double *outr); 
double EmGyrokineticSurfPositivity3x2vSer_Y_P2_Bvars_0(const double q_, const double m_, 
                               const double *w, const double *dxv, 
                               const double *Bmag, const double *BmagInv, const double *Gradpar, 
                               const double *BdriftX, const double *BdriftY, const double *Phi, 
                               const double *Apar, const double *dApardt, const double *dApardtPrev, 
                               const double dtApprox, const double *cflRateByDirL, const double *cflRateByDirR, 
                               const double *fl, const double *fr, double *outl, double *outr, 
                               double *ohmModL, double *ohmModR); 
double GyrokineticSurf3x2vSer_Z_P2_Bvars_0(const double q_, const double m_, 
                               const double *w, const double *dxv,
                               const double *Bmag, const double *BmagInv, const double *Gradpar, 
                               const double *BdriftX, const double *BdriftY, const double *Phi, 
                               const double *fl, const double *fr, double *outl, double *outr); 
double EmGyrokineticSurf3x2vSer_Z_P2_Bvars_0(const double q_, const double m_, 
                               const double *w, const double *dxv, 
                               const double *Bmag, const double *BmagInv, const double *Gradpar, 
                               const double *BdriftX, const double *BdriftY, const double *Phi, 
                               const double *Apar, const double *dApardt, const double *dApardtPrev, 
                               const double *fl, const double *fr, double *outl, double *outr, 
                               double *ohmModL, double *ohmModR); 
double GyrokineticSurfPositivity3x2vSer_Z_P2_Bvars_0(const double q_, const double m_, 
                               const double *w, const double *dxv, 
                               const double *Bmag, const double *BmagInv, const double *Gradpar, 
                               const double *BdriftX, const double *BdriftY, const double *Phi, 
                               const double dtApprox, const double *cflRateByDirL, const double *cflRateByDirR, 
                               const double *fl, const double *fr, double *outl, double *outr); 
double EmGyrokineticSurfPositivity3x2vSer_Z_P2_Bvars_0(const double q_, const double m_, 
                               const double *w, const double *dxv, 
                               const double *Bmag, const double *BmagInv, const double *Gradpar, 
                               const double *BdriftX, const double *BdriftY, const double *Phi, 
                               const double *Apar, const double *dApardt, const double *dApardtPrev, 
                               const double dtApprox, const double *cflRateByDirL, const double *cflRateByDirR, 
                               const double *fl, const double *fr, double *outl, double *outr, 
                               double *ohmModL, double *ohmModR); 
double GyrokineticSurf3x2vSer_Vpar_P2_Bvars_0(const double q_, const double m_, 
                               const double *w, const double *dxv,
                               const double *Bmag, const double *BmagInv, const double *Gradpar, 
                               const double *BdriftX, const double *BdriftY, const double *Phi, 
                               const double *fl, const double *fr, double *outl, double *outr); 
double EmGyrokineticSurf3x2vSer_Vpar_P2_Bvars_0(const double q_, const double m_, 
                               const double *w, const double *dxv, 
                               const double *Bmag, const double *BmagInv, const double *Gradpar, 
                               const double *BdriftX, const double *BdriftY, const double *Phi, 
                               const double *Apar, const double *dApardt, const double *dApardtPrev, 
                               const double *fl, const double *fr, double *outl, double *outr, 
                               double *ohmModL, double *ohmModR); 
double GyrokineticSurfPositivity3x2vSer_Vpar_P2_Bvars_0(const double q_, const double m_, 
                               const double *w, const double *dxv, 
                               const double *Bmag, const double *BmagInv, const double *Gradpar, 
                               const double *BdriftX, const double *BdriftY, const double *Phi, 
                               const double dtApprox, const double *cflRateByDirL, const double *cflRateByDirR, 
                               const double *fl, const double *fr, double *outl, double *outr); 
double EmGyrokineticSurfPositivity3x2vSer_Vpar_P2_Bvars_0(const double q_, const double m_, 
                               const double *w, const double *dxv, 
                               const double *Bmag, const double *BmagInv, const double *Gradpar, 
                               const double *BdriftX, const double *BdriftY, const double *Phi, 
                               const double *Apar, const double *dApardt, const double *dApardtPrev, 
                               const double dtApprox, const double *cflRateByDirL, const double *cflRateByDirR, 
                               const double *fl, const double *fr, double *outl, double *outr, 
                               double *ohmModL, double *ohmModR); 
>>>>>>> 651bd3a2

double GyrokineticVol3x2vSer_P2_Bvars_1(const double q_, const double m_, const double *w, const double *dxv, 
                               const double *Bmag, const double *BmagInv, const double *Gradpar, 
                               const double *BdriftX, const double *BdriftY, const double *Phi, 
                               const double *f, double *out); 
double EmGyrokineticVol3x2vSer_P2_Bvars_1(const double q_, const double m_, const double *w, const double *dxv, 
                               const double *Bmag, const double *BmagInv, const double *Gradpar, 
                               const double *BdriftX, const double *BdriftY, const double *Phi, const double *Apar, 
                               const double *f, double *out); 
double GyrokineticVolPositivity3x2vSer_P2_Bvars_1(const double q_, const double m_, 
                               const double *w, const double *dxv, 
                               const double *Bmag, const double *BmagInv, const double *Gradpar, 
                               const double *BdriftX, const double *BdriftY, const double *Phi, 
                               const double *f, double *out, double *cflRateByDir); 
double EmGyrokineticVolPositivity3x2vSer_P2_Bvars_1(const double q_, const double m_, const double *w, const double *dxv, 
                               const double *Bmag, const double *BmagInv, const double *Gradpar, 
                               const double *BdriftX, const double *BdriftY, const double *Phi, const double *Apar,
                               const double *f, double *outX, double *outV, double *cflRateByDir); 
double GyrokineticSurf3x2vSer_X_P2_Bvars_1(const double q_, const double m_, 
                               const double *w, const double *dxv,
                               const double *Bmag, const double *BmagInv, const double *Gradpar, 
                               const double *BdriftX, const double *BdriftY, const double *Phi, 
                               const double *fl, const double *fr, double *outl, double *outr); 
double EmGyrokineticSurf3x2vSer_X_P2_Bvars_1(const double q_, const double m_, 
                               const double *w, const double *dxv, 
                               const double *Bmag, const double *BmagInv, const double *Gradpar, 
                               const double *BdriftX, const double *BdriftY, const double *Phi, 
                               const double *Apar, const double *dApardt, const double *dApardtPrev, 
                               const double *fl, const double *fr, double *outl, double *outr, 
                               double *ohmModL, double *ohmModR); 
double GyrokineticSurfPositivity3x2vSer_X_P2_Bvars_1(const double q_, const double m_, 
                               const double *w, const double *dxv, 
                               const double *Bmag, const double *BmagInv, const double *Gradpar, 
                               const double *BdriftX, const double *BdriftY, const double *Phi, 
                               const double dtApprox, const double *cflRateByDirL, const double *cflRateByDirR, 
                               const double *fl, const double *fr, double *outl, double *outr); 
double EmGyrokineticSurfPositivity3x2vSer_X_P2_Bvars_1(const double q_, const double m_, 
                               const double *w, const double *dxv, 
                               const double *Bmag, const double *BmagInv, const double *Gradpar, 
                               const double *BdriftX, const double *BdriftY, const double *Phi, 
                               const double *Apar, const double *dApardt, const double *dApardtPrev, 
                               const double dtApprox, const double *cflRateByDirL, const double *cflRateByDirR, 
                               const double *fl, const double *fr, double *outl, double *outr, 
                               double *ohmModL, double *ohmModR); 
double GyrokineticSurf3x2vSer_Y_P2_Bvars_1(const double q_, const double m_, 
                               const double *w, const double *dxv,
                               const double *Bmag, const double *BmagInv, const double *Gradpar, 
                               const double *BdriftX, const double *BdriftY, const double *Phi, 
                               const double *fl, const double *fr, double *outl, double *outr); 
double EmGyrokineticSurf3x2vSer_Y_P2_Bvars_1(const double q_, const double m_, 
                               const double *w, const double *dxv, 
                               const double *Bmag, const double *BmagInv, const double *Gradpar, 
                               const double *BdriftX, const double *BdriftY, const double *Phi, 
                               const double *Apar, const double *dApardt, const double *dApardtPrev, 
                               const double *fl, const double *fr, double *outl, double *outr, 
                               double *ohmModL, double *ohmModR); 
double GyrokineticSurfPositivity3x2vSer_Y_P2_Bvars_1(const double q_, const double m_, 
                               const double *w, const double *dxv, 
                               const double *Bmag, const double *BmagInv, const double *Gradpar, 
                               const double *BdriftX, const double *BdriftY, const double *Phi, 
                               const double dtApprox, const double *cflRateByDirL, const double *cflRateByDirR, 
                               const double *fl, const double *fr, double *outl, double *outr); 
double EmGyrokineticSurfPositivity3x2vSer_Y_P2_Bvars_1(const double q_, const double m_, 
                               const double *w, const double *dxv, 
                               const double *Bmag, const double *BmagInv, const double *Gradpar, 
                               const double *BdriftX, const double *BdriftY, const double *Phi, 
                               const double *Apar, const double *dApardt, const double *dApardtPrev, 
                               const double dtApprox, const double *cflRateByDirL, const double *cflRateByDirR, 
                               const double *fl, const double *fr, double *outl, double *outr, 
                               double *ohmModL, double *ohmModR); 
double GyrokineticSurf3x2vSer_Z_P2_Bvars_1(const double q_, const double m_, 
                               const double *w, const double *dxv,
                               const double *Bmag, const double *BmagInv, const double *Gradpar, 
                               const double *BdriftX, const double *BdriftY, const double *Phi, 
                               const double *fl, const double *fr, double *outl, double *outr); 
double EmGyrokineticSurf3x2vSer_Z_P2_Bvars_1(const double q_, const double m_, 
                               const double *w, const double *dxv, 
                               const double *Bmag, const double *BmagInv, const double *Gradpar, 
                               const double *BdriftX, const double *BdriftY, const double *Phi, 
                               const double *Apar, const double *dApardt, const double *dApardtPrev, 
                               const double *fl, const double *fr, double *outl, double *outr, 
                               double *ohmModL, double *ohmModR); 
double GyrokineticSurfPositivity3x2vSer_Z_P2_Bvars_1(const double q_, const double m_, 
                               const double *w, const double *dxv, 
                               const double *Bmag, const double *BmagInv, const double *Gradpar, 
                               const double *BdriftX, const double *BdriftY, const double *Phi, 
                               const double dtApprox, const double *cflRateByDirL, const double *cflRateByDirR, 
                               const double *fl, const double *fr, double *outl, double *outr); 
double EmGyrokineticSurfPositivity3x2vSer_Z_P2_Bvars_1(const double q_, const double m_, 
                               const double *w, const double *dxv, 
                               const double *Bmag, const double *BmagInv, const double *Gradpar, 
                               const double *BdriftX, const double *BdriftY, const double *Phi, 
                               const double *Apar, const double *dApardt, const double *dApardtPrev, 
                               const double dtApprox, const double *cflRateByDirL, const double *cflRateByDirR, 
                               const double *fl, const double *fr, double *outl, double *outr, 
                               double *ohmModL, double *ohmModR); 
double GyrokineticSurf3x2vSer_Vpar_P2_Bvars_1(const double q_, const double m_, 
                               const double *w, const double *dxv,
                               const double *Bmag, const double *BmagInv, const double *Gradpar, 
                               const double *BdriftX, const double *BdriftY, const double *Phi, 
                               const double *fl, const double *fr, double *outl, double *outr); 
double EmGyrokineticSurf3x2vSer_Vpar_P2_Bvars_1(const double q_, const double m_, 
                               const double *w, const double *dxv, 
                               const double *Bmag, const double *BmagInv, const double *Gradpar, 
                               const double *BdriftX, const double *BdriftY, const double *Phi, 
                               const double *Apar, const double *dApardt, const double *dApardtPrev, 
                               const double *fl, const double *fr, double *outl, double *outr, 
                               double *ohmModL, double *ohmModR); 
double GyrokineticSurfPositivity3x2vSer_Vpar_P2_Bvars_1(const double q_, const double m_, 
                               const double *w, const double *dxv, 
                               const double *Bmag, const double *BmagInv, const double *Gradpar, 
                               const double *BdriftX, const double *BdriftY, const double *Phi, 
                               const double dtApprox, const double *cflRateByDirL, const double *cflRateByDirR, 
                               const double *fl, const double *fr, double *outl, double *outr); 
double EmGyrokineticSurfPositivity3x2vSer_Vpar_P2_Bvars_1(const double q_, const double m_, 
                               const double *w, const double *dxv, 
                               const double *Bmag, const double *BmagInv, const double *Gradpar, 
                               const double *BdriftX, const double *BdriftY, const double *Phi, 
                               const double *Apar, const double *dApardt, const double *dApardtPrev, 
                               const double dtApprox, const double *cflRateByDirL, const double *cflRateByDirR, 
                               const double *fl, const double *fr, double *outl, double *outr, 
                               double *ohmModL, double *ohmModR); 

double GyrokineticVol3x2vSer_P2_Bvars_3(const double q_, const double m_, const double *w, const double *dxv, 
                               const double *Bmag, const double *BmagInv, const double *Gradpar, 
                               const double *BdriftX, const double *BdriftY, const double *Phi, 
                               const double *f, double *out); 
double EmGyrokineticVol3x2vSer_P2_Bvars_3(const double q_, const double m_, const double *w, const double *dxv, 
                               const double *Bmag, const double *BmagInv, const double *Gradpar, 
                               const double *BdriftX, const double *BdriftY, const double *Phi, const double *Apar, 
                               const double *f, double *out); 
double GyrokineticVolPositivity3x2vSer_P2_Bvars_3(const double q_, const double m_, 
                               const double *w, const double *dxv, 
                               const double *Bmag, const double *BmagInv, const double *Gradpar, 
                               const double *BdriftX, const double *BdriftY, const double *Phi, 
                               const double *f, double *out, double *cflRateByDir); 
double EmGyrokineticVolPositivity3x2vSer_P2_Bvars_3(const double q_, const double m_, const double *w, const double *dxv, 
                               const double *Bmag, const double *BmagInv, const double *Gradpar, 
                               const double *BdriftX, const double *BdriftY, const double *Phi, const double *Apar,
                               const double *f, double *outX, double *outV, double *cflRateByDir); 
double GyrokineticSurf3x2vSer_X_P2_Bvars_3(const double q_, const double m_, 
                               const double *w, const double *dxv,
                               const double *Bmag, const double *BmagInv, const double *Gradpar, 
                               const double *BdriftX, const double *BdriftY, const double *Phi, 
                               const double *fl, const double *fr, double *outl, double *outr); 
double EmGyrokineticSurf3x2vSer_X_P2_Bvars_3(const double q_, const double m_, 
                               const double *w, const double *dxv, 
                               const double *Bmag, const double *BmagInv, const double *Gradpar, 
                               const double *BdriftX, const double *BdriftY, const double *Phi, 
                               const double *Apar, const double *dApardt, const double *dApardtPrev, 
                               const double *fl, const double *fr, double *outl, double *outr, 
                               double *ohmModL, double *ohmModR); 
double GyrokineticSurfPositivity3x2vSer_X_P2_Bvars_3(const double q_, const double m_, 
                               const double *w, const double *dxv, 
                               const double *Bmag, const double *BmagInv, const double *Gradpar, 
                               const double *BdriftX, const double *BdriftY, const double *Phi, 
                               const double dtApprox, const double *cflRateByDirL, const double *cflRateByDirR, 
                               const double *fl, const double *fr, double *outl, double *outr); 
double EmGyrokineticSurfPositivity3x2vSer_X_P2_Bvars_3(const double q_, const double m_, 
                               const double *w, const double *dxv, 
                               const double *Bmag, const double *BmagInv, const double *Gradpar, 
                               const double *BdriftX, const double *BdriftY, const double *Phi, 
                               const double *Apar, const double *dApardt, const double *dApardtPrev, 
                               const double dtApprox, const double *cflRateByDirL, const double *cflRateByDirR, 
                               const double *fl, const double *fr, double *outl, double *outr, 
                               double *ohmModL, double *ohmModR); 
double GyrokineticSurf3x2vSer_Y_P2_Bvars_3(const double q_, const double m_, 
                               const double *w, const double *dxv,
                               const double *Bmag, const double *BmagInv, const double *Gradpar, 
                               const double *BdriftX, const double *BdriftY, const double *Phi, 
                               const double *fl, const double *fr, double *outl, double *outr); 
double EmGyrokineticSurf3x2vSer_Y_P2_Bvars_3(const double q_, const double m_, 
                               const double *w, const double *dxv, 
                               const double *Bmag, const double *BmagInv, const double *Gradpar, 
                               const double *BdriftX, const double *BdriftY, const double *Phi, 
                               const double *Apar, const double *dApardt, const double *dApardtPrev, 
                               const double *fl, const double *fr, double *outl, double *outr, 
                               double *ohmModL, double *ohmModR); 
double GyrokineticSurfPositivity3x2vSer_Y_P2_Bvars_3(const double q_, const double m_, 
                               const double *w, const double *dxv, 
                               const double *Bmag, const double *BmagInv, const double *Gradpar, 
                               const double *BdriftX, const double *BdriftY, const double *Phi, 
                               const double dtApprox, const double *cflRateByDirL, const double *cflRateByDirR, 
                               const double *fl, const double *fr, double *outl, double *outr); 
double EmGyrokineticSurfPositivity3x2vSer_Y_P2_Bvars_3(const double q_, const double m_, 
                               const double *w, const double *dxv, 
                               const double *Bmag, const double *BmagInv, const double *Gradpar, 
                               const double *BdriftX, const double *BdriftY, const double *Phi, 
                               const double *Apar, const double *dApardt, const double *dApardtPrev, 
                               const double dtApprox, const double *cflRateByDirL, const double *cflRateByDirR, 
                               const double *fl, const double *fr, double *outl, double *outr, 
                               double *ohmModL, double *ohmModR); 
double GyrokineticSurf3x2vSer_Z_P2_Bvars_3(const double q_, const double m_, 
                               const double *w, const double *dxv,
                               const double *Bmag, const double *BmagInv, const double *Gradpar, 
                               const double *BdriftX, const double *BdriftY, const double *Phi, 
                               const double *fl, const double *fr, double *outl, double *outr); 
double EmGyrokineticSurf3x2vSer_Z_P2_Bvars_3(const double q_, const double m_, 
                               const double *w, const double *dxv, 
                               const double *Bmag, const double *BmagInv, const double *Gradpar, 
                               const double *BdriftX, const double *BdriftY, const double *Phi, 
                               const double *Apar, const double *dApardt, const double *dApardtPrev, 
                               const double *fl, const double *fr, double *outl, double *outr, 
                               double *ohmModL, double *ohmModR); 
double GyrokineticSurfPositivity3x2vSer_Z_P2_Bvars_3(const double q_, const double m_, 
                               const double *w, const double *dxv, 
                               const double *Bmag, const double *BmagInv, const double *Gradpar, 
                               const double *BdriftX, const double *BdriftY, const double *Phi, 
                               const double dtApprox, const double *cflRateByDirL, const double *cflRateByDirR, 
                               const double *fl, const double *fr, double *outl, double *outr); 
double EmGyrokineticSurfPositivity3x2vSer_Z_P2_Bvars_3(const double q_, const double m_, 
                               const double *w, const double *dxv, 
                               const double *Bmag, const double *BmagInv, const double *Gradpar, 
                               const double *BdriftX, const double *BdriftY, const double *Phi, 
                               const double *Apar, const double *dApardt, const double *dApardtPrev, 
                               const double dtApprox, const double *cflRateByDirL, const double *cflRateByDirR, 
                               const double *fl, const double *fr, double *outl, double *outr, 
                               double *ohmModL, double *ohmModR); 
double GyrokineticSurf3x2vSer_Vpar_P2_Bvars_3(const double q_, const double m_, 
                               const double *w, const double *dxv,
                               const double *Bmag, const double *BmagInv, const double *Gradpar, 
                               const double *BdriftX, const double *BdriftY, const double *Phi, 
                               const double *fl, const double *fr, double *outl, double *outr); 
double EmGyrokineticSurf3x2vSer_Vpar_P2_Bvars_3(const double q_, const double m_, 
                               const double *w, const double *dxv, 
                               const double *Bmag, const double *BmagInv, const double *Gradpar, 
                               const double *BdriftX, const double *BdriftY, const double *Phi, 
                               const double *Apar, const double *dApardt, const double *dApardtPrev, 
                               const double *fl, const double *fr, double *outl, double *outr, 
                               double *ohmModL, double *ohmModR); 
double GyrokineticSurfPositivity3x2vSer_Vpar_P2_Bvars_3(const double q_, const double m_, 
                               const double *w, const double *dxv, 
                               const double *Bmag, const double *BmagInv, const double *Gradpar, 
                               const double *BdriftX, const double *BdriftY, const double *Phi, 
                               const double dtApprox, const double *cflRateByDirL, const double *cflRateByDirR, 
                               const double *fl, const double *fr, double *outl, double *outr); 
double EmGyrokineticSurfPositivity3x2vSer_Vpar_P2_Bvars_3(const double q_, const double m_, 
                               const double *w, const double *dxv, 
                               const double *Bmag, const double *BmagInv, const double *Gradpar, 
                               const double *BdriftX, const double *BdriftY, const double *Phi, 
                               const double *Apar, const double *dApardt, const double *dApardtPrev, 
                               const double dtApprox, const double *cflRateByDirL, const double *cflRateByDirR, 
                               const double *fl, const double *fr, double *outl, double *outr, 
                               double *ohmModL, double *ohmModR); 

double GyrokineticVol3x2vSer_P2_Bvars_1_3(const double q_, const double m_, const double *w, const double *dxv, 
                               const double *Bmag, const double *BmagInv, const double *Gradpar, 
                               const double *BdriftX, const double *BdriftY, const double *Phi, 
                               const double *f, double *out); 
double EmGyrokineticVol3x2vSer_P2_Bvars_1_3(const double q_, const double m_, const double *w, const double *dxv, 
                               const double *Bmag, const double *BmagInv, const double *Gradpar, 
                               const double *BdriftX, const double *BdriftY, const double *Phi, const double *Apar, 
                               const double *f, double *out); 
double GyrokineticVolPositivity3x2vSer_P2_Bvars_1_3(const double q_, const double m_, 
                               const double *w, const double *dxv, 
                               const double *Bmag, const double *BmagInv, const double *Gradpar, 
                               const double *BdriftX, const double *BdriftY, const double *Phi, 
                               const double *f, double *out, double *cflRateByDir); 
double EmGyrokineticVolPositivity3x2vSer_P2_Bvars_1_3(const double q_, const double m_, const double *w, const double *dxv, 
                               const double *Bmag, const double *BmagInv, const double *Gradpar, 
                               const double *BdriftX, const double *BdriftY, const double *Phi, const double *Apar,
                               const double *f, double *outX, double *outV, double *cflRateByDir); 
double GyrokineticSurf3x2vSer_X_P2_Bvars_1_3(const double q_, const double m_, 
                               const double *w, const double *dxv,
                               const double *Bmag, const double *BmagInv, const double *Gradpar, 
                               const double *BdriftX, const double *BdriftY, const double *Phi, 
                               const double *fl, const double *fr, double *outl, double *outr); 
double EmGyrokineticSurf3x2vSer_X_P2_Bvars_1_3(const double q_, const double m_, 
                               const double *w, const double *dxv, 
                               const double *Bmag, const double *BmagInv, const double *Gradpar, 
                               const double *BdriftX, const double *BdriftY, const double *Phi, 
                               const double *Apar, const double *dApardt, const double *dApardtPrev, 
                               const double *fl, const double *fr, double *outl, double *outr, 
                               double *ohmModL, double *ohmModR); 
double GyrokineticSurfPositivity3x2vSer_X_P2_Bvars_1_3(const double q_, const double m_, 
                               const double *w, const double *dxv, 
                               const double *Bmag, const double *BmagInv, const double *Gradpar, 
                               const double *BdriftX, const double *BdriftY, const double *Phi, 
                               const double dtApprox, const double *cflRateByDirL, const double *cflRateByDirR, 
                               const double *fl, const double *fr, double *outl, double *outr); 
double EmGyrokineticSurfPositivity3x2vSer_X_P2_Bvars_1_3(const double q_, const double m_, 
                               const double *w, const double *dxv, 
                               const double *Bmag, const double *BmagInv, const double *Gradpar, 
                               const double *BdriftX, const double *BdriftY, const double *Phi, 
                               const double *Apar, const double *dApardt, const double *dApardtPrev, 
                               const double dtApprox, const double *cflRateByDirL, const double *cflRateByDirR, 
                               const double *fl, const double *fr, double *outl, double *outr, 
                               double *ohmModL, double *ohmModR); 
double GyrokineticSurf3x2vSer_Y_P2_Bvars_1_3(const double q_, const double m_, 
                               const double *w, const double *dxv,
                               const double *Bmag, const double *BmagInv, const double *Gradpar, 
                               const double *BdriftX, const double *BdriftY, const double *Phi, 
                               const double *fl, const double *fr, double *outl, double *outr); 
double EmGyrokineticSurf3x2vSer_Y_P2_Bvars_1_3(const double q_, const double m_, 
                               const double *w, const double *dxv, 
                               const double *Bmag, const double *BmagInv, const double *Gradpar, 
                               const double *BdriftX, const double *BdriftY, const double *Phi, 
                               const double *Apar, const double *dApardt, const double *dApardtPrev, 
                               const double *fl, const double *fr, double *outl, double *outr, 
                               double *ohmModL, double *ohmModR); 
double GyrokineticSurfPositivity3x2vSer_Y_P2_Bvars_1_3(const double q_, const double m_, 
                               const double *w, const double *dxv, 
                               const double *Bmag, const double *BmagInv, const double *Gradpar, 
                               const double *BdriftX, const double *BdriftY, const double *Phi, 
                               const double dtApprox, const double *cflRateByDirL, const double *cflRateByDirR, 
                               const double *fl, const double *fr, double *outl, double *outr); 
double EmGyrokineticSurfPositivity3x2vSer_Y_P2_Bvars_1_3(const double q_, const double m_, 
                               const double *w, const double *dxv, 
                               const double *Bmag, const double *BmagInv, const double *Gradpar, 
                               const double *BdriftX, const double *BdriftY, const double *Phi, 
                               const double *Apar, const double *dApardt, const double *dApardtPrev, 
                               const double dtApprox, const double *cflRateByDirL, const double *cflRateByDirR, 
                               const double *fl, const double *fr, double *outl, double *outr, 
                               double *ohmModL, double *ohmModR); 
double GyrokineticSurf3x2vSer_Z_P2_Bvars_1_3(const double q_, const double m_, 
                               const double *w, const double *dxv,
                               const double *Bmag, const double *BmagInv, const double *Gradpar, 
                               const double *BdriftX, const double *BdriftY, const double *Phi, 
                               const double *fl, const double *fr, double *outl, double *outr); 
double EmGyrokineticSurf3x2vSer_Z_P2_Bvars_1_3(const double q_, const double m_, 
                               const double *w, const double *dxv, 
                               const double *Bmag, const double *BmagInv, const double *Gradpar, 
                               const double *BdriftX, const double *BdriftY, const double *Phi, 
                               const double *Apar, const double *dApardt, const double *dApardtPrev, 
                               const double *fl, const double *fr, double *outl, double *outr, 
                               double *ohmModL, double *ohmModR); 
double GyrokineticSurfPositivity3x2vSer_Z_P2_Bvars_1_3(const double q_, const double m_, 
                               const double *w, const double *dxv, 
                               const double *Bmag, const double *BmagInv, const double *Gradpar, 
                               const double *BdriftX, const double *BdriftY, const double *Phi, 
                               const double dtApprox, const double *cflRateByDirL, const double *cflRateByDirR, 
                               const double *fl, const double *fr, double *outl, double *outr); 
double EmGyrokineticSurfPositivity3x2vSer_Z_P2_Bvars_1_3(const double q_, const double m_, 
                               const double *w, const double *dxv, 
                               const double *Bmag, const double *BmagInv, const double *Gradpar, 
                               const double *BdriftX, const double *BdriftY, const double *Phi, 
                               const double *Apar, const double *dApardt, const double *dApardtPrev, 
                               const double dtApprox, const double *cflRateByDirL, const double *cflRateByDirR, 
                               const double *fl, const double *fr, double *outl, double *outr, 
                               double *ohmModL, double *ohmModR); 
double GyrokineticSurf3x2vSer_Vpar_P2_Bvars_1_3(const double q_, const double m_, 
                               const double *w, const double *dxv,
                               const double *Bmag, const double *BmagInv, const double *Gradpar, 
                               const double *BdriftX, const double *BdriftY, const double *Phi, 
                               const double *fl, const double *fr, double *outl, double *outr); 
double EmGyrokineticSurf3x2vSer_Vpar_P2_Bvars_1_3(const double q_, const double m_, 
                               const double *w, const double *dxv, 
                               const double *Bmag, const double *BmagInv, const double *Gradpar, 
                               const double *BdriftX, const double *BdriftY, const double *Phi, 
                               const double *Apar, const double *dApardt, const double *dApardtPrev, 
                               const double *fl, const double *fr, double *outl, double *outr, 
                               double *ohmModL, double *ohmModR); 
double GyrokineticSurfPositivity3x2vSer_Vpar_P2_Bvars_1_3(const double q_, const double m_, 
                               const double *w, const double *dxv, 
                               const double *Bmag, const double *BmagInv, const double *Gradpar, 
                               const double *BdriftX, const double *BdriftY, const double *Phi, 
                               const double dtApprox, const double *cflRateByDirL, const double *cflRateByDirR, 
                               const double *fl, const double *fr, double *outl, double *outr); 
double EmGyrokineticSurfPositivity3x2vSer_Vpar_P2_Bvars_1_3(const double q_, const double m_, 
                               const double *w, const double *dxv, 
                               const double *Bmag, const double *BmagInv, const double *Gradpar, 
                               const double *BdriftX, const double *BdriftY, const double *Phi, 
                               const double *Apar, const double *dApardt, const double *dApardtPrev, 
                               const double dtApprox, const double *cflRateByDirL, const double *cflRateByDirR, 
                               const double *fl, const double *fr, double *outl, double *outr, 
                               double *ohmModL, double *ohmModR); 


double calcSheathDeltaPhi3xSer_P2(const double *phi, const double *phiWall, const double zVal);
void calcSheathPartialReflectionWeakEquiv3x2vSer_P2(binOpData_t* data, const double wv, const double dv, 
                                                        const double zVal, const double vcut, 
                                                        const double *f, double *fhat);
void calcSheathPartialReflectionScaled3x2vSer_P2(binOpData_t* data, const double wv, const double dv, 
                                                     const double zVal, const double vcut, 
                                                     const double *f, double *fhat);
void calcSheathReflection3x2vSer_P1(const double wv, const double dv, const double vlowerSq, const double vupperSq, const double zVal, const double q_, const double m_, const double *phi, const double *phiWall, const double *f, double *fRefl);
} 
#endif <|MERGE_RESOLUTION|>--- conflicted
+++ resolved
@@ -14,12 +14,12 @@
 extern "C" { 
 double EmGyrokineticStep2Vol1x0vSer_P1(const double q_, const double m_, 
                                const double *w, const double *dxv, 
-                               const double *ohmMod, const double *dApardt, 
+                               const double *dApardt, 
                                const double *f, double *out); 
 double EmGyrokineticStep2VolPositivity1x0vSer_P1(const double q_, const double m_, 
                                const double *w, const double *dxv, 
-                               const double *ohmMod, const double *dApardt, 
-                               const double *f, double *outX, double *outV, double *cflRateByDir); 
+                               const double *dApardt, 
+                               const double *f, double *out, double *cflRateByDir); 
 double GyrokineticVol1x0vSer_P1_Bvars_0(const double q_, const double m_, const double *w, const double *dxv, 
                                const double *Bmag, const double *BmagInv, const double *Gradpar, 
                                const double *BdriftX, const double *BdriftY, const double *Phi, 
@@ -38,31 +38,29 @@
                                const double *BdriftX, const double *BdriftY, const double *Phi, const double *Apar,
                                const double *f, double *outX, double *outV, double *cflRateByDir); 
 double GyrokineticSurf1x0vSer_X_P1_Bvars_0(const double q_, const double m_, 
-                               const double *w, const double *dxv,
+                               const double *w, const double *dxv, const double amax_in,
                                const double *Bmag, const double *BmagInv, const double *Gradpar, 
                                const double *BdriftX, const double *BdriftY, const double *Phi, 
                                const double *fl, const double *fr, double *outl, double *outr); 
 double EmGyrokineticSurf1x0vSer_X_P1_Bvars_0(const double q_, const double m_, 
-                               const double *w, const double *dxv, 
-                               const double *Bmag, const double *BmagInv, const double *Gradpar, 
-                               const double *BdriftX, const double *BdriftY, const double *Phi, 
-                               const double *Apar, const double *dApardt, const double *dApardtPrev, 
-                               const double *fl, const double *fr, double *outl, double *outr, 
-                               double *ohmModL, double *ohmModR); 
+                               const double *w, const double *dxv, const double amax_in, 
+                               const double *Bmag, const double *BmagInv, const double *Gradpar, 
+                               const double *BdriftX, const double *BdriftY, const double *Phi, 
+                               const double *Apar, const double *dApardt,
+                               const double *fl, const double *fr, double *outl, double *outr); 
 double GyrokineticSurfPositivity1x0vSer_X_P1_Bvars_0(const double q_, const double m_, 
-                               const double *w, const double *dxv, 
+                               const double *w, const double *dxv, const double amax_in, 
                                const double *Bmag, const double *BmagInv, const double *Gradpar, 
                                const double *BdriftX, const double *BdriftY, const double *Phi, 
                                const double dtApprox, const double *cflRateByDirL, const double *cflRateByDirR, 
                                const double *fl, const double *fr, double *outl, double *outr); 
 double EmGyrokineticSurfPositivity1x0vSer_X_P1_Bvars_0(const double q_, const double m_, 
-                               const double *w, const double *dxv, 
-                               const double *Bmag, const double *BmagInv, const double *Gradpar, 
-                               const double *BdriftX, const double *BdriftY, const double *Phi, 
-                               const double *Apar, const double *dApardt, const double *dApardtPrev, 
-                               const double dtApprox, const double *cflRateByDirL, const double *cflRateByDirR, 
-                               const double *fl, const double *fr, double *outl, double *outr, 
-                               double *ohmModL, double *ohmModR); 
+                               const double *w, const double *dxv, const double amax_in, 
+                               const double *Bmag, const double *BmagInv, const double *Gradpar, 
+                               const double *BdriftX, const double *BdriftY, const double *Phi, 
+                               const double *Apar, const double *dApardt,
+                               const double dtApprox, const double *cflRateByDirL, const double *cflRateByDirR, 
+                               const double *fl, const double *fr, double *outl, double *outr); 
 
 double GyrokineticVol1x0vSer_P1_Bvars_1(const double q_, const double m_, const double *w, const double *dxv, 
                                const double *Bmag, const double *BmagInv, const double *Gradpar, 
@@ -82,464 +80,32 @@
                                const double *BdriftX, const double *BdriftY, const double *Phi, const double *Apar,
                                const double *f, double *outX, double *outV, double *cflRateByDir); 
 double GyrokineticSurf1x0vSer_X_P1_Bvars_1(const double q_, const double m_, 
-                               const double *w, const double *dxv,
+                               const double *w, const double *dxv, const double amax_in,
                                const double *Bmag, const double *BmagInv, const double *Gradpar, 
                                const double *BdriftX, const double *BdriftY, const double *Phi, 
                                const double *fl, const double *fr, double *outl, double *outr); 
 double EmGyrokineticSurf1x0vSer_X_P1_Bvars_1(const double q_, const double m_, 
-                               const double *w, const double *dxv, 
-                               const double *Bmag, const double *BmagInv, const double *Gradpar, 
-                               const double *BdriftX, const double *BdriftY, const double *Phi, 
-                               const double *Apar, const double *dApardt, const double *dApardtPrev, 
-                               const double *fl, const double *fr, double *outl, double *outr, 
-                               double *ohmModL, double *ohmModR); 
+                               const double *w, const double *dxv, const double amax_in, 
+                               const double *Bmag, const double *BmagInv, const double *Gradpar, 
+                               const double *BdriftX, const double *BdriftY, const double *Phi, 
+                               const double *Apar, const double *dApardt,
+                               const double *fl, const double *fr, double *outl, double *outr); 
 double GyrokineticSurfPositivity1x0vSer_X_P1_Bvars_1(const double q_, const double m_, 
-                               const double *w, const double *dxv, 
+                               const double *w, const double *dxv, const double amax_in, 
                                const double *Bmag, const double *BmagInv, const double *Gradpar, 
                                const double *BdriftX, const double *BdriftY, const double *Phi, 
                                const double dtApprox, const double *cflRateByDirL, const double *cflRateByDirR, 
                                const double *fl, const double *fr, double *outl, double *outr); 
 double EmGyrokineticSurfPositivity1x0vSer_X_P1_Bvars_1(const double q_, const double m_, 
-                               const double *w, const double *dxv, 
-                               const double *Bmag, const double *BmagInv, const double *Gradpar, 
-                               const double *BdriftX, const double *BdriftY, const double *Phi, 
-                               const double *Apar, const double *dApardt, const double *dApardtPrev, 
-                               const double dtApprox, const double *cflRateByDirL, const double *cflRateByDirR, 
-                               const double *fl, const double *fr, double *outl, double *outr, 
-                               double *ohmModL, double *ohmModR); 
+                               const double *w, const double *dxv, const double amax_in, 
+                               const double *Bmag, const double *BmagInv, const double *Gradpar, 
+                               const double *BdriftX, const double *BdriftY, const double *Phi, 
+                               const double *Apar, const double *dApardt,
+                               const double dtApprox, const double *cflRateByDirL, const double *cflRateByDirR, 
+                               const double *fl, const double *fr, double *outl, double *outr); 
 
 
 double calcSheathDeltaPhi1xSer_P1(const double *phi, const double *phiWall, const double zVal);
-<<<<<<< HEAD
-void calcSheathPartialReflectionWeakEquiv1x0vSer_P1(binOpData_t* data, const double wv, const double dv, const double zVal, const double vcut, const double *f, double *fhat);
-void calcSheathPartialReflectionScaled1x0vSer_P1(binOpData_t* data, const double wv, const double dv, const double zVal, const double vcut, const double *f, double *fhat);
-double GyrokineticVol1x0vSerP1_Bvars_0(const double q_, const double m_, const double *w, const double *dxv, const double *Bmag, const double *BmagInv, const double *Gradpar, const double *BdriftX, const double *BdriftY, const double *Phi, const double *f, double *out); 
-double EmGyrokineticVol1x0vSerP1_Bvars_0(const double q_, const double m_, const double *w, const double *dxv, const double *Bmag, const double *BmagInv, const double *Gradpar, const double *BdriftX, const double *BdriftY, const double *Phi, const double *Apar, const double *dApardt, const double *f, double *out); 
-double GyrokineticSurf1x0vSer_X_P1_Bvars_0(const double q_, const double m_, const double cflL, const double cflR, const double *w, const double *dxv, const double amax_in, const double *Bmag, const double *BmagInv, const double *Gradpar, const double *BdriftX, const double *BdriftY, const double *Phi, const double *fl, const double *fr, double *outl, double *outr); 
-double EmGyrokineticSurf1x0vSer_X_P1_Bvars_0(const double q_, const double m_, const double cflL, const double cflR, const double *w, const double *dxv, const double amax_in, const double *Bmag, const double *BmagInv, const double *Gradpar, const double *BdriftX, const double *BdriftY, const double *Phi, const double *Apar, const double *dApardt,  const double *fl, const double *fr, double *outl, double *outr); 
-double GyrokineticSurfPositivity1x0vSer_X_P1_Bvars_0(const double q_, const double m_, const double cflL, const double cflR, const double *w, const double *dxv, const double amax_in, const double *Bmag, const double *BmagInv, const double *Gradpar, const double *BdriftX, const double *BdriftY, const double *Phi, const double *fl, const double *fr, double *outl, double *outr); 
-double EmGyrokineticSurfPositivity1x0vSer_X_P1_Bvars_0(const double q_, const double m_, const double cflL, const double cflR, const double *w, const double *dxv, const double amax_in, const double *Bmag, const double *BmagInv, const double *Gradpar, const double *BdriftX, const double *BdriftY, const double *Phi, const double *Apar, const double *dApardt,  const double *fl, const double *fr, double *outl, double *outr); 
-
-double GyrokineticVol1x0vSerP1_Bvars_1(const double q_, const double m_, const double *w, const double *dxv, const double *Bmag, const double *BmagInv, const double *Gradpar, const double *BdriftX, const double *BdriftY, const double *Phi, const double *f, double *out); 
-double EmGyrokineticVol1x0vSerP1_Bvars_1(const double q_, const double m_, const double *w, const double *dxv, const double *Bmag, const double *BmagInv, const double *Gradpar, const double *BdriftX, const double *BdriftY, const double *Phi, const double *Apar, const double *dApardt, const double *f, double *out); 
-double GyrokineticSurf1x0vSer_X_P1_Bvars_1(const double q_, const double m_, const double cflL, const double cflR, const double *w, const double *dxv, const double amax_in, const double *Bmag, const double *BmagInv, const double *Gradpar, const double *BdriftX, const double *BdriftY, const double *Phi, const double *fl, const double *fr, double *outl, double *outr); 
-double EmGyrokineticSurf1x0vSer_X_P1_Bvars_1(const double q_, const double m_, const double cflL, const double cflR, const double *w, const double *dxv, const double amax_in, const double *Bmag, const double *BmagInv, const double *Gradpar, const double *BdriftX, const double *BdriftY, const double *Phi, const double *Apar, const double *dApardt,  const double *fl, const double *fr, double *outl, double *outr); 
-double GyrokineticSurfPositivity1x0vSer_X_P1_Bvars_1(const double q_, const double m_, const double cflL, const double cflR, const double *w, const double *dxv, const double amax_in, const double *Bmag, const double *BmagInv, const double *Gradpar, const double *BdriftX, const double *BdriftY, const double *Phi, const double *fl, const double *fr, double *outl, double *outr); 
-double EmGyrokineticSurfPositivity1x0vSer_X_P1_Bvars_1(const double q_, const double m_, const double cflL, const double cflR, const double *w, const double *dxv, const double amax_in, const double *Bmag, const double *BmagInv, const double *Gradpar, const double *BdriftX, const double *BdriftY, const double *Phi, const double *Apar, const double *dApardt,  const double *fl, const double *fr, double *outl, double *outr); 
-
-
-double EmGyrokineticStep2Vol1x0vSerP2(const double q_, const double m_, const double *w, const double *dxv, const double *dApardt, const double *f, double *out); 
-double calcSheathDeltaPhi1xSer_P2(const double *phi, const double *phiWall, const double zVal);
-void calcSheathPartialReflectionWeakEquiv1x0vSer_P2(binOpData_t* data, const double wv, const double dv, const double zVal, const double vcut, const double *f, double *fhat);
-void calcSheathPartialReflectionScaled1x0vSer_P2(binOpData_t* data, const double wv, const double dv, const double zVal, const double vcut, const double *f, double *fhat);
-double GyrokineticVol1x0vSerP2_Bvars_0(const double q_, const double m_, const double *w, const double *dxv, const double *Bmag, const double *BmagInv, const double *Gradpar, const double *BdriftX, const double *BdriftY, const double *Phi, const double *f, double *out); 
-double EmGyrokineticVol1x0vSerP2_Bvars_0(const double q_, const double m_, const double *w, const double *dxv, const double *Bmag, const double *BmagInv, const double *Gradpar, const double *BdriftX, const double *BdriftY, const double *Phi, const double *Apar, const double *dApardt, const double *f, double *out); 
-double GyrokineticSurf1x0vSer_X_P2_Bvars_0(const double q_, const double m_, const double cflL, const double cflR, const double *w, const double *dxv, const double amax_in, const double *Bmag, const double *BmagInv, const double *Gradpar, const double *BdriftX, const double *BdriftY, const double *Phi, const double *fl, const double *fr, double *outl, double *outr); 
-double EmGyrokineticSurf1x0vSer_X_P2_Bvars_0(const double q_, const double m_, const double cflL, const double cflR, const double *w, const double *dxv, const double amax_in, const double *Bmag, const double *BmagInv, const double *Gradpar, const double *BdriftX, const double *BdriftY, const double *Phi, const double *Apar, const double *dApardt,  const double *fl, const double *fr, double *outl, double *outr); 
-double GyrokineticSurfPositivity1x0vSer_X_P2_Bvars_0(const double q_, const double m_, const double cflL, const double cflR, const double *w, const double *dxv, const double amax_in, const double *Bmag, const double *BmagInv, const double *Gradpar, const double *BdriftX, const double *BdriftY, const double *Phi, const double *fl, const double *fr, double *outl, double *outr); 
-double EmGyrokineticSurfPositivity1x0vSer_X_P2_Bvars_0(const double q_, const double m_, const double cflL, const double cflR, const double *w, const double *dxv, const double amax_in, const double *Bmag, const double *BmagInv, const double *Gradpar, const double *BdriftX, const double *BdriftY, const double *Phi, const double *Apar, const double *dApardt,  const double *fl, const double *fr, double *outl, double *outr); 
-
-double GyrokineticVol1x0vSerP2_Bvars_1(const double q_, const double m_, const double *w, const double *dxv, const double *Bmag, const double *BmagInv, const double *Gradpar, const double *BdriftX, const double *BdriftY, const double *Phi, const double *f, double *out); 
-double EmGyrokineticVol1x0vSerP2_Bvars_1(const double q_, const double m_, const double *w, const double *dxv, const double *Bmag, const double *BmagInv, const double *Gradpar, const double *BdriftX, const double *BdriftY, const double *Phi, const double *Apar, const double *dApardt, const double *f, double *out); 
-double GyrokineticSurf1x0vSer_X_P2_Bvars_1(const double q_, const double m_, const double cflL, const double cflR, const double *w, const double *dxv, const double amax_in, const double *Bmag, const double *BmagInv, const double *Gradpar, const double *BdriftX, const double *BdriftY, const double *Phi, const double *fl, const double *fr, double *outl, double *outr); 
-double EmGyrokineticSurf1x0vSer_X_P2_Bvars_1(const double q_, const double m_, const double cflL, const double cflR, const double *w, const double *dxv, const double amax_in, const double *Bmag, const double *BmagInv, const double *Gradpar, const double *BdriftX, const double *BdriftY, const double *Phi, const double *Apar, const double *dApardt,  const double *fl, const double *fr, double *outl, double *outr); 
-double GyrokineticSurfPositivity1x0vSer_X_P2_Bvars_1(const double q_, const double m_, const double cflL, const double cflR, const double *w, const double *dxv, const double amax_in, const double *Bmag, const double *BmagInv, const double *Gradpar, const double *BdriftX, const double *BdriftY, const double *Phi, const double *fl, const double *fr, double *outl, double *outr); 
-double EmGyrokineticSurfPositivity1x0vSer_X_P2_Bvars_1(const double q_, const double m_, const double cflL, const double cflR, const double *w, const double *dxv, const double amax_in, const double *Bmag, const double *BmagInv, const double *Gradpar, const double *BdriftX, const double *BdriftY, const double *Phi, const double *Apar, const double *dApardt,  const double *fl, const double *fr, double *outl, double *outr); 
-
-
-double EmGyrokineticStep2Vol1x1vSerP1(const double q_, const double m_, const double *w, const double *dxv, const double *dApardt, const double *f, double *out); 
-double calcSheathDeltaPhi1xSer_P1(const double *phi, const double *phiWall, const double zVal);
-void calcSheathPartialReflectionWeakEquiv1x1vSer_P1(binOpData_t* data, const double wv, const double dv, const double zVal, const double vcut, const double *f, double *fhat);
-void calcSheathPartialReflectionScaled1x1vSer_P1(binOpData_t* data, const double wv, const double dv, const double zVal, const double vcut, const double *f, double *fhat);
-double GyrokineticVol1x1vSerP1_Bvars_0(const double q_, const double m_, const double *w, const double *dxv, const double *Bmag, const double *BmagInv, const double *Gradpar, const double *BdriftX, const double *BdriftY, const double *Phi, const double *f, double *out); 
-double EmGyrokineticVol1x1vSerP1_Bvars_0(const double q_, const double m_, const double *w, const double *dxv, const double *Bmag, const double *BmagInv, const double *Gradpar, const double *BdriftX, const double *BdriftY, const double *Phi, const double *Apar, const double *dApardt, const double *f, double *out); 
-double GyrokineticSurf1x1vSer_X_P1_Bvars_0(const double q_, const double m_, const double cflL, const double cflR, const double *w, const double *dxv, const double amax_in, const double *Bmag, const double *BmagInv, const double *Gradpar, const double *BdriftX, const double *BdriftY, const double *Phi, const double *fl, const double *fr, double *outl, double *outr); 
-double EmGyrokineticSurf1x1vSer_X_P1_Bvars_0(const double q_, const double m_, const double cflL, const double cflR, const double *w, const double *dxv, const double amax_in, const double *Bmag, const double *BmagInv, const double *Gradpar, const double *BdriftX, const double *BdriftY, const double *Phi, const double *Apar, const double *dApardt,  const double *fl, const double *fr, double *outl, double *outr); 
-double GyrokineticSurfPositivity1x1vSer_X_P1_Bvars_0(const double q_, const double m_, const double cflL, const double cflR, const double *w, const double *dxv, const double amax_in, const double *Bmag, const double *BmagInv, const double *Gradpar, const double *BdriftX, const double *BdriftY, const double *Phi, const double *fl, const double *fr, double *outl, double *outr); 
-double EmGyrokineticSurfPositivity1x1vSer_X_P1_Bvars_0(const double q_, const double m_, const double cflL, const double cflR, const double *w, const double *dxv, const double amax_in, const double *Bmag, const double *BmagInv, const double *Gradpar, const double *BdriftX, const double *BdriftY, const double *Phi, const double *Apar, const double *dApardt,  const double *fl, const double *fr, double *outl, double *outr); 
-double GyrokineticSurf1x1vSer_Vpar_P1_Bvars_0(const double q_, const double m_, const double cflL, const double cflR, const double *w, const double *dxv, const double amax_in, const double *Bmag, const double *BmagInv, const double *Gradpar, const double *BdriftX, const double *BdriftY, const double *Phi, const double *fl, const double *fr, double *outl, double *outr); 
-double EmGyrokineticSurf1x1vSer_Vpar_P1_Bvars_0(const double q_, const double m_, const double cflL, const double cflR, const double *w, const double *dxv, const double amax_in, const double *Bmag, const double *BmagInv, const double *Gradpar, const double *BdriftX, const double *BdriftY, const double *Phi, const double *Apar, const double *dApardt,  const double *fl, const double *fr, double *outl, double *outr); 
-double GyrokineticSurfPositivity1x1vSer_Vpar_P1_Bvars_0(const double q_, const double m_, const double cflL, const double cflR, const double *w, const double *dxv, const double amax_in, const double *Bmag, const double *BmagInv, const double *Gradpar, const double *BdriftX, const double *BdriftY, const double *Phi, const double *fl, const double *fr, double *outl, double *outr); 
-double EmGyrokineticSurfPositivity1x1vSer_Vpar_P1_Bvars_0(const double q_, const double m_, const double cflL, const double cflR, const double *w, const double *dxv, const double amax_in, const double *Bmag, const double *BmagInv, const double *Gradpar, const double *BdriftX, const double *BdriftY, const double *Phi, const double *Apar, const double *dApardt,  const double *fl, const double *fr, double *outl, double *outr); 
-
-double GyrokineticVol1x1vSerP1_Bvars_1(const double q_, const double m_, const double *w, const double *dxv, const double *Bmag, const double *BmagInv, const double *Gradpar, const double *BdriftX, const double *BdriftY, const double *Phi, const double *f, double *out); 
-double EmGyrokineticVol1x1vSerP1_Bvars_1(const double q_, const double m_, const double *w, const double *dxv, const double *Bmag, const double *BmagInv, const double *Gradpar, const double *BdriftX, const double *BdriftY, const double *Phi, const double *Apar, const double *dApardt, const double *f, double *out); 
-double GyrokineticSurf1x1vSer_X_P1_Bvars_1(const double q_, const double m_, const double cflL, const double cflR, const double *w, const double *dxv, const double amax_in, const double *Bmag, const double *BmagInv, const double *Gradpar, const double *BdriftX, const double *BdriftY, const double *Phi, const double *fl, const double *fr, double *outl, double *outr); 
-double EmGyrokineticSurf1x1vSer_X_P1_Bvars_1(const double q_, const double m_, const double cflL, const double cflR, const double *w, const double *dxv, const double amax_in, const double *Bmag, const double *BmagInv, const double *Gradpar, const double *BdriftX, const double *BdriftY, const double *Phi, const double *Apar, const double *dApardt,  const double *fl, const double *fr, double *outl, double *outr); 
-double GyrokineticSurfPositivity1x1vSer_X_P1_Bvars_1(const double q_, const double m_, const double cflL, const double cflR, const double *w, const double *dxv, const double amax_in, const double *Bmag, const double *BmagInv, const double *Gradpar, const double *BdriftX, const double *BdriftY, const double *Phi, const double *fl, const double *fr, double *outl, double *outr); 
-double EmGyrokineticSurfPositivity1x1vSer_X_P1_Bvars_1(const double q_, const double m_, const double cflL, const double cflR, const double *w, const double *dxv, const double amax_in, const double *Bmag, const double *BmagInv, const double *Gradpar, const double *BdriftX, const double *BdriftY, const double *Phi, const double *Apar, const double *dApardt,  const double *fl, const double *fr, double *outl, double *outr); 
-double GyrokineticSurf1x1vSer_Vpar_P1_Bvars_1(const double q_, const double m_, const double cflL, const double cflR, const double *w, const double *dxv, const double amax_in, const double *Bmag, const double *BmagInv, const double *Gradpar, const double *BdriftX, const double *BdriftY, const double *Phi, const double *fl, const double *fr, double *outl, double *outr); 
-double EmGyrokineticSurf1x1vSer_Vpar_P1_Bvars_1(const double q_, const double m_, const double cflL, const double cflR, const double *w, const double *dxv, const double amax_in, const double *Bmag, const double *BmagInv, const double *Gradpar, const double *BdriftX, const double *BdriftY, const double *Phi, const double *Apar, const double *dApardt,  const double *fl, const double *fr, double *outl, double *outr); 
-double GyrokineticSurfPositivity1x1vSer_Vpar_P1_Bvars_1(const double q_, const double m_, const double cflL, const double cflR, const double *w, const double *dxv, const double amax_in, const double *Bmag, const double *BmagInv, const double *Gradpar, const double *BdriftX, const double *BdriftY, const double *Phi, const double *fl, const double *fr, double *outl, double *outr); 
-double EmGyrokineticSurfPositivity1x1vSer_Vpar_P1_Bvars_1(const double q_, const double m_, const double cflL, const double cflR, const double *w, const double *dxv, const double amax_in, const double *Bmag, const double *BmagInv, const double *Gradpar, const double *BdriftX, const double *BdriftY, const double *Phi, const double *Apar, const double *dApardt,  const double *fl, const double *fr, double *outl, double *outr); 
-
-
-double EmGyrokineticStep2Vol1x1vSerP2(const double q_, const double m_, const double *w, const double *dxv, const double *dApardt, const double *f, double *out); 
-double calcSheathDeltaPhi1xSer_P2(const double *phi, const double *phiWall, const double zVal);
-void calcSheathPartialReflectionWeakEquiv1x1vSer_P2(binOpData_t* data, const double wv, const double dv, const double zVal, const double vcut, const double *f, double *fhat);
-void calcSheathPartialReflectionScaled1x1vSer_P2(binOpData_t* data, const double wv, const double dv, const double zVal, const double vcut, const double *f, double *fhat);
-double GyrokineticVol1x1vSerP2_Bvars_0(const double q_, const double m_, const double *w, const double *dxv, const double *Bmag, const double *BmagInv, const double *Gradpar, const double *BdriftX, const double *BdriftY, const double *Phi, const double *f, double *out); 
-double EmGyrokineticVol1x1vSerP2_Bvars_0(const double q_, const double m_, const double *w, const double *dxv, const double *Bmag, const double *BmagInv, const double *Gradpar, const double *BdriftX, const double *BdriftY, const double *Phi, const double *Apar, const double *dApardt, const double *f, double *out); 
-double GyrokineticSurf1x1vSer_X_P2_Bvars_0(const double q_, const double m_, const double cflL, const double cflR, const double *w, const double *dxv, const double amax_in, const double *Bmag, const double *BmagInv, const double *Gradpar, const double *BdriftX, const double *BdriftY, const double *Phi, const double *fl, const double *fr, double *outl, double *outr); 
-double EmGyrokineticSurf1x1vSer_X_P2_Bvars_0(const double q_, const double m_, const double cflL, const double cflR, const double *w, const double *dxv, const double amax_in, const double *Bmag, const double *BmagInv, const double *Gradpar, const double *BdriftX, const double *BdriftY, const double *Phi, const double *Apar, const double *dApardt,  const double *fl, const double *fr, double *outl, double *outr); 
-double GyrokineticSurfPositivity1x1vSer_X_P2_Bvars_0(const double q_, const double m_, const double cflL, const double cflR, const double *w, const double *dxv, const double amax_in, const double *Bmag, const double *BmagInv, const double *Gradpar, const double *BdriftX, const double *BdriftY, const double *Phi, const double *fl, const double *fr, double *outl, double *outr); 
-double EmGyrokineticSurfPositivity1x1vSer_X_P2_Bvars_0(const double q_, const double m_, const double cflL, const double cflR, const double *w, const double *dxv, const double amax_in, const double *Bmag, const double *BmagInv, const double *Gradpar, const double *BdriftX, const double *BdriftY, const double *Phi, const double *Apar, const double *dApardt,  const double *fl, const double *fr, double *outl, double *outr); 
-double GyrokineticSurf1x1vSer_Vpar_P2_Bvars_0(const double q_, const double m_, const double cflL, const double cflR, const double *w, const double *dxv, const double amax_in, const double *Bmag, const double *BmagInv, const double *Gradpar, const double *BdriftX, const double *BdriftY, const double *Phi, const double *fl, const double *fr, double *outl, double *outr); 
-double EmGyrokineticSurf1x1vSer_Vpar_P2_Bvars_0(const double q_, const double m_, const double cflL, const double cflR, const double *w, const double *dxv, const double amax_in, const double *Bmag, const double *BmagInv, const double *Gradpar, const double *BdriftX, const double *BdriftY, const double *Phi, const double *Apar, const double *dApardt,  const double *fl, const double *fr, double *outl, double *outr); 
-double GyrokineticSurfPositivity1x1vSer_Vpar_P2_Bvars_0(const double q_, const double m_, const double cflL, const double cflR, const double *w, const double *dxv, const double amax_in, const double *Bmag, const double *BmagInv, const double *Gradpar, const double *BdriftX, const double *BdriftY, const double *Phi, const double *fl, const double *fr, double *outl, double *outr); 
-double EmGyrokineticSurfPositivity1x1vSer_Vpar_P2_Bvars_0(const double q_, const double m_, const double cflL, const double cflR, const double *w, const double *dxv, const double amax_in, const double *Bmag, const double *BmagInv, const double *Gradpar, const double *BdriftX, const double *BdriftY, const double *Phi, const double *Apar, const double *dApardt,  const double *fl, const double *fr, double *outl, double *outr); 
-
-double GyrokineticVol1x1vSerP2_Bvars_1(const double q_, const double m_, const double *w, const double *dxv, const double *Bmag, const double *BmagInv, const double *Gradpar, const double *BdriftX, const double *BdriftY, const double *Phi, const double *f, double *out); 
-double EmGyrokineticVol1x1vSerP2_Bvars_1(const double q_, const double m_, const double *w, const double *dxv, const double *Bmag, const double *BmagInv, const double *Gradpar, const double *BdriftX, const double *BdriftY, const double *Phi, const double *Apar, const double *dApardt, const double *f, double *out); 
-double GyrokineticSurf1x1vSer_X_P2_Bvars_1(const double q_, const double m_, const double cflL, const double cflR, const double *w, const double *dxv, const double amax_in, const double *Bmag, const double *BmagInv, const double *Gradpar, const double *BdriftX, const double *BdriftY, const double *Phi, const double *fl, const double *fr, double *outl, double *outr); 
-double EmGyrokineticSurf1x1vSer_X_P2_Bvars_1(const double q_, const double m_, const double cflL, const double cflR, const double *w, const double *dxv, const double amax_in, const double *Bmag, const double *BmagInv, const double *Gradpar, const double *BdriftX, const double *BdriftY, const double *Phi, const double *Apar, const double *dApardt,  const double *fl, const double *fr, double *outl, double *outr); 
-double GyrokineticSurfPositivity1x1vSer_X_P2_Bvars_1(const double q_, const double m_, const double cflL, const double cflR, const double *w, const double *dxv, const double amax_in, const double *Bmag, const double *BmagInv, const double *Gradpar, const double *BdriftX, const double *BdriftY, const double *Phi, const double *fl, const double *fr, double *outl, double *outr); 
-double EmGyrokineticSurfPositivity1x1vSer_X_P2_Bvars_1(const double q_, const double m_, const double cflL, const double cflR, const double *w, const double *dxv, const double amax_in, const double *Bmag, const double *BmagInv, const double *Gradpar, const double *BdriftX, const double *BdriftY, const double *Phi, const double *Apar, const double *dApardt,  const double *fl, const double *fr, double *outl, double *outr); 
-double GyrokineticSurf1x1vSer_Vpar_P2_Bvars_1(const double q_, const double m_, const double cflL, const double cflR, const double *w, const double *dxv, const double amax_in, const double *Bmag, const double *BmagInv, const double *Gradpar, const double *BdriftX, const double *BdriftY, const double *Phi, const double *fl, const double *fr, double *outl, double *outr); 
-double EmGyrokineticSurf1x1vSer_Vpar_P2_Bvars_1(const double q_, const double m_, const double cflL, const double cflR, const double *w, const double *dxv, const double amax_in, const double *Bmag, const double *BmagInv, const double *Gradpar, const double *BdriftX, const double *BdriftY, const double *Phi, const double *Apar, const double *dApardt,  const double *fl, const double *fr, double *outl, double *outr); 
-double GyrokineticSurfPositivity1x1vSer_Vpar_P2_Bvars_1(const double q_, const double m_, const double cflL, const double cflR, const double *w, const double *dxv, const double amax_in, const double *Bmag, const double *BmagInv, const double *Gradpar, const double *BdriftX, const double *BdriftY, const double *Phi, const double *fl, const double *fr, double *outl, double *outr); 
-double EmGyrokineticSurfPositivity1x1vSer_Vpar_P2_Bvars_1(const double q_, const double m_, const double cflL, const double cflR, const double *w, const double *dxv, const double amax_in, const double *Bmag, const double *BmagInv, const double *Gradpar, const double *BdriftX, const double *BdriftY, const double *Phi, const double *Apar, const double *dApardt,  const double *fl, const double *fr, double *outl, double *outr); 
-
-
-double EmGyrokineticStep2Vol1x2vSerP1(const double q_, const double m_, const double *w, const double *dxv, const double *dApardt, const double *f, double *out); 
-double calcSheathDeltaPhi1xSer_P1(const double *phi, const double *phiWall, const double zVal);
-void calcSheathPartialReflectionWeakEquiv1x2vSer_P1(binOpData_t* data, const double wv, const double dv, const double zVal, const double vcut, const double *f, double *fhat);
-void calcSheathPartialReflectionScaled1x2vSer_P1(binOpData_t* data, const double wv, const double dv, const double zVal, const double vcut, const double *f, double *fhat);
-double GyrokineticVol1x2vSerP1_Bvars_0(const double q_, const double m_, const double *w, const double *dxv, const double *Bmag, const double *BmagInv, const double *Gradpar, const double *BdriftX, const double *BdriftY, const double *Phi, const double *f, double *out); 
-double EmGyrokineticVol1x2vSerP1_Bvars_0(const double q_, const double m_, const double *w, const double *dxv, const double *Bmag, const double *BmagInv, const double *Gradpar, const double *BdriftX, const double *BdriftY, const double *Phi, const double *Apar, const double *dApardt, const double *f, double *out); 
-double GyrokineticSurf1x2vSer_X_P1_Bvars_0(const double q_, const double m_, const double cflL, const double cflR, const double *w, const double *dxv, const double amax_in, const double *Bmag, const double *BmagInv, const double *Gradpar, const double *BdriftX, const double *BdriftY, const double *Phi, const double *fl, const double *fr, double *outl, double *outr); 
-double EmGyrokineticSurf1x2vSer_X_P1_Bvars_0(const double q_, const double m_, const double cflL, const double cflR, const double *w, const double *dxv, const double amax_in, const double *Bmag, const double *BmagInv, const double *Gradpar, const double *BdriftX, const double *BdriftY, const double *Phi, const double *Apar, const double *dApardt,  const double *fl, const double *fr, double *outl, double *outr); 
-double GyrokineticSurfPositivity1x2vSer_X_P1_Bvars_0(const double q_, const double m_, const double cflL, const double cflR, const double *w, const double *dxv, const double amax_in, const double *Bmag, const double *BmagInv, const double *Gradpar, const double *BdriftX, const double *BdriftY, const double *Phi, const double *fl, const double *fr, double *outl, double *outr); 
-double EmGyrokineticSurfPositivity1x2vSer_X_P1_Bvars_0(const double q_, const double m_, const double cflL, const double cflR, const double *w, const double *dxv, const double amax_in, const double *Bmag, const double *BmagInv, const double *Gradpar, const double *BdriftX, const double *BdriftY, const double *Phi, const double *Apar, const double *dApardt,  const double *fl, const double *fr, double *outl, double *outr); 
-double GyrokineticSurf1x2vSer_Vpar_P1_Bvars_0(const double q_, const double m_, const double cflL, const double cflR, const double *w, const double *dxv, const double amax_in, const double *Bmag, const double *BmagInv, const double *Gradpar, const double *BdriftX, const double *BdriftY, const double *Phi, const double *fl, const double *fr, double *outl, double *outr); 
-double EmGyrokineticSurf1x2vSer_Vpar_P1_Bvars_0(const double q_, const double m_, const double cflL, const double cflR, const double *w, const double *dxv, const double amax_in, const double *Bmag, const double *BmagInv, const double *Gradpar, const double *BdriftX, const double *BdriftY, const double *Phi, const double *Apar, const double *dApardt,  const double *fl, const double *fr, double *outl, double *outr); 
-double GyrokineticSurfPositivity1x2vSer_Vpar_P1_Bvars_0(const double q_, const double m_, const double cflL, const double cflR, const double *w, const double *dxv, const double amax_in, const double *Bmag, const double *BmagInv, const double *Gradpar, const double *BdriftX, const double *BdriftY, const double *Phi, const double *fl, const double *fr, double *outl, double *outr); 
-double EmGyrokineticSurfPositivity1x2vSer_Vpar_P1_Bvars_0(const double q_, const double m_, const double cflL, const double cflR, const double *w, const double *dxv, const double amax_in, const double *Bmag, const double *BmagInv, const double *Gradpar, const double *BdriftX, const double *BdriftY, const double *Phi, const double *Apar, const double *dApardt,  const double *fl, const double *fr, double *outl, double *outr); 
-
-double GyrokineticVol1x2vSerP1_Bvars_1(const double q_, const double m_, const double *w, const double *dxv, const double *Bmag, const double *BmagInv, const double *Gradpar, const double *BdriftX, const double *BdriftY, const double *Phi, const double *f, double *out); 
-double EmGyrokineticVol1x2vSerP1_Bvars_1(const double q_, const double m_, const double *w, const double *dxv, const double *Bmag, const double *BmagInv, const double *Gradpar, const double *BdriftX, const double *BdriftY, const double *Phi, const double *Apar, const double *dApardt, const double *f, double *out); 
-double GyrokineticSurf1x2vSer_X_P1_Bvars_1(const double q_, const double m_, const double cflL, const double cflR, const double *w, const double *dxv, const double amax_in, const double *Bmag, const double *BmagInv, const double *Gradpar, const double *BdriftX, const double *BdriftY, const double *Phi, const double *fl, const double *fr, double *outl, double *outr); 
-double EmGyrokineticSurf1x2vSer_X_P1_Bvars_1(const double q_, const double m_, const double cflL, const double cflR, const double *w, const double *dxv, const double amax_in, const double *Bmag, const double *BmagInv, const double *Gradpar, const double *BdriftX, const double *BdriftY, const double *Phi, const double *Apar, const double *dApardt,  const double *fl, const double *fr, double *outl, double *outr); 
-double GyrokineticSurfPositivity1x2vSer_X_P1_Bvars_1(const double q_, const double m_, const double cflL, const double cflR, const double *w, const double *dxv, const double amax_in, const double *Bmag, const double *BmagInv, const double *Gradpar, const double *BdriftX, const double *BdriftY, const double *Phi, const double *fl, const double *fr, double *outl, double *outr); 
-double EmGyrokineticSurfPositivity1x2vSer_X_P1_Bvars_1(const double q_, const double m_, const double cflL, const double cflR, const double *w, const double *dxv, const double amax_in, const double *Bmag, const double *BmagInv, const double *Gradpar, const double *BdriftX, const double *BdriftY, const double *Phi, const double *Apar, const double *dApardt,  const double *fl, const double *fr, double *outl, double *outr); 
-double GyrokineticSurf1x2vSer_Vpar_P1_Bvars_1(const double q_, const double m_, const double cflL, const double cflR, const double *w, const double *dxv, const double amax_in, const double *Bmag, const double *BmagInv, const double *Gradpar, const double *BdriftX, const double *BdriftY, const double *Phi, const double *fl, const double *fr, double *outl, double *outr); 
-double EmGyrokineticSurf1x2vSer_Vpar_P1_Bvars_1(const double q_, const double m_, const double cflL, const double cflR, const double *w, const double *dxv, const double amax_in, const double *Bmag, const double *BmagInv, const double *Gradpar, const double *BdriftX, const double *BdriftY, const double *Phi, const double *Apar, const double *dApardt,  const double *fl, const double *fr, double *outl, double *outr); 
-double GyrokineticSurfPositivity1x2vSer_Vpar_P1_Bvars_1(const double q_, const double m_, const double cflL, const double cflR, const double *w, const double *dxv, const double amax_in, const double *Bmag, const double *BmagInv, const double *Gradpar, const double *BdriftX, const double *BdriftY, const double *Phi, const double *fl, const double *fr, double *outl, double *outr); 
-double EmGyrokineticSurfPositivity1x2vSer_Vpar_P1_Bvars_1(const double q_, const double m_, const double cflL, const double cflR, const double *w, const double *dxv, const double amax_in, const double *Bmag, const double *BmagInv, const double *Gradpar, const double *BdriftX, const double *BdriftY, const double *Phi, const double *Apar, const double *dApardt,  const double *fl, const double *fr, double *outl, double *outr); 
-
-
-double EmGyrokineticStep2Vol1x2vSerP2(const double q_, const double m_, const double *w, const double *dxv, const double *dApardt, const double *f, double *out); 
-double calcSheathDeltaPhi1xSer_P2(const double *phi, const double *phiWall, const double zVal);
-void calcSheathPartialReflectionWeakEquiv1x2vSer_P2(binOpData_t* data, const double wv, const double dv, const double zVal, const double vcut, const double *f, double *fhat);
-void calcSheathPartialReflectionScaled1x2vSer_P2(binOpData_t* data, const double wv, const double dv, const double zVal, const double vcut, const double *f, double *fhat);
-double GyrokineticVol1x2vSerP2_Bvars_0(const double q_, const double m_, const double *w, const double *dxv, const double *Bmag, const double *BmagInv, const double *Gradpar, const double *BdriftX, const double *BdriftY, const double *Phi, const double *f, double *out); 
-double EmGyrokineticVol1x2vSerP2_Bvars_0(const double q_, const double m_, const double *w, const double *dxv, const double *Bmag, const double *BmagInv, const double *Gradpar, const double *BdriftX, const double *BdriftY, const double *Phi, const double *Apar, const double *dApardt, const double *f, double *out); 
-double GyrokineticSurf1x2vSer_X_P2_Bvars_0(const double q_, const double m_, const double cflL, const double cflR, const double *w, const double *dxv, const double amax_in, const double *Bmag, const double *BmagInv, const double *Gradpar, const double *BdriftX, const double *BdriftY, const double *Phi, const double *fl, const double *fr, double *outl, double *outr); 
-double EmGyrokineticSurf1x2vSer_X_P2_Bvars_0(const double q_, const double m_, const double cflL, const double cflR, const double *w, const double *dxv, const double amax_in, const double *Bmag, const double *BmagInv, const double *Gradpar, const double *BdriftX, const double *BdriftY, const double *Phi, const double *Apar, const double *dApardt,  const double *fl, const double *fr, double *outl, double *outr); 
-double GyrokineticSurfPositivity1x2vSer_X_P2_Bvars_0(const double q_, const double m_, const double cflL, const double cflR, const double *w, const double *dxv, const double amax_in, const double *Bmag, const double *BmagInv, const double *Gradpar, const double *BdriftX, const double *BdriftY, const double *Phi, const double *fl, const double *fr, double *outl, double *outr); 
-double EmGyrokineticSurfPositivity1x2vSer_X_P2_Bvars_0(const double q_, const double m_, const double cflL, const double cflR, const double *w, const double *dxv, const double amax_in, const double *Bmag, const double *BmagInv, const double *Gradpar, const double *BdriftX, const double *BdriftY, const double *Phi, const double *Apar, const double *dApardt,  const double *fl, const double *fr, double *outl, double *outr); 
-double GyrokineticSurf1x2vSer_Vpar_P2_Bvars_0(const double q_, const double m_, const double cflL, const double cflR, const double *w, const double *dxv, const double amax_in, const double *Bmag, const double *BmagInv, const double *Gradpar, const double *BdriftX, const double *BdriftY, const double *Phi, const double *fl, const double *fr, double *outl, double *outr); 
-double EmGyrokineticSurf1x2vSer_Vpar_P2_Bvars_0(const double q_, const double m_, const double cflL, const double cflR, const double *w, const double *dxv, const double amax_in, const double *Bmag, const double *BmagInv, const double *Gradpar, const double *BdriftX, const double *BdriftY, const double *Phi, const double *Apar, const double *dApardt,  const double *fl, const double *fr, double *outl, double *outr); 
-double GyrokineticSurfPositivity1x2vSer_Vpar_P2_Bvars_0(const double q_, const double m_, const double cflL, const double cflR, const double *w, const double *dxv, const double amax_in, const double *Bmag, const double *BmagInv, const double *Gradpar, const double *BdriftX, const double *BdriftY, const double *Phi, const double *fl, const double *fr, double *outl, double *outr); 
-double EmGyrokineticSurfPositivity1x2vSer_Vpar_P2_Bvars_0(const double q_, const double m_, const double cflL, const double cflR, const double *w, const double *dxv, const double amax_in, const double *Bmag, const double *BmagInv, const double *Gradpar, const double *BdriftX, const double *BdriftY, const double *Phi, const double *Apar, const double *dApardt,  const double *fl, const double *fr, double *outl, double *outr); 
-
-double GyrokineticVol1x2vSerP2_Bvars_1(const double q_, const double m_, const double *w, const double *dxv, const double *Bmag, const double *BmagInv, const double *Gradpar, const double *BdriftX, const double *BdriftY, const double *Phi, const double *f, double *out); 
-double EmGyrokineticVol1x2vSerP2_Bvars_1(const double q_, const double m_, const double *w, const double *dxv, const double *Bmag, const double *BmagInv, const double *Gradpar, const double *BdriftX, const double *BdriftY, const double *Phi, const double *Apar, const double *dApardt, const double *f, double *out); 
-double GyrokineticSurf1x2vSer_X_P2_Bvars_1(const double q_, const double m_, const double cflL, const double cflR, const double *w, const double *dxv, const double amax_in, const double *Bmag, const double *BmagInv, const double *Gradpar, const double *BdriftX, const double *BdriftY, const double *Phi, const double *fl, const double *fr, double *outl, double *outr); 
-double EmGyrokineticSurf1x2vSer_X_P2_Bvars_1(const double q_, const double m_, const double cflL, const double cflR, const double *w, const double *dxv, const double amax_in, const double *Bmag, const double *BmagInv, const double *Gradpar, const double *BdriftX, const double *BdriftY, const double *Phi, const double *Apar, const double *dApardt,  const double *fl, const double *fr, double *outl, double *outr); 
-double GyrokineticSurfPositivity1x2vSer_X_P2_Bvars_1(const double q_, const double m_, const double cflL, const double cflR, const double *w, const double *dxv, const double amax_in, const double *Bmag, const double *BmagInv, const double *Gradpar, const double *BdriftX, const double *BdriftY, const double *Phi, const double *fl, const double *fr, double *outl, double *outr); 
-double EmGyrokineticSurfPositivity1x2vSer_X_P2_Bvars_1(const double q_, const double m_, const double cflL, const double cflR, const double *w, const double *dxv, const double amax_in, const double *Bmag, const double *BmagInv, const double *Gradpar, const double *BdriftX, const double *BdriftY, const double *Phi, const double *Apar, const double *dApardt,  const double *fl, const double *fr, double *outl, double *outr); 
-double GyrokineticSurf1x2vSer_Vpar_P2_Bvars_1(const double q_, const double m_, const double cflL, const double cflR, const double *w, const double *dxv, const double amax_in, const double *Bmag, const double *BmagInv, const double *Gradpar, const double *BdriftX, const double *BdriftY, const double *Phi, const double *fl, const double *fr, double *outl, double *outr); 
-double EmGyrokineticSurf1x2vSer_Vpar_P2_Bvars_1(const double q_, const double m_, const double cflL, const double cflR, const double *w, const double *dxv, const double amax_in, const double *Bmag, const double *BmagInv, const double *Gradpar, const double *BdriftX, const double *BdriftY, const double *Phi, const double *Apar, const double *dApardt,  const double *fl, const double *fr, double *outl, double *outr); 
-double GyrokineticSurfPositivity1x2vSer_Vpar_P2_Bvars_1(const double q_, const double m_, const double cflL, const double cflR, const double *w, const double *dxv, const double amax_in, const double *Bmag, const double *BmagInv, const double *Gradpar, const double *BdriftX, const double *BdriftY, const double *Phi, const double *fl, const double *fr, double *outl, double *outr); 
-double EmGyrokineticSurfPositivity1x2vSer_Vpar_P2_Bvars_1(const double q_, const double m_, const double cflL, const double cflR, const double *w, const double *dxv, const double amax_in, const double *Bmag, const double *BmagInv, const double *Gradpar, const double *BdriftX, const double *BdriftY, const double *Phi, const double *Apar, const double *dApardt,  const double *fl, const double *fr, double *outl, double *outr); 
-
-
-double EmGyrokineticStep2Vol2x0vSerP1(const double q_, const double m_, const double *w, const double *dxv, const double *dApardt, const double *f, double *out); 
-double calcSheathDeltaPhi2xSer_P1(const double *phi, const double *phiWall, const double zVal);
-void calcSheathPartialReflectionWeakEquiv2x0vSer_P1(binOpData_t* data, const double wv, const double dv, const double zVal, const double vcut, const double *f, double *fhat);
-void calcSheathPartialReflectionScaled2x0vSer_P1(binOpData_t* data, const double wv, const double dv, const double zVal, const double vcut, const double *f, double *fhat);
-double GyrokineticVol2x0vSerP1_Bvars_0(const double q_, const double m_, const double *w, const double *dxv, const double *Bmag, const double *BmagInv, const double *Gradpar, const double *BdriftX, const double *BdriftY, const double *Phi, const double *f, double *out); 
-double EmGyrokineticVol2x0vSerP1_Bvars_0(const double q_, const double m_, const double *w, const double *dxv, const double *Bmag, const double *BmagInv, const double *Gradpar, const double *BdriftX, const double *BdriftY, const double *Phi, const double *Apar, const double *dApardt, const double *f, double *out); 
-double GyrokineticSurf2x0vSer_X_P1_Bvars_0(const double q_, const double m_, const double cflL, const double cflR, const double *w, const double *dxv, const double amax_in, const double *Bmag, const double *BmagInv, const double *Gradpar, const double *BdriftX, const double *BdriftY, const double *Phi, const double *fl, const double *fr, double *outl, double *outr); 
-double EmGyrokineticSurf2x0vSer_X_P1_Bvars_0(const double q_, const double m_, const double cflL, const double cflR, const double *w, const double *dxv, const double amax_in, const double *Bmag, const double *BmagInv, const double *Gradpar, const double *BdriftX, const double *BdriftY, const double *Phi, const double *Apar, const double *dApardt,  const double *fl, const double *fr, double *outl, double *outr); 
-double GyrokineticSurfPositivity2x0vSer_X_P1_Bvars_0(const double q_, const double m_, const double cflL, const double cflR, const double *w, const double *dxv, const double amax_in, const double *Bmag, const double *BmagInv, const double *Gradpar, const double *BdriftX, const double *BdriftY, const double *Phi, const double *fl, const double *fr, double *outl, double *outr); 
-double EmGyrokineticSurfPositivity2x0vSer_X_P1_Bvars_0(const double q_, const double m_, const double cflL, const double cflR, const double *w, const double *dxv, const double amax_in, const double *Bmag, const double *BmagInv, const double *Gradpar, const double *BdriftX, const double *BdriftY, const double *Phi, const double *Apar, const double *dApardt,  const double *fl, const double *fr, double *outl, double *outr); 
-double GyrokineticSurf2x0vSer_Y_P1_Bvars_0(const double q_, const double m_, const double cflL, const double cflR, const double *w, const double *dxv, const double amax_in, const double *Bmag, const double *BmagInv, const double *Gradpar, const double *BdriftX, const double *BdriftY, const double *Phi, const double *fl, const double *fr, double *outl, double *outr); 
-double EmGyrokineticSurf2x0vSer_Y_P1_Bvars_0(const double q_, const double m_, const double cflL, const double cflR, const double *w, const double *dxv, const double amax_in, const double *Bmag, const double *BmagInv, const double *Gradpar, const double *BdriftX, const double *BdriftY, const double *Phi, const double *Apar, const double *dApardt,  const double *fl, const double *fr, double *outl, double *outr); 
-double GyrokineticSurfPositivity2x0vSer_Y_P1_Bvars_0(const double q_, const double m_, const double cflL, const double cflR, const double *w, const double *dxv, const double amax_in, const double *Bmag, const double *BmagInv, const double *Gradpar, const double *BdriftX, const double *BdriftY, const double *Phi, const double *fl, const double *fr, double *outl, double *outr); 
-double EmGyrokineticSurfPositivity2x0vSer_Y_P1_Bvars_0(const double q_, const double m_, const double cflL, const double cflR, const double *w, const double *dxv, const double amax_in, const double *Bmag, const double *BmagInv, const double *Gradpar, const double *BdriftX, const double *BdriftY, const double *Phi, const double *Apar, const double *dApardt,  const double *fl, const double *fr, double *outl, double *outr); 
-
-double GyrokineticVol2x0vSerP1_Bvars_1(const double q_, const double m_, const double *w, const double *dxv, const double *Bmag, const double *BmagInv, const double *Gradpar, const double *BdriftX, const double *BdriftY, const double *Phi, const double *f, double *out); 
-double EmGyrokineticVol2x0vSerP1_Bvars_1(const double q_, const double m_, const double *w, const double *dxv, const double *Bmag, const double *BmagInv, const double *Gradpar, const double *BdriftX, const double *BdriftY, const double *Phi, const double *Apar, const double *dApardt, const double *f, double *out); 
-double GyrokineticSurf2x0vSer_X_P1_Bvars_1(const double q_, const double m_, const double cflL, const double cflR, const double *w, const double *dxv, const double amax_in, const double *Bmag, const double *BmagInv, const double *Gradpar, const double *BdriftX, const double *BdriftY, const double *Phi, const double *fl, const double *fr, double *outl, double *outr); 
-double EmGyrokineticSurf2x0vSer_X_P1_Bvars_1(const double q_, const double m_, const double cflL, const double cflR, const double *w, const double *dxv, const double amax_in, const double *Bmag, const double *BmagInv, const double *Gradpar, const double *BdriftX, const double *BdriftY, const double *Phi, const double *Apar, const double *dApardt,  const double *fl, const double *fr, double *outl, double *outr); 
-double GyrokineticSurfPositivity2x0vSer_X_P1_Bvars_1(const double q_, const double m_, const double cflL, const double cflR, const double *w, const double *dxv, const double amax_in, const double *Bmag, const double *BmagInv, const double *Gradpar, const double *BdriftX, const double *BdriftY, const double *Phi, const double *fl, const double *fr, double *outl, double *outr); 
-double EmGyrokineticSurfPositivity2x0vSer_X_P1_Bvars_1(const double q_, const double m_, const double cflL, const double cflR, const double *w, const double *dxv, const double amax_in, const double *Bmag, const double *BmagInv, const double *Gradpar, const double *BdriftX, const double *BdriftY, const double *Phi, const double *Apar, const double *dApardt,  const double *fl, const double *fr, double *outl, double *outr); 
-double GyrokineticSurf2x0vSer_Y_P1_Bvars_1(const double q_, const double m_, const double cflL, const double cflR, const double *w, const double *dxv, const double amax_in, const double *Bmag, const double *BmagInv, const double *Gradpar, const double *BdriftX, const double *BdriftY, const double *Phi, const double *fl, const double *fr, double *outl, double *outr); 
-double EmGyrokineticSurf2x0vSer_Y_P1_Bvars_1(const double q_, const double m_, const double cflL, const double cflR, const double *w, const double *dxv, const double amax_in, const double *Bmag, const double *BmagInv, const double *Gradpar, const double *BdriftX, const double *BdriftY, const double *Phi, const double *Apar, const double *dApardt,  const double *fl, const double *fr, double *outl, double *outr); 
-double GyrokineticSurfPositivity2x0vSer_Y_P1_Bvars_1(const double q_, const double m_, const double cflL, const double cflR, const double *w, const double *dxv, const double amax_in, const double *Bmag, const double *BmagInv, const double *Gradpar, const double *BdriftX, const double *BdriftY, const double *Phi, const double *fl, const double *fr, double *outl, double *outr); 
-double EmGyrokineticSurfPositivity2x0vSer_Y_P1_Bvars_1(const double q_, const double m_, const double cflL, const double cflR, const double *w, const double *dxv, const double amax_in, const double *Bmag, const double *BmagInv, const double *Gradpar, const double *BdriftX, const double *BdriftY, const double *Phi, const double *Apar, const double *dApardt,  const double *fl, const double *fr, double *outl, double *outr); 
-
-
-double EmGyrokineticStep2Vol2x0vSerP2(const double q_, const double m_, const double *w, const double *dxv, const double *dApardt, const double *f, double *out); 
-double calcSheathDeltaPhi2xSer_P2(const double *phi, const double *phiWall, const double zVal);
-void calcSheathPartialReflectionWeakEquiv2x0vSer_P2(binOpData_t* data, const double wv, const double dv, const double zVal, const double vcut, const double *f, double *fhat);
-void calcSheathPartialReflectionScaled2x0vSer_P2(binOpData_t* data, const double wv, const double dv, const double zVal, const double vcut, const double *f, double *fhat);
-double GyrokineticVol2x0vSerP2_Bvars_0(const double q_, const double m_, const double *w, const double *dxv, const double *Bmag, const double *BmagInv, const double *Gradpar, const double *BdriftX, const double *BdriftY, const double *Phi, const double *f, double *out); 
-double EmGyrokineticVol2x0vSerP2_Bvars_0(const double q_, const double m_, const double *w, const double *dxv, const double *Bmag, const double *BmagInv, const double *Gradpar, const double *BdriftX, const double *BdriftY, const double *Phi, const double *Apar, const double *dApardt, const double *f, double *out); 
-double GyrokineticSurf2x0vSer_X_P2_Bvars_0(const double q_, const double m_, const double cflL, const double cflR, const double *w, const double *dxv, const double amax_in, const double *Bmag, const double *BmagInv, const double *Gradpar, const double *BdriftX, const double *BdriftY, const double *Phi, const double *fl, const double *fr, double *outl, double *outr); 
-double EmGyrokineticSurf2x0vSer_X_P2_Bvars_0(const double q_, const double m_, const double cflL, const double cflR, const double *w, const double *dxv, const double amax_in, const double *Bmag, const double *BmagInv, const double *Gradpar, const double *BdriftX, const double *BdriftY, const double *Phi, const double *Apar, const double *dApardt,  const double *fl, const double *fr, double *outl, double *outr); 
-double GyrokineticSurfPositivity2x0vSer_X_P2_Bvars_0(const double q_, const double m_, const double cflL, const double cflR, const double *w, const double *dxv, const double amax_in, const double *Bmag, const double *BmagInv, const double *Gradpar, const double *BdriftX, const double *BdriftY, const double *Phi, const double *fl, const double *fr, double *outl, double *outr); 
-double EmGyrokineticSurfPositivity2x0vSer_X_P2_Bvars_0(const double q_, const double m_, const double cflL, const double cflR, const double *w, const double *dxv, const double amax_in, const double *Bmag, const double *BmagInv, const double *Gradpar, const double *BdriftX, const double *BdriftY, const double *Phi, const double *Apar, const double *dApardt,  const double *fl, const double *fr, double *outl, double *outr); 
-double GyrokineticSurf2x0vSer_Y_P2_Bvars_0(const double q_, const double m_, const double cflL, const double cflR, const double *w, const double *dxv, const double amax_in, const double *Bmag, const double *BmagInv, const double *Gradpar, const double *BdriftX, const double *BdriftY, const double *Phi, const double *fl, const double *fr, double *outl, double *outr); 
-double EmGyrokineticSurf2x0vSer_Y_P2_Bvars_0(const double q_, const double m_, const double cflL, const double cflR, const double *w, const double *dxv, const double amax_in, const double *Bmag, const double *BmagInv, const double *Gradpar, const double *BdriftX, const double *BdriftY, const double *Phi, const double *Apar, const double *dApardt,  const double *fl, const double *fr, double *outl, double *outr); 
-double GyrokineticSurfPositivity2x0vSer_Y_P2_Bvars_0(const double q_, const double m_, const double cflL, const double cflR, const double *w, const double *dxv, const double amax_in, const double *Bmag, const double *BmagInv, const double *Gradpar, const double *BdriftX, const double *BdriftY, const double *Phi, const double *fl, const double *fr, double *outl, double *outr); 
-double EmGyrokineticSurfPositivity2x0vSer_Y_P2_Bvars_0(const double q_, const double m_, const double cflL, const double cflR, const double *w, const double *dxv, const double amax_in, const double *Bmag, const double *BmagInv, const double *Gradpar, const double *BdriftX, const double *BdriftY, const double *Phi, const double *Apar, const double *dApardt,  const double *fl, const double *fr, double *outl, double *outr); 
-
-double GyrokineticVol2x0vSerP2_Bvars_1(const double q_, const double m_, const double *w, const double *dxv, const double *Bmag, const double *BmagInv, const double *Gradpar, const double *BdriftX, const double *BdriftY, const double *Phi, const double *f, double *out); 
-double EmGyrokineticVol2x0vSerP2_Bvars_1(const double q_, const double m_, const double *w, const double *dxv, const double *Bmag, const double *BmagInv, const double *Gradpar, const double *BdriftX, const double *BdriftY, const double *Phi, const double *Apar, const double *dApardt, const double *f, double *out); 
-double GyrokineticSurf2x0vSer_X_P2_Bvars_1(const double q_, const double m_, const double cflL, const double cflR, const double *w, const double *dxv, const double amax_in, const double *Bmag, const double *BmagInv, const double *Gradpar, const double *BdriftX, const double *BdriftY, const double *Phi, const double *fl, const double *fr, double *outl, double *outr); 
-double EmGyrokineticSurf2x0vSer_X_P2_Bvars_1(const double q_, const double m_, const double cflL, const double cflR, const double *w, const double *dxv, const double amax_in, const double *Bmag, const double *BmagInv, const double *Gradpar, const double *BdriftX, const double *BdriftY, const double *Phi, const double *Apar, const double *dApardt,  const double *fl, const double *fr, double *outl, double *outr); 
-double GyrokineticSurfPositivity2x0vSer_X_P2_Bvars_1(const double q_, const double m_, const double cflL, const double cflR, const double *w, const double *dxv, const double amax_in, const double *Bmag, const double *BmagInv, const double *Gradpar, const double *BdriftX, const double *BdriftY, const double *Phi, const double *fl, const double *fr, double *outl, double *outr); 
-double EmGyrokineticSurfPositivity2x0vSer_X_P2_Bvars_1(const double q_, const double m_, const double cflL, const double cflR, const double *w, const double *dxv, const double amax_in, const double *Bmag, const double *BmagInv, const double *Gradpar, const double *BdriftX, const double *BdriftY, const double *Phi, const double *Apar, const double *dApardt,  const double *fl, const double *fr, double *outl, double *outr); 
-double GyrokineticSurf2x0vSer_Y_P2_Bvars_1(const double q_, const double m_, const double cflL, const double cflR, const double *w, const double *dxv, const double amax_in, const double *Bmag, const double *BmagInv, const double *Gradpar, const double *BdriftX, const double *BdriftY, const double *Phi, const double *fl, const double *fr, double *outl, double *outr); 
-double EmGyrokineticSurf2x0vSer_Y_P2_Bvars_1(const double q_, const double m_, const double cflL, const double cflR, const double *w, const double *dxv, const double amax_in, const double *Bmag, const double *BmagInv, const double *Gradpar, const double *BdriftX, const double *BdriftY, const double *Phi, const double *Apar, const double *dApardt,  const double *fl, const double *fr, double *outl, double *outr); 
-double GyrokineticSurfPositivity2x0vSer_Y_P2_Bvars_1(const double q_, const double m_, const double cflL, const double cflR, const double *w, const double *dxv, const double amax_in, const double *Bmag, const double *BmagInv, const double *Gradpar, const double *BdriftX, const double *BdriftY, const double *Phi, const double *fl, const double *fr, double *outl, double *outr); 
-double EmGyrokineticSurfPositivity2x0vSer_Y_P2_Bvars_1(const double q_, const double m_, const double cflL, const double cflR, const double *w, const double *dxv, const double amax_in, const double *Bmag, const double *BmagInv, const double *Gradpar, const double *BdriftX, const double *BdriftY, const double *Phi, const double *Apar, const double *dApardt,  const double *fl, const double *fr, double *outl, double *outr); 
-
-
-double EmGyrokineticStep2Vol2x2vSerP1(const double q_, const double m_, const double *w, const double *dxv, const double *dApardt, const double *f, double *out); 
-double calcSheathDeltaPhi2xSer_P1(const double *phi, const double *phiWall, const double zVal);
-void calcSheathPartialReflectionWeakEquiv2x2vSer_P1(binOpData_t* data, const double wv, const double dv, const double zVal, const double vcut, const double *f, double *fhat);
-void calcSheathPartialReflectionScaled2x2vSer_P1(binOpData_t* data, const double wv, const double dv, const double zVal, const double vcut, const double *f, double *fhat);
-double GyrokineticVol2x2vSerP1_Bvars_0(const double q_, const double m_, const double *w, const double *dxv, const double *Bmag, const double *BmagInv, const double *Gradpar, const double *BdriftX, const double *BdriftY, const double *Phi, const double *f, double *out); 
-double EmGyrokineticVol2x2vSerP1_Bvars_0(const double q_, const double m_, const double *w, const double *dxv, const double *Bmag, const double *BmagInv, const double *Gradpar, const double *BdriftX, const double *BdriftY, const double *Phi, const double *Apar, const double *dApardt, const double *f, double *out); 
-double GyrokineticSurf2x2vSer_X_P1_Bvars_0(const double q_, const double m_, const double cflL, const double cflR, const double *w, const double *dxv, const double amax_in, const double *Bmag, const double *BmagInv, const double *Gradpar, const double *BdriftX, const double *BdriftY, const double *Phi, const double *fl, const double *fr, double *outl, double *outr); 
-double EmGyrokineticSurf2x2vSer_X_P1_Bvars_0(const double q_, const double m_, const double cflL, const double cflR, const double *w, const double *dxv, const double amax_in, const double *Bmag, const double *BmagInv, const double *Gradpar, const double *BdriftX, const double *BdriftY, const double *Phi, const double *Apar, const double *dApardt,  const double *fl, const double *fr, double *outl, double *outr); 
-double GyrokineticSurfPositivity2x2vSer_X_P1_Bvars_0(const double q_, const double m_, const double cflL, const double cflR, const double *w, const double *dxv, const double amax_in, const double *Bmag, const double *BmagInv, const double *Gradpar, const double *BdriftX, const double *BdriftY, const double *Phi, const double *fl, const double *fr, double *outl, double *outr); 
-double EmGyrokineticSurfPositivity2x2vSer_X_P1_Bvars_0(const double q_, const double m_, const double cflL, const double cflR, const double *w, const double *dxv, const double amax_in, const double *Bmag, const double *BmagInv, const double *Gradpar, const double *BdriftX, const double *BdriftY, const double *Phi, const double *Apar, const double *dApardt,  const double *fl, const double *fr, double *outl, double *outr); 
-double GyrokineticSurf2x2vSer_Y_P1_Bvars_0(const double q_, const double m_, const double cflL, const double cflR, const double *w, const double *dxv, const double amax_in, const double *Bmag, const double *BmagInv, const double *Gradpar, const double *BdriftX, const double *BdriftY, const double *Phi, const double *fl, const double *fr, double *outl, double *outr); 
-double EmGyrokineticSurf2x2vSer_Y_P1_Bvars_0(const double q_, const double m_, const double cflL, const double cflR, const double *w, const double *dxv, const double amax_in, const double *Bmag, const double *BmagInv, const double *Gradpar, const double *BdriftX, const double *BdriftY, const double *Phi, const double *Apar, const double *dApardt,  const double *fl, const double *fr, double *outl, double *outr); 
-double GyrokineticSurfPositivity2x2vSer_Y_P1_Bvars_0(const double q_, const double m_, const double cflL, const double cflR, const double *w, const double *dxv, const double amax_in, const double *Bmag, const double *BmagInv, const double *Gradpar, const double *BdriftX, const double *BdriftY, const double *Phi, const double *fl, const double *fr, double *outl, double *outr); 
-double EmGyrokineticSurfPositivity2x2vSer_Y_P1_Bvars_0(const double q_, const double m_, const double cflL, const double cflR, const double *w, const double *dxv, const double amax_in, const double *Bmag, const double *BmagInv, const double *Gradpar, const double *BdriftX, const double *BdriftY, const double *Phi, const double *Apar, const double *dApardt,  const double *fl, const double *fr, double *outl, double *outr); 
-double GyrokineticSurf2x2vSer_Vpar_P1_Bvars_0(const double q_, const double m_, const double cflL, const double cflR, const double *w, const double *dxv, const double amax_in, const double *Bmag, const double *BmagInv, const double *Gradpar, const double *BdriftX, const double *BdriftY, const double *Phi, const double *fl, const double *fr, double *outl, double *outr); 
-double EmGyrokineticSurf2x2vSer_Vpar_P1_Bvars_0(const double q_, const double m_, const double cflL, const double cflR, const double *w, const double *dxv, const double amax_in, const double *Bmag, const double *BmagInv, const double *Gradpar, const double *BdriftX, const double *BdriftY, const double *Phi, const double *Apar, const double *dApardt,  const double *fl, const double *fr, double *outl, double *outr); 
-double GyrokineticSurfPositivity2x2vSer_Vpar_P1_Bvars_0(const double q_, const double m_, const double cflL, const double cflR, const double *w, const double *dxv, const double amax_in, const double *Bmag, const double *BmagInv, const double *Gradpar, const double *BdriftX, const double *BdriftY, const double *Phi, const double *fl, const double *fr, double *outl, double *outr); 
-double EmGyrokineticSurfPositivity2x2vSer_Vpar_P1_Bvars_0(const double q_, const double m_, const double cflL, const double cflR, const double *w, const double *dxv, const double amax_in, const double *Bmag, const double *BmagInv, const double *Gradpar, const double *BdriftX, const double *BdriftY, const double *Phi, const double *Apar, const double *dApardt,  const double *fl, const double *fr, double *outl, double *outr); 
-
-double GyrokineticVol2x2vSerP1_Bvars_1(const double q_, const double m_, const double *w, const double *dxv, const double *Bmag, const double *BmagInv, const double *Gradpar, const double *BdriftX, const double *BdriftY, const double *Phi, const double *f, double *out); 
-double EmGyrokineticVol2x2vSerP1_Bvars_1(const double q_, const double m_, const double *w, const double *dxv, const double *Bmag, const double *BmagInv, const double *Gradpar, const double *BdriftX, const double *BdriftY, const double *Phi, const double *Apar, const double *dApardt, const double *f, double *out); 
-double GyrokineticSurf2x2vSer_X_P1_Bvars_1(const double q_, const double m_, const double cflL, const double cflR, const double *w, const double *dxv, const double amax_in, const double *Bmag, const double *BmagInv, const double *Gradpar, const double *BdriftX, const double *BdriftY, const double *Phi, const double *fl, const double *fr, double *outl, double *outr); 
-double EmGyrokineticSurf2x2vSer_X_P1_Bvars_1(const double q_, const double m_, const double cflL, const double cflR, const double *w, const double *dxv, const double amax_in, const double *Bmag, const double *BmagInv, const double *Gradpar, const double *BdriftX, const double *BdriftY, const double *Phi, const double *Apar, const double *dApardt,  const double *fl, const double *fr, double *outl, double *outr); 
-double GyrokineticSurfPositivity2x2vSer_X_P1_Bvars_1(const double q_, const double m_, const double cflL, const double cflR, const double *w, const double *dxv, const double amax_in, const double *Bmag, const double *BmagInv, const double *Gradpar, const double *BdriftX, const double *BdriftY, const double *Phi, const double *fl, const double *fr, double *outl, double *outr); 
-double EmGyrokineticSurfPositivity2x2vSer_X_P1_Bvars_1(const double q_, const double m_, const double cflL, const double cflR, const double *w, const double *dxv, const double amax_in, const double *Bmag, const double *BmagInv, const double *Gradpar, const double *BdriftX, const double *BdriftY, const double *Phi, const double *Apar, const double *dApardt,  const double *fl, const double *fr, double *outl, double *outr); 
-double GyrokineticSurf2x2vSer_Y_P1_Bvars_1(const double q_, const double m_, const double cflL, const double cflR, const double *w, const double *dxv, const double amax_in, const double *Bmag, const double *BmagInv, const double *Gradpar, const double *BdriftX, const double *BdriftY, const double *Phi, const double *fl, const double *fr, double *outl, double *outr); 
-double EmGyrokineticSurf2x2vSer_Y_P1_Bvars_1(const double q_, const double m_, const double cflL, const double cflR, const double *w, const double *dxv, const double amax_in, const double *Bmag, const double *BmagInv, const double *Gradpar, const double *BdriftX, const double *BdriftY, const double *Phi, const double *Apar, const double *dApardt,  const double *fl, const double *fr, double *outl, double *outr); 
-double GyrokineticSurfPositivity2x2vSer_Y_P1_Bvars_1(const double q_, const double m_, const double cflL, const double cflR, const double *w, const double *dxv, const double amax_in, const double *Bmag, const double *BmagInv, const double *Gradpar, const double *BdriftX, const double *BdriftY, const double *Phi, const double *fl, const double *fr, double *outl, double *outr); 
-double EmGyrokineticSurfPositivity2x2vSer_Y_P1_Bvars_1(const double q_, const double m_, const double cflL, const double cflR, const double *w, const double *dxv, const double amax_in, const double *Bmag, const double *BmagInv, const double *Gradpar, const double *BdriftX, const double *BdriftY, const double *Phi, const double *Apar, const double *dApardt,  const double *fl, const double *fr, double *outl, double *outr); 
-double GyrokineticSurf2x2vSer_Vpar_P1_Bvars_1(const double q_, const double m_, const double cflL, const double cflR, const double *w, const double *dxv, const double amax_in, const double *Bmag, const double *BmagInv, const double *Gradpar, const double *BdriftX, const double *BdriftY, const double *Phi, const double *fl, const double *fr, double *outl, double *outr); 
-double EmGyrokineticSurf2x2vSer_Vpar_P1_Bvars_1(const double q_, const double m_, const double cflL, const double cflR, const double *w, const double *dxv, const double amax_in, const double *Bmag, const double *BmagInv, const double *Gradpar, const double *BdriftX, const double *BdriftY, const double *Phi, const double *Apar, const double *dApardt,  const double *fl, const double *fr, double *outl, double *outr); 
-double GyrokineticSurfPositivity2x2vSer_Vpar_P1_Bvars_1(const double q_, const double m_, const double cflL, const double cflR, const double *w, const double *dxv, const double amax_in, const double *Bmag, const double *BmagInv, const double *Gradpar, const double *BdriftX, const double *BdriftY, const double *Phi, const double *fl, const double *fr, double *outl, double *outr); 
-double EmGyrokineticSurfPositivity2x2vSer_Vpar_P1_Bvars_1(const double q_, const double m_, const double cflL, const double cflR, const double *w, const double *dxv, const double amax_in, const double *Bmag, const double *BmagInv, const double *Gradpar, const double *BdriftX, const double *BdriftY, const double *Phi, const double *Apar, const double *dApardt,  const double *fl, const double *fr, double *outl, double *outr); 
-
-
-double EmGyrokineticStep2Vol2x2vSerP2(const double q_, const double m_, const double *w, const double *dxv, const double *dApardt, const double *f, double *out); 
-double calcSheathDeltaPhi2xSer_P2(const double *phi, const double *phiWall, const double zVal);
-void calcSheathPartialReflectionWeakEquiv2x2vSer_P2(binOpData_t* data, const double wv, const double dv, const double zVal, const double vcut, const double *f, double *fhat);
-void calcSheathPartialReflectionScaled2x2vSer_P2(binOpData_t* data, const double wv, const double dv, const double zVal, const double vcut, const double *f, double *fhat);
-double GyrokineticVol2x2vSerP2_Bvars_0(const double q_, const double m_, const double *w, const double *dxv, const double *Bmag, const double *BmagInv, const double *Gradpar, const double *BdriftX, const double *BdriftY, const double *Phi, const double *f, double *out); 
-double EmGyrokineticVol2x2vSerP2_Bvars_0(const double q_, const double m_, const double *w, const double *dxv, const double *Bmag, const double *BmagInv, const double *Gradpar, const double *BdriftX, const double *BdriftY, const double *Phi, const double *Apar, const double *dApardt, const double *f, double *out); 
-double GyrokineticSurf2x2vSer_X_P2_Bvars_0(const double q_, const double m_, const double cflL, const double cflR, const double *w, const double *dxv, const double amax_in, const double *Bmag, const double *BmagInv, const double *Gradpar, const double *BdriftX, const double *BdriftY, const double *Phi, const double *fl, const double *fr, double *outl, double *outr); 
-double EmGyrokineticSurf2x2vSer_X_P2_Bvars_0(const double q_, const double m_, const double cflL, const double cflR, const double *w, const double *dxv, const double amax_in, const double *Bmag, const double *BmagInv, const double *Gradpar, const double *BdriftX, const double *BdriftY, const double *Phi, const double *Apar, const double *dApardt,  const double *fl, const double *fr, double *outl, double *outr); 
-double GyrokineticSurfPositivity2x2vSer_X_P2_Bvars_0(const double q_, const double m_, const double cflL, const double cflR, const double *w, const double *dxv, const double amax_in, const double *Bmag, const double *BmagInv, const double *Gradpar, const double *BdriftX, const double *BdriftY, const double *Phi, const double *fl, const double *fr, double *outl, double *outr); 
-double EmGyrokineticSurfPositivity2x2vSer_X_P2_Bvars_0(const double q_, const double m_, const double cflL, const double cflR, const double *w, const double *dxv, const double amax_in, const double *Bmag, const double *BmagInv, const double *Gradpar, const double *BdriftX, const double *BdriftY, const double *Phi, const double *Apar, const double *dApardt,  const double *fl, const double *fr, double *outl, double *outr); 
-double GyrokineticSurf2x2vSer_Y_P2_Bvars_0(const double q_, const double m_, const double cflL, const double cflR, const double *w, const double *dxv, const double amax_in, const double *Bmag, const double *BmagInv, const double *Gradpar, const double *BdriftX, const double *BdriftY, const double *Phi, const double *fl, const double *fr, double *outl, double *outr); 
-double EmGyrokineticSurf2x2vSer_Y_P2_Bvars_0(const double q_, const double m_, const double cflL, const double cflR, const double *w, const double *dxv, const double amax_in, const double *Bmag, const double *BmagInv, const double *Gradpar, const double *BdriftX, const double *BdriftY, const double *Phi, const double *Apar, const double *dApardt,  const double *fl, const double *fr, double *outl, double *outr); 
-double GyrokineticSurfPositivity2x2vSer_Y_P2_Bvars_0(const double q_, const double m_, const double cflL, const double cflR, const double *w, const double *dxv, const double amax_in, const double *Bmag, const double *BmagInv, const double *Gradpar, const double *BdriftX, const double *BdriftY, const double *Phi, const double *fl, const double *fr, double *outl, double *outr); 
-double EmGyrokineticSurfPositivity2x2vSer_Y_P2_Bvars_0(const double q_, const double m_, const double cflL, const double cflR, const double *w, const double *dxv, const double amax_in, const double *Bmag, const double *BmagInv, const double *Gradpar, const double *BdriftX, const double *BdriftY, const double *Phi, const double *Apar, const double *dApardt,  const double *fl, const double *fr, double *outl, double *outr); 
-double GyrokineticSurf2x2vSer_Vpar_P2_Bvars_0(const double q_, const double m_, const double cflL, const double cflR, const double *w, const double *dxv, const double amax_in, const double *Bmag, const double *BmagInv, const double *Gradpar, const double *BdriftX, const double *BdriftY, const double *Phi, const double *fl, const double *fr, double *outl, double *outr); 
-double EmGyrokineticSurf2x2vSer_Vpar_P2_Bvars_0(const double q_, const double m_, const double cflL, const double cflR, const double *w, const double *dxv, const double amax_in, const double *Bmag, const double *BmagInv, const double *Gradpar, const double *BdriftX, const double *BdriftY, const double *Phi, const double *Apar, const double *dApardt,  const double *fl, const double *fr, double *outl, double *outr); 
-double GyrokineticSurfPositivity2x2vSer_Vpar_P2_Bvars_0(const double q_, const double m_, const double cflL, const double cflR, const double *w, const double *dxv, const double amax_in, const double *Bmag, const double *BmagInv, const double *Gradpar, const double *BdriftX, const double *BdriftY, const double *Phi, const double *fl, const double *fr, double *outl, double *outr); 
-double EmGyrokineticSurfPositivity2x2vSer_Vpar_P2_Bvars_0(const double q_, const double m_, const double cflL, const double cflR, const double *w, const double *dxv, const double amax_in, const double *Bmag, const double *BmagInv, const double *Gradpar, const double *BdriftX, const double *BdriftY, const double *Phi, const double *Apar, const double *dApardt,  const double *fl, const double *fr, double *outl, double *outr); 
-
-double GyrokineticVol2x2vSerP2_Bvars_1(const double q_, const double m_, const double *w, const double *dxv, const double *Bmag, const double *BmagInv, const double *Gradpar, const double *BdriftX, const double *BdriftY, const double *Phi, const double *f, double *out); 
-double EmGyrokineticVol2x2vSerP2_Bvars_1(const double q_, const double m_, const double *w, const double *dxv, const double *Bmag, const double *BmagInv, const double *Gradpar, const double *BdriftX, const double *BdriftY, const double *Phi, const double *Apar, const double *dApardt, const double *f, double *out); 
-double GyrokineticSurf2x2vSer_X_P2_Bvars_1(const double q_, const double m_, const double cflL, const double cflR, const double *w, const double *dxv, const double amax_in, const double *Bmag, const double *BmagInv, const double *Gradpar, const double *BdriftX, const double *BdriftY, const double *Phi, const double *fl, const double *fr, double *outl, double *outr); 
-double EmGyrokineticSurf2x2vSer_X_P2_Bvars_1(const double q_, const double m_, const double cflL, const double cflR, const double *w, const double *dxv, const double amax_in, const double *Bmag, const double *BmagInv, const double *Gradpar, const double *BdriftX, const double *BdriftY, const double *Phi, const double *Apar, const double *dApardt,  const double *fl, const double *fr, double *outl, double *outr); 
-double GyrokineticSurfPositivity2x2vSer_X_P2_Bvars_1(const double q_, const double m_, const double cflL, const double cflR, const double *w, const double *dxv, const double amax_in, const double *Bmag, const double *BmagInv, const double *Gradpar, const double *BdriftX, const double *BdriftY, const double *Phi, const double *fl, const double *fr, double *outl, double *outr); 
-double EmGyrokineticSurfPositivity2x2vSer_X_P2_Bvars_1(const double q_, const double m_, const double cflL, const double cflR, const double *w, const double *dxv, const double amax_in, const double *Bmag, const double *BmagInv, const double *Gradpar, const double *BdriftX, const double *BdriftY, const double *Phi, const double *Apar, const double *dApardt,  const double *fl, const double *fr, double *outl, double *outr); 
-double GyrokineticSurf2x2vSer_Y_P2_Bvars_1(const double q_, const double m_, const double cflL, const double cflR, const double *w, const double *dxv, const double amax_in, const double *Bmag, const double *BmagInv, const double *Gradpar, const double *BdriftX, const double *BdriftY, const double *Phi, const double *fl, const double *fr, double *outl, double *outr); 
-double EmGyrokineticSurf2x2vSer_Y_P2_Bvars_1(const double q_, const double m_, const double cflL, const double cflR, const double *w, const double *dxv, const double amax_in, const double *Bmag, const double *BmagInv, const double *Gradpar, const double *BdriftX, const double *BdriftY, const double *Phi, const double *Apar, const double *dApardt,  const double *fl, const double *fr, double *outl, double *outr); 
-double GyrokineticSurfPositivity2x2vSer_Y_P2_Bvars_1(const double q_, const double m_, const double cflL, const double cflR, const double *w, const double *dxv, const double amax_in, const double *Bmag, const double *BmagInv, const double *Gradpar, const double *BdriftX, const double *BdriftY, const double *Phi, const double *fl, const double *fr, double *outl, double *outr); 
-double EmGyrokineticSurfPositivity2x2vSer_Y_P2_Bvars_1(const double q_, const double m_, const double cflL, const double cflR, const double *w, const double *dxv, const double amax_in, const double *Bmag, const double *BmagInv, const double *Gradpar, const double *BdriftX, const double *BdriftY, const double *Phi, const double *Apar, const double *dApardt,  const double *fl, const double *fr, double *outl, double *outr); 
-double GyrokineticSurf2x2vSer_Vpar_P2_Bvars_1(const double q_, const double m_, const double cflL, const double cflR, const double *w, const double *dxv, const double amax_in, const double *Bmag, const double *BmagInv, const double *Gradpar, const double *BdriftX, const double *BdriftY, const double *Phi, const double *fl, const double *fr, double *outl, double *outr); 
-double EmGyrokineticSurf2x2vSer_Vpar_P2_Bvars_1(const double q_, const double m_, const double cflL, const double cflR, const double *w, const double *dxv, const double amax_in, const double *Bmag, const double *BmagInv, const double *Gradpar, const double *BdriftX, const double *BdriftY, const double *Phi, const double *Apar, const double *dApardt,  const double *fl, const double *fr, double *outl, double *outr); 
-double GyrokineticSurfPositivity2x2vSer_Vpar_P2_Bvars_1(const double q_, const double m_, const double cflL, const double cflR, const double *w, const double *dxv, const double amax_in, const double *Bmag, const double *BmagInv, const double *Gradpar, const double *BdriftX, const double *BdriftY, const double *Phi, const double *fl, const double *fr, double *outl, double *outr); 
-double EmGyrokineticSurfPositivity2x2vSer_Vpar_P2_Bvars_1(const double q_, const double m_, const double cflL, const double cflR, const double *w, const double *dxv, const double amax_in, const double *Bmag, const double *BmagInv, const double *Gradpar, const double *BdriftX, const double *BdriftY, const double *Phi, const double *Apar, const double *dApardt,  const double *fl, const double *fr, double *outl, double *outr); 
-
-
-double EmGyrokineticStep2Vol3x2vSerP1(const double q_, const double m_, const double *w, const double *dxv, const double *dApardt, const double *f, double *out); 
-double calcSheathDeltaPhi3xSer_P1(const double *phi, const double *phiWall, const double zVal);
-void calcSheathPartialReflectionWeakEquiv3x2vSer_P1(binOpData_t* data, const double wv, const double dv, const double zVal, const double vcut, const double *f, double *fhat);
-void calcSheathPartialReflectionScaled3x2vSer_P1(binOpData_t* data, const double wv, const double dv, const double zVal, const double vcut, const double *f, double *fhat);
-double GyrokineticVol3x2vSerP1_Bvars_0(const double q_, const double m_, const double *w, const double *dxv, const double *Bmag, const double *BmagInv, const double *Gradpar, const double *BdriftX, const double *BdriftY, const double *Phi, const double *f, double *out); 
-double EmGyrokineticVol3x2vSerP1_Bvars_0(const double q_, const double m_, const double *w, const double *dxv, const double *Bmag, const double *BmagInv, const double *Gradpar, const double *BdriftX, const double *BdriftY, const double *Phi, const double *Apar, const double *dApardt, const double *f, double *out); 
-double GyrokineticSurf3x2vSer_X_P1_Bvars_0(const double q_, const double m_, const double cflL, const double cflR, const double *w, const double *dxv, const double amax_in, const double *Bmag, const double *BmagInv, const double *Gradpar, const double *BdriftX, const double *BdriftY, const double *Phi, const double *fl, const double *fr, double *outl, double *outr); 
-double EmGyrokineticSurf3x2vSer_X_P1_Bvars_0(const double q_, const double m_, const double cflL, const double cflR, const double *w, const double *dxv, const double amax_in, const double *Bmag, const double *BmagInv, const double *Gradpar, const double *BdriftX, const double *BdriftY, const double *Phi, const double *Apar, const double *dApardt,  const double *fl, const double *fr, double *outl, double *outr); 
-double GyrokineticSurfPositivity3x2vSer_X_P1_Bvars_0(const double q_, const double m_, const double cflL, const double cflR, const double *w, const double *dxv, const double amax_in, const double *Bmag, const double *BmagInv, const double *Gradpar, const double *BdriftX, const double *BdriftY, const double *Phi, const double *fl, const double *fr, double *outl, double *outr); 
-double EmGyrokineticSurfPositivity3x2vSer_X_P1_Bvars_0(const double q_, const double m_, const double cflL, const double cflR, const double *w, const double *dxv, const double amax_in, const double *Bmag, const double *BmagInv, const double *Gradpar, const double *BdriftX, const double *BdriftY, const double *Phi, const double *Apar, const double *dApardt,  const double *fl, const double *fr, double *outl, double *outr); 
-double GyrokineticSurf3x2vSer_Y_P1_Bvars_0(const double q_, const double m_, const double cflL, const double cflR, const double *w, const double *dxv, const double amax_in, const double *Bmag, const double *BmagInv, const double *Gradpar, const double *BdriftX, const double *BdriftY, const double *Phi, const double *fl, const double *fr, double *outl, double *outr); 
-double EmGyrokineticSurf3x2vSer_Y_P1_Bvars_0(const double q_, const double m_, const double cflL, const double cflR, const double *w, const double *dxv, const double amax_in, const double *Bmag, const double *BmagInv, const double *Gradpar, const double *BdriftX, const double *BdriftY, const double *Phi, const double *Apar, const double *dApardt,  const double *fl, const double *fr, double *outl, double *outr); 
-double GyrokineticSurfPositivity3x2vSer_Y_P1_Bvars_0(const double q_, const double m_, const double cflL, const double cflR, const double *w, const double *dxv, const double amax_in, const double *Bmag, const double *BmagInv, const double *Gradpar, const double *BdriftX, const double *BdriftY, const double *Phi, const double *fl, const double *fr, double *outl, double *outr); 
-double EmGyrokineticSurfPositivity3x2vSer_Y_P1_Bvars_0(const double q_, const double m_, const double cflL, const double cflR, const double *w, const double *dxv, const double amax_in, const double *Bmag, const double *BmagInv, const double *Gradpar, const double *BdriftX, const double *BdriftY, const double *Phi, const double *Apar, const double *dApardt,  const double *fl, const double *fr, double *outl, double *outr); 
-double GyrokineticSurf3x2vSer_Z_P1_Bvars_0(const double q_, const double m_, const double cflL, const double cflR, const double *w, const double *dxv, const double amax_in, const double *Bmag, const double *BmagInv, const double *Gradpar, const double *BdriftX, const double *BdriftY, const double *Phi, const double *fl, const double *fr, double *outl, double *outr); 
-double EmGyrokineticSurf3x2vSer_Z_P1_Bvars_0(const double q_, const double m_, const double cflL, const double cflR, const double *w, const double *dxv, const double amax_in, const double *Bmag, const double *BmagInv, const double *Gradpar, const double *BdriftX, const double *BdriftY, const double *Phi, const double *Apar, const double *dApardt,  const double *fl, const double *fr, double *outl, double *outr); 
-double GyrokineticSurfPositivity3x2vSer_Z_P1_Bvars_0(const double q_, const double m_, const double cflL, const double cflR, const double *w, const double *dxv, const double amax_in, const double *Bmag, const double *BmagInv, const double *Gradpar, const double *BdriftX, const double *BdriftY, const double *Phi, const double *fl, const double *fr, double *outl, double *outr); 
-double EmGyrokineticSurfPositivity3x2vSer_Z_P1_Bvars_0(const double q_, const double m_, const double cflL, const double cflR, const double *w, const double *dxv, const double amax_in, const double *Bmag, const double *BmagInv, const double *Gradpar, const double *BdriftX, const double *BdriftY, const double *Phi, const double *Apar, const double *dApardt,  const double *fl, const double *fr, double *outl, double *outr); 
-double GyrokineticSurf3x2vSer_Vpar_P1_Bvars_0(const double q_, const double m_, const double cflL, const double cflR, const double *w, const double *dxv, const double amax_in, const double *Bmag, const double *BmagInv, const double *Gradpar, const double *BdriftX, const double *BdriftY, const double *Phi, const double *fl, const double *fr, double *outl, double *outr); 
-double EmGyrokineticSurf3x2vSer_Vpar_P1_Bvars_0(const double q_, const double m_, const double cflL, const double cflR, const double *w, const double *dxv, const double amax_in, const double *Bmag, const double *BmagInv, const double *Gradpar, const double *BdriftX, const double *BdriftY, const double *Phi, const double *Apar, const double *dApardt,  const double *fl, const double *fr, double *outl, double *outr); 
-double GyrokineticSurfPositivity3x2vSer_Vpar_P1_Bvars_0(const double q_, const double m_, const double cflL, const double cflR, const double *w, const double *dxv, const double amax_in, const double *Bmag, const double *BmagInv, const double *Gradpar, const double *BdriftX, const double *BdriftY, const double *Phi, const double *fl, const double *fr, double *outl, double *outr); 
-double EmGyrokineticSurfPositivity3x2vSer_Vpar_P1_Bvars_0(const double q_, const double m_, const double cflL, const double cflR, const double *w, const double *dxv, const double amax_in, const double *Bmag, const double *BmagInv, const double *Gradpar, const double *BdriftX, const double *BdriftY, const double *Phi, const double *Apar, const double *dApardt,  const double *fl, const double *fr, double *outl, double *outr); 
-
-double GyrokineticVol3x2vSerP1_Bvars_1(const double q_, const double m_, const double *w, const double *dxv, const double *Bmag, const double *BmagInv, const double *Gradpar, const double *BdriftX, const double *BdriftY, const double *Phi, const double *f, double *out); 
-double EmGyrokineticVol3x2vSerP1_Bvars_1(const double q_, const double m_, const double *w, const double *dxv, const double *Bmag, const double *BmagInv, const double *Gradpar, const double *BdriftX, const double *BdriftY, const double *Phi, const double *Apar, const double *dApardt, const double *f, double *out); 
-double GyrokineticSurf3x2vSer_X_P1_Bvars_1(const double q_, const double m_, const double cflL, const double cflR, const double *w, const double *dxv, const double amax_in, const double *Bmag, const double *BmagInv, const double *Gradpar, const double *BdriftX, const double *BdriftY, const double *Phi, const double *fl, const double *fr, double *outl, double *outr); 
-double EmGyrokineticSurf3x2vSer_X_P1_Bvars_1(const double q_, const double m_, const double cflL, const double cflR, const double *w, const double *dxv, const double amax_in, const double *Bmag, const double *BmagInv, const double *Gradpar, const double *BdriftX, const double *BdriftY, const double *Phi, const double *Apar, const double *dApardt,  const double *fl, const double *fr, double *outl, double *outr); 
-double GyrokineticSurfPositivity3x2vSer_X_P1_Bvars_1(const double q_, const double m_, const double cflL, const double cflR, const double *w, const double *dxv, const double amax_in, const double *Bmag, const double *BmagInv, const double *Gradpar, const double *BdriftX, const double *BdriftY, const double *Phi, const double *fl, const double *fr, double *outl, double *outr); 
-double EmGyrokineticSurfPositivity3x2vSer_X_P1_Bvars_1(const double q_, const double m_, const double cflL, const double cflR, const double *w, const double *dxv, const double amax_in, const double *Bmag, const double *BmagInv, const double *Gradpar, const double *BdriftX, const double *BdriftY, const double *Phi, const double *Apar, const double *dApardt,  const double *fl, const double *fr, double *outl, double *outr); 
-double GyrokineticSurf3x2vSer_Y_P1_Bvars_1(const double q_, const double m_, const double cflL, const double cflR, const double *w, const double *dxv, const double amax_in, const double *Bmag, const double *BmagInv, const double *Gradpar, const double *BdriftX, const double *BdriftY, const double *Phi, const double *fl, const double *fr, double *outl, double *outr); 
-double EmGyrokineticSurf3x2vSer_Y_P1_Bvars_1(const double q_, const double m_, const double cflL, const double cflR, const double *w, const double *dxv, const double amax_in, const double *Bmag, const double *BmagInv, const double *Gradpar, const double *BdriftX, const double *BdriftY, const double *Phi, const double *Apar, const double *dApardt,  const double *fl, const double *fr, double *outl, double *outr); 
-double GyrokineticSurfPositivity3x2vSer_Y_P1_Bvars_1(const double q_, const double m_, const double cflL, const double cflR, const double *w, const double *dxv, const double amax_in, const double *Bmag, const double *BmagInv, const double *Gradpar, const double *BdriftX, const double *BdriftY, const double *Phi, const double *fl, const double *fr, double *outl, double *outr); 
-double EmGyrokineticSurfPositivity3x2vSer_Y_P1_Bvars_1(const double q_, const double m_, const double cflL, const double cflR, const double *w, const double *dxv, const double amax_in, const double *Bmag, const double *BmagInv, const double *Gradpar, const double *BdriftX, const double *BdriftY, const double *Phi, const double *Apar, const double *dApardt,  const double *fl, const double *fr, double *outl, double *outr); 
-double GyrokineticSurf3x2vSer_Z_P1_Bvars_1(const double q_, const double m_, const double cflL, const double cflR, const double *w, const double *dxv, const double amax_in, const double *Bmag, const double *BmagInv, const double *Gradpar, const double *BdriftX, const double *BdriftY, const double *Phi, const double *fl, const double *fr, double *outl, double *outr); 
-double EmGyrokineticSurf3x2vSer_Z_P1_Bvars_1(const double q_, const double m_, const double cflL, const double cflR, const double *w, const double *dxv, const double amax_in, const double *Bmag, const double *BmagInv, const double *Gradpar, const double *BdriftX, const double *BdriftY, const double *Phi, const double *Apar, const double *dApardt,  const double *fl, const double *fr, double *outl, double *outr); 
-double GyrokineticSurfPositivity3x2vSer_Z_P1_Bvars_1(const double q_, const double m_, const double cflL, const double cflR, const double *w, const double *dxv, const double amax_in, const double *Bmag, const double *BmagInv, const double *Gradpar, const double *BdriftX, const double *BdriftY, const double *Phi, const double *fl, const double *fr, double *outl, double *outr); 
-double EmGyrokineticSurfPositivity3x2vSer_Z_P1_Bvars_1(const double q_, const double m_, const double cflL, const double cflR, const double *w, const double *dxv, const double amax_in, const double *Bmag, const double *BmagInv, const double *Gradpar, const double *BdriftX, const double *BdriftY, const double *Phi, const double *Apar, const double *dApardt,  const double *fl, const double *fr, double *outl, double *outr); 
-double GyrokineticSurf3x2vSer_Vpar_P1_Bvars_1(const double q_, const double m_, const double cflL, const double cflR, const double *w, const double *dxv, const double amax_in, const double *Bmag, const double *BmagInv, const double *Gradpar, const double *BdriftX, const double *BdriftY, const double *Phi, const double *fl, const double *fr, double *outl, double *outr); 
-double EmGyrokineticSurf3x2vSer_Vpar_P1_Bvars_1(const double q_, const double m_, const double cflL, const double cflR, const double *w, const double *dxv, const double amax_in, const double *Bmag, const double *BmagInv, const double *Gradpar, const double *BdriftX, const double *BdriftY, const double *Phi, const double *Apar, const double *dApardt,  const double *fl, const double *fr, double *outl, double *outr); 
-double GyrokineticSurfPositivity3x2vSer_Vpar_P1_Bvars_1(const double q_, const double m_, const double cflL, const double cflR, const double *w, const double *dxv, const double amax_in, const double *Bmag, const double *BmagInv, const double *Gradpar, const double *BdriftX, const double *BdriftY, const double *Phi, const double *fl, const double *fr, double *outl, double *outr); 
-double EmGyrokineticSurfPositivity3x2vSer_Vpar_P1_Bvars_1(const double q_, const double m_, const double cflL, const double cflR, const double *w, const double *dxv, const double amax_in, const double *Bmag, const double *BmagInv, const double *Gradpar, const double *BdriftX, const double *BdriftY, const double *Phi, const double *Apar, const double *dApardt,  const double *fl, const double *fr, double *outl, double *outr); 
-
-double GyrokineticVol3x2vSerP1_Bvars_3(const double q_, const double m_, const double *w, const double *dxv, const double *Bmag, const double *BmagInv, const double *Gradpar, const double *BdriftX, const double *BdriftY, const double *Phi, const double *f, double *out); 
-double EmGyrokineticVol3x2vSerP1_Bvars_3(const double q_, const double m_, const double *w, const double *dxv, const double *Bmag, const double *BmagInv, const double *Gradpar, const double *BdriftX, const double *BdriftY, const double *Phi, const double *Apar, const double *dApardt, const double *f, double *out); 
-double GyrokineticSurf3x2vSer_X_P1_Bvars_3(const double q_, const double m_, const double cflL, const double cflR, const double *w, const double *dxv, const double amax_in, const double *Bmag, const double *BmagInv, const double *Gradpar, const double *BdriftX, const double *BdriftY, const double *Phi, const double *fl, const double *fr, double *outl, double *outr); 
-double EmGyrokineticSurf3x2vSer_X_P1_Bvars_3(const double q_, const double m_, const double cflL, const double cflR, const double *w, const double *dxv, const double amax_in, const double *Bmag, const double *BmagInv, const double *Gradpar, const double *BdriftX, const double *BdriftY, const double *Phi, const double *Apar, const double *dApardt,  const double *fl, const double *fr, double *outl, double *outr); 
-double GyrokineticSurfPositivity3x2vSer_X_P1_Bvars_3(const double q_, const double m_, const double cflL, const double cflR, const double *w, const double *dxv, const double amax_in, const double *Bmag, const double *BmagInv, const double *Gradpar, const double *BdriftX, const double *BdriftY, const double *Phi, const double *fl, const double *fr, double *outl, double *outr); 
-double EmGyrokineticSurfPositivity3x2vSer_X_P1_Bvars_3(const double q_, const double m_, const double cflL, const double cflR, const double *w, const double *dxv, const double amax_in, const double *Bmag, const double *BmagInv, const double *Gradpar, const double *BdriftX, const double *BdriftY, const double *Phi, const double *Apar, const double *dApardt,  const double *fl, const double *fr, double *outl, double *outr); 
-double GyrokineticSurf3x2vSer_Y_P1_Bvars_3(const double q_, const double m_, const double cflL, const double cflR, const double *w, const double *dxv, const double amax_in, const double *Bmag, const double *BmagInv, const double *Gradpar, const double *BdriftX, const double *BdriftY, const double *Phi, const double *fl, const double *fr, double *outl, double *outr); 
-double EmGyrokineticSurf3x2vSer_Y_P1_Bvars_3(const double q_, const double m_, const double cflL, const double cflR, const double *w, const double *dxv, const double amax_in, const double *Bmag, const double *BmagInv, const double *Gradpar, const double *BdriftX, const double *BdriftY, const double *Phi, const double *Apar, const double *dApardt,  const double *fl, const double *fr, double *outl, double *outr); 
-double GyrokineticSurfPositivity3x2vSer_Y_P1_Bvars_3(const double q_, const double m_, const double cflL, const double cflR, const double *w, const double *dxv, const double amax_in, const double *Bmag, const double *BmagInv, const double *Gradpar, const double *BdriftX, const double *BdriftY, const double *Phi, const double *fl, const double *fr, double *outl, double *outr); 
-double EmGyrokineticSurfPositivity3x2vSer_Y_P1_Bvars_3(const double q_, const double m_, const double cflL, const double cflR, const double *w, const double *dxv, const double amax_in, const double *Bmag, const double *BmagInv, const double *Gradpar, const double *BdriftX, const double *BdriftY, const double *Phi, const double *Apar, const double *dApardt,  const double *fl, const double *fr, double *outl, double *outr); 
-double GyrokineticSurf3x2vSer_Z_P1_Bvars_3(const double q_, const double m_, const double cflL, const double cflR, const double *w, const double *dxv, const double amax_in, const double *Bmag, const double *BmagInv, const double *Gradpar, const double *BdriftX, const double *BdriftY, const double *Phi, const double *fl, const double *fr, double *outl, double *outr); 
-double EmGyrokineticSurf3x2vSer_Z_P1_Bvars_3(const double q_, const double m_, const double cflL, const double cflR, const double *w, const double *dxv, const double amax_in, const double *Bmag, const double *BmagInv, const double *Gradpar, const double *BdriftX, const double *BdriftY, const double *Phi, const double *Apar, const double *dApardt,  const double *fl, const double *fr, double *outl, double *outr); 
-double GyrokineticSurfPositivity3x2vSer_Z_P1_Bvars_3(const double q_, const double m_, const double cflL, const double cflR, const double *w, const double *dxv, const double amax_in, const double *Bmag, const double *BmagInv, const double *Gradpar, const double *BdriftX, const double *BdriftY, const double *Phi, const double *fl, const double *fr, double *outl, double *outr); 
-double EmGyrokineticSurfPositivity3x2vSer_Z_P1_Bvars_3(const double q_, const double m_, const double cflL, const double cflR, const double *w, const double *dxv, const double amax_in, const double *Bmag, const double *BmagInv, const double *Gradpar, const double *BdriftX, const double *BdriftY, const double *Phi, const double *Apar, const double *dApardt,  const double *fl, const double *fr, double *outl, double *outr); 
-double GyrokineticSurf3x2vSer_Vpar_P1_Bvars_3(const double q_, const double m_, const double cflL, const double cflR, const double *w, const double *dxv, const double amax_in, const double *Bmag, const double *BmagInv, const double *Gradpar, const double *BdriftX, const double *BdriftY, const double *Phi, const double *fl, const double *fr, double *outl, double *outr); 
-double EmGyrokineticSurf3x2vSer_Vpar_P1_Bvars_3(const double q_, const double m_, const double cflL, const double cflR, const double *w, const double *dxv, const double amax_in, const double *Bmag, const double *BmagInv, const double *Gradpar, const double *BdriftX, const double *BdriftY, const double *Phi, const double *Apar, const double *dApardt,  const double *fl, const double *fr, double *outl, double *outr); 
-double GyrokineticSurfPositivity3x2vSer_Vpar_P1_Bvars_3(const double q_, const double m_, const double cflL, const double cflR, const double *w, const double *dxv, const double amax_in, const double *Bmag, const double *BmagInv, const double *Gradpar, const double *BdriftX, const double *BdriftY, const double *Phi, const double *fl, const double *fr, double *outl, double *outr); 
-double EmGyrokineticSurfPositivity3x2vSer_Vpar_P1_Bvars_3(const double q_, const double m_, const double cflL, const double cflR, const double *w, const double *dxv, const double amax_in, const double *Bmag, const double *BmagInv, const double *Gradpar, const double *BdriftX, const double *BdriftY, const double *Phi, const double *Apar, const double *dApardt,  const double *fl, const double *fr, double *outl, double *outr); 
-
-double GyrokineticVol3x2vSerP1_Bvars_1_3(const double q_, const double m_, const double *w, const double *dxv, const double *Bmag, const double *BmagInv, const double *Gradpar, const double *BdriftX, const double *BdriftY, const double *Phi, const double *f, double *out); 
-double EmGyrokineticVol3x2vSerP1_Bvars_1_3(const double q_, const double m_, const double *w, const double *dxv, const double *Bmag, const double *BmagInv, const double *Gradpar, const double *BdriftX, const double *BdriftY, const double *Phi, const double *Apar, const double *dApardt, const double *f, double *out); 
-double GyrokineticSurf3x2vSer_X_P1_Bvars_1_3(const double q_, const double m_, const double cflL, const double cflR, const double *w, const double *dxv, const double amax_in, const double *Bmag, const double *BmagInv, const double *Gradpar, const double *BdriftX, const double *BdriftY, const double *Phi, const double *fl, const double *fr, double *outl, double *outr); 
-double EmGyrokineticSurf3x2vSer_X_P1_Bvars_1_3(const double q_, const double m_, const double cflL, const double cflR, const double *w, const double *dxv, const double amax_in, const double *Bmag, const double *BmagInv, const double *Gradpar, const double *BdriftX, const double *BdriftY, const double *Phi, const double *Apar, const double *dApardt,  const double *fl, const double *fr, double *outl, double *outr); 
-double GyrokineticSurfPositivity3x2vSer_X_P1_Bvars_1_3(const double q_, const double m_, const double cflL, const double cflR, const double *w, const double *dxv, const double amax_in, const double *Bmag, const double *BmagInv, const double *Gradpar, const double *BdriftX, const double *BdriftY, const double *Phi, const double *fl, const double *fr, double *outl, double *outr); 
-double EmGyrokineticSurfPositivity3x2vSer_X_P1_Bvars_1_3(const double q_, const double m_, const double cflL, const double cflR, const double *w, const double *dxv, const double amax_in, const double *Bmag, const double *BmagInv, const double *Gradpar, const double *BdriftX, const double *BdriftY, const double *Phi, const double *Apar, const double *dApardt,  const double *fl, const double *fr, double *outl, double *outr); 
-double GyrokineticSurf3x2vSer_Y_P1_Bvars_1_3(const double q_, const double m_, const double cflL, const double cflR, const double *w, const double *dxv, const double amax_in, const double *Bmag, const double *BmagInv, const double *Gradpar, const double *BdriftX, const double *BdriftY, const double *Phi, const double *fl, const double *fr, double *outl, double *outr); 
-double EmGyrokineticSurf3x2vSer_Y_P1_Bvars_1_3(const double q_, const double m_, const double cflL, const double cflR, const double *w, const double *dxv, const double amax_in, const double *Bmag, const double *BmagInv, const double *Gradpar, const double *BdriftX, const double *BdriftY, const double *Phi, const double *Apar, const double *dApardt,  const double *fl, const double *fr, double *outl, double *outr); 
-double GyrokineticSurfPositivity3x2vSer_Y_P1_Bvars_1_3(const double q_, const double m_, const double cflL, const double cflR, const double *w, const double *dxv, const double amax_in, const double *Bmag, const double *BmagInv, const double *Gradpar, const double *BdriftX, const double *BdriftY, const double *Phi, const double *fl, const double *fr, double *outl, double *outr); 
-double EmGyrokineticSurfPositivity3x2vSer_Y_P1_Bvars_1_3(const double q_, const double m_, const double cflL, const double cflR, const double *w, const double *dxv, const double amax_in, const double *Bmag, const double *BmagInv, const double *Gradpar, const double *BdriftX, const double *BdriftY, const double *Phi, const double *Apar, const double *dApardt,  const double *fl, const double *fr, double *outl, double *outr); 
-double GyrokineticSurf3x2vSer_Z_P1_Bvars_1_3(const double q_, const double m_, const double cflL, const double cflR, const double *w, const double *dxv, const double amax_in, const double *Bmag, const double *BmagInv, const double *Gradpar, const double *BdriftX, const double *BdriftY, const double *Phi, const double *fl, const double *fr, double *outl, double *outr); 
-double EmGyrokineticSurf3x2vSer_Z_P1_Bvars_1_3(const double q_, const double m_, const double cflL, const double cflR, const double *w, const double *dxv, const double amax_in, const double *Bmag, const double *BmagInv, const double *Gradpar, const double *BdriftX, const double *BdriftY, const double *Phi, const double *Apar, const double *dApardt,  const double *fl, const double *fr, double *outl, double *outr); 
-double GyrokineticSurfPositivity3x2vSer_Z_P1_Bvars_1_3(const double q_, const double m_, const double cflL, const double cflR, const double *w, const double *dxv, const double amax_in, const double *Bmag, const double *BmagInv, const double *Gradpar, const double *BdriftX, const double *BdriftY, const double *Phi, const double *fl, const double *fr, double *outl, double *outr); 
-double EmGyrokineticSurfPositivity3x2vSer_Z_P1_Bvars_1_3(const double q_, const double m_, const double cflL, const double cflR, const double *w, const double *dxv, const double amax_in, const double *Bmag, const double *BmagInv, const double *Gradpar, const double *BdriftX, const double *BdriftY, const double *Phi, const double *Apar, const double *dApardt,  const double *fl, const double *fr, double *outl, double *outr); 
-double GyrokineticSurf3x2vSer_Vpar_P1_Bvars_1_3(const double q_, const double m_, const double cflL, const double cflR, const double *w, const double *dxv, const double amax_in, const double *Bmag, const double *BmagInv, const double *Gradpar, const double *BdriftX, const double *BdriftY, const double *Phi, const double *fl, const double *fr, double *outl, double *outr); 
-double EmGyrokineticSurf3x2vSer_Vpar_P1_Bvars_1_3(const double q_, const double m_, const double cflL, const double cflR, const double *w, const double *dxv, const double amax_in, const double *Bmag, const double *BmagInv, const double *Gradpar, const double *BdriftX, const double *BdriftY, const double *Phi, const double *Apar, const double *dApardt,  const double *fl, const double *fr, double *outl, double *outr); 
-double GyrokineticSurfPositivity3x2vSer_Vpar_P1_Bvars_1_3(const double q_, const double m_, const double cflL, const double cflR, const double *w, const double *dxv, const double amax_in, const double *Bmag, const double *BmagInv, const double *Gradpar, const double *BdriftX, const double *BdriftY, const double *Phi, const double *fl, const double *fr, double *outl, double *outr); 
-double EmGyrokineticSurfPositivity3x2vSer_Vpar_P1_Bvars_1_3(const double q_, const double m_, const double cflL, const double cflR, const double *w, const double *dxv, const double amax_in, const double *Bmag, const double *BmagInv, const double *Gradpar, const double *BdriftX, const double *BdriftY, const double *Phi, const double *Apar, const double *dApardt,  const double *fl, const double *fr, double *outl, double *outr); 
-
-
-double EmGyrokineticStep2Vol3x2vSerP2(const double q_, const double m_, const double *w, const double *dxv, const double *dApardt, const double *f, double *out); 
-double calcSheathDeltaPhi3xSer_P2(const double *phi, const double *phiWall, const double zVal);
-void calcSheathPartialReflectionWeakEquiv3x2vSer_P2(binOpData_t* data, const double wv, const double dv, const double zVal, const double vcut, const double *f, double *fhat);
-void calcSheathPartialReflectionScaled3x2vSer_P2(binOpData_t* data, const double wv, const double dv, const double zVal, const double vcut, const double *f, double *fhat);
-double GyrokineticVol3x2vSerP2_Bvars_0(const double q_, const double m_, const double *w, const double *dxv, const double *Bmag, const double *BmagInv, const double *Gradpar, const double *BdriftX, const double *BdriftY, const double *Phi, const double *f, double *out); 
-double EmGyrokineticVol3x2vSerP2_Bvars_0(const double q_, const double m_, const double *w, const double *dxv, const double *Bmag, const double *BmagInv, const double *Gradpar, const double *BdriftX, const double *BdriftY, const double *Phi, const double *Apar, const double *dApardt, const double *f, double *out); 
-double GyrokineticSurf3x2vSer_X_P2_Bvars_0(const double q_, const double m_, const double cflL, const double cflR, const double *w, const double *dxv, const double amax_in, const double *Bmag, const double *BmagInv, const double *Gradpar, const double *BdriftX, const double *BdriftY, const double *Phi, const double *fl, const double *fr, double *outl, double *outr); 
-double EmGyrokineticSurf3x2vSer_X_P2_Bvars_0(const double q_, const double m_, const double cflL, const double cflR, const double *w, const double *dxv, const double amax_in, const double *Bmag, const double *BmagInv, const double *Gradpar, const double *BdriftX, const double *BdriftY, const double *Phi, const double *Apar, const double *dApardt,  const double *fl, const double *fr, double *outl, double *outr); 
-double GyrokineticSurfPositivity3x2vSer_X_P2_Bvars_0(const double q_, const double m_, const double cflL, const double cflR, const double *w, const double *dxv, const double amax_in, const double *Bmag, const double *BmagInv, const double *Gradpar, const double *BdriftX, const double *BdriftY, const double *Phi, const double *fl, const double *fr, double *outl, double *outr); 
-double EmGyrokineticSurfPositivity3x2vSer_X_P2_Bvars_0(const double q_, const double m_, const double cflL, const double cflR, const double *w, const double *dxv, const double amax_in, const double *Bmag, const double *BmagInv, const double *Gradpar, const double *BdriftX, const double *BdriftY, const double *Phi, const double *Apar, const double *dApardt,  const double *fl, const double *fr, double *outl, double *outr); 
-double GyrokineticSurf3x2vSer_Y_P2_Bvars_0(const double q_, const double m_, const double cflL, const double cflR, const double *w, const double *dxv, const double amax_in, const double *Bmag, const double *BmagInv, const double *Gradpar, const double *BdriftX, const double *BdriftY, const double *Phi, const double *fl, const double *fr, double *outl, double *outr); 
-double EmGyrokineticSurf3x2vSer_Y_P2_Bvars_0(const double q_, const double m_, const double cflL, const double cflR, const double *w, const double *dxv, const double amax_in, const double *Bmag, const double *BmagInv, const double *Gradpar, const double *BdriftX, const double *BdriftY, const double *Phi, const double *Apar, const double *dApardt,  const double *fl, const double *fr, double *outl, double *outr); 
-double GyrokineticSurfPositivity3x2vSer_Y_P2_Bvars_0(const double q_, const double m_, const double cflL, const double cflR, const double *w, const double *dxv, const double amax_in, const double *Bmag, const double *BmagInv, const double *Gradpar, const double *BdriftX, const double *BdriftY, const double *Phi, const double *fl, const double *fr, double *outl, double *outr); 
-double EmGyrokineticSurfPositivity3x2vSer_Y_P2_Bvars_0(const double q_, const double m_, const double cflL, const double cflR, const double *w, const double *dxv, const double amax_in, const double *Bmag, const double *BmagInv, const double *Gradpar, const double *BdriftX, const double *BdriftY, const double *Phi, const double *Apar, const double *dApardt,  const double *fl, const double *fr, double *outl, double *outr); 
-double GyrokineticSurf3x2vSer_Z_P2_Bvars_0(const double q_, const double m_, const double cflL, const double cflR, const double *w, const double *dxv, const double amax_in, const double *Bmag, const double *BmagInv, const double *Gradpar, const double *BdriftX, const double *BdriftY, const double *Phi, const double *fl, const double *fr, double *outl, double *outr); 
-double EmGyrokineticSurf3x2vSer_Z_P2_Bvars_0(const double q_, const double m_, const double cflL, const double cflR, const double *w, const double *dxv, const double amax_in, const double *Bmag, const double *BmagInv, const double *Gradpar, const double *BdriftX, const double *BdriftY, const double *Phi, const double *Apar, const double *dApardt,  const double *fl, const double *fr, double *outl, double *outr); 
-double GyrokineticSurfPositivity3x2vSer_Z_P2_Bvars_0(const double q_, const double m_, const double cflL, const double cflR, const double *w, const double *dxv, const double amax_in, const double *Bmag, const double *BmagInv, const double *Gradpar, const double *BdriftX, const double *BdriftY, const double *Phi, const double *fl, const double *fr, double *outl, double *outr); 
-double EmGyrokineticSurfPositivity3x2vSer_Z_P2_Bvars_0(const double q_, const double m_, const double cflL, const double cflR, const double *w, const double *dxv, const double amax_in, const double *Bmag, const double *BmagInv, const double *Gradpar, const double *BdriftX, const double *BdriftY, const double *Phi, const double *Apar, const double *dApardt,  const double *fl, const double *fr, double *outl, double *outr); 
-double GyrokineticSurf3x2vSer_Vpar_P2_Bvars_0(const double q_, const double m_, const double cflL, const double cflR, const double *w, const double *dxv, const double amax_in, const double *Bmag, const double *BmagInv, const double *Gradpar, const double *BdriftX, const double *BdriftY, const double *Phi, const double *fl, const double *fr, double *outl, double *outr); 
-double EmGyrokineticSurf3x2vSer_Vpar_P2_Bvars_0(const double q_, const double m_, const double cflL, const double cflR, const double *w, const double *dxv, const double amax_in, const double *Bmag, const double *BmagInv, const double *Gradpar, const double *BdriftX, const double *BdriftY, const double *Phi, const double *Apar, const double *dApardt,  const double *fl, const double *fr, double *outl, double *outr); 
-double GyrokineticSurfPositivity3x2vSer_Vpar_P2_Bvars_0(const double q_, const double m_, const double cflL, const double cflR, const double *w, const double *dxv, const double amax_in, const double *Bmag, const double *BmagInv, const double *Gradpar, const double *BdriftX, const double *BdriftY, const double *Phi, const double *fl, const double *fr, double *outl, double *outr); 
-double EmGyrokineticSurfPositivity3x2vSer_Vpar_P2_Bvars_0(const double q_, const double m_, const double cflL, const double cflR, const double *w, const double *dxv, const double amax_in, const double *Bmag, const double *BmagInv, const double *Gradpar, const double *BdriftX, const double *BdriftY, const double *Phi, const double *Apar, const double *dApardt,  const double *fl, const double *fr, double *outl, double *outr); 
-
-double GyrokineticVol3x2vSerP2_Bvars_1(const double q_, const double m_, const double *w, const double *dxv, const double *Bmag, const double *BmagInv, const double *Gradpar, const double *BdriftX, const double *BdriftY, const double *Phi, const double *f, double *out); 
-double EmGyrokineticVol3x2vSerP2_Bvars_1(const double q_, const double m_, const double *w, const double *dxv, const double *Bmag, const double *BmagInv, const double *Gradpar, const double *BdriftX, const double *BdriftY, const double *Phi, const double *Apar, const double *dApardt, const double *f, double *out); 
-double GyrokineticSurf3x2vSer_X_P2_Bvars_1(const double q_, const double m_, const double cflL, const double cflR, const double *w, const double *dxv, const double amax_in, const double *Bmag, const double *BmagInv, const double *Gradpar, const double *BdriftX, const double *BdriftY, const double *Phi, const double *fl, const double *fr, double *outl, double *outr); 
-double EmGyrokineticSurf3x2vSer_X_P2_Bvars_1(const double q_, const double m_, const double cflL, const double cflR, const double *w, const double *dxv, const double amax_in, const double *Bmag, const double *BmagInv, const double *Gradpar, const double *BdriftX, const double *BdriftY, const double *Phi, const double *Apar, const double *dApardt,  const double *fl, const double *fr, double *outl, double *outr); 
-double GyrokineticSurfPositivity3x2vSer_X_P2_Bvars_1(const double q_, const double m_, const double cflL, const double cflR, const double *w, const double *dxv, const double amax_in, const double *Bmag, const double *BmagInv, const double *Gradpar, const double *BdriftX, const double *BdriftY, const double *Phi, const double *fl, const double *fr, double *outl, double *outr); 
-double EmGyrokineticSurfPositivity3x2vSer_X_P2_Bvars_1(const double q_, const double m_, const double cflL, const double cflR, const double *w, const double *dxv, const double amax_in, const double *Bmag, const double *BmagInv, const double *Gradpar, const double *BdriftX, const double *BdriftY, const double *Phi, const double *Apar, const double *dApardt,  const double *fl, const double *fr, double *outl, double *outr); 
-double GyrokineticSurf3x2vSer_Y_P2_Bvars_1(const double q_, const double m_, const double cflL, const double cflR, const double *w, const double *dxv, const double amax_in, const double *Bmag, const double *BmagInv, const double *Gradpar, const double *BdriftX, const double *BdriftY, const double *Phi, const double *fl, const double *fr, double *outl, double *outr); 
-double EmGyrokineticSurf3x2vSer_Y_P2_Bvars_1(const double q_, const double m_, const double cflL, const double cflR, const double *w, const double *dxv, const double amax_in, const double *Bmag, const double *BmagInv, const double *Gradpar, const double *BdriftX, const double *BdriftY, const double *Phi, const double *Apar, const double *dApardt,  const double *fl, const double *fr, double *outl, double *outr); 
-double GyrokineticSurfPositivity3x2vSer_Y_P2_Bvars_1(const double q_, const double m_, const double cflL, const double cflR, const double *w, const double *dxv, const double amax_in, const double *Bmag, const double *BmagInv, const double *Gradpar, const double *BdriftX, const double *BdriftY, const double *Phi, const double *fl, const double *fr, double *outl, double *outr); 
-double EmGyrokineticSurfPositivity3x2vSer_Y_P2_Bvars_1(const double q_, const double m_, const double cflL, const double cflR, const double *w, const double *dxv, const double amax_in, const double *Bmag, const double *BmagInv, const double *Gradpar, const double *BdriftX, const double *BdriftY, const double *Phi, const double *Apar, const double *dApardt,  const double *fl, const double *fr, double *outl, double *outr); 
-double GyrokineticSurf3x2vSer_Z_P2_Bvars_1(const double q_, const double m_, const double cflL, const double cflR, const double *w, const double *dxv, const double amax_in, const double *Bmag, const double *BmagInv, const double *Gradpar, const double *BdriftX, const double *BdriftY, const double *Phi, const double *fl, const double *fr, double *outl, double *outr); 
-double EmGyrokineticSurf3x2vSer_Z_P2_Bvars_1(const double q_, const double m_, const double cflL, const double cflR, const double *w, const double *dxv, const double amax_in, const double *Bmag, const double *BmagInv, const double *Gradpar, const double *BdriftX, const double *BdriftY, const double *Phi, const double *Apar, const double *dApardt,  const double *fl, const double *fr, double *outl, double *outr); 
-double GyrokineticSurfPositivity3x2vSer_Z_P2_Bvars_1(const double q_, const double m_, const double cflL, const double cflR, const double *w, const double *dxv, const double amax_in, const double *Bmag, const double *BmagInv, const double *Gradpar, const double *BdriftX, const double *BdriftY, const double *Phi, const double *fl, const double *fr, double *outl, double *outr); 
-double EmGyrokineticSurfPositivity3x2vSer_Z_P2_Bvars_1(const double q_, const double m_, const double cflL, const double cflR, const double *w, const double *dxv, const double amax_in, const double *Bmag, const double *BmagInv, const double *Gradpar, const double *BdriftX, const double *BdriftY, const double *Phi, const double *Apar, const double *dApardt,  const double *fl, const double *fr, double *outl, double *outr); 
-double GyrokineticSurf3x2vSer_Vpar_P2_Bvars_1(const double q_, const double m_, const double cflL, const double cflR, const double *w, const double *dxv, const double amax_in, const double *Bmag, const double *BmagInv, const double *Gradpar, const double *BdriftX, const double *BdriftY, const double *Phi, const double *fl, const double *fr, double *outl, double *outr); 
-double EmGyrokineticSurf3x2vSer_Vpar_P2_Bvars_1(const double q_, const double m_, const double cflL, const double cflR, const double *w, const double *dxv, const double amax_in, const double *Bmag, const double *BmagInv, const double *Gradpar, const double *BdriftX, const double *BdriftY, const double *Phi, const double *Apar, const double *dApardt,  const double *fl, const double *fr, double *outl, double *outr); 
-double GyrokineticSurfPositivity3x2vSer_Vpar_P2_Bvars_1(const double q_, const double m_, const double cflL, const double cflR, const double *w, const double *dxv, const double amax_in, const double *Bmag, const double *BmagInv, const double *Gradpar, const double *BdriftX, const double *BdriftY, const double *Phi, const double *fl, const double *fr, double *outl, double *outr); 
-double EmGyrokineticSurfPositivity3x2vSer_Vpar_P2_Bvars_1(const double q_, const double m_, const double cflL, const double cflR, const double *w, const double *dxv, const double amax_in, const double *Bmag, const double *BmagInv, const double *Gradpar, const double *BdriftX, const double *BdriftY, const double *Phi, const double *Apar, const double *dApardt,  const double *fl, const double *fr, double *outl, double *outr); 
-
-double GyrokineticVol3x2vSerP2_Bvars_3(const double q_, const double m_, const double *w, const double *dxv, const double *Bmag, const double *BmagInv, const double *Gradpar, const double *BdriftX, const double *BdriftY, const double *Phi, const double *f, double *out); 
-double EmGyrokineticVol3x2vSerP2_Bvars_3(const double q_, const double m_, const double *w, const double *dxv, const double *Bmag, const double *BmagInv, const double *Gradpar, const double *BdriftX, const double *BdriftY, const double *Phi, const double *Apar, const double *dApardt, const double *f, double *out); 
-double GyrokineticSurf3x2vSer_X_P2_Bvars_3(const double q_, const double m_, const double cflL, const double cflR, const double *w, const double *dxv, const double amax_in, const double *Bmag, const double *BmagInv, const double *Gradpar, const double *BdriftX, const double *BdriftY, const double *Phi, const double *fl, const double *fr, double *outl, double *outr); 
-double EmGyrokineticSurf3x2vSer_X_P2_Bvars_3(const double q_, const double m_, const double cflL, const double cflR, const double *w, const double *dxv, const double amax_in, const double *Bmag, const double *BmagInv, const double *Gradpar, const double *BdriftX, const double *BdriftY, const double *Phi, const double *Apar, const double *dApardt,  const double *fl, const double *fr, double *outl, double *outr); 
-double GyrokineticSurfPositivity3x2vSer_X_P2_Bvars_3(const double q_, const double m_, const double cflL, const double cflR, const double *w, const double *dxv, const double amax_in, const double *Bmag, const double *BmagInv, const double *Gradpar, const double *BdriftX, const double *BdriftY, const double *Phi, const double *fl, const double *fr, double *outl, double *outr); 
-double EmGyrokineticSurfPositivity3x2vSer_X_P2_Bvars_3(const double q_, const double m_, const double cflL, const double cflR, const double *w, const double *dxv, const double amax_in, const double *Bmag, const double *BmagInv, const double *Gradpar, const double *BdriftX, const double *BdriftY, const double *Phi, const double *Apar, const double *dApardt,  const double *fl, const double *fr, double *outl, double *outr); 
-double GyrokineticSurf3x2vSer_Y_P2_Bvars_3(const double q_, const double m_, const double cflL, const double cflR, const double *w, const double *dxv, const double amax_in, const double *Bmag, const double *BmagInv, const double *Gradpar, const double *BdriftX, const double *BdriftY, const double *Phi, const double *fl, const double *fr, double *outl, double *outr); 
-double EmGyrokineticSurf3x2vSer_Y_P2_Bvars_3(const double q_, const double m_, const double cflL, const double cflR, const double *w, const double *dxv, const double amax_in, const double *Bmag, const double *BmagInv, const double *Gradpar, const double *BdriftX, const double *BdriftY, const double *Phi, const double *Apar, const double *dApardt,  const double *fl, const double *fr, double *outl, double *outr); 
-double GyrokineticSurfPositivity3x2vSer_Y_P2_Bvars_3(const double q_, const double m_, const double cflL, const double cflR, const double *w, const double *dxv, const double amax_in, const double *Bmag, const double *BmagInv, const double *Gradpar, const double *BdriftX, const double *BdriftY, const double *Phi, const double *fl, const double *fr, double *outl, double *outr); 
-double EmGyrokineticSurfPositivity3x2vSer_Y_P2_Bvars_3(const double q_, const double m_, const double cflL, const double cflR, const double *w, const double *dxv, const double amax_in, const double *Bmag, const double *BmagInv, const double *Gradpar, const double *BdriftX, const double *BdriftY, const double *Phi, const double *Apar, const double *dApardt,  const double *fl, const double *fr, double *outl, double *outr); 
-double GyrokineticSurf3x2vSer_Z_P2_Bvars_3(const double q_, const double m_, const double cflL, const double cflR, const double *w, const double *dxv, const double amax_in, const double *Bmag, const double *BmagInv, const double *Gradpar, const double *BdriftX, const double *BdriftY, const double *Phi, const double *fl, const double *fr, double *outl, double *outr); 
-double EmGyrokineticSurf3x2vSer_Z_P2_Bvars_3(const double q_, const double m_, const double cflL, const double cflR, const double *w, const double *dxv, const double amax_in, const double *Bmag, const double *BmagInv, const double *Gradpar, const double *BdriftX, const double *BdriftY, const double *Phi, const double *Apar, const double *dApardt,  const double *fl, const double *fr, double *outl, double *outr); 
-double GyrokineticSurfPositivity3x2vSer_Z_P2_Bvars_3(const double q_, const double m_, const double cflL, const double cflR, const double *w, const double *dxv, const double amax_in, const double *Bmag, const double *BmagInv, const double *Gradpar, const double *BdriftX, const double *BdriftY, const double *Phi, const double *fl, const double *fr, double *outl, double *outr); 
-double EmGyrokineticSurfPositivity3x2vSer_Z_P2_Bvars_3(const double q_, const double m_, const double cflL, const double cflR, const double *w, const double *dxv, const double amax_in, const double *Bmag, const double *BmagInv, const double *Gradpar, const double *BdriftX, const double *BdriftY, const double *Phi, const double *Apar, const double *dApardt,  const double *fl, const double *fr, double *outl, double *outr); 
-double GyrokineticSurf3x2vSer_Vpar_P2_Bvars_3(const double q_, const double m_, const double cflL, const double cflR, const double *w, const double *dxv, const double amax_in, const double *Bmag, const double *BmagInv, const double *Gradpar, const double *BdriftX, const double *BdriftY, const double *Phi, const double *fl, const double *fr, double *outl, double *outr); 
-double EmGyrokineticSurf3x2vSer_Vpar_P2_Bvars_3(const double q_, const double m_, const double cflL, const double cflR, const double *w, const double *dxv, const double amax_in, const double *Bmag, const double *BmagInv, const double *Gradpar, const double *BdriftX, const double *BdriftY, const double *Phi, const double *Apar, const double *dApardt,  const double *fl, const double *fr, double *outl, double *outr); 
-double GyrokineticSurfPositivity3x2vSer_Vpar_P2_Bvars_3(const double q_, const double m_, const double cflL, const double cflR, const double *w, const double *dxv, const double amax_in, const double *Bmag, const double *BmagInv, const double *Gradpar, const double *BdriftX, const double *BdriftY, const double *Phi, const double *fl, const double *fr, double *outl, double *outr); 
-double EmGyrokineticSurfPositivity3x2vSer_Vpar_P2_Bvars_3(const double q_, const double m_, const double cflL, const double cflR, const double *w, const double *dxv, const double amax_in, const double *Bmag, const double *BmagInv, const double *Gradpar, const double *BdriftX, const double *BdriftY, const double *Phi, const double *Apar, const double *dApardt,  const double *fl, const double *fr, double *outl, double *outr); 
-
-double GyrokineticVol3x2vSerP2_Bvars_1_3(const double q_, const double m_, const double *w, const double *dxv, const double *Bmag, const double *BmagInv, const double *Gradpar, const double *BdriftX, const double *BdriftY, const double *Phi, const double *f, double *out); 
-double EmGyrokineticVol3x2vSerP2_Bvars_1_3(const double q_, const double m_, const double *w, const double *dxv, const double *Bmag, const double *BmagInv, const double *Gradpar, const double *BdriftX, const double *BdriftY, const double *Phi, const double *Apar, const double *dApardt, const double *f, double *out); 
-double GyrokineticSurf3x2vSer_X_P2_Bvars_1_3(const double q_, const double m_, const double cflL, const double cflR, const double *w, const double *dxv, const double amax_in, const double *Bmag, const double *BmagInv, const double *Gradpar, const double *BdriftX, const double *BdriftY, const double *Phi, const double *fl, const double *fr, double *outl, double *outr); 
-double EmGyrokineticSurf3x2vSer_X_P2_Bvars_1_3(const double q_, const double m_, const double cflL, const double cflR, const double *w, const double *dxv, const double amax_in, const double *Bmag, const double *BmagInv, const double *Gradpar, const double *BdriftX, const double *BdriftY, const double *Phi, const double *Apar, const double *dApardt,  const double *fl, const double *fr, double *outl, double *outr); 
-double GyrokineticSurfPositivity3x2vSer_X_P2_Bvars_1_3(const double q_, const double m_, const double cflL, const double cflR, const double *w, const double *dxv, const double amax_in, const double *Bmag, const double *BmagInv, const double *Gradpar, const double *BdriftX, const double *BdriftY, const double *Phi, const double *fl, const double *fr, double *outl, double *outr); 
-double EmGyrokineticSurfPositivity3x2vSer_X_P2_Bvars_1_3(const double q_, const double m_, const double cflL, const double cflR, const double *w, const double *dxv, const double amax_in, const double *Bmag, const double *BmagInv, const double *Gradpar, const double *BdriftX, const double *BdriftY, const double *Phi, const double *Apar, const double *dApardt,  const double *fl, const double *fr, double *outl, double *outr); 
-double GyrokineticSurf3x2vSer_Y_P2_Bvars_1_3(const double q_, const double m_, const double cflL, const double cflR, const double *w, const double *dxv, const double amax_in, const double *Bmag, const double *BmagInv, const double *Gradpar, const double *BdriftX, const double *BdriftY, const double *Phi, const double *fl, const double *fr, double *outl, double *outr); 
-double EmGyrokineticSurf3x2vSer_Y_P2_Bvars_1_3(const double q_, const double m_, const double cflL, const double cflR, const double *w, const double *dxv, const double amax_in, const double *Bmag, const double *BmagInv, const double *Gradpar, const double *BdriftX, const double *BdriftY, const double *Phi, const double *Apar, const double *dApardt,  const double *fl, const double *fr, double *outl, double *outr); 
-double GyrokineticSurfPositivity3x2vSer_Y_P2_Bvars_1_3(const double q_, const double m_, const double cflL, const double cflR, const double *w, const double *dxv, const double amax_in, const double *Bmag, const double *BmagInv, const double *Gradpar, const double *BdriftX, const double *BdriftY, const double *Phi, const double *fl, const double *fr, double *outl, double *outr); 
-double EmGyrokineticSurfPositivity3x2vSer_Y_P2_Bvars_1_3(const double q_, const double m_, const double cflL, const double cflR, const double *w, const double *dxv, const double amax_in, const double *Bmag, const double *BmagInv, const double *Gradpar, const double *BdriftX, const double *BdriftY, const double *Phi, const double *Apar, const double *dApardt,  const double *fl, const double *fr, double *outl, double *outr); 
-double GyrokineticSurf3x2vSer_Z_P2_Bvars_1_3(const double q_, const double m_, const double cflL, const double cflR, const double *w, const double *dxv, const double amax_in, const double *Bmag, const double *BmagInv, const double *Gradpar, const double *BdriftX, const double *BdriftY, const double *Phi, const double *fl, const double *fr, double *outl, double *outr); 
-double EmGyrokineticSurf3x2vSer_Z_P2_Bvars_1_3(const double q_, const double m_, const double cflL, const double cflR, const double *w, const double *dxv, const double amax_in, const double *Bmag, const double *BmagInv, const double *Gradpar, const double *BdriftX, const double *BdriftY, const double *Phi, const double *Apar, const double *dApardt,  const double *fl, const double *fr, double *outl, double *outr); 
-double GyrokineticSurfPositivity3x2vSer_Z_P2_Bvars_1_3(const double q_, const double m_, const double cflL, const double cflR, const double *w, const double *dxv, const double amax_in, const double *Bmag, const double *BmagInv, const double *Gradpar, const double *BdriftX, const double *BdriftY, const double *Phi, const double *fl, const double *fr, double *outl, double *outr); 
-double EmGyrokineticSurfPositivity3x2vSer_Z_P2_Bvars_1_3(const double q_, const double m_, const double cflL, const double cflR, const double *w, const double *dxv, const double amax_in, const double *Bmag, const double *BmagInv, const double *Gradpar, const double *BdriftX, const double *BdriftY, const double *Phi, const double *Apar, const double *dApardt,  const double *fl, const double *fr, double *outl, double *outr); 
-double GyrokineticSurf3x2vSer_Vpar_P2_Bvars_1_3(const double q_, const double m_, const double cflL, const double cflR, const double *w, const double *dxv, const double amax_in, const double *Bmag, const double *BmagInv, const double *Gradpar, const double *BdriftX, const double *BdriftY, const double *Phi, const double *fl, const double *fr, double *outl, double *outr); 
-double EmGyrokineticSurf3x2vSer_Vpar_P2_Bvars_1_3(const double q_, const double m_, const double cflL, const double cflR, const double *w, const double *dxv, const double amax_in, const double *Bmag, const double *BmagInv, const double *Gradpar, const double *BdriftX, const double *BdriftY, const double *Phi, const double *Apar, const double *dApardt,  const double *fl, const double *fr, double *outl, double *outr); 
-double GyrokineticSurfPositivity3x2vSer_Vpar_P2_Bvars_1_3(const double q_, const double m_, const double cflL, const double cflR, const double *w, const double *dxv, const double amax_in, const double *Bmag, const double *BmagInv, const double *Gradpar, const double *BdriftX, const double *BdriftY, const double *Phi, const double *fl, const double *fr, double *outl, double *outr); 
-double EmGyrokineticSurfPositivity3x2vSer_Vpar_P2_Bvars_1_3(const double q_, const double m_, const double cflL, const double cflR, const double *w, const double *dxv, const double amax_in, const double *Bmag, const double *BmagInv, const double *Gradpar, const double *BdriftX, const double *BdriftY, const double *Phi, const double *Apar, const double *dApardt,  const double *fl, const double *fr, double *outl, double *outr); 
-=======
 void calcSheathPartialReflectionWeakEquiv1x0vSer_P1(binOpData_t* data, const double wv, const double dv, 
                                                         const double zVal, const double vcut, 
                                                         const double *f, double *fhat);
@@ -548,12 +114,12 @@
                                                      const double *f, double *fhat);
 double EmGyrokineticStep2Vol1x0vSer_P2(const double q_, const double m_, 
                                const double *w, const double *dxv, 
-                               const double *ohmMod, const double *dApardt, 
+                               const double *dApardt, 
                                const double *f, double *out); 
 double EmGyrokineticStep2VolPositivity1x0vSer_P2(const double q_, const double m_, 
                                const double *w, const double *dxv, 
-                               const double *ohmMod, const double *dApardt, 
-                               const double *f, double *outX, double *outV, double *cflRateByDir); 
+                               const double *dApardt, 
+                               const double *f, double *out, double *cflRateByDir); 
 double GyrokineticVol1x0vSer_P2_Bvars_0(const double q_, const double m_, const double *w, const double *dxv, 
                                const double *Bmag, const double *BmagInv, const double *Gradpar, 
                                const double *BdriftX, const double *BdriftY, const double *Phi, 
@@ -572,31 +138,29 @@
                                const double *BdriftX, const double *BdriftY, const double *Phi, const double *Apar,
                                const double *f, double *outX, double *outV, double *cflRateByDir); 
 double GyrokineticSurf1x0vSer_X_P2_Bvars_0(const double q_, const double m_, 
-                               const double *w, const double *dxv,
+                               const double *w, const double *dxv, const double amax_in,
                                const double *Bmag, const double *BmagInv, const double *Gradpar, 
                                const double *BdriftX, const double *BdriftY, const double *Phi, 
                                const double *fl, const double *fr, double *outl, double *outr); 
 double EmGyrokineticSurf1x0vSer_X_P2_Bvars_0(const double q_, const double m_, 
-                               const double *w, const double *dxv, 
-                               const double *Bmag, const double *BmagInv, const double *Gradpar, 
-                               const double *BdriftX, const double *BdriftY, const double *Phi, 
-                               const double *Apar, const double *dApardt, const double *dApardtPrev, 
-                               const double *fl, const double *fr, double *outl, double *outr, 
-                               double *ohmModL, double *ohmModR); 
+                               const double *w, const double *dxv, const double amax_in, 
+                               const double *Bmag, const double *BmagInv, const double *Gradpar, 
+                               const double *BdriftX, const double *BdriftY, const double *Phi, 
+                               const double *Apar, const double *dApardt,
+                               const double *fl, const double *fr, double *outl, double *outr); 
 double GyrokineticSurfPositivity1x0vSer_X_P2_Bvars_0(const double q_, const double m_, 
-                               const double *w, const double *dxv, 
+                               const double *w, const double *dxv, const double amax_in, 
                                const double *Bmag, const double *BmagInv, const double *Gradpar, 
                                const double *BdriftX, const double *BdriftY, const double *Phi, 
                                const double dtApprox, const double *cflRateByDirL, const double *cflRateByDirR, 
                                const double *fl, const double *fr, double *outl, double *outr); 
 double EmGyrokineticSurfPositivity1x0vSer_X_P2_Bvars_0(const double q_, const double m_, 
-                               const double *w, const double *dxv, 
-                               const double *Bmag, const double *BmagInv, const double *Gradpar, 
-                               const double *BdriftX, const double *BdriftY, const double *Phi, 
-                               const double *Apar, const double *dApardt, const double *dApardtPrev, 
-                               const double dtApprox, const double *cflRateByDirL, const double *cflRateByDirR, 
-                               const double *fl, const double *fr, double *outl, double *outr, 
-                               double *ohmModL, double *ohmModR); 
+                               const double *w, const double *dxv, const double amax_in, 
+                               const double *Bmag, const double *BmagInv, const double *Gradpar, 
+                               const double *BdriftX, const double *BdriftY, const double *Phi, 
+                               const double *Apar, const double *dApardt,
+                               const double dtApprox, const double *cflRateByDirL, const double *cflRateByDirR, 
+                               const double *fl, const double *fr, double *outl, double *outr); 
 
 double GyrokineticVol1x0vSer_P2_Bvars_1(const double q_, const double m_, const double *w, const double *dxv, 
                                const double *Bmag, const double *BmagInv, const double *Gradpar, 
@@ -616,31 +180,29 @@
                                const double *BdriftX, const double *BdriftY, const double *Phi, const double *Apar,
                                const double *f, double *outX, double *outV, double *cflRateByDir); 
 double GyrokineticSurf1x0vSer_X_P2_Bvars_1(const double q_, const double m_, 
-                               const double *w, const double *dxv,
+                               const double *w, const double *dxv, const double amax_in,
                                const double *Bmag, const double *BmagInv, const double *Gradpar, 
                                const double *BdriftX, const double *BdriftY, const double *Phi, 
                                const double *fl, const double *fr, double *outl, double *outr); 
 double EmGyrokineticSurf1x0vSer_X_P2_Bvars_1(const double q_, const double m_, 
-                               const double *w, const double *dxv, 
-                               const double *Bmag, const double *BmagInv, const double *Gradpar, 
-                               const double *BdriftX, const double *BdriftY, const double *Phi, 
-                               const double *Apar, const double *dApardt, const double *dApardtPrev, 
-                               const double *fl, const double *fr, double *outl, double *outr, 
-                               double *ohmModL, double *ohmModR); 
+                               const double *w, const double *dxv, const double amax_in, 
+                               const double *Bmag, const double *BmagInv, const double *Gradpar, 
+                               const double *BdriftX, const double *BdriftY, const double *Phi, 
+                               const double *Apar, const double *dApardt,
+                               const double *fl, const double *fr, double *outl, double *outr); 
 double GyrokineticSurfPositivity1x0vSer_X_P2_Bvars_1(const double q_, const double m_, 
-                               const double *w, const double *dxv, 
+                               const double *w, const double *dxv, const double amax_in, 
                                const double *Bmag, const double *BmagInv, const double *Gradpar, 
                                const double *BdriftX, const double *BdriftY, const double *Phi, 
                                const double dtApprox, const double *cflRateByDirL, const double *cflRateByDirR, 
                                const double *fl, const double *fr, double *outl, double *outr); 
 double EmGyrokineticSurfPositivity1x0vSer_X_P2_Bvars_1(const double q_, const double m_, 
-                               const double *w, const double *dxv, 
-                               const double *Bmag, const double *BmagInv, const double *Gradpar, 
-                               const double *BdriftX, const double *BdriftY, const double *Phi, 
-                               const double *Apar, const double *dApardt, const double *dApardtPrev, 
-                               const double dtApprox, const double *cflRateByDirL, const double *cflRateByDirR, 
-                               const double *fl, const double *fr, double *outl, double *outr, 
-                               double *ohmModL, double *ohmModR); 
+                               const double *w, const double *dxv, const double amax_in, 
+                               const double *Bmag, const double *BmagInv, const double *Gradpar, 
+                               const double *BdriftX, const double *BdriftY, const double *Phi, 
+                               const double *Apar, const double *dApardt,
+                               const double dtApprox, const double *cflRateByDirL, const double *cflRateByDirR, 
+                               const double *fl, const double *fr, double *outl, double *outr); 
 
 
 double calcSheathDeltaPhi1xSer_P2(const double *phi, const double *phiWall, const double zVal);
@@ -652,12 +214,12 @@
                                                      const double *f, double *fhat);
 double EmGyrokineticStep2Vol1x1vSer_P1(const double q_, const double m_, 
                                const double *w, const double *dxv, 
-                               const double *ohmMod, const double *dApardt, 
+                               const double *dApardt, 
                                const double *f, double *out); 
 double EmGyrokineticStep2VolPositivity1x1vSer_P1(const double q_, const double m_, 
                                const double *w, const double *dxv, 
-                               const double *ohmMod, const double *dApardt, 
-                               const double *f, double *outX, double *outV, double *cflRateByDir); 
+                               const double *dApardt, 
+                               const double *f, double *out, double *cflRateByDir); 
 double GyrokineticVol1x1vSer_P1_Bvars_0(const double q_, const double m_, const double *w, const double *dxv, 
                                const double *Bmag, const double *BmagInv, const double *Gradpar, 
                                const double *BdriftX, const double *BdriftY, const double *Phi, 
@@ -676,57 +238,53 @@
                                const double *BdriftX, const double *BdriftY, const double *Phi, const double *Apar,
                                const double *f, double *outX, double *outV, double *cflRateByDir); 
 double GyrokineticSurf1x1vSer_X_P1_Bvars_0(const double q_, const double m_, 
-                               const double *w, const double *dxv,
+                               const double *w, const double *dxv, const double amax_in,
                                const double *Bmag, const double *BmagInv, const double *Gradpar, 
                                const double *BdriftX, const double *BdriftY, const double *Phi, 
                                const double *fl, const double *fr, double *outl, double *outr); 
 double EmGyrokineticSurf1x1vSer_X_P1_Bvars_0(const double q_, const double m_, 
-                               const double *w, const double *dxv, 
-                               const double *Bmag, const double *BmagInv, const double *Gradpar, 
-                               const double *BdriftX, const double *BdriftY, const double *Phi, 
-                               const double *Apar, const double *dApardt, const double *dApardtPrev, 
-                               const double *fl, const double *fr, double *outl, double *outr, 
-                               double *ohmModL, double *ohmModR); 
+                               const double *w, const double *dxv, const double amax_in, 
+                               const double *Bmag, const double *BmagInv, const double *Gradpar, 
+                               const double *BdriftX, const double *BdriftY, const double *Phi, 
+                               const double *Apar, const double *dApardt,
+                               const double *fl, const double *fr, double *outl, double *outr); 
 double GyrokineticSurfPositivity1x1vSer_X_P1_Bvars_0(const double q_, const double m_, 
-                               const double *w, const double *dxv, 
+                               const double *w, const double *dxv, const double amax_in, 
                                const double *Bmag, const double *BmagInv, const double *Gradpar, 
                                const double *BdriftX, const double *BdriftY, const double *Phi, 
                                const double dtApprox, const double *cflRateByDirL, const double *cflRateByDirR, 
                                const double *fl, const double *fr, double *outl, double *outr); 
 double EmGyrokineticSurfPositivity1x1vSer_X_P1_Bvars_0(const double q_, const double m_, 
-                               const double *w, const double *dxv, 
-                               const double *Bmag, const double *BmagInv, const double *Gradpar, 
-                               const double *BdriftX, const double *BdriftY, const double *Phi, 
-                               const double *Apar, const double *dApardt, const double *dApardtPrev, 
-                               const double dtApprox, const double *cflRateByDirL, const double *cflRateByDirR, 
-                               const double *fl, const double *fr, double *outl, double *outr, 
-                               double *ohmModL, double *ohmModR); 
+                               const double *w, const double *dxv, const double amax_in, 
+                               const double *Bmag, const double *BmagInv, const double *Gradpar, 
+                               const double *BdriftX, const double *BdriftY, const double *Phi, 
+                               const double *Apar, const double *dApardt,
+                               const double dtApprox, const double *cflRateByDirL, const double *cflRateByDirR, 
+                               const double *fl, const double *fr, double *outl, double *outr); 
 double GyrokineticSurf1x1vSer_Vpar_P1_Bvars_0(const double q_, const double m_, 
-                               const double *w, const double *dxv,
+                               const double *w, const double *dxv, const double amax_in,
                                const double *Bmag, const double *BmagInv, const double *Gradpar, 
                                const double *BdriftX, const double *BdriftY, const double *Phi, 
                                const double *fl, const double *fr, double *outl, double *outr); 
 double EmGyrokineticSurf1x1vSer_Vpar_P1_Bvars_0(const double q_, const double m_, 
-                               const double *w, const double *dxv, 
-                               const double *Bmag, const double *BmagInv, const double *Gradpar, 
-                               const double *BdriftX, const double *BdriftY, const double *Phi, 
-                               const double *Apar, const double *dApardt, const double *dApardtPrev, 
-                               const double *fl, const double *fr, double *outl, double *outr, 
-                               double *ohmModL, double *ohmModR); 
+                               const double *w, const double *dxv, const double amax_in, 
+                               const double *Bmag, const double *BmagInv, const double *Gradpar, 
+                               const double *BdriftX, const double *BdriftY, const double *Phi, 
+                               const double *Apar, const double *dApardt,
+                               const double *fl, const double *fr, double *outl, double *outr); 
 double GyrokineticSurfPositivity1x1vSer_Vpar_P1_Bvars_0(const double q_, const double m_, 
-                               const double *w, const double *dxv, 
+                               const double *w, const double *dxv, const double amax_in, 
                                const double *Bmag, const double *BmagInv, const double *Gradpar, 
                                const double *BdriftX, const double *BdriftY, const double *Phi, 
                                const double dtApprox, const double *cflRateByDirL, const double *cflRateByDirR, 
                                const double *fl, const double *fr, double *outl, double *outr); 
 double EmGyrokineticSurfPositivity1x1vSer_Vpar_P1_Bvars_0(const double q_, const double m_, 
-                               const double *w, const double *dxv, 
-                               const double *Bmag, const double *BmagInv, const double *Gradpar, 
-                               const double *BdriftX, const double *BdriftY, const double *Phi, 
-                               const double *Apar, const double *dApardt, const double *dApardtPrev, 
-                               const double dtApprox, const double *cflRateByDirL, const double *cflRateByDirR, 
-                               const double *fl, const double *fr, double *outl, double *outr, 
-                               double *ohmModL, double *ohmModR); 
+                               const double *w, const double *dxv, const double amax_in, 
+                               const double *Bmag, const double *BmagInv, const double *Gradpar, 
+                               const double *BdriftX, const double *BdriftY, const double *Phi, 
+                               const double *Apar, const double *dApardt,
+                               const double dtApprox, const double *cflRateByDirL, const double *cflRateByDirR, 
+                               const double *fl, const double *fr, double *outl, double *outr); 
 
 double GyrokineticVol1x1vSer_P1_Bvars_1(const double q_, const double m_, const double *w, const double *dxv, 
                                const double *Bmag, const double *BmagInv, const double *Gradpar, 
@@ -746,57 +304,53 @@
                                const double *BdriftX, const double *BdriftY, const double *Phi, const double *Apar,
                                const double *f, double *outX, double *outV, double *cflRateByDir); 
 double GyrokineticSurf1x1vSer_X_P1_Bvars_1(const double q_, const double m_, 
-                               const double *w, const double *dxv,
+                               const double *w, const double *dxv, const double amax_in,
                                const double *Bmag, const double *BmagInv, const double *Gradpar, 
                                const double *BdriftX, const double *BdriftY, const double *Phi, 
                                const double *fl, const double *fr, double *outl, double *outr); 
 double EmGyrokineticSurf1x1vSer_X_P1_Bvars_1(const double q_, const double m_, 
-                               const double *w, const double *dxv, 
-                               const double *Bmag, const double *BmagInv, const double *Gradpar, 
-                               const double *BdriftX, const double *BdriftY, const double *Phi, 
-                               const double *Apar, const double *dApardt, const double *dApardtPrev, 
-                               const double *fl, const double *fr, double *outl, double *outr, 
-                               double *ohmModL, double *ohmModR); 
+                               const double *w, const double *dxv, const double amax_in, 
+                               const double *Bmag, const double *BmagInv, const double *Gradpar, 
+                               const double *BdriftX, const double *BdriftY, const double *Phi, 
+                               const double *Apar, const double *dApardt,
+                               const double *fl, const double *fr, double *outl, double *outr); 
 double GyrokineticSurfPositivity1x1vSer_X_P1_Bvars_1(const double q_, const double m_, 
-                               const double *w, const double *dxv, 
+                               const double *w, const double *dxv, const double amax_in, 
                                const double *Bmag, const double *BmagInv, const double *Gradpar, 
                                const double *BdriftX, const double *BdriftY, const double *Phi, 
                                const double dtApprox, const double *cflRateByDirL, const double *cflRateByDirR, 
                                const double *fl, const double *fr, double *outl, double *outr); 
 double EmGyrokineticSurfPositivity1x1vSer_X_P1_Bvars_1(const double q_, const double m_, 
-                               const double *w, const double *dxv, 
-                               const double *Bmag, const double *BmagInv, const double *Gradpar, 
-                               const double *BdriftX, const double *BdriftY, const double *Phi, 
-                               const double *Apar, const double *dApardt, const double *dApardtPrev, 
-                               const double dtApprox, const double *cflRateByDirL, const double *cflRateByDirR, 
-                               const double *fl, const double *fr, double *outl, double *outr, 
-                               double *ohmModL, double *ohmModR); 
+                               const double *w, const double *dxv, const double amax_in, 
+                               const double *Bmag, const double *BmagInv, const double *Gradpar, 
+                               const double *BdriftX, const double *BdriftY, const double *Phi, 
+                               const double *Apar, const double *dApardt,
+                               const double dtApprox, const double *cflRateByDirL, const double *cflRateByDirR, 
+                               const double *fl, const double *fr, double *outl, double *outr); 
 double GyrokineticSurf1x1vSer_Vpar_P1_Bvars_1(const double q_, const double m_, 
-                               const double *w, const double *dxv,
+                               const double *w, const double *dxv, const double amax_in,
                                const double *Bmag, const double *BmagInv, const double *Gradpar, 
                                const double *BdriftX, const double *BdriftY, const double *Phi, 
                                const double *fl, const double *fr, double *outl, double *outr); 
 double EmGyrokineticSurf1x1vSer_Vpar_P1_Bvars_1(const double q_, const double m_, 
-                               const double *w, const double *dxv, 
-                               const double *Bmag, const double *BmagInv, const double *Gradpar, 
-                               const double *BdriftX, const double *BdriftY, const double *Phi, 
-                               const double *Apar, const double *dApardt, const double *dApardtPrev, 
-                               const double *fl, const double *fr, double *outl, double *outr, 
-                               double *ohmModL, double *ohmModR); 
+                               const double *w, const double *dxv, const double amax_in, 
+                               const double *Bmag, const double *BmagInv, const double *Gradpar, 
+                               const double *BdriftX, const double *BdriftY, const double *Phi, 
+                               const double *Apar, const double *dApardt,
+                               const double *fl, const double *fr, double *outl, double *outr); 
 double GyrokineticSurfPositivity1x1vSer_Vpar_P1_Bvars_1(const double q_, const double m_, 
-                               const double *w, const double *dxv, 
+                               const double *w, const double *dxv, const double amax_in, 
                                const double *Bmag, const double *BmagInv, const double *Gradpar, 
                                const double *BdriftX, const double *BdriftY, const double *Phi, 
                                const double dtApprox, const double *cflRateByDirL, const double *cflRateByDirR, 
                                const double *fl, const double *fr, double *outl, double *outr); 
 double EmGyrokineticSurfPositivity1x1vSer_Vpar_P1_Bvars_1(const double q_, const double m_, 
-                               const double *w, const double *dxv, 
-                               const double *Bmag, const double *BmagInv, const double *Gradpar, 
-                               const double *BdriftX, const double *BdriftY, const double *Phi, 
-                               const double *Apar, const double *dApardt, const double *dApardtPrev, 
-                               const double dtApprox, const double *cflRateByDirL, const double *cflRateByDirR, 
-                               const double *fl, const double *fr, double *outl, double *outr, 
-                               double *ohmModL, double *ohmModR); 
+                               const double *w, const double *dxv, const double amax_in, 
+                               const double *Bmag, const double *BmagInv, const double *Gradpar, 
+                               const double *BdriftX, const double *BdriftY, const double *Phi, 
+                               const double *Apar, const double *dApardt,
+                               const double dtApprox, const double *cflRateByDirL, const double *cflRateByDirR, 
+                               const double *fl, const double *fr, double *outl, double *outr); 
 
 
 double calcSheathDeltaPhi1xSer_P1(const double *phi, const double *phiWall, const double zVal);
@@ -808,12 +362,12 @@
                                                      const double *f, double *fhat);
 double EmGyrokineticStep2Vol1x1vSer_P2(const double q_, const double m_, 
                                const double *w, const double *dxv, 
-                               const double *ohmMod, const double *dApardt, 
+                               const double *dApardt, 
                                const double *f, double *out); 
 double EmGyrokineticStep2VolPositivity1x1vSer_P2(const double q_, const double m_, 
                                const double *w, const double *dxv, 
-                               const double *ohmMod, const double *dApardt, 
-                               const double *f, double *outX, double *outV, double *cflRateByDir); 
+                               const double *dApardt, 
+                               const double *f, double *out, double *cflRateByDir); 
 double GyrokineticVol1x1vSer_P2_Bvars_0(const double q_, const double m_, const double *w, const double *dxv, 
                                const double *Bmag, const double *BmagInv, const double *Gradpar, 
                                const double *BdriftX, const double *BdriftY, const double *Phi, 
@@ -832,57 +386,53 @@
                                const double *BdriftX, const double *BdriftY, const double *Phi, const double *Apar,
                                const double *f, double *outX, double *outV, double *cflRateByDir); 
 double GyrokineticSurf1x1vSer_X_P2_Bvars_0(const double q_, const double m_, 
-                               const double *w, const double *dxv,
+                               const double *w, const double *dxv, const double amax_in,
                                const double *Bmag, const double *BmagInv, const double *Gradpar, 
                                const double *BdriftX, const double *BdriftY, const double *Phi, 
                                const double *fl, const double *fr, double *outl, double *outr); 
 double EmGyrokineticSurf1x1vSer_X_P2_Bvars_0(const double q_, const double m_, 
-                               const double *w, const double *dxv, 
-                               const double *Bmag, const double *BmagInv, const double *Gradpar, 
-                               const double *BdriftX, const double *BdriftY, const double *Phi, 
-                               const double *Apar, const double *dApardt, const double *dApardtPrev, 
-                               const double *fl, const double *fr, double *outl, double *outr, 
-                               double *ohmModL, double *ohmModR); 
+                               const double *w, const double *dxv, const double amax_in, 
+                               const double *Bmag, const double *BmagInv, const double *Gradpar, 
+                               const double *BdriftX, const double *BdriftY, const double *Phi, 
+                               const double *Apar, const double *dApardt,
+                               const double *fl, const double *fr, double *outl, double *outr); 
 double GyrokineticSurfPositivity1x1vSer_X_P2_Bvars_0(const double q_, const double m_, 
-                               const double *w, const double *dxv, 
+                               const double *w, const double *dxv, const double amax_in, 
                                const double *Bmag, const double *BmagInv, const double *Gradpar, 
                                const double *BdriftX, const double *BdriftY, const double *Phi, 
                                const double dtApprox, const double *cflRateByDirL, const double *cflRateByDirR, 
                                const double *fl, const double *fr, double *outl, double *outr); 
 double EmGyrokineticSurfPositivity1x1vSer_X_P2_Bvars_0(const double q_, const double m_, 
-                               const double *w, const double *dxv, 
-                               const double *Bmag, const double *BmagInv, const double *Gradpar, 
-                               const double *BdriftX, const double *BdriftY, const double *Phi, 
-                               const double *Apar, const double *dApardt, const double *dApardtPrev, 
-                               const double dtApprox, const double *cflRateByDirL, const double *cflRateByDirR, 
-                               const double *fl, const double *fr, double *outl, double *outr, 
-                               double *ohmModL, double *ohmModR); 
+                               const double *w, const double *dxv, const double amax_in, 
+                               const double *Bmag, const double *BmagInv, const double *Gradpar, 
+                               const double *BdriftX, const double *BdriftY, const double *Phi, 
+                               const double *Apar, const double *dApardt,
+                               const double dtApprox, const double *cflRateByDirL, const double *cflRateByDirR, 
+                               const double *fl, const double *fr, double *outl, double *outr); 
 double GyrokineticSurf1x1vSer_Vpar_P2_Bvars_0(const double q_, const double m_, 
-                               const double *w, const double *dxv,
+                               const double *w, const double *dxv, const double amax_in,
                                const double *Bmag, const double *BmagInv, const double *Gradpar, 
                                const double *BdriftX, const double *BdriftY, const double *Phi, 
                                const double *fl, const double *fr, double *outl, double *outr); 
 double EmGyrokineticSurf1x1vSer_Vpar_P2_Bvars_0(const double q_, const double m_, 
-                               const double *w, const double *dxv, 
-                               const double *Bmag, const double *BmagInv, const double *Gradpar, 
-                               const double *BdriftX, const double *BdriftY, const double *Phi, 
-                               const double *Apar, const double *dApardt, const double *dApardtPrev, 
-                               const double *fl, const double *fr, double *outl, double *outr, 
-                               double *ohmModL, double *ohmModR); 
+                               const double *w, const double *dxv, const double amax_in, 
+                               const double *Bmag, const double *BmagInv, const double *Gradpar, 
+                               const double *BdriftX, const double *BdriftY, const double *Phi, 
+                               const double *Apar, const double *dApardt,
+                               const double *fl, const double *fr, double *outl, double *outr); 
 double GyrokineticSurfPositivity1x1vSer_Vpar_P2_Bvars_0(const double q_, const double m_, 
-                               const double *w, const double *dxv, 
+                               const double *w, const double *dxv, const double amax_in, 
                                const double *Bmag, const double *BmagInv, const double *Gradpar, 
                                const double *BdriftX, const double *BdriftY, const double *Phi, 
                                const double dtApprox, const double *cflRateByDirL, const double *cflRateByDirR, 
                                const double *fl, const double *fr, double *outl, double *outr); 
 double EmGyrokineticSurfPositivity1x1vSer_Vpar_P2_Bvars_0(const double q_, const double m_, 
-                               const double *w, const double *dxv, 
-                               const double *Bmag, const double *BmagInv, const double *Gradpar, 
-                               const double *BdriftX, const double *BdriftY, const double *Phi, 
-                               const double *Apar, const double *dApardt, const double *dApardtPrev, 
-                               const double dtApprox, const double *cflRateByDirL, const double *cflRateByDirR, 
-                               const double *fl, const double *fr, double *outl, double *outr, 
-                               double *ohmModL, double *ohmModR); 
+                               const double *w, const double *dxv, const double amax_in, 
+                               const double *Bmag, const double *BmagInv, const double *Gradpar, 
+                               const double *BdriftX, const double *BdriftY, const double *Phi, 
+                               const double *Apar, const double *dApardt,
+                               const double dtApprox, const double *cflRateByDirL, const double *cflRateByDirR, 
+                               const double *fl, const double *fr, double *outl, double *outr); 
 
 double GyrokineticVol1x1vSer_P2_Bvars_1(const double q_, const double m_, const double *w, const double *dxv, 
                                const double *Bmag, const double *BmagInv, const double *Gradpar, 
@@ -902,57 +452,53 @@
                                const double *BdriftX, const double *BdriftY, const double *Phi, const double *Apar,
                                const double *f, double *outX, double *outV, double *cflRateByDir); 
 double GyrokineticSurf1x1vSer_X_P2_Bvars_1(const double q_, const double m_, 
-                               const double *w, const double *dxv,
+                               const double *w, const double *dxv, const double amax_in,
                                const double *Bmag, const double *BmagInv, const double *Gradpar, 
                                const double *BdriftX, const double *BdriftY, const double *Phi, 
                                const double *fl, const double *fr, double *outl, double *outr); 
 double EmGyrokineticSurf1x1vSer_X_P2_Bvars_1(const double q_, const double m_, 
-                               const double *w, const double *dxv, 
-                               const double *Bmag, const double *BmagInv, const double *Gradpar, 
-                               const double *BdriftX, const double *BdriftY, const double *Phi, 
-                               const double *Apar, const double *dApardt, const double *dApardtPrev, 
-                               const double *fl, const double *fr, double *outl, double *outr, 
-                               double *ohmModL, double *ohmModR); 
+                               const double *w, const double *dxv, const double amax_in, 
+                               const double *Bmag, const double *BmagInv, const double *Gradpar, 
+                               const double *BdriftX, const double *BdriftY, const double *Phi, 
+                               const double *Apar, const double *dApardt,
+                               const double *fl, const double *fr, double *outl, double *outr); 
 double GyrokineticSurfPositivity1x1vSer_X_P2_Bvars_1(const double q_, const double m_, 
-                               const double *w, const double *dxv, 
+                               const double *w, const double *dxv, const double amax_in, 
                                const double *Bmag, const double *BmagInv, const double *Gradpar, 
                                const double *BdriftX, const double *BdriftY, const double *Phi, 
                                const double dtApprox, const double *cflRateByDirL, const double *cflRateByDirR, 
                                const double *fl, const double *fr, double *outl, double *outr); 
 double EmGyrokineticSurfPositivity1x1vSer_X_P2_Bvars_1(const double q_, const double m_, 
-                               const double *w, const double *dxv, 
-                               const double *Bmag, const double *BmagInv, const double *Gradpar, 
-                               const double *BdriftX, const double *BdriftY, const double *Phi, 
-                               const double *Apar, const double *dApardt, const double *dApardtPrev, 
-                               const double dtApprox, const double *cflRateByDirL, const double *cflRateByDirR, 
-                               const double *fl, const double *fr, double *outl, double *outr, 
-                               double *ohmModL, double *ohmModR); 
+                               const double *w, const double *dxv, const double amax_in, 
+                               const double *Bmag, const double *BmagInv, const double *Gradpar, 
+                               const double *BdriftX, const double *BdriftY, const double *Phi, 
+                               const double *Apar, const double *dApardt,
+                               const double dtApprox, const double *cflRateByDirL, const double *cflRateByDirR, 
+                               const double *fl, const double *fr, double *outl, double *outr); 
 double GyrokineticSurf1x1vSer_Vpar_P2_Bvars_1(const double q_, const double m_, 
-                               const double *w, const double *dxv,
+                               const double *w, const double *dxv, const double amax_in,
                                const double *Bmag, const double *BmagInv, const double *Gradpar, 
                                const double *BdriftX, const double *BdriftY, const double *Phi, 
                                const double *fl, const double *fr, double *outl, double *outr); 
 double EmGyrokineticSurf1x1vSer_Vpar_P2_Bvars_1(const double q_, const double m_, 
-                               const double *w, const double *dxv, 
-                               const double *Bmag, const double *BmagInv, const double *Gradpar, 
-                               const double *BdriftX, const double *BdriftY, const double *Phi, 
-                               const double *Apar, const double *dApardt, const double *dApardtPrev, 
-                               const double *fl, const double *fr, double *outl, double *outr, 
-                               double *ohmModL, double *ohmModR); 
+                               const double *w, const double *dxv, const double amax_in, 
+                               const double *Bmag, const double *BmagInv, const double *Gradpar, 
+                               const double *BdriftX, const double *BdriftY, const double *Phi, 
+                               const double *Apar, const double *dApardt,
+                               const double *fl, const double *fr, double *outl, double *outr); 
 double GyrokineticSurfPositivity1x1vSer_Vpar_P2_Bvars_1(const double q_, const double m_, 
-                               const double *w, const double *dxv, 
+                               const double *w, const double *dxv, const double amax_in, 
                                const double *Bmag, const double *BmagInv, const double *Gradpar, 
                                const double *BdriftX, const double *BdriftY, const double *Phi, 
                                const double dtApprox, const double *cflRateByDirL, const double *cflRateByDirR, 
                                const double *fl, const double *fr, double *outl, double *outr); 
 double EmGyrokineticSurfPositivity1x1vSer_Vpar_P2_Bvars_1(const double q_, const double m_, 
-                               const double *w, const double *dxv, 
-                               const double *Bmag, const double *BmagInv, const double *Gradpar, 
-                               const double *BdriftX, const double *BdriftY, const double *Phi, 
-                               const double *Apar, const double *dApardt, const double *dApardtPrev, 
-                               const double dtApprox, const double *cflRateByDirL, const double *cflRateByDirR, 
-                               const double *fl, const double *fr, double *outl, double *outr, 
-                               double *ohmModL, double *ohmModR); 
+                               const double *w, const double *dxv, const double amax_in, 
+                               const double *Bmag, const double *BmagInv, const double *Gradpar, 
+                               const double *BdriftX, const double *BdriftY, const double *Phi, 
+                               const double *Apar, const double *dApardt,
+                               const double dtApprox, const double *cflRateByDirL, const double *cflRateByDirR, 
+                               const double *fl, const double *fr, double *outl, double *outr); 
 
 
 double calcSheathDeltaPhi1xSer_P2(const double *phi, const double *phiWall, const double zVal);
@@ -964,12 +510,12 @@
                                                      const double *f, double *fhat);
 double EmGyrokineticStep2Vol1x2vSer_P1(const double q_, const double m_, 
                                const double *w, const double *dxv, 
-                               const double *ohmMod, const double *dApardt, 
+                               const double *dApardt, 
                                const double *f, double *out); 
 double EmGyrokineticStep2VolPositivity1x2vSer_P1(const double q_, const double m_, 
                                const double *w, const double *dxv, 
-                               const double *ohmMod, const double *dApardt, 
-                               const double *f, double *outX, double *outV, double *cflRateByDir); 
+                               const double *dApardt, 
+                               const double *f, double *out, double *cflRateByDir); 
 double GyrokineticVol1x2vSer_P1_Bvars_0(const double q_, const double m_, const double *w, const double *dxv, 
                                const double *Bmag, const double *BmagInv, const double *Gradpar, 
                                const double *BdriftX, const double *BdriftY, const double *Phi, 
@@ -988,57 +534,53 @@
                                const double *BdriftX, const double *BdriftY, const double *Phi, const double *Apar,
                                const double *f, double *outX, double *outV, double *cflRateByDir); 
 double GyrokineticSurf1x2vSer_X_P1_Bvars_0(const double q_, const double m_, 
-                               const double *w, const double *dxv,
+                               const double *w, const double *dxv, const double amax_in,
                                const double *Bmag, const double *BmagInv, const double *Gradpar, 
                                const double *BdriftX, const double *BdriftY, const double *Phi, 
                                const double *fl, const double *fr, double *outl, double *outr); 
 double EmGyrokineticSurf1x2vSer_X_P1_Bvars_0(const double q_, const double m_, 
-                               const double *w, const double *dxv, 
-                               const double *Bmag, const double *BmagInv, const double *Gradpar, 
-                               const double *BdriftX, const double *BdriftY, const double *Phi, 
-                               const double *Apar, const double *dApardt, const double *dApardtPrev, 
-                               const double *fl, const double *fr, double *outl, double *outr, 
-                               double *ohmModL, double *ohmModR); 
+                               const double *w, const double *dxv, const double amax_in, 
+                               const double *Bmag, const double *BmagInv, const double *Gradpar, 
+                               const double *BdriftX, const double *BdriftY, const double *Phi, 
+                               const double *Apar, const double *dApardt,
+                               const double *fl, const double *fr, double *outl, double *outr); 
 double GyrokineticSurfPositivity1x2vSer_X_P1_Bvars_0(const double q_, const double m_, 
-                               const double *w, const double *dxv, 
+                               const double *w, const double *dxv, const double amax_in, 
                                const double *Bmag, const double *BmagInv, const double *Gradpar, 
                                const double *BdriftX, const double *BdriftY, const double *Phi, 
                                const double dtApprox, const double *cflRateByDirL, const double *cflRateByDirR, 
                                const double *fl, const double *fr, double *outl, double *outr); 
 double EmGyrokineticSurfPositivity1x2vSer_X_P1_Bvars_0(const double q_, const double m_, 
-                               const double *w, const double *dxv, 
-                               const double *Bmag, const double *BmagInv, const double *Gradpar, 
-                               const double *BdriftX, const double *BdriftY, const double *Phi, 
-                               const double *Apar, const double *dApardt, const double *dApardtPrev, 
-                               const double dtApprox, const double *cflRateByDirL, const double *cflRateByDirR, 
-                               const double *fl, const double *fr, double *outl, double *outr, 
-                               double *ohmModL, double *ohmModR); 
+                               const double *w, const double *dxv, const double amax_in, 
+                               const double *Bmag, const double *BmagInv, const double *Gradpar, 
+                               const double *BdriftX, const double *BdriftY, const double *Phi, 
+                               const double *Apar, const double *dApardt,
+                               const double dtApprox, const double *cflRateByDirL, const double *cflRateByDirR, 
+                               const double *fl, const double *fr, double *outl, double *outr); 
 double GyrokineticSurf1x2vSer_Vpar_P1_Bvars_0(const double q_, const double m_, 
-                               const double *w, const double *dxv,
+                               const double *w, const double *dxv, const double amax_in,
                                const double *Bmag, const double *BmagInv, const double *Gradpar, 
                                const double *BdriftX, const double *BdriftY, const double *Phi, 
                                const double *fl, const double *fr, double *outl, double *outr); 
 double EmGyrokineticSurf1x2vSer_Vpar_P1_Bvars_0(const double q_, const double m_, 
-                               const double *w, const double *dxv, 
-                               const double *Bmag, const double *BmagInv, const double *Gradpar, 
-                               const double *BdriftX, const double *BdriftY, const double *Phi, 
-                               const double *Apar, const double *dApardt, const double *dApardtPrev, 
-                               const double *fl, const double *fr, double *outl, double *outr, 
-                               double *ohmModL, double *ohmModR); 
+                               const double *w, const double *dxv, const double amax_in, 
+                               const double *Bmag, const double *BmagInv, const double *Gradpar, 
+                               const double *BdriftX, const double *BdriftY, const double *Phi, 
+                               const double *Apar, const double *dApardt,
+                               const double *fl, const double *fr, double *outl, double *outr); 
 double GyrokineticSurfPositivity1x2vSer_Vpar_P1_Bvars_0(const double q_, const double m_, 
-                               const double *w, const double *dxv, 
+                               const double *w, const double *dxv, const double amax_in, 
                                const double *Bmag, const double *BmagInv, const double *Gradpar, 
                                const double *BdriftX, const double *BdriftY, const double *Phi, 
                                const double dtApprox, const double *cflRateByDirL, const double *cflRateByDirR, 
                                const double *fl, const double *fr, double *outl, double *outr); 
 double EmGyrokineticSurfPositivity1x2vSer_Vpar_P1_Bvars_0(const double q_, const double m_, 
-                               const double *w, const double *dxv, 
-                               const double *Bmag, const double *BmagInv, const double *Gradpar, 
-                               const double *BdriftX, const double *BdriftY, const double *Phi, 
-                               const double *Apar, const double *dApardt, const double *dApardtPrev, 
-                               const double dtApprox, const double *cflRateByDirL, const double *cflRateByDirR, 
-                               const double *fl, const double *fr, double *outl, double *outr, 
-                               double *ohmModL, double *ohmModR); 
+                               const double *w, const double *dxv, const double amax_in, 
+                               const double *Bmag, const double *BmagInv, const double *Gradpar, 
+                               const double *BdriftX, const double *BdriftY, const double *Phi, 
+                               const double *Apar, const double *dApardt,
+                               const double dtApprox, const double *cflRateByDirL, const double *cflRateByDirR, 
+                               const double *fl, const double *fr, double *outl, double *outr); 
 
 double GyrokineticVol1x2vSer_P1_Bvars_1(const double q_, const double m_, const double *w, const double *dxv, 
                                const double *Bmag, const double *BmagInv, const double *Gradpar, 
@@ -1058,57 +600,53 @@
                                const double *BdriftX, const double *BdriftY, const double *Phi, const double *Apar,
                                const double *f, double *outX, double *outV, double *cflRateByDir); 
 double GyrokineticSurf1x2vSer_X_P1_Bvars_1(const double q_, const double m_, 
-                               const double *w, const double *dxv,
+                               const double *w, const double *dxv, const double amax_in,
                                const double *Bmag, const double *BmagInv, const double *Gradpar, 
                                const double *BdriftX, const double *BdriftY, const double *Phi, 
                                const double *fl, const double *fr, double *outl, double *outr); 
 double EmGyrokineticSurf1x2vSer_X_P1_Bvars_1(const double q_, const double m_, 
-                               const double *w, const double *dxv, 
-                               const double *Bmag, const double *BmagInv, const double *Gradpar, 
-                               const double *BdriftX, const double *BdriftY, const double *Phi, 
-                               const double *Apar, const double *dApardt, const double *dApardtPrev, 
-                               const double *fl, const double *fr, double *outl, double *outr, 
-                               double *ohmModL, double *ohmModR); 
+                               const double *w, const double *dxv, const double amax_in, 
+                               const double *Bmag, const double *BmagInv, const double *Gradpar, 
+                               const double *BdriftX, const double *BdriftY, const double *Phi, 
+                               const double *Apar, const double *dApardt,
+                               const double *fl, const double *fr, double *outl, double *outr); 
 double GyrokineticSurfPositivity1x2vSer_X_P1_Bvars_1(const double q_, const double m_, 
-                               const double *w, const double *dxv, 
+                               const double *w, const double *dxv, const double amax_in, 
                                const double *Bmag, const double *BmagInv, const double *Gradpar, 
                                const double *BdriftX, const double *BdriftY, const double *Phi, 
                                const double dtApprox, const double *cflRateByDirL, const double *cflRateByDirR, 
                                const double *fl, const double *fr, double *outl, double *outr); 
 double EmGyrokineticSurfPositivity1x2vSer_X_P1_Bvars_1(const double q_, const double m_, 
-                               const double *w, const double *dxv, 
-                               const double *Bmag, const double *BmagInv, const double *Gradpar, 
-                               const double *BdriftX, const double *BdriftY, const double *Phi, 
-                               const double *Apar, const double *dApardt, const double *dApardtPrev, 
-                               const double dtApprox, const double *cflRateByDirL, const double *cflRateByDirR, 
-                               const double *fl, const double *fr, double *outl, double *outr, 
-                               double *ohmModL, double *ohmModR); 
+                               const double *w, const double *dxv, const double amax_in, 
+                               const double *Bmag, const double *BmagInv, const double *Gradpar, 
+                               const double *BdriftX, const double *BdriftY, const double *Phi, 
+                               const double *Apar, const double *dApardt,
+                               const double dtApprox, const double *cflRateByDirL, const double *cflRateByDirR, 
+                               const double *fl, const double *fr, double *outl, double *outr); 
 double GyrokineticSurf1x2vSer_Vpar_P1_Bvars_1(const double q_, const double m_, 
-                               const double *w, const double *dxv,
+                               const double *w, const double *dxv, const double amax_in,
                                const double *Bmag, const double *BmagInv, const double *Gradpar, 
                                const double *BdriftX, const double *BdriftY, const double *Phi, 
                                const double *fl, const double *fr, double *outl, double *outr); 
 double EmGyrokineticSurf1x2vSer_Vpar_P1_Bvars_1(const double q_, const double m_, 
-                               const double *w, const double *dxv, 
-                               const double *Bmag, const double *BmagInv, const double *Gradpar, 
-                               const double *BdriftX, const double *BdriftY, const double *Phi, 
-                               const double *Apar, const double *dApardt, const double *dApardtPrev, 
-                               const double *fl, const double *fr, double *outl, double *outr, 
-                               double *ohmModL, double *ohmModR); 
+                               const double *w, const double *dxv, const double amax_in, 
+                               const double *Bmag, const double *BmagInv, const double *Gradpar, 
+                               const double *BdriftX, const double *BdriftY, const double *Phi, 
+                               const double *Apar, const double *dApardt,
+                               const double *fl, const double *fr, double *outl, double *outr); 
 double GyrokineticSurfPositivity1x2vSer_Vpar_P1_Bvars_1(const double q_, const double m_, 
-                               const double *w, const double *dxv, 
+                               const double *w, const double *dxv, const double amax_in, 
                                const double *Bmag, const double *BmagInv, const double *Gradpar, 
                                const double *BdriftX, const double *BdriftY, const double *Phi, 
                                const double dtApprox, const double *cflRateByDirL, const double *cflRateByDirR, 
                                const double *fl, const double *fr, double *outl, double *outr); 
 double EmGyrokineticSurfPositivity1x2vSer_Vpar_P1_Bvars_1(const double q_, const double m_, 
-                               const double *w, const double *dxv, 
-                               const double *Bmag, const double *BmagInv, const double *Gradpar, 
-                               const double *BdriftX, const double *BdriftY, const double *Phi, 
-                               const double *Apar, const double *dApardt, const double *dApardtPrev, 
-                               const double dtApprox, const double *cflRateByDirL, const double *cflRateByDirR, 
-                               const double *fl, const double *fr, double *outl, double *outr, 
-                               double *ohmModL, double *ohmModR); 
+                               const double *w, const double *dxv, const double amax_in, 
+                               const double *Bmag, const double *BmagInv, const double *Gradpar, 
+                               const double *BdriftX, const double *BdriftY, const double *Phi, 
+                               const double *Apar, const double *dApardt,
+                               const double dtApprox, const double *cflRateByDirL, const double *cflRateByDirR, 
+                               const double *fl, const double *fr, double *outl, double *outr); 
 
 
 double calcSheathDeltaPhi1xSer_P1(const double *phi, const double *phiWall, const double zVal);
@@ -1120,12 +658,12 @@
                                                      const double *f, double *fhat);
 double EmGyrokineticStep2Vol1x2vSer_P2(const double q_, const double m_, 
                                const double *w, const double *dxv, 
-                               const double *ohmMod, const double *dApardt, 
+                               const double *dApardt, 
                                const double *f, double *out); 
 double EmGyrokineticStep2VolPositivity1x2vSer_P2(const double q_, const double m_, 
                                const double *w, const double *dxv, 
-                               const double *ohmMod, const double *dApardt, 
-                               const double *f, double *outX, double *outV, double *cflRateByDir); 
+                               const double *dApardt, 
+                               const double *f, double *out, double *cflRateByDir); 
 double GyrokineticVol1x2vSer_P2_Bvars_0(const double q_, const double m_, const double *w, const double *dxv, 
                                const double *Bmag, const double *BmagInv, const double *Gradpar, 
                                const double *BdriftX, const double *BdriftY, const double *Phi, 
@@ -1144,57 +682,53 @@
                                const double *BdriftX, const double *BdriftY, const double *Phi, const double *Apar,
                                const double *f, double *outX, double *outV, double *cflRateByDir); 
 double GyrokineticSurf1x2vSer_X_P2_Bvars_0(const double q_, const double m_, 
-                               const double *w, const double *dxv,
+                               const double *w, const double *dxv, const double amax_in,
                                const double *Bmag, const double *BmagInv, const double *Gradpar, 
                                const double *BdriftX, const double *BdriftY, const double *Phi, 
                                const double *fl, const double *fr, double *outl, double *outr); 
 double EmGyrokineticSurf1x2vSer_X_P2_Bvars_0(const double q_, const double m_, 
-                               const double *w, const double *dxv, 
-                               const double *Bmag, const double *BmagInv, const double *Gradpar, 
-                               const double *BdriftX, const double *BdriftY, const double *Phi, 
-                               const double *Apar, const double *dApardt, const double *dApardtPrev, 
-                               const double *fl, const double *fr, double *outl, double *outr, 
-                               double *ohmModL, double *ohmModR); 
+                               const double *w, const double *dxv, const double amax_in, 
+                               const double *Bmag, const double *BmagInv, const double *Gradpar, 
+                               const double *BdriftX, const double *BdriftY, const double *Phi, 
+                               const double *Apar, const double *dApardt,
+                               const double *fl, const double *fr, double *outl, double *outr); 
 double GyrokineticSurfPositivity1x2vSer_X_P2_Bvars_0(const double q_, const double m_, 
-                               const double *w, const double *dxv, 
+                               const double *w, const double *dxv, const double amax_in, 
                                const double *Bmag, const double *BmagInv, const double *Gradpar, 
                                const double *BdriftX, const double *BdriftY, const double *Phi, 
                                const double dtApprox, const double *cflRateByDirL, const double *cflRateByDirR, 
                                const double *fl, const double *fr, double *outl, double *outr); 
 double EmGyrokineticSurfPositivity1x2vSer_X_P2_Bvars_0(const double q_, const double m_, 
-                               const double *w, const double *dxv, 
-                               const double *Bmag, const double *BmagInv, const double *Gradpar, 
-                               const double *BdriftX, const double *BdriftY, const double *Phi, 
-                               const double *Apar, const double *dApardt, const double *dApardtPrev, 
-                               const double dtApprox, const double *cflRateByDirL, const double *cflRateByDirR, 
-                               const double *fl, const double *fr, double *outl, double *outr, 
-                               double *ohmModL, double *ohmModR); 
+                               const double *w, const double *dxv, const double amax_in, 
+                               const double *Bmag, const double *BmagInv, const double *Gradpar, 
+                               const double *BdriftX, const double *BdriftY, const double *Phi, 
+                               const double *Apar, const double *dApardt,
+                               const double dtApprox, const double *cflRateByDirL, const double *cflRateByDirR, 
+                               const double *fl, const double *fr, double *outl, double *outr); 
 double GyrokineticSurf1x2vSer_Vpar_P2_Bvars_0(const double q_, const double m_, 
-                               const double *w, const double *dxv,
+                               const double *w, const double *dxv, const double amax_in,
                                const double *Bmag, const double *BmagInv, const double *Gradpar, 
                                const double *BdriftX, const double *BdriftY, const double *Phi, 
                                const double *fl, const double *fr, double *outl, double *outr); 
 double EmGyrokineticSurf1x2vSer_Vpar_P2_Bvars_0(const double q_, const double m_, 
-                               const double *w, const double *dxv, 
-                               const double *Bmag, const double *BmagInv, const double *Gradpar, 
-                               const double *BdriftX, const double *BdriftY, const double *Phi, 
-                               const double *Apar, const double *dApardt, const double *dApardtPrev, 
-                               const double *fl, const double *fr, double *outl, double *outr, 
-                               double *ohmModL, double *ohmModR); 
+                               const double *w, const double *dxv, const double amax_in, 
+                               const double *Bmag, const double *BmagInv, const double *Gradpar, 
+                               const double *BdriftX, const double *BdriftY, const double *Phi, 
+                               const double *Apar, const double *dApardt,
+                               const double *fl, const double *fr, double *outl, double *outr); 
 double GyrokineticSurfPositivity1x2vSer_Vpar_P2_Bvars_0(const double q_, const double m_, 
-                               const double *w, const double *dxv, 
+                               const double *w, const double *dxv, const double amax_in, 
                                const double *Bmag, const double *BmagInv, const double *Gradpar, 
                                const double *BdriftX, const double *BdriftY, const double *Phi, 
                                const double dtApprox, const double *cflRateByDirL, const double *cflRateByDirR, 
                                const double *fl, const double *fr, double *outl, double *outr); 
 double EmGyrokineticSurfPositivity1x2vSer_Vpar_P2_Bvars_0(const double q_, const double m_, 
-                               const double *w, const double *dxv, 
-                               const double *Bmag, const double *BmagInv, const double *Gradpar, 
-                               const double *BdriftX, const double *BdriftY, const double *Phi, 
-                               const double *Apar, const double *dApardt, const double *dApardtPrev, 
-                               const double dtApprox, const double *cflRateByDirL, const double *cflRateByDirR, 
-                               const double *fl, const double *fr, double *outl, double *outr, 
-                               double *ohmModL, double *ohmModR); 
+                               const double *w, const double *dxv, const double amax_in, 
+                               const double *Bmag, const double *BmagInv, const double *Gradpar, 
+                               const double *BdriftX, const double *BdriftY, const double *Phi, 
+                               const double *Apar, const double *dApardt,
+                               const double dtApprox, const double *cflRateByDirL, const double *cflRateByDirR, 
+                               const double *fl, const double *fr, double *outl, double *outr); 
 
 double GyrokineticVol1x2vSer_P2_Bvars_1(const double q_, const double m_, const double *w, const double *dxv, 
                                const double *Bmag, const double *BmagInv, const double *Gradpar, 
@@ -1214,57 +748,53 @@
                                const double *BdriftX, const double *BdriftY, const double *Phi, const double *Apar,
                                const double *f, double *outX, double *outV, double *cflRateByDir); 
 double GyrokineticSurf1x2vSer_X_P2_Bvars_1(const double q_, const double m_, 
-                               const double *w, const double *dxv,
+                               const double *w, const double *dxv, const double amax_in,
                                const double *Bmag, const double *BmagInv, const double *Gradpar, 
                                const double *BdriftX, const double *BdriftY, const double *Phi, 
                                const double *fl, const double *fr, double *outl, double *outr); 
 double EmGyrokineticSurf1x2vSer_X_P2_Bvars_1(const double q_, const double m_, 
-                               const double *w, const double *dxv, 
-                               const double *Bmag, const double *BmagInv, const double *Gradpar, 
-                               const double *BdriftX, const double *BdriftY, const double *Phi, 
-                               const double *Apar, const double *dApardt, const double *dApardtPrev, 
-                               const double *fl, const double *fr, double *outl, double *outr, 
-                               double *ohmModL, double *ohmModR); 
+                               const double *w, const double *dxv, const double amax_in, 
+                               const double *Bmag, const double *BmagInv, const double *Gradpar, 
+                               const double *BdriftX, const double *BdriftY, const double *Phi, 
+                               const double *Apar, const double *dApardt,
+                               const double *fl, const double *fr, double *outl, double *outr); 
 double GyrokineticSurfPositivity1x2vSer_X_P2_Bvars_1(const double q_, const double m_, 
-                               const double *w, const double *dxv, 
+                               const double *w, const double *dxv, const double amax_in, 
                                const double *Bmag, const double *BmagInv, const double *Gradpar, 
                                const double *BdriftX, const double *BdriftY, const double *Phi, 
                                const double dtApprox, const double *cflRateByDirL, const double *cflRateByDirR, 
                                const double *fl, const double *fr, double *outl, double *outr); 
 double EmGyrokineticSurfPositivity1x2vSer_X_P2_Bvars_1(const double q_, const double m_, 
-                               const double *w, const double *dxv, 
-                               const double *Bmag, const double *BmagInv, const double *Gradpar, 
-                               const double *BdriftX, const double *BdriftY, const double *Phi, 
-                               const double *Apar, const double *dApardt, const double *dApardtPrev, 
-                               const double dtApprox, const double *cflRateByDirL, const double *cflRateByDirR, 
-                               const double *fl, const double *fr, double *outl, double *outr, 
-                               double *ohmModL, double *ohmModR); 
+                               const double *w, const double *dxv, const double amax_in, 
+                               const double *Bmag, const double *BmagInv, const double *Gradpar, 
+                               const double *BdriftX, const double *BdriftY, const double *Phi, 
+                               const double *Apar, const double *dApardt,
+                               const double dtApprox, const double *cflRateByDirL, const double *cflRateByDirR, 
+                               const double *fl, const double *fr, double *outl, double *outr); 
 double GyrokineticSurf1x2vSer_Vpar_P2_Bvars_1(const double q_, const double m_, 
-                               const double *w, const double *dxv,
+                               const double *w, const double *dxv, const double amax_in,
                                const double *Bmag, const double *BmagInv, const double *Gradpar, 
                                const double *BdriftX, const double *BdriftY, const double *Phi, 
                                const double *fl, const double *fr, double *outl, double *outr); 
 double EmGyrokineticSurf1x2vSer_Vpar_P2_Bvars_1(const double q_, const double m_, 
-                               const double *w, const double *dxv, 
-                               const double *Bmag, const double *BmagInv, const double *Gradpar, 
-                               const double *BdriftX, const double *BdriftY, const double *Phi, 
-                               const double *Apar, const double *dApardt, const double *dApardtPrev, 
-                               const double *fl, const double *fr, double *outl, double *outr, 
-                               double *ohmModL, double *ohmModR); 
+                               const double *w, const double *dxv, const double amax_in, 
+                               const double *Bmag, const double *BmagInv, const double *Gradpar, 
+                               const double *BdriftX, const double *BdriftY, const double *Phi, 
+                               const double *Apar, const double *dApardt,
+                               const double *fl, const double *fr, double *outl, double *outr); 
 double GyrokineticSurfPositivity1x2vSer_Vpar_P2_Bvars_1(const double q_, const double m_, 
-                               const double *w, const double *dxv, 
+                               const double *w, const double *dxv, const double amax_in, 
                                const double *Bmag, const double *BmagInv, const double *Gradpar, 
                                const double *BdriftX, const double *BdriftY, const double *Phi, 
                                const double dtApprox, const double *cflRateByDirL, const double *cflRateByDirR, 
                                const double *fl, const double *fr, double *outl, double *outr); 
 double EmGyrokineticSurfPositivity1x2vSer_Vpar_P2_Bvars_1(const double q_, const double m_, 
-                               const double *w, const double *dxv, 
-                               const double *Bmag, const double *BmagInv, const double *Gradpar, 
-                               const double *BdriftX, const double *BdriftY, const double *Phi, 
-                               const double *Apar, const double *dApardt, const double *dApardtPrev, 
-                               const double dtApprox, const double *cflRateByDirL, const double *cflRateByDirR, 
-                               const double *fl, const double *fr, double *outl, double *outr, 
-                               double *ohmModL, double *ohmModR); 
+                               const double *w, const double *dxv, const double amax_in, 
+                               const double *Bmag, const double *BmagInv, const double *Gradpar, 
+                               const double *BdriftX, const double *BdriftY, const double *Phi, 
+                               const double *Apar, const double *dApardt,
+                               const double dtApprox, const double *cflRateByDirL, const double *cflRateByDirR, 
+                               const double *fl, const double *fr, double *outl, double *outr); 
 
 
 double calcSheathDeltaPhi1xSer_P2(const double *phi, const double *phiWall, const double zVal);
@@ -1276,12 +806,12 @@
                                                      const double *f, double *fhat);
 double EmGyrokineticStep2Vol2x0vSer_P1(const double q_, const double m_, 
                                const double *w, const double *dxv, 
-                               const double *ohmMod, const double *dApardt, 
+                               const double *dApardt, 
                                const double *f, double *out); 
 double EmGyrokineticStep2VolPositivity2x0vSer_P1(const double q_, const double m_, 
                                const double *w, const double *dxv, 
-                               const double *ohmMod, const double *dApardt, 
-                               const double *f, double *outX, double *outV, double *cflRateByDir); 
+                               const double *dApardt, 
+                               const double *f, double *out, double *cflRateByDir); 
 double GyrokineticVol2x0vSer_P1_Bvars_0(const double q_, const double m_, const double *w, const double *dxv, 
                                const double *Bmag, const double *BmagInv, const double *Gradpar, 
                                const double *BdriftX, const double *BdriftY, const double *Phi, 
@@ -1300,57 +830,53 @@
                                const double *BdriftX, const double *BdriftY, const double *Phi, const double *Apar,
                                const double *f, double *outX, double *outV, double *cflRateByDir); 
 double GyrokineticSurf2x0vSer_X_P1_Bvars_0(const double q_, const double m_, 
-                               const double *w, const double *dxv,
+                               const double *w, const double *dxv, const double amax_in,
                                const double *Bmag, const double *BmagInv, const double *Gradpar, 
                                const double *BdriftX, const double *BdriftY, const double *Phi, 
                                const double *fl, const double *fr, double *outl, double *outr); 
 double EmGyrokineticSurf2x0vSer_X_P1_Bvars_0(const double q_, const double m_, 
-                               const double *w, const double *dxv, 
-                               const double *Bmag, const double *BmagInv, const double *Gradpar, 
-                               const double *BdriftX, const double *BdriftY, const double *Phi, 
-                               const double *Apar, const double *dApardt, const double *dApardtPrev, 
-                               const double *fl, const double *fr, double *outl, double *outr, 
-                               double *ohmModL, double *ohmModR); 
+                               const double *w, const double *dxv, const double amax_in, 
+                               const double *Bmag, const double *BmagInv, const double *Gradpar, 
+                               const double *BdriftX, const double *BdriftY, const double *Phi, 
+                               const double *Apar, const double *dApardt,
+                               const double *fl, const double *fr, double *outl, double *outr); 
 double GyrokineticSurfPositivity2x0vSer_X_P1_Bvars_0(const double q_, const double m_, 
-                               const double *w, const double *dxv, 
+                               const double *w, const double *dxv, const double amax_in, 
                                const double *Bmag, const double *BmagInv, const double *Gradpar, 
                                const double *BdriftX, const double *BdriftY, const double *Phi, 
                                const double dtApprox, const double *cflRateByDirL, const double *cflRateByDirR, 
                                const double *fl, const double *fr, double *outl, double *outr); 
 double EmGyrokineticSurfPositivity2x0vSer_X_P1_Bvars_0(const double q_, const double m_, 
-                               const double *w, const double *dxv, 
-                               const double *Bmag, const double *BmagInv, const double *Gradpar, 
-                               const double *BdriftX, const double *BdriftY, const double *Phi, 
-                               const double *Apar, const double *dApardt, const double *dApardtPrev, 
-                               const double dtApprox, const double *cflRateByDirL, const double *cflRateByDirR, 
-                               const double *fl, const double *fr, double *outl, double *outr, 
-                               double *ohmModL, double *ohmModR); 
+                               const double *w, const double *dxv, const double amax_in, 
+                               const double *Bmag, const double *BmagInv, const double *Gradpar, 
+                               const double *BdriftX, const double *BdriftY, const double *Phi, 
+                               const double *Apar, const double *dApardt,
+                               const double dtApprox, const double *cflRateByDirL, const double *cflRateByDirR, 
+                               const double *fl, const double *fr, double *outl, double *outr); 
 double GyrokineticSurf2x0vSer_Y_P1_Bvars_0(const double q_, const double m_, 
-                               const double *w, const double *dxv,
+                               const double *w, const double *dxv, const double amax_in,
                                const double *Bmag, const double *BmagInv, const double *Gradpar, 
                                const double *BdriftX, const double *BdriftY, const double *Phi, 
                                const double *fl, const double *fr, double *outl, double *outr); 
 double EmGyrokineticSurf2x0vSer_Y_P1_Bvars_0(const double q_, const double m_, 
-                               const double *w, const double *dxv, 
-                               const double *Bmag, const double *BmagInv, const double *Gradpar, 
-                               const double *BdriftX, const double *BdriftY, const double *Phi, 
-                               const double *Apar, const double *dApardt, const double *dApardtPrev, 
-                               const double *fl, const double *fr, double *outl, double *outr, 
-                               double *ohmModL, double *ohmModR); 
+                               const double *w, const double *dxv, const double amax_in, 
+                               const double *Bmag, const double *BmagInv, const double *Gradpar, 
+                               const double *BdriftX, const double *BdriftY, const double *Phi, 
+                               const double *Apar, const double *dApardt,
+                               const double *fl, const double *fr, double *outl, double *outr); 
 double GyrokineticSurfPositivity2x0vSer_Y_P1_Bvars_0(const double q_, const double m_, 
-                               const double *w, const double *dxv, 
+                               const double *w, const double *dxv, const double amax_in, 
                                const double *Bmag, const double *BmagInv, const double *Gradpar, 
                                const double *BdriftX, const double *BdriftY, const double *Phi, 
                                const double dtApprox, const double *cflRateByDirL, const double *cflRateByDirR, 
                                const double *fl, const double *fr, double *outl, double *outr); 
 double EmGyrokineticSurfPositivity2x0vSer_Y_P1_Bvars_0(const double q_, const double m_, 
-                               const double *w, const double *dxv, 
-                               const double *Bmag, const double *BmagInv, const double *Gradpar, 
-                               const double *BdriftX, const double *BdriftY, const double *Phi, 
-                               const double *Apar, const double *dApardt, const double *dApardtPrev, 
-                               const double dtApprox, const double *cflRateByDirL, const double *cflRateByDirR, 
-                               const double *fl, const double *fr, double *outl, double *outr, 
-                               double *ohmModL, double *ohmModR); 
+                               const double *w, const double *dxv, const double amax_in, 
+                               const double *Bmag, const double *BmagInv, const double *Gradpar, 
+                               const double *BdriftX, const double *BdriftY, const double *Phi, 
+                               const double *Apar, const double *dApardt,
+                               const double dtApprox, const double *cflRateByDirL, const double *cflRateByDirR, 
+                               const double *fl, const double *fr, double *outl, double *outr); 
 
 double GyrokineticVol2x0vSer_P1_Bvars_1(const double q_, const double m_, const double *w, const double *dxv, 
                                const double *Bmag, const double *BmagInv, const double *Gradpar, 
@@ -1370,57 +896,53 @@
                                const double *BdriftX, const double *BdriftY, const double *Phi, const double *Apar,
                                const double *f, double *outX, double *outV, double *cflRateByDir); 
 double GyrokineticSurf2x0vSer_X_P1_Bvars_1(const double q_, const double m_, 
-                               const double *w, const double *dxv,
+                               const double *w, const double *dxv, const double amax_in,
                                const double *Bmag, const double *BmagInv, const double *Gradpar, 
                                const double *BdriftX, const double *BdriftY, const double *Phi, 
                                const double *fl, const double *fr, double *outl, double *outr); 
 double EmGyrokineticSurf2x0vSer_X_P1_Bvars_1(const double q_, const double m_, 
-                               const double *w, const double *dxv, 
-                               const double *Bmag, const double *BmagInv, const double *Gradpar, 
-                               const double *BdriftX, const double *BdriftY, const double *Phi, 
-                               const double *Apar, const double *dApardt, const double *dApardtPrev, 
-                               const double *fl, const double *fr, double *outl, double *outr, 
-                               double *ohmModL, double *ohmModR); 
+                               const double *w, const double *dxv, const double amax_in, 
+                               const double *Bmag, const double *BmagInv, const double *Gradpar, 
+                               const double *BdriftX, const double *BdriftY, const double *Phi, 
+                               const double *Apar, const double *dApardt,
+                               const double *fl, const double *fr, double *outl, double *outr); 
 double GyrokineticSurfPositivity2x0vSer_X_P1_Bvars_1(const double q_, const double m_, 
-                               const double *w, const double *dxv, 
+                               const double *w, const double *dxv, const double amax_in, 
                                const double *Bmag, const double *BmagInv, const double *Gradpar, 
                                const double *BdriftX, const double *BdriftY, const double *Phi, 
                                const double dtApprox, const double *cflRateByDirL, const double *cflRateByDirR, 
                                const double *fl, const double *fr, double *outl, double *outr); 
 double EmGyrokineticSurfPositivity2x0vSer_X_P1_Bvars_1(const double q_, const double m_, 
-                               const double *w, const double *dxv, 
-                               const double *Bmag, const double *BmagInv, const double *Gradpar, 
-                               const double *BdriftX, const double *BdriftY, const double *Phi, 
-                               const double *Apar, const double *dApardt, const double *dApardtPrev, 
-                               const double dtApprox, const double *cflRateByDirL, const double *cflRateByDirR, 
-                               const double *fl, const double *fr, double *outl, double *outr, 
-                               double *ohmModL, double *ohmModR); 
+                               const double *w, const double *dxv, const double amax_in, 
+                               const double *Bmag, const double *BmagInv, const double *Gradpar, 
+                               const double *BdriftX, const double *BdriftY, const double *Phi, 
+                               const double *Apar, const double *dApardt,
+                               const double dtApprox, const double *cflRateByDirL, const double *cflRateByDirR, 
+                               const double *fl, const double *fr, double *outl, double *outr); 
 double GyrokineticSurf2x0vSer_Y_P1_Bvars_1(const double q_, const double m_, 
-                               const double *w, const double *dxv,
+                               const double *w, const double *dxv, const double amax_in,
                                const double *Bmag, const double *BmagInv, const double *Gradpar, 
                                const double *BdriftX, const double *BdriftY, const double *Phi, 
                                const double *fl, const double *fr, double *outl, double *outr); 
 double EmGyrokineticSurf2x0vSer_Y_P1_Bvars_1(const double q_, const double m_, 
-                               const double *w, const double *dxv, 
-                               const double *Bmag, const double *BmagInv, const double *Gradpar, 
-                               const double *BdriftX, const double *BdriftY, const double *Phi, 
-                               const double *Apar, const double *dApardt, const double *dApardtPrev, 
-                               const double *fl, const double *fr, double *outl, double *outr, 
-                               double *ohmModL, double *ohmModR); 
+                               const double *w, const double *dxv, const double amax_in, 
+                               const double *Bmag, const double *BmagInv, const double *Gradpar, 
+                               const double *BdriftX, const double *BdriftY, const double *Phi, 
+                               const double *Apar, const double *dApardt,
+                               const double *fl, const double *fr, double *outl, double *outr); 
 double GyrokineticSurfPositivity2x0vSer_Y_P1_Bvars_1(const double q_, const double m_, 
-                               const double *w, const double *dxv, 
+                               const double *w, const double *dxv, const double amax_in, 
                                const double *Bmag, const double *BmagInv, const double *Gradpar, 
                                const double *BdriftX, const double *BdriftY, const double *Phi, 
                                const double dtApprox, const double *cflRateByDirL, const double *cflRateByDirR, 
                                const double *fl, const double *fr, double *outl, double *outr); 
 double EmGyrokineticSurfPositivity2x0vSer_Y_P1_Bvars_1(const double q_, const double m_, 
-                               const double *w, const double *dxv, 
-                               const double *Bmag, const double *BmagInv, const double *Gradpar, 
-                               const double *BdriftX, const double *BdriftY, const double *Phi, 
-                               const double *Apar, const double *dApardt, const double *dApardtPrev, 
-                               const double dtApprox, const double *cflRateByDirL, const double *cflRateByDirR, 
-                               const double *fl, const double *fr, double *outl, double *outr, 
-                               double *ohmModL, double *ohmModR); 
+                               const double *w, const double *dxv, const double amax_in, 
+                               const double *Bmag, const double *BmagInv, const double *Gradpar, 
+                               const double *BdriftX, const double *BdriftY, const double *Phi, 
+                               const double *Apar, const double *dApardt,
+                               const double dtApprox, const double *cflRateByDirL, const double *cflRateByDirR, 
+                               const double *fl, const double *fr, double *outl, double *outr); 
 
 
 double calcSheathDeltaPhi2xSer_P1(const double *phi, const double *phiWall, const double zVal);
@@ -1432,12 +954,12 @@
                                                      const double *f, double *fhat);
 double EmGyrokineticStep2Vol2x0vSer_P2(const double q_, const double m_, 
                                const double *w, const double *dxv, 
-                               const double *ohmMod, const double *dApardt, 
+                               const double *dApardt, 
                                const double *f, double *out); 
 double EmGyrokineticStep2VolPositivity2x0vSer_P2(const double q_, const double m_, 
                                const double *w, const double *dxv, 
-                               const double *ohmMod, const double *dApardt, 
-                               const double *f, double *outX, double *outV, double *cflRateByDir); 
+                               const double *dApardt, 
+                               const double *f, double *out, double *cflRateByDir); 
 double GyrokineticVol2x0vSer_P2_Bvars_0(const double q_, const double m_, const double *w, const double *dxv, 
                                const double *Bmag, const double *BmagInv, const double *Gradpar, 
                                const double *BdriftX, const double *BdriftY, const double *Phi, 
@@ -1456,57 +978,53 @@
                                const double *BdriftX, const double *BdriftY, const double *Phi, const double *Apar,
                                const double *f, double *outX, double *outV, double *cflRateByDir); 
 double GyrokineticSurf2x0vSer_X_P2_Bvars_0(const double q_, const double m_, 
-                               const double *w, const double *dxv,
+                               const double *w, const double *dxv, const double amax_in,
                                const double *Bmag, const double *BmagInv, const double *Gradpar, 
                                const double *BdriftX, const double *BdriftY, const double *Phi, 
                                const double *fl, const double *fr, double *outl, double *outr); 
 double EmGyrokineticSurf2x0vSer_X_P2_Bvars_0(const double q_, const double m_, 
-                               const double *w, const double *dxv, 
-                               const double *Bmag, const double *BmagInv, const double *Gradpar, 
-                               const double *BdriftX, const double *BdriftY, const double *Phi, 
-                               const double *Apar, const double *dApardt, const double *dApardtPrev, 
-                               const double *fl, const double *fr, double *outl, double *outr, 
-                               double *ohmModL, double *ohmModR); 
+                               const double *w, const double *dxv, const double amax_in, 
+                               const double *Bmag, const double *BmagInv, const double *Gradpar, 
+                               const double *BdriftX, const double *BdriftY, const double *Phi, 
+                               const double *Apar, const double *dApardt,
+                               const double *fl, const double *fr, double *outl, double *outr); 
 double GyrokineticSurfPositivity2x0vSer_X_P2_Bvars_0(const double q_, const double m_, 
-                               const double *w, const double *dxv, 
+                               const double *w, const double *dxv, const double amax_in, 
                                const double *Bmag, const double *BmagInv, const double *Gradpar, 
                                const double *BdriftX, const double *BdriftY, const double *Phi, 
                                const double dtApprox, const double *cflRateByDirL, const double *cflRateByDirR, 
                                const double *fl, const double *fr, double *outl, double *outr); 
 double EmGyrokineticSurfPositivity2x0vSer_X_P2_Bvars_0(const double q_, const double m_, 
-                               const double *w, const double *dxv, 
-                               const double *Bmag, const double *BmagInv, const double *Gradpar, 
-                               const double *BdriftX, const double *BdriftY, const double *Phi, 
-                               const double *Apar, const double *dApardt, const double *dApardtPrev, 
-                               const double dtApprox, const double *cflRateByDirL, const double *cflRateByDirR, 
-                               const double *fl, const double *fr, double *outl, double *outr, 
-                               double *ohmModL, double *ohmModR); 
+                               const double *w, const double *dxv, const double amax_in, 
+                               const double *Bmag, const double *BmagInv, const double *Gradpar, 
+                               const double *BdriftX, const double *BdriftY, const double *Phi, 
+                               const double *Apar, const double *dApardt,
+                               const double dtApprox, const double *cflRateByDirL, const double *cflRateByDirR, 
+                               const double *fl, const double *fr, double *outl, double *outr); 
 double GyrokineticSurf2x0vSer_Y_P2_Bvars_0(const double q_, const double m_, 
-                               const double *w, const double *dxv,
+                               const double *w, const double *dxv, const double amax_in,
                                const double *Bmag, const double *BmagInv, const double *Gradpar, 
                                const double *BdriftX, const double *BdriftY, const double *Phi, 
                                const double *fl, const double *fr, double *outl, double *outr); 
 double EmGyrokineticSurf2x0vSer_Y_P2_Bvars_0(const double q_, const double m_, 
-                               const double *w, const double *dxv, 
-                               const double *Bmag, const double *BmagInv, const double *Gradpar, 
-                               const double *BdriftX, const double *BdriftY, const double *Phi, 
-                               const double *Apar, const double *dApardt, const double *dApardtPrev, 
-                               const double *fl, const double *fr, double *outl, double *outr, 
-                               double *ohmModL, double *ohmModR); 
+                               const double *w, const double *dxv, const double amax_in, 
+                               const double *Bmag, const double *BmagInv, const double *Gradpar, 
+                               const double *BdriftX, const double *BdriftY, const double *Phi, 
+                               const double *Apar, const double *dApardt,
+                               const double *fl, const double *fr, double *outl, double *outr); 
 double GyrokineticSurfPositivity2x0vSer_Y_P2_Bvars_0(const double q_, const double m_, 
-                               const double *w, const double *dxv, 
+                               const double *w, const double *dxv, const double amax_in, 
                                const double *Bmag, const double *BmagInv, const double *Gradpar, 
                                const double *BdriftX, const double *BdriftY, const double *Phi, 
                                const double dtApprox, const double *cflRateByDirL, const double *cflRateByDirR, 
                                const double *fl, const double *fr, double *outl, double *outr); 
 double EmGyrokineticSurfPositivity2x0vSer_Y_P2_Bvars_0(const double q_, const double m_, 
-                               const double *w, const double *dxv, 
-                               const double *Bmag, const double *BmagInv, const double *Gradpar, 
-                               const double *BdriftX, const double *BdriftY, const double *Phi, 
-                               const double *Apar, const double *dApardt, const double *dApardtPrev, 
-                               const double dtApprox, const double *cflRateByDirL, const double *cflRateByDirR, 
-                               const double *fl, const double *fr, double *outl, double *outr, 
-                               double *ohmModL, double *ohmModR); 
+                               const double *w, const double *dxv, const double amax_in, 
+                               const double *Bmag, const double *BmagInv, const double *Gradpar, 
+                               const double *BdriftX, const double *BdriftY, const double *Phi, 
+                               const double *Apar, const double *dApardt,
+                               const double dtApprox, const double *cflRateByDirL, const double *cflRateByDirR, 
+                               const double *fl, const double *fr, double *outl, double *outr); 
 
 double GyrokineticVol2x0vSer_P2_Bvars_1(const double q_, const double m_, const double *w, const double *dxv, 
                                const double *Bmag, const double *BmagInv, const double *Gradpar, 
@@ -1526,57 +1044,53 @@
                                const double *BdriftX, const double *BdriftY, const double *Phi, const double *Apar,
                                const double *f, double *outX, double *outV, double *cflRateByDir); 
 double GyrokineticSurf2x0vSer_X_P2_Bvars_1(const double q_, const double m_, 
-                               const double *w, const double *dxv,
+                               const double *w, const double *dxv, const double amax_in,
                                const double *Bmag, const double *BmagInv, const double *Gradpar, 
                                const double *BdriftX, const double *BdriftY, const double *Phi, 
                                const double *fl, const double *fr, double *outl, double *outr); 
 double EmGyrokineticSurf2x0vSer_X_P2_Bvars_1(const double q_, const double m_, 
-                               const double *w, const double *dxv, 
-                               const double *Bmag, const double *BmagInv, const double *Gradpar, 
-                               const double *BdriftX, const double *BdriftY, const double *Phi, 
-                               const double *Apar, const double *dApardt, const double *dApardtPrev, 
-                               const double *fl, const double *fr, double *outl, double *outr, 
-                               double *ohmModL, double *ohmModR); 
+                               const double *w, const double *dxv, const double amax_in, 
+                               const double *Bmag, const double *BmagInv, const double *Gradpar, 
+                               const double *BdriftX, const double *BdriftY, const double *Phi, 
+                               const double *Apar, const double *dApardt,
+                               const double *fl, const double *fr, double *outl, double *outr); 
 double GyrokineticSurfPositivity2x0vSer_X_P2_Bvars_1(const double q_, const double m_, 
-                               const double *w, const double *dxv, 
+                               const double *w, const double *dxv, const double amax_in, 
                                const double *Bmag, const double *BmagInv, const double *Gradpar, 
                                const double *BdriftX, const double *BdriftY, const double *Phi, 
                                const double dtApprox, const double *cflRateByDirL, const double *cflRateByDirR, 
                                const double *fl, const double *fr, double *outl, double *outr); 
 double EmGyrokineticSurfPositivity2x0vSer_X_P2_Bvars_1(const double q_, const double m_, 
-                               const double *w, const double *dxv, 
-                               const double *Bmag, const double *BmagInv, const double *Gradpar, 
-                               const double *BdriftX, const double *BdriftY, const double *Phi, 
-                               const double *Apar, const double *dApardt, const double *dApardtPrev, 
-                               const double dtApprox, const double *cflRateByDirL, const double *cflRateByDirR, 
-                               const double *fl, const double *fr, double *outl, double *outr, 
-                               double *ohmModL, double *ohmModR); 
+                               const double *w, const double *dxv, const double amax_in, 
+                               const double *Bmag, const double *BmagInv, const double *Gradpar, 
+                               const double *BdriftX, const double *BdriftY, const double *Phi, 
+                               const double *Apar, const double *dApardt,
+                               const double dtApprox, const double *cflRateByDirL, const double *cflRateByDirR, 
+                               const double *fl, const double *fr, double *outl, double *outr); 
 double GyrokineticSurf2x0vSer_Y_P2_Bvars_1(const double q_, const double m_, 
-                               const double *w, const double *dxv,
+                               const double *w, const double *dxv, const double amax_in,
                                const double *Bmag, const double *BmagInv, const double *Gradpar, 
                                const double *BdriftX, const double *BdriftY, const double *Phi, 
                                const double *fl, const double *fr, double *outl, double *outr); 
 double EmGyrokineticSurf2x0vSer_Y_P2_Bvars_1(const double q_, const double m_, 
-                               const double *w, const double *dxv, 
-                               const double *Bmag, const double *BmagInv, const double *Gradpar, 
-                               const double *BdriftX, const double *BdriftY, const double *Phi, 
-                               const double *Apar, const double *dApardt, const double *dApardtPrev, 
-                               const double *fl, const double *fr, double *outl, double *outr, 
-                               double *ohmModL, double *ohmModR); 
+                               const double *w, const double *dxv, const double amax_in, 
+                               const double *Bmag, const double *BmagInv, const double *Gradpar, 
+                               const double *BdriftX, const double *BdriftY, const double *Phi, 
+                               const double *Apar, const double *dApardt,
+                               const double *fl, const double *fr, double *outl, double *outr); 
 double GyrokineticSurfPositivity2x0vSer_Y_P2_Bvars_1(const double q_, const double m_, 
-                               const double *w, const double *dxv, 
+                               const double *w, const double *dxv, const double amax_in, 
                                const double *Bmag, const double *BmagInv, const double *Gradpar, 
                                const double *BdriftX, const double *BdriftY, const double *Phi, 
                                const double dtApprox, const double *cflRateByDirL, const double *cflRateByDirR, 
                                const double *fl, const double *fr, double *outl, double *outr); 
 double EmGyrokineticSurfPositivity2x0vSer_Y_P2_Bvars_1(const double q_, const double m_, 
-                               const double *w, const double *dxv, 
-                               const double *Bmag, const double *BmagInv, const double *Gradpar, 
-                               const double *BdriftX, const double *BdriftY, const double *Phi, 
-                               const double *Apar, const double *dApardt, const double *dApardtPrev, 
-                               const double dtApprox, const double *cflRateByDirL, const double *cflRateByDirR, 
-                               const double *fl, const double *fr, double *outl, double *outr, 
-                               double *ohmModL, double *ohmModR); 
+                               const double *w, const double *dxv, const double amax_in, 
+                               const double *Bmag, const double *BmagInv, const double *Gradpar, 
+                               const double *BdriftX, const double *BdriftY, const double *Phi, 
+                               const double *Apar, const double *dApardt,
+                               const double dtApprox, const double *cflRateByDirL, const double *cflRateByDirR, 
+                               const double *fl, const double *fr, double *outl, double *outr); 
 
 
 double calcSheathDeltaPhi2xSer_P2(const double *phi, const double *phiWall, const double zVal);
@@ -1588,12 +1102,12 @@
                                                      const double *f, double *fhat);
 double EmGyrokineticStep2Vol2x2vSer_P1(const double q_, const double m_, 
                                const double *w, const double *dxv, 
-                               const double *ohmMod, const double *dApardt, 
+                               const double *dApardt, 
                                const double *f, double *out); 
 double EmGyrokineticStep2VolPositivity2x2vSer_P1(const double q_, const double m_, 
                                const double *w, const double *dxv, 
-                               const double *ohmMod, const double *dApardt, 
-                               const double *f, double *outX, double *outV, double *cflRateByDir); 
+                               const double *dApardt, 
+                               const double *f, double *out, double *cflRateByDir); 
 double GyrokineticVol2x2vSer_P1_Bvars_0(const double q_, const double m_, const double *w, const double *dxv, 
                                const double *Bmag, const double *BmagInv, const double *Gradpar, 
                                const double *BdriftX, const double *BdriftY, const double *Phi, 
@@ -1612,83 +1126,77 @@
                                const double *BdriftX, const double *BdriftY, const double *Phi, const double *Apar,
                                const double *f, double *outX, double *outV, double *cflRateByDir); 
 double GyrokineticSurf2x2vSer_X_P1_Bvars_0(const double q_, const double m_, 
-                               const double *w, const double *dxv,
+                               const double *w, const double *dxv, const double amax_in,
                                const double *Bmag, const double *BmagInv, const double *Gradpar, 
                                const double *BdriftX, const double *BdriftY, const double *Phi, 
                                const double *fl, const double *fr, double *outl, double *outr); 
 double EmGyrokineticSurf2x2vSer_X_P1_Bvars_0(const double q_, const double m_, 
-                               const double *w, const double *dxv, 
-                               const double *Bmag, const double *BmagInv, const double *Gradpar, 
-                               const double *BdriftX, const double *BdriftY, const double *Phi, 
-                               const double *Apar, const double *dApardt, const double *dApardtPrev, 
-                               const double *fl, const double *fr, double *outl, double *outr, 
-                               double *ohmModL, double *ohmModR); 
+                               const double *w, const double *dxv, const double amax_in, 
+                               const double *Bmag, const double *BmagInv, const double *Gradpar, 
+                               const double *BdriftX, const double *BdriftY, const double *Phi, 
+                               const double *Apar, const double *dApardt,
+                               const double *fl, const double *fr, double *outl, double *outr); 
 double GyrokineticSurfPositivity2x2vSer_X_P1_Bvars_0(const double q_, const double m_, 
-                               const double *w, const double *dxv, 
+                               const double *w, const double *dxv, const double amax_in, 
                                const double *Bmag, const double *BmagInv, const double *Gradpar, 
                                const double *BdriftX, const double *BdriftY, const double *Phi, 
                                const double dtApprox, const double *cflRateByDirL, const double *cflRateByDirR, 
                                const double *fl, const double *fr, double *outl, double *outr); 
 double EmGyrokineticSurfPositivity2x2vSer_X_P1_Bvars_0(const double q_, const double m_, 
-                               const double *w, const double *dxv, 
-                               const double *Bmag, const double *BmagInv, const double *Gradpar, 
-                               const double *BdriftX, const double *BdriftY, const double *Phi, 
-                               const double *Apar, const double *dApardt, const double *dApardtPrev, 
-                               const double dtApprox, const double *cflRateByDirL, const double *cflRateByDirR, 
-                               const double *fl, const double *fr, double *outl, double *outr, 
-                               double *ohmModL, double *ohmModR); 
+                               const double *w, const double *dxv, const double amax_in, 
+                               const double *Bmag, const double *BmagInv, const double *Gradpar, 
+                               const double *BdriftX, const double *BdriftY, const double *Phi, 
+                               const double *Apar, const double *dApardt,
+                               const double dtApprox, const double *cflRateByDirL, const double *cflRateByDirR, 
+                               const double *fl, const double *fr, double *outl, double *outr); 
 double GyrokineticSurf2x2vSer_Y_P1_Bvars_0(const double q_, const double m_, 
-                               const double *w, const double *dxv,
+                               const double *w, const double *dxv, const double amax_in,
                                const double *Bmag, const double *BmagInv, const double *Gradpar, 
                                const double *BdriftX, const double *BdriftY, const double *Phi, 
                                const double *fl, const double *fr, double *outl, double *outr); 
 double EmGyrokineticSurf2x2vSer_Y_P1_Bvars_0(const double q_, const double m_, 
-                               const double *w, const double *dxv, 
-                               const double *Bmag, const double *BmagInv, const double *Gradpar, 
-                               const double *BdriftX, const double *BdriftY, const double *Phi, 
-                               const double *Apar, const double *dApardt, const double *dApardtPrev, 
-                               const double *fl, const double *fr, double *outl, double *outr, 
-                               double *ohmModL, double *ohmModR); 
+                               const double *w, const double *dxv, const double amax_in, 
+                               const double *Bmag, const double *BmagInv, const double *Gradpar, 
+                               const double *BdriftX, const double *BdriftY, const double *Phi, 
+                               const double *Apar, const double *dApardt,
+                               const double *fl, const double *fr, double *outl, double *outr); 
 double GyrokineticSurfPositivity2x2vSer_Y_P1_Bvars_0(const double q_, const double m_, 
-                               const double *w, const double *dxv, 
+                               const double *w, const double *dxv, const double amax_in, 
                                const double *Bmag, const double *BmagInv, const double *Gradpar, 
                                const double *BdriftX, const double *BdriftY, const double *Phi, 
                                const double dtApprox, const double *cflRateByDirL, const double *cflRateByDirR, 
                                const double *fl, const double *fr, double *outl, double *outr); 
 double EmGyrokineticSurfPositivity2x2vSer_Y_P1_Bvars_0(const double q_, const double m_, 
-                               const double *w, const double *dxv, 
-                               const double *Bmag, const double *BmagInv, const double *Gradpar, 
-                               const double *BdriftX, const double *BdriftY, const double *Phi, 
-                               const double *Apar, const double *dApardt, const double *dApardtPrev, 
-                               const double dtApprox, const double *cflRateByDirL, const double *cflRateByDirR, 
-                               const double *fl, const double *fr, double *outl, double *outr, 
-                               double *ohmModL, double *ohmModR); 
+                               const double *w, const double *dxv, const double amax_in, 
+                               const double *Bmag, const double *BmagInv, const double *Gradpar, 
+                               const double *BdriftX, const double *BdriftY, const double *Phi, 
+                               const double *Apar, const double *dApardt,
+                               const double dtApprox, const double *cflRateByDirL, const double *cflRateByDirR, 
+                               const double *fl, const double *fr, double *outl, double *outr); 
 double GyrokineticSurf2x2vSer_Vpar_P1_Bvars_0(const double q_, const double m_, 
-                               const double *w, const double *dxv,
+                               const double *w, const double *dxv, const double amax_in,
                                const double *Bmag, const double *BmagInv, const double *Gradpar, 
                                const double *BdriftX, const double *BdriftY, const double *Phi, 
                                const double *fl, const double *fr, double *outl, double *outr); 
 double EmGyrokineticSurf2x2vSer_Vpar_P1_Bvars_0(const double q_, const double m_, 
-                               const double *w, const double *dxv, 
-                               const double *Bmag, const double *BmagInv, const double *Gradpar, 
-                               const double *BdriftX, const double *BdriftY, const double *Phi, 
-                               const double *Apar, const double *dApardt, const double *dApardtPrev, 
-                               const double *fl, const double *fr, double *outl, double *outr, 
-                               double *ohmModL, double *ohmModR); 
+                               const double *w, const double *dxv, const double amax_in, 
+                               const double *Bmag, const double *BmagInv, const double *Gradpar, 
+                               const double *BdriftX, const double *BdriftY, const double *Phi, 
+                               const double *Apar, const double *dApardt,
+                               const double *fl, const double *fr, double *outl, double *outr); 
 double GyrokineticSurfPositivity2x2vSer_Vpar_P1_Bvars_0(const double q_, const double m_, 
-                               const double *w, const double *dxv, 
+                               const double *w, const double *dxv, const double amax_in, 
                                const double *Bmag, const double *BmagInv, const double *Gradpar, 
                                const double *BdriftX, const double *BdriftY, const double *Phi, 
                                const double dtApprox, const double *cflRateByDirL, const double *cflRateByDirR, 
                                const double *fl, const double *fr, double *outl, double *outr); 
 double EmGyrokineticSurfPositivity2x2vSer_Vpar_P1_Bvars_0(const double q_, const double m_, 
-                               const double *w, const double *dxv, 
-                               const double *Bmag, const double *BmagInv, const double *Gradpar, 
-                               const double *BdriftX, const double *BdriftY, const double *Phi, 
-                               const double *Apar, const double *dApardt, const double *dApardtPrev, 
-                               const double dtApprox, const double *cflRateByDirL, const double *cflRateByDirR, 
-                               const double *fl, const double *fr, double *outl, double *outr, 
-                               double *ohmModL, double *ohmModR); 
+                               const double *w, const double *dxv, const double amax_in, 
+                               const double *Bmag, const double *BmagInv, const double *Gradpar, 
+                               const double *BdriftX, const double *BdriftY, const double *Phi, 
+                               const double *Apar, const double *dApardt,
+                               const double dtApprox, const double *cflRateByDirL, const double *cflRateByDirR, 
+                               const double *fl, const double *fr, double *outl, double *outr); 
 
 double GyrokineticVol2x2vSer_P1_Bvars_1(const double q_, const double m_, const double *w, const double *dxv, 
                                const double *Bmag, const double *BmagInv, const double *Gradpar, 
@@ -1708,83 +1216,77 @@
                                const double *BdriftX, const double *BdriftY, const double *Phi, const double *Apar,
                                const double *f, double *outX, double *outV, double *cflRateByDir); 
 double GyrokineticSurf2x2vSer_X_P1_Bvars_1(const double q_, const double m_, 
-                               const double *w, const double *dxv,
+                               const double *w, const double *dxv, const double amax_in,
                                const double *Bmag, const double *BmagInv, const double *Gradpar, 
                                const double *BdriftX, const double *BdriftY, const double *Phi, 
                                const double *fl, const double *fr, double *outl, double *outr); 
 double EmGyrokineticSurf2x2vSer_X_P1_Bvars_1(const double q_, const double m_, 
-                               const double *w, const double *dxv, 
-                               const double *Bmag, const double *BmagInv, const double *Gradpar, 
-                               const double *BdriftX, const double *BdriftY, const double *Phi, 
-                               const double *Apar, const double *dApardt, const double *dApardtPrev, 
-                               const double *fl, const double *fr, double *outl, double *outr, 
-                               double *ohmModL, double *ohmModR); 
+                               const double *w, const double *dxv, const double amax_in, 
+                               const double *Bmag, const double *BmagInv, const double *Gradpar, 
+                               const double *BdriftX, const double *BdriftY, const double *Phi, 
+                               const double *Apar, const double *dApardt,
+                               const double *fl, const double *fr, double *outl, double *outr); 
 double GyrokineticSurfPositivity2x2vSer_X_P1_Bvars_1(const double q_, const double m_, 
-                               const double *w, const double *dxv, 
+                               const double *w, const double *dxv, const double amax_in, 
                                const double *Bmag, const double *BmagInv, const double *Gradpar, 
                                const double *BdriftX, const double *BdriftY, const double *Phi, 
                                const double dtApprox, const double *cflRateByDirL, const double *cflRateByDirR, 
                                const double *fl, const double *fr, double *outl, double *outr); 
 double EmGyrokineticSurfPositivity2x2vSer_X_P1_Bvars_1(const double q_, const double m_, 
-                               const double *w, const double *dxv, 
-                               const double *Bmag, const double *BmagInv, const double *Gradpar, 
-                               const double *BdriftX, const double *BdriftY, const double *Phi, 
-                               const double *Apar, const double *dApardt, const double *dApardtPrev, 
-                               const double dtApprox, const double *cflRateByDirL, const double *cflRateByDirR, 
-                               const double *fl, const double *fr, double *outl, double *outr, 
-                               double *ohmModL, double *ohmModR); 
+                               const double *w, const double *dxv, const double amax_in, 
+                               const double *Bmag, const double *BmagInv, const double *Gradpar, 
+                               const double *BdriftX, const double *BdriftY, const double *Phi, 
+                               const double *Apar, const double *dApardt,
+                               const double dtApprox, const double *cflRateByDirL, const double *cflRateByDirR, 
+                               const double *fl, const double *fr, double *outl, double *outr); 
 double GyrokineticSurf2x2vSer_Y_P1_Bvars_1(const double q_, const double m_, 
-                               const double *w, const double *dxv,
+                               const double *w, const double *dxv, const double amax_in,
                                const double *Bmag, const double *BmagInv, const double *Gradpar, 
                                const double *BdriftX, const double *BdriftY, const double *Phi, 
                                const double *fl, const double *fr, double *outl, double *outr); 
 double EmGyrokineticSurf2x2vSer_Y_P1_Bvars_1(const double q_, const double m_, 
-                               const double *w, const double *dxv, 
-                               const double *Bmag, const double *BmagInv, const double *Gradpar, 
-                               const double *BdriftX, const double *BdriftY, const double *Phi, 
-                               const double *Apar, const double *dApardt, const double *dApardtPrev, 
-                               const double *fl, const double *fr, double *outl, double *outr, 
-                               double *ohmModL, double *ohmModR); 
+                               const double *w, const double *dxv, const double amax_in, 
+                               const double *Bmag, const double *BmagInv, const double *Gradpar, 
+                               const double *BdriftX, const double *BdriftY, const double *Phi, 
+                               const double *Apar, const double *dApardt,
+                               const double *fl, const double *fr, double *outl, double *outr); 
 double GyrokineticSurfPositivity2x2vSer_Y_P1_Bvars_1(const double q_, const double m_, 
-                               const double *w, const double *dxv, 
+                               const double *w, const double *dxv, const double amax_in, 
                                const double *Bmag, const double *BmagInv, const double *Gradpar, 
                                const double *BdriftX, const double *BdriftY, const double *Phi, 
                                const double dtApprox, const double *cflRateByDirL, const double *cflRateByDirR, 
                                const double *fl, const double *fr, double *outl, double *outr); 
 double EmGyrokineticSurfPositivity2x2vSer_Y_P1_Bvars_1(const double q_, const double m_, 
-                               const double *w, const double *dxv, 
-                               const double *Bmag, const double *BmagInv, const double *Gradpar, 
-                               const double *BdriftX, const double *BdriftY, const double *Phi, 
-                               const double *Apar, const double *dApardt, const double *dApardtPrev, 
-                               const double dtApprox, const double *cflRateByDirL, const double *cflRateByDirR, 
-                               const double *fl, const double *fr, double *outl, double *outr, 
-                               double *ohmModL, double *ohmModR); 
+                               const double *w, const double *dxv, const double amax_in, 
+                               const double *Bmag, const double *BmagInv, const double *Gradpar, 
+                               const double *BdriftX, const double *BdriftY, const double *Phi, 
+                               const double *Apar, const double *dApardt,
+                               const double dtApprox, const double *cflRateByDirL, const double *cflRateByDirR, 
+                               const double *fl, const double *fr, double *outl, double *outr); 
 double GyrokineticSurf2x2vSer_Vpar_P1_Bvars_1(const double q_, const double m_, 
-                               const double *w, const double *dxv,
+                               const double *w, const double *dxv, const double amax_in,
                                const double *Bmag, const double *BmagInv, const double *Gradpar, 
                                const double *BdriftX, const double *BdriftY, const double *Phi, 
                                const double *fl, const double *fr, double *outl, double *outr); 
 double EmGyrokineticSurf2x2vSer_Vpar_P1_Bvars_1(const double q_, const double m_, 
-                               const double *w, const double *dxv, 
-                               const double *Bmag, const double *BmagInv, const double *Gradpar, 
-                               const double *BdriftX, const double *BdriftY, const double *Phi, 
-                               const double *Apar, const double *dApardt, const double *dApardtPrev, 
-                               const double *fl, const double *fr, double *outl, double *outr, 
-                               double *ohmModL, double *ohmModR); 
+                               const double *w, const double *dxv, const double amax_in, 
+                               const double *Bmag, const double *BmagInv, const double *Gradpar, 
+                               const double *BdriftX, const double *BdriftY, const double *Phi, 
+                               const double *Apar, const double *dApardt,
+                               const double *fl, const double *fr, double *outl, double *outr); 
 double GyrokineticSurfPositivity2x2vSer_Vpar_P1_Bvars_1(const double q_, const double m_, 
-                               const double *w, const double *dxv, 
+                               const double *w, const double *dxv, const double amax_in, 
                                const double *Bmag, const double *BmagInv, const double *Gradpar, 
                                const double *BdriftX, const double *BdriftY, const double *Phi, 
                                const double dtApprox, const double *cflRateByDirL, const double *cflRateByDirR, 
                                const double *fl, const double *fr, double *outl, double *outr); 
 double EmGyrokineticSurfPositivity2x2vSer_Vpar_P1_Bvars_1(const double q_, const double m_, 
-                               const double *w, const double *dxv, 
-                               const double *Bmag, const double *BmagInv, const double *Gradpar, 
-                               const double *BdriftX, const double *BdriftY, const double *Phi, 
-                               const double *Apar, const double *dApardt, const double *dApardtPrev, 
-                               const double dtApprox, const double *cflRateByDirL, const double *cflRateByDirR, 
-                               const double *fl, const double *fr, double *outl, double *outr, 
-                               double *ohmModL, double *ohmModR); 
+                               const double *w, const double *dxv, const double amax_in, 
+                               const double *Bmag, const double *BmagInv, const double *Gradpar, 
+                               const double *BdriftX, const double *BdriftY, const double *Phi, 
+                               const double *Apar, const double *dApardt,
+                               const double dtApprox, const double *cflRateByDirL, const double *cflRateByDirR, 
+                               const double *fl, const double *fr, double *outl, double *outr); 
 
 
 double calcSheathDeltaPhi2xSer_P1(const double *phi, const double *phiWall, const double zVal);
@@ -1796,12 +1298,12 @@
                                                      const double *f, double *fhat);
 double EmGyrokineticStep2Vol2x2vSer_P2(const double q_, const double m_, 
                                const double *w, const double *dxv, 
-                               const double *ohmMod, const double *dApardt, 
+                               const double *dApardt, 
                                const double *f, double *out); 
 double EmGyrokineticStep2VolPositivity2x2vSer_P2(const double q_, const double m_, 
                                const double *w, const double *dxv, 
-                               const double *ohmMod, const double *dApardt, 
-                               const double *f, double *outX, double *outV, double *cflRateByDir); 
+                               const double *dApardt, 
+                               const double *f, double *out, double *cflRateByDir); 
 double GyrokineticVol2x2vSer_P2_Bvars_0(const double q_, const double m_, const double *w, const double *dxv, 
                                const double *Bmag, const double *BmagInv, const double *Gradpar, 
                                const double *BdriftX, const double *BdriftY, const double *Phi, 
@@ -1820,83 +1322,77 @@
                                const double *BdriftX, const double *BdriftY, const double *Phi, const double *Apar,
                                const double *f, double *outX, double *outV, double *cflRateByDir); 
 double GyrokineticSurf2x2vSer_X_P2_Bvars_0(const double q_, const double m_, 
-                               const double *w, const double *dxv,
+                               const double *w, const double *dxv, const double amax_in,
                                const double *Bmag, const double *BmagInv, const double *Gradpar, 
                                const double *BdriftX, const double *BdriftY, const double *Phi, 
                                const double *fl, const double *fr, double *outl, double *outr); 
 double EmGyrokineticSurf2x2vSer_X_P2_Bvars_0(const double q_, const double m_, 
-                               const double *w, const double *dxv, 
-                               const double *Bmag, const double *BmagInv, const double *Gradpar, 
-                               const double *BdriftX, const double *BdriftY, const double *Phi, 
-                               const double *Apar, const double *dApardt, const double *dApardtPrev, 
-                               const double *fl, const double *fr, double *outl, double *outr, 
-                               double *ohmModL, double *ohmModR); 
+                               const double *w, const double *dxv, const double amax_in, 
+                               const double *Bmag, const double *BmagInv, const double *Gradpar, 
+                               const double *BdriftX, const double *BdriftY, const double *Phi, 
+                               const double *Apar, const double *dApardt,
+                               const double *fl, const double *fr, double *outl, double *outr); 
 double GyrokineticSurfPositivity2x2vSer_X_P2_Bvars_0(const double q_, const double m_, 
-                               const double *w, const double *dxv, 
+                               const double *w, const double *dxv, const double amax_in, 
                                const double *Bmag, const double *BmagInv, const double *Gradpar, 
                                const double *BdriftX, const double *BdriftY, const double *Phi, 
                                const double dtApprox, const double *cflRateByDirL, const double *cflRateByDirR, 
                                const double *fl, const double *fr, double *outl, double *outr); 
 double EmGyrokineticSurfPositivity2x2vSer_X_P2_Bvars_0(const double q_, const double m_, 
-                               const double *w, const double *dxv, 
-                               const double *Bmag, const double *BmagInv, const double *Gradpar, 
-                               const double *BdriftX, const double *BdriftY, const double *Phi, 
-                               const double *Apar, const double *dApardt, const double *dApardtPrev, 
-                               const double dtApprox, const double *cflRateByDirL, const double *cflRateByDirR, 
-                               const double *fl, const double *fr, double *outl, double *outr, 
-                               double *ohmModL, double *ohmModR); 
+                               const double *w, const double *dxv, const double amax_in, 
+                               const double *Bmag, const double *BmagInv, const double *Gradpar, 
+                               const double *BdriftX, const double *BdriftY, const double *Phi, 
+                               const double *Apar, const double *dApardt,
+                               const double dtApprox, const double *cflRateByDirL, const double *cflRateByDirR, 
+                               const double *fl, const double *fr, double *outl, double *outr); 
 double GyrokineticSurf2x2vSer_Y_P2_Bvars_0(const double q_, const double m_, 
-                               const double *w, const double *dxv,
+                               const double *w, const double *dxv, const double amax_in,
                                const double *Bmag, const double *BmagInv, const double *Gradpar, 
                                const double *BdriftX, const double *BdriftY, const double *Phi, 
                                const double *fl, const double *fr, double *outl, double *outr); 
 double EmGyrokineticSurf2x2vSer_Y_P2_Bvars_0(const double q_, const double m_, 
-                               const double *w, const double *dxv, 
-                               const double *Bmag, const double *BmagInv, const double *Gradpar, 
-                               const double *BdriftX, const double *BdriftY, const double *Phi, 
-                               const double *Apar, const double *dApardt, const double *dApardtPrev, 
-                               const double *fl, const double *fr, double *outl, double *outr, 
-                               double *ohmModL, double *ohmModR); 
+                               const double *w, const double *dxv, const double amax_in, 
+                               const double *Bmag, const double *BmagInv, const double *Gradpar, 
+                               const double *BdriftX, const double *BdriftY, const double *Phi, 
+                               const double *Apar, const double *dApardt,
+                               const double *fl, const double *fr, double *outl, double *outr); 
 double GyrokineticSurfPositivity2x2vSer_Y_P2_Bvars_0(const double q_, const double m_, 
-                               const double *w, const double *dxv, 
+                               const double *w, const double *dxv, const double amax_in, 
                                const double *Bmag, const double *BmagInv, const double *Gradpar, 
                                const double *BdriftX, const double *BdriftY, const double *Phi, 
                                const double dtApprox, const double *cflRateByDirL, const double *cflRateByDirR, 
                                const double *fl, const double *fr, double *outl, double *outr); 
 double EmGyrokineticSurfPositivity2x2vSer_Y_P2_Bvars_0(const double q_, const double m_, 
-                               const double *w, const double *dxv, 
-                               const double *Bmag, const double *BmagInv, const double *Gradpar, 
-                               const double *BdriftX, const double *BdriftY, const double *Phi, 
-                               const double *Apar, const double *dApardt, const double *dApardtPrev, 
-                               const double dtApprox, const double *cflRateByDirL, const double *cflRateByDirR, 
-                               const double *fl, const double *fr, double *outl, double *outr, 
-                               double *ohmModL, double *ohmModR); 
+                               const double *w, const double *dxv, const double amax_in, 
+                               const double *Bmag, const double *BmagInv, const double *Gradpar, 
+                               const double *BdriftX, const double *BdriftY, const double *Phi, 
+                               const double *Apar, const double *dApardt,
+                               const double dtApprox, const double *cflRateByDirL, const double *cflRateByDirR, 
+                               const double *fl, const double *fr, double *outl, double *outr); 
 double GyrokineticSurf2x2vSer_Vpar_P2_Bvars_0(const double q_, const double m_, 
-                               const double *w, const double *dxv,
+                               const double *w, const double *dxv, const double amax_in,
                                const double *Bmag, const double *BmagInv, const double *Gradpar, 
                                const double *BdriftX, const double *BdriftY, const double *Phi, 
                                const double *fl, const double *fr, double *outl, double *outr); 
 double EmGyrokineticSurf2x2vSer_Vpar_P2_Bvars_0(const double q_, const double m_, 
-                               const double *w, const double *dxv, 
-                               const double *Bmag, const double *BmagInv, const double *Gradpar, 
-                               const double *BdriftX, const double *BdriftY, const double *Phi, 
-                               const double *Apar, const double *dApardt, const double *dApardtPrev, 
-                               const double *fl, const double *fr, double *outl, double *outr, 
-                               double *ohmModL, double *ohmModR); 
+                               const double *w, const double *dxv, const double amax_in, 
+                               const double *Bmag, const double *BmagInv, const double *Gradpar, 
+                               const double *BdriftX, const double *BdriftY, const double *Phi, 
+                               const double *Apar, const double *dApardt,
+                               const double *fl, const double *fr, double *outl, double *outr); 
 double GyrokineticSurfPositivity2x2vSer_Vpar_P2_Bvars_0(const double q_, const double m_, 
-                               const double *w, const double *dxv, 
+                               const double *w, const double *dxv, const double amax_in, 
                                const double *Bmag, const double *BmagInv, const double *Gradpar, 
                                const double *BdriftX, const double *BdriftY, const double *Phi, 
                                const double dtApprox, const double *cflRateByDirL, const double *cflRateByDirR, 
                                const double *fl, const double *fr, double *outl, double *outr); 
 double EmGyrokineticSurfPositivity2x2vSer_Vpar_P2_Bvars_0(const double q_, const double m_, 
-                               const double *w, const double *dxv, 
-                               const double *Bmag, const double *BmagInv, const double *Gradpar, 
-                               const double *BdriftX, const double *BdriftY, const double *Phi, 
-                               const double *Apar, const double *dApardt, const double *dApardtPrev, 
-                               const double dtApprox, const double *cflRateByDirL, const double *cflRateByDirR, 
-                               const double *fl, const double *fr, double *outl, double *outr, 
-                               double *ohmModL, double *ohmModR); 
+                               const double *w, const double *dxv, const double amax_in, 
+                               const double *Bmag, const double *BmagInv, const double *Gradpar, 
+                               const double *BdriftX, const double *BdriftY, const double *Phi, 
+                               const double *Apar, const double *dApardt,
+                               const double dtApprox, const double *cflRateByDirL, const double *cflRateByDirR, 
+                               const double *fl, const double *fr, double *outl, double *outr); 
 
 double GyrokineticVol2x2vSer_P2_Bvars_1(const double q_, const double m_, const double *w, const double *dxv, 
                                const double *Bmag, const double *BmagInv, const double *Gradpar, 
@@ -1916,83 +1412,77 @@
                                const double *BdriftX, const double *BdriftY, const double *Phi, const double *Apar,
                                const double *f, double *outX, double *outV, double *cflRateByDir); 
 double GyrokineticSurf2x2vSer_X_P2_Bvars_1(const double q_, const double m_, 
-                               const double *w, const double *dxv,
+                               const double *w, const double *dxv, const double amax_in,
                                const double *Bmag, const double *BmagInv, const double *Gradpar, 
                                const double *BdriftX, const double *BdriftY, const double *Phi, 
                                const double *fl, const double *fr, double *outl, double *outr); 
 double EmGyrokineticSurf2x2vSer_X_P2_Bvars_1(const double q_, const double m_, 
-                               const double *w, const double *dxv, 
-                               const double *Bmag, const double *BmagInv, const double *Gradpar, 
-                               const double *BdriftX, const double *BdriftY, const double *Phi, 
-                               const double *Apar, const double *dApardt, const double *dApardtPrev, 
-                               const double *fl, const double *fr, double *outl, double *outr, 
-                               double *ohmModL, double *ohmModR); 
+                               const double *w, const double *dxv, const double amax_in, 
+                               const double *Bmag, const double *BmagInv, const double *Gradpar, 
+                               const double *BdriftX, const double *BdriftY, const double *Phi, 
+                               const double *Apar, const double *dApardt,
+                               const double *fl, const double *fr, double *outl, double *outr); 
 double GyrokineticSurfPositivity2x2vSer_X_P2_Bvars_1(const double q_, const double m_, 
-                               const double *w, const double *dxv, 
+                               const double *w, const double *dxv, const double amax_in, 
                                const double *Bmag, const double *BmagInv, const double *Gradpar, 
                                const double *BdriftX, const double *BdriftY, const double *Phi, 
                                const double dtApprox, const double *cflRateByDirL, const double *cflRateByDirR, 
                                const double *fl, const double *fr, double *outl, double *outr); 
 double EmGyrokineticSurfPositivity2x2vSer_X_P2_Bvars_1(const double q_, const double m_, 
-                               const double *w, const double *dxv, 
-                               const double *Bmag, const double *BmagInv, const double *Gradpar, 
-                               const double *BdriftX, const double *BdriftY, const double *Phi, 
-                               const double *Apar, const double *dApardt, const double *dApardtPrev, 
-                               const double dtApprox, const double *cflRateByDirL, const double *cflRateByDirR, 
-                               const double *fl, const double *fr, double *outl, double *outr, 
-                               double *ohmModL, double *ohmModR); 
+                               const double *w, const double *dxv, const double amax_in, 
+                               const double *Bmag, const double *BmagInv, const double *Gradpar, 
+                               const double *BdriftX, const double *BdriftY, const double *Phi, 
+                               const double *Apar, const double *dApardt,
+                               const double dtApprox, const double *cflRateByDirL, const double *cflRateByDirR, 
+                               const double *fl, const double *fr, double *outl, double *outr); 
 double GyrokineticSurf2x2vSer_Y_P2_Bvars_1(const double q_, const double m_, 
-                               const double *w, const double *dxv,
+                               const double *w, const double *dxv, const double amax_in,
                                const double *Bmag, const double *BmagInv, const double *Gradpar, 
                                const double *BdriftX, const double *BdriftY, const double *Phi, 
                                const double *fl, const double *fr, double *outl, double *outr); 
 double EmGyrokineticSurf2x2vSer_Y_P2_Bvars_1(const double q_, const double m_, 
-                               const double *w, const double *dxv, 
-                               const double *Bmag, const double *BmagInv, const double *Gradpar, 
-                               const double *BdriftX, const double *BdriftY, const double *Phi, 
-                               const double *Apar, const double *dApardt, const double *dApardtPrev, 
-                               const double *fl, const double *fr, double *outl, double *outr, 
-                               double *ohmModL, double *ohmModR); 
+                               const double *w, const double *dxv, const double amax_in, 
+                               const double *Bmag, const double *BmagInv, const double *Gradpar, 
+                               const double *BdriftX, const double *BdriftY, const double *Phi, 
+                               const double *Apar, const double *dApardt,
+                               const double *fl, const double *fr, double *outl, double *outr); 
 double GyrokineticSurfPositivity2x2vSer_Y_P2_Bvars_1(const double q_, const double m_, 
-                               const double *w, const double *dxv, 
+                               const double *w, const double *dxv, const double amax_in, 
                                const double *Bmag, const double *BmagInv, const double *Gradpar, 
                                const double *BdriftX, const double *BdriftY, const double *Phi, 
                                const double dtApprox, const double *cflRateByDirL, const double *cflRateByDirR, 
                                const double *fl, const double *fr, double *outl, double *outr); 
 double EmGyrokineticSurfPositivity2x2vSer_Y_P2_Bvars_1(const double q_, const double m_, 
-                               const double *w, const double *dxv, 
-                               const double *Bmag, const double *BmagInv, const double *Gradpar, 
-                               const double *BdriftX, const double *BdriftY, const double *Phi, 
-                               const double *Apar, const double *dApardt, const double *dApardtPrev, 
-                               const double dtApprox, const double *cflRateByDirL, const double *cflRateByDirR, 
-                               const double *fl, const double *fr, double *outl, double *outr, 
-                               double *ohmModL, double *ohmModR); 
+                               const double *w, const double *dxv, const double amax_in, 
+                               const double *Bmag, const double *BmagInv, const double *Gradpar, 
+                               const double *BdriftX, const double *BdriftY, const double *Phi, 
+                               const double *Apar, const double *dApardt,
+                               const double dtApprox, const double *cflRateByDirL, const double *cflRateByDirR, 
+                               const double *fl, const double *fr, double *outl, double *outr); 
 double GyrokineticSurf2x2vSer_Vpar_P2_Bvars_1(const double q_, const double m_, 
-                               const double *w, const double *dxv,
+                               const double *w, const double *dxv, const double amax_in,
                                const double *Bmag, const double *BmagInv, const double *Gradpar, 
                                const double *BdriftX, const double *BdriftY, const double *Phi, 
                                const double *fl, const double *fr, double *outl, double *outr); 
 double EmGyrokineticSurf2x2vSer_Vpar_P2_Bvars_1(const double q_, const double m_, 
-                               const double *w, const double *dxv, 
-                               const double *Bmag, const double *BmagInv, const double *Gradpar, 
-                               const double *BdriftX, const double *BdriftY, const double *Phi, 
-                               const double *Apar, const double *dApardt, const double *dApardtPrev, 
-                               const double *fl, const double *fr, double *outl, double *outr, 
-                               double *ohmModL, double *ohmModR); 
+                               const double *w, const double *dxv, const double amax_in, 
+                               const double *Bmag, const double *BmagInv, const double *Gradpar, 
+                               const double *BdriftX, const double *BdriftY, const double *Phi, 
+                               const double *Apar, const double *dApardt,
+                               const double *fl, const double *fr, double *outl, double *outr); 
 double GyrokineticSurfPositivity2x2vSer_Vpar_P2_Bvars_1(const double q_, const double m_, 
-                               const double *w, const double *dxv, 
+                               const double *w, const double *dxv, const double amax_in, 
                                const double *Bmag, const double *BmagInv, const double *Gradpar, 
                                const double *BdriftX, const double *BdriftY, const double *Phi, 
                                const double dtApprox, const double *cflRateByDirL, const double *cflRateByDirR, 
                                const double *fl, const double *fr, double *outl, double *outr); 
 double EmGyrokineticSurfPositivity2x2vSer_Vpar_P2_Bvars_1(const double q_, const double m_, 
-                               const double *w, const double *dxv, 
-                               const double *Bmag, const double *BmagInv, const double *Gradpar, 
-                               const double *BdriftX, const double *BdriftY, const double *Phi, 
-                               const double *Apar, const double *dApardt, const double *dApardtPrev, 
-                               const double dtApprox, const double *cflRateByDirL, const double *cflRateByDirR, 
-                               const double *fl, const double *fr, double *outl, double *outr, 
-                               double *ohmModL, double *ohmModR); 
+                               const double *w, const double *dxv, const double amax_in, 
+                               const double *Bmag, const double *BmagInv, const double *Gradpar, 
+                               const double *BdriftX, const double *BdriftY, const double *Phi, 
+                               const double *Apar, const double *dApardt,
+                               const double dtApprox, const double *cflRateByDirL, const double *cflRateByDirR, 
+                               const double *fl, const double *fr, double *outl, double *outr); 
 
 
 double calcSheathDeltaPhi2xSer_P2(const double *phi, const double *phiWall, const double zVal);
@@ -2004,12 +1494,12 @@
                                                      const double *f, double *fhat);
 double EmGyrokineticStep2Vol3x2vSer_P1(const double q_, const double m_, 
                                const double *w, const double *dxv, 
-                               const double *ohmMod, const double *dApardt, 
+                               const double *dApardt, 
                                const double *f, double *out); 
 double EmGyrokineticStep2VolPositivity3x2vSer_P1(const double q_, const double m_, 
                                const double *w, const double *dxv, 
-                               const double *ohmMod, const double *dApardt, 
-                               const double *f, double *outX, double *outV, double *cflRateByDir); 
+                               const double *dApardt, 
+                               const double *f, double *out, double *cflRateByDir); 
 double GyrokineticVol3x2vSer_P1_Bvars_0(const double q_, const double m_, const double *w, const double *dxv, 
                                const double *Bmag, const double *BmagInv, const double *Gradpar, 
                                const double *BdriftX, const double *BdriftY, const double *Phi, 
@@ -2028,109 +1518,101 @@
                                const double *BdriftX, const double *BdriftY, const double *Phi, const double *Apar,
                                const double *f, double *outX, double *outV, double *cflRateByDir); 
 double GyrokineticSurf3x2vSer_X_P1_Bvars_0(const double q_, const double m_, 
-                               const double *w, const double *dxv,
+                               const double *w, const double *dxv, const double amax_in,
                                const double *Bmag, const double *BmagInv, const double *Gradpar, 
                                const double *BdriftX, const double *BdriftY, const double *Phi, 
                                const double *fl, const double *fr, double *outl, double *outr); 
 double EmGyrokineticSurf3x2vSer_X_P1_Bvars_0(const double q_, const double m_, 
-                               const double *w, const double *dxv, 
-                               const double *Bmag, const double *BmagInv, const double *Gradpar, 
-                               const double *BdriftX, const double *BdriftY, const double *Phi, 
-                               const double *Apar, const double *dApardt, const double *dApardtPrev, 
-                               const double *fl, const double *fr, double *outl, double *outr, 
-                               double *ohmModL, double *ohmModR); 
+                               const double *w, const double *dxv, const double amax_in, 
+                               const double *Bmag, const double *BmagInv, const double *Gradpar, 
+                               const double *BdriftX, const double *BdriftY, const double *Phi, 
+                               const double *Apar, const double *dApardt,
+                               const double *fl, const double *fr, double *outl, double *outr); 
 double GyrokineticSurfPositivity3x2vSer_X_P1_Bvars_0(const double q_, const double m_, 
-                               const double *w, const double *dxv, 
+                               const double *w, const double *dxv, const double amax_in, 
                                const double *Bmag, const double *BmagInv, const double *Gradpar, 
                                const double *BdriftX, const double *BdriftY, const double *Phi, 
                                const double dtApprox, const double *cflRateByDirL, const double *cflRateByDirR, 
                                const double *fl, const double *fr, double *outl, double *outr); 
 double EmGyrokineticSurfPositivity3x2vSer_X_P1_Bvars_0(const double q_, const double m_, 
-                               const double *w, const double *dxv, 
-                               const double *Bmag, const double *BmagInv, const double *Gradpar, 
-                               const double *BdriftX, const double *BdriftY, const double *Phi, 
-                               const double *Apar, const double *dApardt, const double *dApardtPrev, 
-                               const double dtApprox, const double *cflRateByDirL, const double *cflRateByDirR, 
-                               const double *fl, const double *fr, double *outl, double *outr, 
-                               double *ohmModL, double *ohmModR); 
+                               const double *w, const double *dxv, const double amax_in, 
+                               const double *Bmag, const double *BmagInv, const double *Gradpar, 
+                               const double *BdriftX, const double *BdriftY, const double *Phi, 
+                               const double *Apar, const double *dApardt,
+                               const double dtApprox, const double *cflRateByDirL, const double *cflRateByDirR, 
+                               const double *fl, const double *fr, double *outl, double *outr); 
 double GyrokineticSurf3x2vSer_Y_P1_Bvars_0(const double q_, const double m_, 
-                               const double *w, const double *dxv,
+                               const double *w, const double *dxv, const double amax_in,
                                const double *Bmag, const double *BmagInv, const double *Gradpar, 
                                const double *BdriftX, const double *BdriftY, const double *Phi, 
                                const double *fl, const double *fr, double *outl, double *outr); 
 double EmGyrokineticSurf3x2vSer_Y_P1_Bvars_0(const double q_, const double m_, 
-                               const double *w, const double *dxv, 
-                               const double *Bmag, const double *BmagInv, const double *Gradpar, 
-                               const double *BdriftX, const double *BdriftY, const double *Phi, 
-                               const double *Apar, const double *dApardt, const double *dApardtPrev, 
-                               const double *fl, const double *fr, double *outl, double *outr, 
-                               double *ohmModL, double *ohmModR); 
+                               const double *w, const double *dxv, const double amax_in, 
+                               const double *Bmag, const double *BmagInv, const double *Gradpar, 
+                               const double *BdriftX, const double *BdriftY, const double *Phi, 
+                               const double *Apar, const double *dApardt,
+                               const double *fl, const double *fr, double *outl, double *outr); 
 double GyrokineticSurfPositivity3x2vSer_Y_P1_Bvars_0(const double q_, const double m_, 
-                               const double *w, const double *dxv, 
+                               const double *w, const double *dxv, const double amax_in, 
                                const double *Bmag, const double *BmagInv, const double *Gradpar, 
                                const double *BdriftX, const double *BdriftY, const double *Phi, 
                                const double dtApprox, const double *cflRateByDirL, const double *cflRateByDirR, 
                                const double *fl, const double *fr, double *outl, double *outr); 
 double EmGyrokineticSurfPositivity3x2vSer_Y_P1_Bvars_0(const double q_, const double m_, 
-                               const double *w, const double *dxv, 
-                               const double *Bmag, const double *BmagInv, const double *Gradpar, 
-                               const double *BdriftX, const double *BdriftY, const double *Phi, 
-                               const double *Apar, const double *dApardt, const double *dApardtPrev, 
-                               const double dtApprox, const double *cflRateByDirL, const double *cflRateByDirR, 
-                               const double *fl, const double *fr, double *outl, double *outr, 
-                               double *ohmModL, double *ohmModR); 
+                               const double *w, const double *dxv, const double amax_in, 
+                               const double *Bmag, const double *BmagInv, const double *Gradpar, 
+                               const double *BdriftX, const double *BdriftY, const double *Phi, 
+                               const double *Apar, const double *dApardt,
+                               const double dtApprox, const double *cflRateByDirL, const double *cflRateByDirR, 
+                               const double *fl, const double *fr, double *outl, double *outr); 
 double GyrokineticSurf3x2vSer_Z_P1_Bvars_0(const double q_, const double m_, 
-                               const double *w, const double *dxv,
+                               const double *w, const double *dxv, const double amax_in,
                                const double *Bmag, const double *BmagInv, const double *Gradpar, 
                                const double *BdriftX, const double *BdriftY, const double *Phi, 
                                const double *fl, const double *fr, double *outl, double *outr); 
 double EmGyrokineticSurf3x2vSer_Z_P1_Bvars_0(const double q_, const double m_, 
-                               const double *w, const double *dxv, 
-                               const double *Bmag, const double *BmagInv, const double *Gradpar, 
-                               const double *BdriftX, const double *BdriftY, const double *Phi, 
-                               const double *Apar, const double *dApardt, const double *dApardtPrev, 
-                               const double *fl, const double *fr, double *outl, double *outr, 
-                               double *ohmModL, double *ohmModR); 
+                               const double *w, const double *dxv, const double amax_in, 
+                               const double *Bmag, const double *BmagInv, const double *Gradpar, 
+                               const double *BdriftX, const double *BdriftY, const double *Phi, 
+                               const double *Apar, const double *dApardt,
+                               const double *fl, const double *fr, double *outl, double *outr); 
 double GyrokineticSurfPositivity3x2vSer_Z_P1_Bvars_0(const double q_, const double m_, 
-                               const double *w, const double *dxv, 
+                               const double *w, const double *dxv, const double amax_in, 
                                const double *Bmag, const double *BmagInv, const double *Gradpar, 
                                const double *BdriftX, const double *BdriftY, const double *Phi, 
                                const double dtApprox, const double *cflRateByDirL, const double *cflRateByDirR, 
                                const double *fl, const double *fr, double *outl, double *outr); 
 double EmGyrokineticSurfPositivity3x2vSer_Z_P1_Bvars_0(const double q_, const double m_, 
-                               const double *w, const double *dxv, 
-                               const double *Bmag, const double *BmagInv, const double *Gradpar, 
-                               const double *BdriftX, const double *BdriftY, const double *Phi, 
-                               const double *Apar, const double *dApardt, const double *dApardtPrev, 
-                               const double dtApprox, const double *cflRateByDirL, const double *cflRateByDirR, 
-                               const double *fl, const double *fr, double *outl, double *outr, 
-                               double *ohmModL, double *ohmModR); 
+                               const double *w, const double *dxv, const double amax_in, 
+                               const double *Bmag, const double *BmagInv, const double *Gradpar, 
+                               const double *BdriftX, const double *BdriftY, const double *Phi, 
+                               const double *Apar, const double *dApardt,
+                               const double dtApprox, const double *cflRateByDirL, const double *cflRateByDirR, 
+                               const double *fl, const double *fr, double *outl, double *outr); 
 double GyrokineticSurf3x2vSer_Vpar_P1_Bvars_0(const double q_, const double m_, 
-                               const double *w, const double *dxv,
+                               const double *w, const double *dxv, const double amax_in,
                                const double *Bmag, const double *BmagInv, const double *Gradpar, 
                                const double *BdriftX, const double *BdriftY, const double *Phi, 
                                const double *fl, const double *fr, double *outl, double *outr); 
 double EmGyrokineticSurf3x2vSer_Vpar_P1_Bvars_0(const double q_, const double m_, 
-                               const double *w, const double *dxv, 
-                               const double *Bmag, const double *BmagInv, const double *Gradpar, 
-                               const double *BdriftX, const double *BdriftY, const double *Phi, 
-                               const double *Apar, const double *dApardt, const double *dApardtPrev, 
-                               const double *fl, const double *fr, double *outl, double *outr, 
-                               double *ohmModL, double *ohmModR); 
+                               const double *w, const double *dxv, const double amax_in, 
+                               const double *Bmag, const double *BmagInv, const double *Gradpar, 
+                               const double *BdriftX, const double *BdriftY, const double *Phi, 
+                               const double *Apar, const double *dApardt,
+                               const double *fl, const double *fr, double *outl, double *outr); 
 double GyrokineticSurfPositivity3x2vSer_Vpar_P1_Bvars_0(const double q_, const double m_, 
-                               const double *w, const double *dxv, 
+                               const double *w, const double *dxv, const double amax_in, 
                                const double *Bmag, const double *BmagInv, const double *Gradpar, 
                                const double *BdriftX, const double *BdriftY, const double *Phi, 
                                const double dtApprox, const double *cflRateByDirL, const double *cflRateByDirR, 
                                const double *fl, const double *fr, double *outl, double *outr); 
 double EmGyrokineticSurfPositivity3x2vSer_Vpar_P1_Bvars_0(const double q_, const double m_, 
-                               const double *w, const double *dxv, 
-                               const double *Bmag, const double *BmagInv, const double *Gradpar, 
-                               const double *BdriftX, const double *BdriftY, const double *Phi, 
-                               const double *Apar, const double *dApardt, const double *dApardtPrev, 
-                               const double dtApprox, const double *cflRateByDirL, const double *cflRateByDirR, 
-                               const double *fl, const double *fr, double *outl, double *outr, 
-                               double *ohmModL, double *ohmModR); 
+                               const double *w, const double *dxv, const double amax_in, 
+                               const double *Bmag, const double *BmagInv, const double *Gradpar, 
+                               const double *BdriftX, const double *BdriftY, const double *Phi, 
+                               const double *Apar, const double *dApardt,
+                               const double dtApprox, const double *cflRateByDirL, const double *cflRateByDirR, 
+                               const double *fl, const double *fr, double *outl, double *outr); 
 
 double GyrokineticVol3x2vSer_P1_Bvars_1(const double q_, const double m_, const double *w, const double *dxv, 
                                const double *Bmag, const double *BmagInv, const double *Gradpar, 
@@ -2150,109 +1632,101 @@
                                const double *BdriftX, const double *BdriftY, const double *Phi, const double *Apar,
                                const double *f, double *outX, double *outV, double *cflRateByDir); 
 double GyrokineticSurf3x2vSer_X_P1_Bvars_1(const double q_, const double m_, 
-                               const double *w, const double *dxv,
+                               const double *w, const double *dxv, const double amax_in,
                                const double *Bmag, const double *BmagInv, const double *Gradpar, 
                                const double *BdriftX, const double *BdriftY, const double *Phi, 
                                const double *fl, const double *fr, double *outl, double *outr); 
 double EmGyrokineticSurf3x2vSer_X_P1_Bvars_1(const double q_, const double m_, 
-                               const double *w, const double *dxv, 
-                               const double *Bmag, const double *BmagInv, const double *Gradpar, 
-                               const double *BdriftX, const double *BdriftY, const double *Phi, 
-                               const double *Apar, const double *dApardt, const double *dApardtPrev, 
-                               const double *fl, const double *fr, double *outl, double *outr, 
-                               double *ohmModL, double *ohmModR); 
+                               const double *w, const double *dxv, const double amax_in, 
+                               const double *Bmag, const double *BmagInv, const double *Gradpar, 
+                               const double *BdriftX, const double *BdriftY, const double *Phi, 
+                               const double *Apar, const double *dApardt,
+                               const double *fl, const double *fr, double *outl, double *outr); 
 double GyrokineticSurfPositivity3x2vSer_X_P1_Bvars_1(const double q_, const double m_, 
-                               const double *w, const double *dxv, 
+                               const double *w, const double *dxv, const double amax_in, 
                                const double *Bmag, const double *BmagInv, const double *Gradpar, 
                                const double *BdriftX, const double *BdriftY, const double *Phi, 
                                const double dtApprox, const double *cflRateByDirL, const double *cflRateByDirR, 
                                const double *fl, const double *fr, double *outl, double *outr); 
 double EmGyrokineticSurfPositivity3x2vSer_X_P1_Bvars_1(const double q_, const double m_, 
-                               const double *w, const double *dxv, 
-                               const double *Bmag, const double *BmagInv, const double *Gradpar, 
-                               const double *BdriftX, const double *BdriftY, const double *Phi, 
-                               const double *Apar, const double *dApardt, const double *dApardtPrev, 
-                               const double dtApprox, const double *cflRateByDirL, const double *cflRateByDirR, 
-                               const double *fl, const double *fr, double *outl, double *outr, 
-                               double *ohmModL, double *ohmModR); 
+                               const double *w, const double *dxv, const double amax_in, 
+                               const double *Bmag, const double *BmagInv, const double *Gradpar, 
+                               const double *BdriftX, const double *BdriftY, const double *Phi, 
+                               const double *Apar, const double *dApardt,
+                               const double dtApprox, const double *cflRateByDirL, const double *cflRateByDirR, 
+                               const double *fl, const double *fr, double *outl, double *outr); 
 double GyrokineticSurf3x2vSer_Y_P1_Bvars_1(const double q_, const double m_, 
-                               const double *w, const double *dxv,
+                               const double *w, const double *dxv, const double amax_in,
                                const double *Bmag, const double *BmagInv, const double *Gradpar, 
                                const double *BdriftX, const double *BdriftY, const double *Phi, 
                                const double *fl, const double *fr, double *outl, double *outr); 
 double EmGyrokineticSurf3x2vSer_Y_P1_Bvars_1(const double q_, const double m_, 
-                               const double *w, const double *dxv, 
-                               const double *Bmag, const double *BmagInv, const double *Gradpar, 
-                               const double *BdriftX, const double *BdriftY, const double *Phi, 
-                               const double *Apar, const double *dApardt, const double *dApardtPrev, 
-                               const double *fl, const double *fr, double *outl, double *outr, 
-                               double *ohmModL, double *ohmModR); 
+                               const double *w, const double *dxv, const double amax_in, 
+                               const double *Bmag, const double *BmagInv, const double *Gradpar, 
+                               const double *BdriftX, const double *BdriftY, const double *Phi, 
+                               const double *Apar, const double *dApardt,
+                               const double *fl, const double *fr, double *outl, double *outr); 
 double GyrokineticSurfPositivity3x2vSer_Y_P1_Bvars_1(const double q_, const double m_, 
-                               const double *w, const double *dxv, 
+                               const double *w, const double *dxv, const double amax_in, 
                                const double *Bmag, const double *BmagInv, const double *Gradpar, 
                                const double *BdriftX, const double *BdriftY, const double *Phi, 
                                const double dtApprox, const double *cflRateByDirL, const double *cflRateByDirR, 
                                const double *fl, const double *fr, double *outl, double *outr); 
 double EmGyrokineticSurfPositivity3x2vSer_Y_P1_Bvars_1(const double q_, const double m_, 
-                               const double *w, const double *dxv, 
-                               const double *Bmag, const double *BmagInv, const double *Gradpar, 
-                               const double *BdriftX, const double *BdriftY, const double *Phi, 
-                               const double *Apar, const double *dApardt, const double *dApardtPrev, 
-                               const double dtApprox, const double *cflRateByDirL, const double *cflRateByDirR, 
-                               const double *fl, const double *fr, double *outl, double *outr, 
-                               double *ohmModL, double *ohmModR); 
+                               const double *w, const double *dxv, const double amax_in, 
+                               const double *Bmag, const double *BmagInv, const double *Gradpar, 
+                               const double *BdriftX, const double *BdriftY, const double *Phi, 
+                               const double *Apar, const double *dApardt,
+                               const double dtApprox, const double *cflRateByDirL, const double *cflRateByDirR, 
+                               const double *fl, const double *fr, double *outl, double *outr); 
 double GyrokineticSurf3x2vSer_Z_P1_Bvars_1(const double q_, const double m_, 
-                               const double *w, const double *dxv,
+                               const double *w, const double *dxv, const double amax_in,
                                const double *Bmag, const double *BmagInv, const double *Gradpar, 
                                const double *BdriftX, const double *BdriftY, const double *Phi, 
                                const double *fl, const double *fr, double *outl, double *outr); 
 double EmGyrokineticSurf3x2vSer_Z_P1_Bvars_1(const double q_, const double m_, 
-                               const double *w, const double *dxv, 
-                               const double *Bmag, const double *BmagInv, const double *Gradpar, 
-                               const double *BdriftX, const double *BdriftY, const double *Phi, 
-                               const double *Apar, const double *dApardt, const double *dApardtPrev, 
-                               const double *fl, const double *fr, double *outl, double *outr, 
-                               double *ohmModL, double *ohmModR); 
+                               const double *w, const double *dxv, const double amax_in, 
+                               const double *Bmag, const double *BmagInv, const double *Gradpar, 
+                               const double *BdriftX, const double *BdriftY, const double *Phi, 
+                               const double *Apar, const double *dApardt,
+                               const double *fl, const double *fr, double *outl, double *outr); 
 double GyrokineticSurfPositivity3x2vSer_Z_P1_Bvars_1(const double q_, const double m_, 
-                               const double *w, const double *dxv, 
+                               const double *w, const double *dxv, const double amax_in, 
                                const double *Bmag, const double *BmagInv, const double *Gradpar, 
                                const double *BdriftX, const double *BdriftY, const double *Phi, 
                                const double dtApprox, const double *cflRateByDirL, const double *cflRateByDirR, 
                                const double *fl, const double *fr, double *outl, double *outr); 
 double EmGyrokineticSurfPositivity3x2vSer_Z_P1_Bvars_1(const double q_, const double m_, 
-                               const double *w, const double *dxv, 
-                               const double *Bmag, const double *BmagInv, const double *Gradpar, 
-                               const double *BdriftX, const double *BdriftY, const double *Phi, 
-                               const double *Apar, const double *dApardt, const double *dApardtPrev, 
-                               const double dtApprox, const double *cflRateByDirL, const double *cflRateByDirR, 
-                               const double *fl, const double *fr, double *outl, double *outr, 
-                               double *ohmModL, double *ohmModR); 
+                               const double *w, const double *dxv, const double amax_in, 
+                               const double *Bmag, const double *BmagInv, const double *Gradpar, 
+                               const double *BdriftX, const double *BdriftY, const double *Phi, 
+                               const double *Apar, const double *dApardt,
+                               const double dtApprox, const double *cflRateByDirL, const double *cflRateByDirR, 
+                               const double *fl, const double *fr, double *outl, double *outr); 
 double GyrokineticSurf3x2vSer_Vpar_P1_Bvars_1(const double q_, const double m_, 
-                               const double *w, const double *dxv,
+                               const double *w, const double *dxv, const double amax_in,
                                const double *Bmag, const double *BmagInv, const double *Gradpar, 
                                const double *BdriftX, const double *BdriftY, const double *Phi, 
                                const double *fl, const double *fr, double *outl, double *outr); 
 double EmGyrokineticSurf3x2vSer_Vpar_P1_Bvars_1(const double q_, const double m_, 
-                               const double *w, const double *dxv, 
-                               const double *Bmag, const double *BmagInv, const double *Gradpar, 
-                               const double *BdriftX, const double *BdriftY, const double *Phi, 
-                               const double *Apar, const double *dApardt, const double *dApardtPrev, 
-                               const double *fl, const double *fr, double *outl, double *outr, 
-                               double *ohmModL, double *ohmModR); 
+                               const double *w, const double *dxv, const double amax_in, 
+                               const double *Bmag, const double *BmagInv, const double *Gradpar, 
+                               const double *BdriftX, const double *BdriftY, const double *Phi, 
+                               const double *Apar, const double *dApardt,
+                               const double *fl, const double *fr, double *outl, double *outr); 
 double GyrokineticSurfPositivity3x2vSer_Vpar_P1_Bvars_1(const double q_, const double m_, 
-                               const double *w, const double *dxv, 
+                               const double *w, const double *dxv, const double amax_in, 
                                const double *Bmag, const double *BmagInv, const double *Gradpar, 
                                const double *BdriftX, const double *BdriftY, const double *Phi, 
                                const double dtApprox, const double *cflRateByDirL, const double *cflRateByDirR, 
                                const double *fl, const double *fr, double *outl, double *outr); 
 double EmGyrokineticSurfPositivity3x2vSer_Vpar_P1_Bvars_1(const double q_, const double m_, 
-                               const double *w, const double *dxv, 
-                               const double *Bmag, const double *BmagInv, const double *Gradpar, 
-                               const double *BdriftX, const double *BdriftY, const double *Phi, 
-                               const double *Apar, const double *dApardt, const double *dApardtPrev, 
-                               const double dtApprox, const double *cflRateByDirL, const double *cflRateByDirR, 
-                               const double *fl, const double *fr, double *outl, double *outr, 
-                               double *ohmModL, double *ohmModR); 
+                               const double *w, const double *dxv, const double amax_in, 
+                               const double *Bmag, const double *BmagInv, const double *Gradpar, 
+                               const double *BdriftX, const double *BdriftY, const double *Phi, 
+                               const double *Apar, const double *dApardt,
+                               const double dtApprox, const double *cflRateByDirL, const double *cflRateByDirR, 
+                               const double *fl, const double *fr, double *outl, double *outr); 
 
 double GyrokineticVol3x2vSer_P1_Bvars_3(const double q_, const double m_, const double *w, const double *dxv, 
                                const double *Bmag, const double *BmagInv, const double *Gradpar, 
@@ -2272,109 +1746,101 @@
                                const double *BdriftX, const double *BdriftY, const double *Phi, const double *Apar,
                                const double *f, double *outX, double *outV, double *cflRateByDir); 
 double GyrokineticSurf3x2vSer_X_P1_Bvars_3(const double q_, const double m_, 
-                               const double *w, const double *dxv,
+                               const double *w, const double *dxv, const double amax_in,
                                const double *Bmag, const double *BmagInv, const double *Gradpar, 
                                const double *BdriftX, const double *BdriftY, const double *Phi, 
                                const double *fl, const double *fr, double *outl, double *outr); 
 double EmGyrokineticSurf3x2vSer_X_P1_Bvars_3(const double q_, const double m_, 
-                               const double *w, const double *dxv, 
-                               const double *Bmag, const double *BmagInv, const double *Gradpar, 
-                               const double *BdriftX, const double *BdriftY, const double *Phi, 
-                               const double *Apar, const double *dApardt, const double *dApardtPrev, 
-                               const double *fl, const double *fr, double *outl, double *outr, 
-                               double *ohmModL, double *ohmModR); 
+                               const double *w, const double *dxv, const double amax_in, 
+                               const double *Bmag, const double *BmagInv, const double *Gradpar, 
+                               const double *BdriftX, const double *BdriftY, const double *Phi, 
+                               const double *Apar, const double *dApardt,
+                               const double *fl, const double *fr, double *outl, double *outr); 
 double GyrokineticSurfPositivity3x2vSer_X_P1_Bvars_3(const double q_, const double m_, 
-                               const double *w, const double *dxv, 
+                               const double *w, const double *dxv, const double amax_in, 
                                const double *Bmag, const double *BmagInv, const double *Gradpar, 
                                const double *BdriftX, const double *BdriftY, const double *Phi, 
                                const double dtApprox, const double *cflRateByDirL, const double *cflRateByDirR, 
                                const double *fl, const double *fr, double *outl, double *outr); 
 double EmGyrokineticSurfPositivity3x2vSer_X_P1_Bvars_3(const double q_, const double m_, 
-                               const double *w, const double *dxv, 
-                               const double *Bmag, const double *BmagInv, const double *Gradpar, 
-                               const double *BdriftX, const double *BdriftY, const double *Phi, 
-                               const double *Apar, const double *dApardt, const double *dApardtPrev, 
-                               const double dtApprox, const double *cflRateByDirL, const double *cflRateByDirR, 
-                               const double *fl, const double *fr, double *outl, double *outr, 
-                               double *ohmModL, double *ohmModR); 
+                               const double *w, const double *dxv, const double amax_in, 
+                               const double *Bmag, const double *BmagInv, const double *Gradpar, 
+                               const double *BdriftX, const double *BdriftY, const double *Phi, 
+                               const double *Apar, const double *dApardt,
+                               const double dtApprox, const double *cflRateByDirL, const double *cflRateByDirR, 
+                               const double *fl, const double *fr, double *outl, double *outr); 
 double GyrokineticSurf3x2vSer_Y_P1_Bvars_3(const double q_, const double m_, 
-                               const double *w, const double *dxv,
+                               const double *w, const double *dxv, const double amax_in,
                                const double *Bmag, const double *BmagInv, const double *Gradpar, 
                                const double *BdriftX, const double *BdriftY, const double *Phi, 
                                const double *fl, const double *fr, double *outl, double *outr); 
 double EmGyrokineticSurf3x2vSer_Y_P1_Bvars_3(const double q_, const double m_, 
-                               const double *w, const double *dxv, 
-                               const double *Bmag, const double *BmagInv, const double *Gradpar, 
-                               const double *BdriftX, const double *BdriftY, const double *Phi, 
-                               const double *Apar, const double *dApardt, const double *dApardtPrev, 
-                               const double *fl, const double *fr, double *outl, double *outr, 
-                               double *ohmModL, double *ohmModR); 
+                               const double *w, const double *dxv, const double amax_in, 
+                               const double *Bmag, const double *BmagInv, const double *Gradpar, 
+                               const double *BdriftX, const double *BdriftY, const double *Phi, 
+                               const double *Apar, const double *dApardt,
+                               const double *fl, const double *fr, double *outl, double *outr); 
 double GyrokineticSurfPositivity3x2vSer_Y_P1_Bvars_3(const double q_, const double m_, 
-                               const double *w, const double *dxv, 
+                               const double *w, const double *dxv, const double amax_in, 
                                const double *Bmag, const double *BmagInv, const double *Gradpar, 
                                const double *BdriftX, const double *BdriftY, const double *Phi, 
                                const double dtApprox, const double *cflRateByDirL, const double *cflRateByDirR, 
                                const double *fl, const double *fr, double *outl, double *outr); 
 double EmGyrokineticSurfPositivity3x2vSer_Y_P1_Bvars_3(const double q_, const double m_, 
-                               const double *w, const double *dxv, 
-                               const double *Bmag, const double *BmagInv, const double *Gradpar, 
-                               const double *BdriftX, const double *BdriftY, const double *Phi, 
-                               const double *Apar, const double *dApardt, const double *dApardtPrev, 
-                               const double dtApprox, const double *cflRateByDirL, const double *cflRateByDirR, 
-                               const double *fl, const double *fr, double *outl, double *outr, 
-                               double *ohmModL, double *ohmModR); 
+                               const double *w, const double *dxv, const double amax_in, 
+                               const double *Bmag, const double *BmagInv, const double *Gradpar, 
+                               const double *BdriftX, const double *BdriftY, const double *Phi, 
+                               const double *Apar, const double *dApardt,
+                               const double dtApprox, const double *cflRateByDirL, const double *cflRateByDirR, 
+                               const double *fl, const double *fr, double *outl, double *outr); 
 double GyrokineticSurf3x2vSer_Z_P1_Bvars_3(const double q_, const double m_, 
-                               const double *w, const double *dxv,
+                               const double *w, const double *dxv, const double amax_in,
                                const double *Bmag, const double *BmagInv, const double *Gradpar, 
                                const double *BdriftX, const double *BdriftY, const double *Phi, 
                                const double *fl, const double *fr, double *outl, double *outr); 
 double EmGyrokineticSurf3x2vSer_Z_P1_Bvars_3(const double q_, const double m_, 
-                               const double *w, const double *dxv, 
-                               const double *Bmag, const double *BmagInv, const double *Gradpar, 
-                               const double *BdriftX, const double *BdriftY, const double *Phi, 
-                               const double *Apar, const double *dApardt, const double *dApardtPrev, 
-                               const double *fl, const double *fr, double *outl, double *outr, 
-                               double *ohmModL, double *ohmModR); 
+                               const double *w, const double *dxv, const double amax_in, 
+                               const double *Bmag, const double *BmagInv, const double *Gradpar, 
+                               const double *BdriftX, const double *BdriftY, const double *Phi, 
+                               const double *Apar, const double *dApardt,
+                               const double *fl, const double *fr, double *outl, double *outr); 
 double GyrokineticSurfPositivity3x2vSer_Z_P1_Bvars_3(const double q_, const double m_, 
-                               const double *w, const double *dxv, 
+                               const double *w, const double *dxv, const double amax_in, 
                                const double *Bmag, const double *BmagInv, const double *Gradpar, 
                                const double *BdriftX, const double *BdriftY, const double *Phi, 
                                const double dtApprox, const double *cflRateByDirL, const double *cflRateByDirR, 
                                const double *fl, const double *fr, double *outl, double *outr); 
 double EmGyrokineticSurfPositivity3x2vSer_Z_P1_Bvars_3(const double q_, const double m_, 
-                               const double *w, const double *dxv, 
-                               const double *Bmag, const double *BmagInv, const double *Gradpar, 
-                               const double *BdriftX, const double *BdriftY, const double *Phi, 
-                               const double *Apar, const double *dApardt, const double *dApardtPrev, 
-                               const double dtApprox, const double *cflRateByDirL, const double *cflRateByDirR, 
-                               const double *fl, const double *fr, double *outl, double *outr, 
-                               double *ohmModL, double *ohmModR); 
+                               const double *w, const double *dxv, const double amax_in, 
+                               const double *Bmag, const double *BmagInv, const double *Gradpar, 
+                               const double *BdriftX, const double *BdriftY, const double *Phi, 
+                               const double *Apar, const double *dApardt,
+                               const double dtApprox, const double *cflRateByDirL, const double *cflRateByDirR, 
+                               const double *fl, const double *fr, double *outl, double *outr); 
 double GyrokineticSurf3x2vSer_Vpar_P1_Bvars_3(const double q_, const double m_, 
-                               const double *w, const double *dxv,
+                               const double *w, const double *dxv, const double amax_in,
                                const double *Bmag, const double *BmagInv, const double *Gradpar, 
                                const double *BdriftX, const double *BdriftY, const double *Phi, 
                                const double *fl, const double *fr, double *outl, double *outr); 
 double EmGyrokineticSurf3x2vSer_Vpar_P1_Bvars_3(const double q_, const double m_, 
-                               const double *w, const double *dxv, 
-                               const double *Bmag, const double *BmagInv, const double *Gradpar, 
-                               const double *BdriftX, const double *BdriftY, const double *Phi, 
-                               const double *Apar, const double *dApardt, const double *dApardtPrev, 
-                               const double *fl, const double *fr, double *outl, double *outr, 
-                               double *ohmModL, double *ohmModR); 
+                               const double *w, const double *dxv, const double amax_in, 
+                               const double *Bmag, const double *BmagInv, const double *Gradpar, 
+                               const double *BdriftX, const double *BdriftY, const double *Phi, 
+                               const double *Apar, const double *dApardt,
+                               const double *fl, const double *fr, double *outl, double *outr); 
 double GyrokineticSurfPositivity3x2vSer_Vpar_P1_Bvars_3(const double q_, const double m_, 
-                               const double *w, const double *dxv, 
+                               const double *w, const double *dxv, const double amax_in, 
                                const double *Bmag, const double *BmagInv, const double *Gradpar, 
                                const double *BdriftX, const double *BdriftY, const double *Phi, 
                                const double dtApprox, const double *cflRateByDirL, const double *cflRateByDirR, 
                                const double *fl, const double *fr, double *outl, double *outr); 
 double EmGyrokineticSurfPositivity3x2vSer_Vpar_P1_Bvars_3(const double q_, const double m_, 
-                               const double *w, const double *dxv, 
-                               const double *Bmag, const double *BmagInv, const double *Gradpar, 
-                               const double *BdriftX, const double *BdriftY, const double *Phi, 
-                               const double *Apar, const double *dApardt, const double *dApardtPrev, 
-                               const double dtApprox, const double *cflRateByDirL, const double *cflRateByDirR, 
-                               const double *fl, const double *fr, double *outl, double *outr, 
-                               double *ohmModL, double *ohmModR); 
+                               const double *w, const double *dxv, const double amax_in, 
+                               const double *Bmag, const double *BmagInv, const double *Gradpar, 
+                               const double *BdriftX, const double *BdriftY, const double *Phi, 
+                               const double *Apar, const double *dApardt,
+                               const double dtApprox, const double *cflRateByDirL, const double *cflRateByDirR, 
+                               const double *fl, const double *fr, double *outl, double *outr); 
 
 double GyrokineticVol3x2vSer_P1_Bvars_1_3(const double q_, const double m_, const double *w, const double *dxv, 
                                const double *Bmag, const double *BmagInv, const double *Gradpar, 
@@ -2394,109 +1860,101 @@
                                const double *BdriftX, const double *BdriftY, const double *Phi, const double *Apar,
                                const double *f, double *outX, double *outV, double *cflRateByDir); 
 double GyrokineticSurf3x2vSer_X_P1_Bvars_1_3(const double q_, const double m_, 
-                               const double *w, const double *dxv,
+                               const double *w, const double *dxv, const double amax_in,
                                const double *Bmag, const double *BmagInv, const double *Gradpar, 
                                const double *BdriftX, const double *BdriftY, const double *Phi, 
                                const double *fl, const double *fr, double *outl, double *outr); 
 double EmGyrokineticSurf3x2vSer_X_P1_Bvars_1_3(const double q_, const double m_, 
-                               const double *w, const double *dxv, 
-                               const double *Bmag, const double *BmagInv, const double *Gradpar, 
-                               const double *BdriftX, const double *BdriftY, const double *Phi, 
-                               const double *Apar, const double *dApardt, const double *dApardtPrev, 
-                               const double *fl, const double *fr, double *outl, double *outr, 
-                               double *ohmModL, double *ohmModR); 
+                               const double *w, const double *dxv, const double amax_in, 
+                               const double *Bmag, const double *BmagInv, const double *Gradpar, 
+                               const double *BdriftX, const double *BdriftY, const double *Phi, 
+                               const double *Apar, const double *dApardt,
+                               const double *fl, const double *fr, double *outl, double *outr); 
 double GyrokineticSurfPositivity3x2vSer_X_P1_Bvars_1_3(const double q_, const double m_, 
-                               const double *w, const double *dxv, 
+                               const double *w, const double *dxv, const double amax_in, 
                                const double *Bmag, const double *BmagInv, const double *Gradpar, 
                                const double *BdriftX, const double *BdriftY, const double *Phi, 
                                const double dtApprox, const double *cflRateByDirL, const double *cflRateByDirR, 
                                const double *fl, const double *fr, double *outl, double *outr); 
 double EmGyrokineticSurfPositivity3x2vSer_X_P1_Bvars_1_3(const double q_, const double m_, 
-                               const double *w, const double *dxv, 
-                               const double *Bmag, const double *BmagInv, const double *Gradpar, 
-                               const double *BdriftX, const double *BdriftY, const double *Phi, 
-                               const double *Apar, const double *dApardt, const double *dApardtPrev, 
-                               const double dtApprox, const double *cflRateByDirL, const double *cflRateByDirR, 
-                               const double *fl, const double *fr, double *outl, double *outr, 
-                               double *ohmModL, double *ohmModR); 
+                               const double *w, const double *dxv, const double amax_in, 
+                               const double *Bmag, const double *BmagInv, const double *Gradpar, 
+                               const double *BdriftX, const double *BdriftY, const double *Phi, 
+                               const double *Apar, const double *dApardt,
+                               const double dtApprox, const double *cflRateByDirL, const double *cflRateByDirR, 
+                               const double *fl, const double *fr, double *outl, double *outr); 
 double GyrokineticSurf3x2vSer_Y_P1_Bvars_1_3(const double q_, const double m_, 
-                               const double *w, const double *dxv,
+                               const double *w, const double *dxv, const double amax_in,
                                const double *Bmag, const double *BmagInv, const double *Gradpar, 
                                const double *BdriftX, const double *BdriftY, const double *Phi, 
                                const double *fl, const double *fr, double *outl, double *outr); 
 double EmGyrokineticSurf3x2vSer_Y_P1_Bvars_1_3(const double q_, const double m_, 
-                               const double *w, const double *dxv, 
-                               const double *Bmag, const double *BmagInv, const double *Gradpar, 
-                               const double *BdriftX, const double *BdriftY, const double *Phi, 
-                               const double *Apar, const double *dApardt, const double *dApardtPrev, 
-                               const double *fl, const double *fr, double *outl, double *outr, 
-                               double *ohmModL, double *ohmModR); 
+                               const double *w, const double *dxv, const double amax_in, 
+                               const double *Bmag, const double *BmagInv, const double *Gradpar, 
+                               const double *BdriftX, const double *BdriftY, const double *Phi, 
+                               const double *Apar, const double *dApardt,
+                               const double *fl, const double *fr, double *outl, double *outr); 
 double GyrokineticSurfPositivity3x2vSer_Y_P1_Bvars_1_3(const double q_, const double m_, 
-                               const double *w, const double *dxv, 
+                               const double *w, const double *dxv, const double amax_in, 
                                const double *Bmag, const double *BmagInv, const double *Gradpar, 
                                const double *BdriftX, const double *BdriftY, const double *Phi, 
                                const double dtApprox, const double *cflRateByDirL, const double *cflRateByDirR, 
                                const double *fl, const double *fr, double *outl, double *outr); 
 double EmGyrokineticSurfPositivity3x2vSer_Y_P1_Bvars_1_3(const double q_, const double m_, 
-                               const double *w, const double *dxv, 
-                               const double *Bmag, const double *BmagInv, const double *Gradpar, 
-                               const double *BdriftX, const double *BdriftY, const double *Phi, 
-                               const double *Apar, const double *dApardt, const double *dApardtPrev, 
-                               const double dtApprox, const double *cflRateByDirL, const double *cflRateByDirR, 
-                               const double *fl, const double *fr, double *outl, double *outr, 
-                               double *ohmModL, double *ohmModR); 
+                               const double *w, const double *dxv, const double amax_in, 
+                               const double *Bmag, const double *BmagInv, const double *Gradpar, 
+                               const double *BdriftX, const double *BdriftY, const double *Phi, 
+                               const double *Apar, const double *dApardt,
+                               const double dtApprox, const double *cflRateByDirL, const double *cflRateByDirR, 
+                               const double *fl, const double *fr, double *outl, double *outr); 
 double GyrokineticSurf3x2vSer_Z_P1_Bvars_1_3(const double q_, const double m_, 
-                               const double *w, const double *dxv,
+                               const double *w, const double *dxv, const double amax_in,
                                const double *Bmag, const double *BmagInv, const double *Gradpar, 
                                const double *BdriftX, const double *BdriftY, const double *Phi, 
                                const double *fl, const double *fr, double *outl, double *outr); 
 double EmGyrokineticSurf3x2vSer_Z_P1_Bvars_1_3(const double q_, const double m_, 
-                               const double *w, const double *dxv, 
-                               const double *Bmag, const double *BmagInv, const double *Gradpar, 
-                               const double *BdriftX, const double *BdriftY, const double *Phi, 
-                               const double *Apar, const double *dApardt, const double *dApardtPrev, 
-                               const double *fl, const double *fr, double *outl, double *outr, 
-                               double *ohmModL, double *ohmModR); 
+                               const double *w, const double *dxv, const double amax_in, 
+                               const double *Bmag, const double *BmagInv, const double *Gradpar, 
+                               const double *BdriftX, const double *BdriftY, const double *Phi, 
+                               const double *Apar, const double *dApardt,
+                               const double *fl, const double *fr, double *outl, double *outr); 
 double GyrokineticSurfPositivity3x2vSer_Z_P1_Bvars_1_3(const double q_, const double m_, 
-                               const double *w, const double *dxv, 
+                               const double *w, const double *dxv, const double amax_in, 
                                const double *Bmag, const double *BmagInv, const double *Gradpar, 
                                const double *BdriftX, const double *BdriftY, const double *Phi, 
                                const double dtApprox, const double *cflRateByDirL, const double *cflRateByDirR, 
                                const double *fl, const double *fr, double *outl, double *outr); 
 double EmGyrokineticSurfPositivity3x2vSer_Z_P1_Bvars_1_3(const double q_, const double m_, 
-                               const double *w, const double *dxv, 
-                               const double *Bmag, const double *BmagInv, const double *Gradpar, 
-                               const double *BdriftX, const double *BdriftY, const double *Phi, 
-                               const double *Apar, const double *dApardt, const double *dApardtPrev, 
-                               const double dtApprox, const double *cflRateByDirL, const double *cflRateByDirR, 
-                               const double *fl, const double *fr, double *outl, double *outr, 
-                               double *ohmModL, double *ohmModR); 
+                               const double *w, const double *dxv, const double amax_in, 
+                               const double *Bmag, const double *BmagInv, const double *Gradpar, 
+                               const double *BdriftX, const double *BdriftY, const double *Phi, 
+                               const double *Apar, const double *dApardt,
+                               const double dtApprox, const double *cflRateByDirL, const double *cflRateByDirR, 
+                               const double *fl, const double *fr, double *outl, double *outr); 
 double GyrokineticSurf3x2vSer_Vpar_P1_Bvars_1_3(const double q_, const double m_, 
-                               const double *w, const double *dxv,
+                               const double *w, const double *dxv, const double amax_in,
                                const double *Bmag, const double *BmagInv, const double *Gradpar, 
                                const double *BdriftX, const double *BdriftY, const double *Phi, 
                                const double *fl, const double *fr, double *outl, double *outr); 
 double EmGyrokineticSurf3x2vSer_Vpar_P1_Bvars_1_3(const double q_, const double m_, 
-                               const double *w, const double *dxv, 
-                               const double *Bmag, const double *BmagInv, const double *Gradpar, 
-                               const double *BdriftX, const double *BdriftY, const double *Phi, 
-                               const double *Apar, const double *dApardt, const double *dApardtPrev, 
-                               const double *fl, const double *fr, double *outl, double *outr, 
-                               double *ohmModL, double *ohmModR); 
+                               const double *w, const double *dxv, const double amax_in, 
+                               const double *Bmag, const double *BmagInv, const double *Gradpar, 
+                               const double *BdriftX, const double *BdriftY, const double *Phi, 
+                               const double *Apar, const double *dApardt,
+                               const double *fl, const double *fr, double *outl, double *outr); 
 double GyrokineticSurfPositivity3x2vSer_Vpar_P1_Bvars_1_3(const double q_, const double m_, 
-                               const double *w, const double *dxv, 
+                               const double *w, const double *dxv, const double amax_in, 
                                const double *Bmag, const double *BmagInv, const double *Gradpar, 
                                const double *BdriftX, const double *BdriftY, const double *Phi, 
                                const double dtApprox, const double *cflRateByDirL, const double *cflRateByDirR, 
                                const double *fl, const double *fr, double *outl, double *outr); 
 double EmGyrokineticSurfPositivity3x2vSer_Vpar_P1_Bvars_1_3(const double q_, const double m_, 
-                               const double *w, const double *dxv, 
-                               const double *Bmag, const double *BmagInv, const double *Gradpar, 
-                               const double *BdriftX, const double *BdriftY, const double *Phi, 
-                               const double *Apar, const double *dApardt, const double *dApardtPrev, 
-                               const double dtApprox, const double *cflRateByDirL, const double *cflRateByDirR, 
-                               const double *fl, const double *fr, double *outl, double *outr, 
-                               double *ohmModL, double *ohmModR); 
+                               const double *w, const double *dxv, const double amax_in, 
+                               const double *Bmag, const double *BmagInv, const double *Gradpar, 
+                               const double *BdriftX, const double *BdriftY, const double *Phi, 
+                               const double *Apar, const double *dApardt,
+                               const double dtApprox, const double *cflRateByDirL, const double *cflRateByDirR, 
+                               const double *fl, const double *fr, double *outl, double *outr); 
 
 
 double calcSheathDeltaPhi3xSer_P1(const double *phi, const double *phiWall, const double zVal);
@@ -2508,12 +1966,12 @@
                                                      const double *f, double *fhat);
 double EmGyrokineticStep2Vol3x2vSer_P2(const double q_, const double m_, 
                                const double *w, const double *dxv, 
-                               const double *ohmMod, const double *dApardt, 
+                               const double *dApardt, 
                                const double *f, double *out); 
 double EmGyrokineticStep2VolPositivity3x2vSer_P2(const double q_, const double m_, 
                                const double *w, const double *dxv, 
-                               const double *ohmMod, const double *dApardt, 
-                               const double *f, double *outX, double *outV, double *cflRateByDir); 
+                               const double *dApardt, 
+                               const double *f, double *out, double *cflRateByDir); 
 double GyrokineticVol3x2vSer_P2_Bvars_0(const double q_, const double m_, const double *w, const double *dxv, 
                                const double *Bmag, const double *BmagInv, const double *Gradpar, 
                                const double *BdriftX, const double *BdriftY, const double *Phi, 
@@ -2532,110 +1990,101 @@
                                const double *BdriftX, const double *BdriftY, const double *Phi, const double *Apar,
                                const double *f, double *outX, double *outV, double *cflRateByDir); 
 double GyrokineticSurf3x2vSer_X_P2_Bvars_0(const double q_, const double m_, 
-                               const double *w, const double *dxv,
+                               const double *w, const double *dxv, const double amax_in,
                                const double *Bmag, const double *BmagInv, const double *Gradpar, 
                                const double *BdriftX, const double *BdriftY, const double *Phi, 
                                const double *fl, const double *fr, double *outl, double *outr); 
 double EmGyrokineticSurf3x2vSer_X_P2_Bvars_0(const double q_, const double m_, 
-                               const double *w, const double *dxv, 
-                               const double *Bmag, const double *BmagInv, const double *Gradpar, 
-                               const double *BdriftX, const double *BdriftY, const double *Phi, 
-                               const double *Apar, const double *dApardt, const double *dApardtPrev, 
-                               const double *fl, const double *fr, double *outl, double *outr, 
-                               double *ohmModL, double *ohmModR); 
+                               const double *w, const double *dxv, const double amax_in, 
+                               const double *Bmag, const double *BmagInv, const double *Gradpar, 
+                               const double *BdriftX, const double *BdriftY, const double *Phi, 
+                               const double *Apar, const double *dApardt,
+                               const double *fl, const double *fr, double *outl, double *outr); 
 double GyrokineticSurfPositivity3x2vSer_X_P2_Bvars_0(const double q_, const double m_, 
-                               const double *w, const double *dxv, 
+                               const double *w, const double *dxv, const double amax_in, 
                                const double *Bmag, const double *BmagInv, const double *Gradpar, 
                                const double *BdriftX, const double *BdriftY, const double *Phi, 
                                const double dtApprox, const double *cflRateByDirL, const double *cflRateByDirR, 
                                const double *fl, const double *fr, double *outl, double *outr); 
 double EmGyrokineticSurfPositivity3x2vSer_X_P2_Bvars_0(const double q_, const double m_, 
-                               const double *w, const double *dxv, 
-                               const double *Bmag, const double *BmagInv, const double *Gradpar, 
-                               const double *BdriftX, const double *BdriftY, const double *Phi, 
-                               const double *Apar, const double *dApardt, const double *dApardtPrev, 
-                               const double dtApprox, const double *cflRateByDirL, const double *cflRateByDirR, 
-                               const double *fl, const double *fr, double *outl, double *outr, 
-                               double *ohmModL, double *ohmModR); 
+                               const double *w, const double *dxv, const double amax_in, 
+                               const double *Bmag, const double *BmagInv, const double *Gradpar, 
+                               const double *BdriftX, const double *BdriftY, const double *Phi, 
+                               const double *Apar, const double *dApardt,
+                               const double dtApprox, const double *cflRateByDirL, const double *cflRateByDirR, 
+                               const double *fl, const double *fr, double *outl, double *outr); 
 double GyrokineticSurf3x2vSer_Y_P2_Bvars_0(const double q_, const double m_, 
-                               const double *w, const double *dxv,
+                               const double *w, const double *dxv, const double amax_in,
                                const double *Bmag, const double *BmagInv, const double *Gradpar, 
                                const double *BdriftX, const double *BdriftY, const double *Phi, 
                                const double *fl, const double *fr, double *outl, double *outr); 
 double EmGyrokineticSurf3x2vSer_Y_P2_Bvars_0(const double q_, const double m_, 
-                               const double *w, const double *dxv, 
-                               const double *Bmag, const double *BmagInv, const double *Gradpar, 
-                               const double *BdriftX, const double *BdriftY, const double *Phi, 
-                               const double *Apar, const double *dApardt, const double *dApardtPrev, 
-                               const double *fl, const double *fr, double *outl, double *outr, 
-                               double *ohmModL, double *ohmModR); 
+                               const double *w, const double *dxv, const double amax_in, 
+                               const double *Bmag, const double *BmagInv, const double *Gradpar, 
+                               const double *BdriftX, const double *BdriftY, const double *Phi, 
+                               const double *Apar, const double *dApardt,
+                               const double *fl, const double *fr, double *outl, double *outr); 
 double GyrokineticSurfPositivity3x2vSer_Y_P2_Bvars_0(const double q_, const double m_, 
-                               const double *w, const double *dxv, 
+                               const double *w, const double *dxv, const double amax_in, 
                                const double *Bmag, const double *BmagInv, const double *Gradpar, 
                                const double *BdriftX, const double *BdriftY, const double *Phi, 
                                const double dtApprox, const double *cflRateByDirL, const double *cflRateByDirR, 
                                const double *fl, const double *fr, double *outl, double *outr); 
 double EmGyrokineticSurfPositivity3x2vSer_Y_P2_Bvars_0(const double q_, const double m_, 
-                               const double *w, const double *dxv, 
-                               const double *Bmag, const double *BmagInv, const double *Gradpar, 
-                               const double *BdriftX, const double *BdriftY, const double *Phi, 
-                               const double *Apar, const double *dApardt, const double *dApardtPrev, 
-                               const double dtApprox, const double *cflRateByDirL, const double *cflRateByDirR, 
-                               const double *fl, const double *fr, double *outl, double *outr, 
-                               double *ohmModL, double *ohmModR); 
+                               const double *w, const double *dxv, const double amax_in, 
+                               const double *Bmag, const double *BmagInv, const double *Gradpar, 
+                               const double *BdriftX, const double *BdriftY, const double *Phi, 
+                               const double *Apar, const double *dApardt,
+                               const double dtApprox, const double *cflRateByDirL, const double *cflRateByDirR, 
+                               const double *fl, const double *fr, double *outl, double *outr); 
 double GyrokineticSurf3x2vSer_Z_P2_Bvars_0(const double q_, const double m_, 
-                               const double *w, const double *dxv,
+                               const double *w, const double *dxv, const double amax_in,
                                const double *Bmag, const double *BmagInv, const double *Gradpar, 
                                const double *BdriftX, const double *BdriftY, const double *Phi, 
                                const double *fl, const double *fr, double *outl, double *outr); 
 double EmGyrokineticSurf3x2vSer_Z_P2_Bvars_0(const double q_, const double m_, 
-                               const double *w, const double *dxv, 
-                               const double *Bmag, const double *BmagInv, const double *Gradpar, 
-                               const double *BdriftX, const double *BdriftY, const double *Phi, 
-                               const double *Apar, const double *dApardt, const double *dApardtPrev, 
-                               const double *fl, const double *fr, double *outl, double *outr, 
-                               double *ohmModL, double *ohmModR); 
+                               const double *w, const double *dxv, const double amax_in, 
+                               const double *Bmag, const double *BmagInv, const double *Gradpar, 
+                               const double *BdriftX, const double *BdriftY, const double *Phi, 
+                               const double *Apar, const double *dApardt,
+                               const double *fl, const double *fr, double *outl, double *outr); 
 double GyrokineticSurfPositivity3x2vSer_Z_P2_Bvars_0(const double q_, const double m_, 
-                               const double *w, const double *dxv, 
+                               const double *w, const double *dxv, const double amax_in, 
                                const double *Bmag, const double *BmagInv, const double *Gradpar, 
                                const double *BdriftX, const double *BdriftY, const double *Phi, 
                                const double dtApprox, const double *cflRateByDirL, const double *cflRateByDirR, 
                                const double *fl, const double *fr, double *outl, double *outr); 
 double EmGyrokineticSurfPositivity3x2vSer_Z_P2_Bvars_0(const double q_, const double m_, 
-                               const double *w, const double *dxv, 
-                               const double *Bmag, const double *BmagInv, const double *Gradpar, 
-                               const double *BdriftX, const double *BdriftY, const double *Phi, 
-                               const double *Apar, const double *dApardt, const double *dApardtPrev, 
-                               const double dtApprox, const double *cflRateByDirL, const double *cflRateByDirR, 
-                               const double *fl, const double *fr, double *outl, double *outr, 
-                               double *ohmModL, double *ohmModR); 
+                               const double *w, const double *dxv, const double amax_in, 
+                               const double *Bmag, const double *BmagInv, const double *Gradpar, 
+                               const double *BdriftX, const double *BdriftY, const double *Phi, 
+                               const double *Apar, const double *dApardt,
+                               const double dtApprox, const double *cflRateByDirL, const double *cflRateByDirR, 
+                               const double *fl, const double *fr, double *outl, double *outr); 
 double GyrokineticSurf3x2vSer_Vpar_P2_Bvars_0(const double q_, const double m_, 
-                               const double *w, const double *dxv,
+                               const double *w, const double *dxv, const double amax_in,
                                const double *Bmag, const double *BmagInv, const double *Gradpar, 
                                const double *BdriftX, const double *BdriftY, const double *Phi, 
                                const double *fl, const double *fr, double *outl, double *outr); 
 double EmGyrokineticSurf3x2vSer_Vpar_P2_Bvars_0(const double q_, const double m_, 
-                               const double *w, const double *dxv, 
-                               const double *Bmag, const double *BmagInv, const double *Gradpar, 
-                               const double *BdriftX, const double *BdriftY, const double *Phi, 
-                               const double *Apar, const double *dApardt, const double *dApardtPrev, 
-                               const double *fl, const double *fr, double *outl, double *outr, 
-                               double *ohmModL, double *ohmModR); 
+                               const double *w, const double *dxv, const double amax_in, 
+                               const double *Bmag, const double *BmagInv, const double *Gradpar, 
+                               const double *BdriftX, const double *BdriftY, const double *Phi, 
+                               const double *Apar, const double *dApardt,
+                               const double *fl, const double *fr, double *outl, double *outr); 
 double GyrokineticSurfPositivity3x2vSer_Vpar_P2_Bvars_0(const double q_, const double m_, 
-                               const double *w, const double *dxv, 
+                               const double *w, const double *dxv, const double amax_in, 
                                const double *Bmag, const double *BmagInv, const double *Gradpar, 
                                const double *BdriftX, const double *BdriftY, const double *Phi, 
                                const double dtApprox, const double *cflRateByDirL, const double *cflRateByDirR, 
                                const double *fl, const double *fr, double *outl, double *outr); 
 double EmGyrokineticSurfPositivity3x2vSer_Vpar_P2_Bvars_0(const double q_, const double m_, 
-                               const double *w, const double *dxv, 
-                               const double *Bmag, const double *BmagInv, const double *Gradpar, 
-                               const double *BdriftX, const double *BdriftY, const double *Phi, 
-                               const double *Apar, const double *dApardt, const double *dApardtPrev, 
-                               const double dtApprox, const double *cflRateByDirL, const double *cflRateByDirR, 
-                               const double *fl, const double *fr, double *outl, double *outr, 
-                               double *ohmModL, double *ohmModR); 
->>>>>>> 651bd3a2
+                               const double *w, const double *dxv, const double amax_in, 
+                               const double *Bmag, const double *BmagInv, const double *Gradpar, 
+                               const double *BdriftX, const double *BdriftY, const double *Phi, 
+                               const double *Apar, const double *dApardt,
+                               const double dtApprox, const double *cflRateByDirL, const double *cflRateByDirR, 
+                               const double *fl, const double *fr, double *outl, double *outr); 
 
 double GyrokineticVol3x2vSer_P2_Bvars_1(const double q_, const double m_, const double *w, const double *dxv, 
                                const double *Bmag, const double *BmagInv, const double *Gradpar, 
@@ -2655,109 +2104,101 @@
                                const double *BdriftX, const double *BdriftY, const double *Phi, const double *Apar,
                                const double *f, double *outX, double *outV, double *cflRateByDir); 
 double GyrokineticSurf3x2vSer_X_P2_Bvars_1(const double q_, const double m_, 
-                               const double *w, const double *dxv,
+                               const double *w, const double *dxv, const double amax_in,
                                const double *Bmag, const double *BmagInv, const double *Gradpar, 
                                const double *BdriftX, const double *BdriftY, const double *Phi, 
                                const double *fl, const double *fr, double *outl, double *outr); 
 double EmGyrokineticSurf3x2vSer_X_P2_Bvars_1(const double q_, const double m_, 
-                               const double *w, const double *dxv, 
-                               const double *Bmag, const double *BmagInv, const double *Gradpar, 
-                               const double *BdriftX, const double *BdriftY, const double *Phi, 
-                               const double *Apar, const double *dApardt, const double *dApardtPrev, 
-                               const double *fl, const double *fr, double *outl, double *outr, 
-                               double *ohmModL, double *ohmModR); 
+                               const double *w, const double *dxv, const double amax_in, 
+                               const double *Bmag, const double *BmagInv, const double *Gradpar, 
+                               const double *BdriftX, const double *BdriftY, const double *Phi, 
+                               const double *Apar, const double *dApardt,
+                               const double *fl, const double *fr, double *outl, double *outr); 
 double GyrokineticSurfPositivity3x2vSer_X_P2_Bvars_1(const double q_, const double m_, 
-                               const double *w, const double *dxv, 
+                               const double *w, const double *dxv, const double amax_in, 
                                const double *Bmag, const double *BmagInv, const double *Gradpar, 
                                const double *BdriftX, const double *BdriftY, const double *Phi, 
                                const double dtApprox, const double *cflRateByDirL, const double *cflRateByDirR, 
                                const double *fl, const double *fr, double *outl, double *outr); 
 double EmGyrokineticSurfPositivity3x2vSer_X_P2_Bvars_1(const double q_, const double m_, 
-                               const double *w, const double *dxv, 
-                               const double *Bmag, const double *BmagInv, const double *Gradpar, 
-                               const double *BdriftX, const double *BdriftY, const double *Phi, 
-                               const double *Apar, const double *dApardt, const double *dApardtPrev, 
-                               const double dtApprox, const double *cflRateByDirL, const double *cflRateByDirR, 
-                               const double *fl, const double *fr, double *outl, double *outr, 
-                               double *ohmModL, double *ohmModR); 
+                               const double *w, const double *dxv, const double amax_in, 
+                               const double *Bmag, const double *BmagInv, const double *Gradpar, 
+                               const double *BdriftX, const double *BdriftY, const double *Phi, 
+                               const double *Apar, const double *dApardt,
+                               const double dtApprox, const double *cflRateByDirL, const double *cflRateByDirR, 
+                               const double *fl, const double *fr, double *outl, double *outr); 
 double GyrokineticSurf3x2vSer_Y_P2_Bvars_1(const double q_, const double m_, 
-                               const double *w, const double *dxv,
+                               const double *w, const double *dxv, const double amax_in,
                                const double *Bmag, const double *BmagInv, const double *Gradpar, 
                                const double *BdriftX, const double *BdriftY, const double *Phi, 
                                const double *fl, const double *fr, double *outl, double *outr); 
 double EmGyrokineticSurf3x2vSer_Y_P2_Bvars_1(const double q_, const double m_, 
-                               const double *w, const double *dxv, 
-                               const double *Bmag, const double *BmagInv, const double *Gradpar, 
-                               const double *BdriftX, const double *BdriftY, const double *Phi, 
-                               const double *Apar, const double *dApardt, const double *dApardtPrev, 
-                               const double *fl, const double *fr, double *outl, double *outr, 
-                               double *ohmModL, double *ohmModR); 
+                               const double *w, const double *dxv, const double amax_in, 
+                               const double *Bmag, const double *BmagInv, const double *Gradpar, 
+                               const double *BdriftX, const double *BdriftY, const double *Phi, 
+                               const double *Apar, const double *dApardt,
+                               const double *fl, const double *fr, double *outl, double *outr); 
 double GyrokineticSurfPositivity3x2vSer_Y_P2_Bvars_1(const double q_, const double m_, 
-                               const double *w, const double *dxv, 
+                               const double *w, const double *dxv, const double amax_in, 
                                const double *Bmag, const double *BmagInv, const double *Gradpar, 
                                const double *BdriftX, const double *BdriftY, const double *Phi, 
                                const double dtApprox, const double *cflRateByDirL, const double *cflRateByDirR, 
                                const double *fl, const double *fr, double *outl, double *outr); 
 double EmGyrokineticSurfPositivity3x2vSer_Y_P2_Bvars_1(const double q_, const double m_, 
-                               const double *w, const double *dxv, 
-                               const double *Bmag, const double *BmagInv, const double *Gradpar, 
-                               const double *BdriftX, const double *BdriftY, const double *Phi, 
-                               const double *Apar, const double *dApardt, const double *dApardtPrev, 
-                               const double dtApprox, const double *cflRateByDirL, const double *cflRateByDirR, 
-                               const double *fl, const double *fr, double *outl, double *outr, 
-                               double *ohmModL, double *ohmModR); 
+                               const double *w, const double *dxv, const double amax_in, 
+                               const double *Bmag, const double *BmagInv, const double *Gradpar, 
+                               const double *BdriftX, const double *BdriftY, const double *Phi, 
+                               const double *Apar, const double *dApardt,
+                               const double dtApprox, const double *cflRateByDirL, const double *cflRateByDirR, 
+                               const double *fl, const double *fr, double *outl, double *outr); 
 double GyrokineticSurf3x2vSer_Z_P2_Bvars_1(const double q_, const double m_, 
-                               const double *w, const double *dxv,
+                               const double *w, const double *dxv, const double amax_in,
                                const double *Bmag, const double *BmagInv, const double *Gradpar, 
                                const double *BdriftX, const double *BdriftY, const double *Phi, 
                                const double *fl, const double *fr, double *outl, double *outr); 
 double EmGyrokineticSurf3x2vSer_Z_P2_Bvars_1(const double q_, const double m_, 
-                               const double *w, const double *dxv, 
-                               const double *Bmag, const double *BmagInv, const double *Gradpar, 
-                               const double *BdriftX, const double *BdriftY, const double *Phi, 
-                               const double *Apar, const double *dApardt, const double *dApardtPrev, 
-                               const double *fl, const double *fr, double *outl, double *outr, 
-                               double *ohmModL, double *ohmModR); 
+                               const double *w, const double *dxv, const double amax_in, 
+                               const double *Bmag, const double *BmagInv, const double *Gradpar, 
+                               const double *BdriftX, const double *BdriftY, const double *Phi, 
+                               const double *Apar, const double *dApardt,
+                               const double *fl, const double *fr, double *outl, double *outr); 
 double GyrokineticSurfPositivity3x2vSer_Z_P2_Bvars_1(const double q_, const double m_, 
-                               const double *w, const double *dxv, 
+                               const double *w, const double *dxv, const double amax_in, 
                                const double *Bmag, const double *BmagInv, const double *Gradpar, 
                                const double *BdriftX, const double *BdriftY, const double *Phi, 
                                const double dtApprox, const double *cflRateByDirL, const double *cflRateByDirR, 
                                const double *fl, const double *fr, double *outl, double *outr); 
 double EmGyrokineticSurfPositivity3x2vSer_Z_P2_Bvars_1(const double q_, const double m_, 
-                               const double *w, const double *dxv, 
-                               const double *Bmag, const double *BmagInv, const double *Gradpar, 
-                               const double *BdriftX, const double *BdriftY, const double *Phi, 
-                               const double *Apar, const double *dApardt, const double *dApardtPrev, 
-                               const double dtApprox, const double *cflRateByDirL, const double *cflRateByDirR, 
-                               const double *fl, const double *fr, double *outl, double *outr, 
-                               double *ohmModL, double *ohmModR); 
+                               const double *w, const double *dxv, const double amax_in, 
+                               const double *Bmag, const double *BmagInv, const double *Gradpar, 
+                               const double *BdriftX, const double *BdriftY, const double *Phi, 
+                               const double *Apar, const double *dApardt,
+                               const double dtApprox, const double *cflRateByDirL, const double *cflRateByDirR, 
+                               const double *fl, const double *fr, double *outl, double *outr); 
 double GyrokineticSurf3x2vSer_Vpar_P2_Bvars_1(const double q_, const double m_, 
-                               const double *w, const double *dxv,
+                               const double *w, const double *dxv, const double amax_in,
                                const double *Bmag, const double *BmagInv, const double *Gradpar, 
                                const double *BdriftX, const double *BdriftY, const double *Phi, 
                                const double *fl, const double *fr, double *outl, double *outr); 
 double EmGyrokineticSurf3x2vSer_Vpar_P2_Bvars_1(const double q_, const double m_, 
-                               const double *w, const double *dxv, 
-                               const double *Bmag, const double *BmagInv, const double *Gradpar, 
-                               const double *BdriftX, const double *BdriftY, const double *Phi, 
-                               const double *Apar, const double *dApardt, const double *dApardtPrev, 
-                               const double *fl, const double *fr, double *outl, double *outr, 
-                               double *ohmModL, double *ohmModR); 
+                               const double *w, const double *dxv, const double amax_in, 
+                               const double *Bmag, const double *BmagInv, const double *Gradpar, 
+                               const double *BdriftX, const double *BdriftY, const double *Phi, 
+                               const double *Apar, const double *dApardt,
+                               const double *fl, const double *fr, double *outl, double *outr); 
 double GyrokineticSurfPositivity3x2vSer_Vpar_P2_Bvars_1(const double q_, const double m_, 
-                               const double *w, const double *dxv, 
+                               const double *w, const double *dxv, const double amax_in, 
                                const double *Bmag, const double *BmagInv, const double *Gradpar, 
                                const double *BdriftX, const double *BdriftY, const double *Phi, 
                                const double dtApprox, const double *cflRateByDirL, const double *cflRateByDirR, 
                                const double *fl, const double *fr, double *outl, double *outr); 
 double EmGyrokineticSurfPositivity3x2vSer_Vpar_P2_Bvars_1(const double q_, const double m_, 
-                               const double *w, const double *dxv, 
-                               const double *Bmag, const double *BmagInv, const double *Gradpar, 
-                               const double *BdriftX, const double *BdriftY, const double *Phi, 
-                               const double *Apar, const double *dApardt, const double *dApardtPrev, 
-                               const double dtApprox, const double *cflRateByDirL, const double *cflRateByDirR, 
-                               const double *fl, const double *fr, double *outl, double *outr, 
-                               double *ohmModL, double *ohmModR); 
+                               const double *w, const double *dxv, const double amax_in, 
+                               const double *Bmag, const double *BmagInv, const double *Gradpar, 
+                               const double *BdriftX, const double *BdriftY, const double *Phi, 
+                               const double *Apar, const double *dApardt,
+                               const double dtApprox, const double *cflRateByDirL, const double *cflRateByDirR, 
+                               const double *fl, const double *fr, double *outl, double *outr); 
 
 double GyrokineticVol3x2vSer_P2_Bvars_3(const double q_, const double m_, const double *w, const double *dxv, 
                                const double *Bmag, const double *BmagInv, const double *Gradpar, 
@@ -2777,109 +2218,101 @@
                                const double *BdriftX, const double *BdriftY, const double *Phi, const double *Apar,
                                const double *f, double *outX, double *outV, double *cflRateByDir); 
 double GyrokineticSurf3x2vSer_X_P2_Bvars_3(const double q_, const double m_, 
-                               const double *w, const double *dxv,
+                               const double *w, const double *dxv, const double amax_in,
                                const double *Bmag, const double *BmagInv, const double *Gradpar, 
                                const double *BdriftX, const double *BdriftY, const double *Phi, 
                                const double *fl, const double *fr, double *outl, double *outr); 
 double EmGyrokineticSurf3x2vSer_X_P2_Bvars_3(const double q_, const double m_, 
-                               const double *w, const double *dxv, 
-                               const double *Bmag, const double *BmagInv, const double *Gradpar, 
-                               const double *BdriftX, const double *BdriftY, const double *Phi, 
-                               const double *Apar, const double *dApardt, const double *dApardtPrev, 
-                               const double *fl, const double *fr, double *outl, double *outr, 
-                               double *ohmModL, double *ohmModR); 
+                               const double *w, const double *dxv, const double amax_in, 
+                               const double *Bmag, const double *BmagInv, const double *Gradpar, 
+                               const double *BdriftX, const double *BdriftY, const double *Phi, 
+                               const double *Apar, const double *dApardt,
+                               const double *fl, const double *fr, double *outl, double *outr); 
 double GyrokineticSurfPositivity3x2vSer_X_P2_Bvars_3(const double q_, const double m_, 
-                               const double *w, const double *dxv, 
+                               const double *w, const double *dxv, const double amax_in, 
                                const double *Bmag, const double *BmagInv, const double *Gradpar, 
                                const double *BdriftX, const double *BdriftY, const double *Phi, 
                                const double dtApprox, const double *cflRateByDirL, const double *cflRateByDirR, 
                                const double *fl, const double *fr, double *outl, double *outr); 
 double EmGyrokineticSurfPositivity3x2vSer_X_P2_Bvars_3(const double q_, const double m_, 
-                               const double *w, const double *dxv, 
-                               const double *Bmag, const double *BmagInv, const double *Gradpar, 
-                               const double *BdriftX, const double *BdriftY, const double *Phi, 
-                               const double *Apar, const double *dApardt, const double *dApardtPrev, 
-                               const double dtApprox, const double *cflRateByDirL, const double *cflRateByDirR, 
-                               const double *fl, const double *fr, double *outl, double *outr, 
-                               double *ohmModL, double *ohmModR); 
+                               const double *w, const double *dxv, const double amax_in, 
+                               const double *Bmag, const double *BmagInv, const double *Gradpar, 
+                               const double *BdriftX, const double *BdriftY, const double *Phi, 
+                               const double *Apar, const double *dApardt,
+                               const double dtApprox, const double *cflRateByDirL, const double *cflRateByDirR, 
+                               const double *fl, const double *fr, double *outl, double *outr); 
 double GyrokineticSurf3x2vSer_Y_P2_Bvars_3(const double q_, const double m_, 
-                               const double *w, const double *dxv,
+                               const double *w, const double *dxv, const double amax_in,
                                const double *Bmag, const double *BmagInv, const double *Gradpar, 
                                const double *BdriftX, const double *BdriftY, const double *Phi, 
                                const double *fl, const double *fr, double *outl, double *outr); 
 double EmGyrokineticSurf3x2vSer_Y_P2_Bvars_3(const double q_, const double m_, 
-                               const double *w, const double *dxv, 
-                               const double *Bmag, const double *BmagInv, const double *Gradpar, 
-                               const double *BdriftX, const double *BdriftY, const double *Phi, 
-                               const double *Apar, const double *dApardt, const double *dApardtPrev, 
-                               const double *fl, const double *fr, double *outl, double *outr, 
-                               double *ohmModL, double *ohmModR); 
+                               const double *w, const double *dxv, const double amax_in, 
+                               const double *Bmag, const double *BmagInv, const double *Gradpar, 
+                               const double *BdriftX, const double *BdriftY, const double *Phi, 
+                               const double *Apar, const double *dApardt,
+                               const double *fl, const double *fr, double *outl, double *outr); 
 double GyrokineticSurfPositivity3x2vSer_Y_P2_Bvars_3(const double q_, const double m_, 
-                               const double *w, const double *dxv, 
+                               const double *w, const double *dxv, const double amax_in, 
                                const double *Bmag, const double *BmagInv, const double *Gradpar, 
                                const double *BdriftX, const double *BdriftY, const double *Phi, 
                                const double dtApprox, const double *cflRateByDirL, const double *cflRateByDirR, 
                                const double *fl, const double *fr, double *outl, double *outr); 
 double EmGyrokineticSurfPositivity3x2vSer_Y_P2_Bvars_3(const double q_, const double m_, 
-                               const double *w, const double *dxv, 
-                               const double *Bmag, const double *BmagInv, const double *Gradpar, 
-                               const double *BdriftX, const double *BdriftY, const double *Phi, 
-                               const double *Apar, const double *dApardt, const double *dApardtPrev, 
-                               const double dtApprox, const double *cflRateByDirL, const double *cflRateByDirR, 
-                               const double *fl, const double *fr, double *outl, double *outr, 
-                               double *ohmModL, double *ohmModR); 
+                               const double *w, const double *dxv, const double amax_in, 
+                               const double *Bmag, const double *BmagInv, const double *Gradpar, 
+                               const double *BdriftX, const double *BdriftY, const double *Phi, 
+                               const double *Apar, const double *dApardt,
+                               const double dtApprox, const double *cflRateByDirL, const double *cflRateByDirR, 
+                               const double *fl, const double *fr, double *outl, double *outr); 
 double GyrokineticSurf3x2vSer_Z_P2_Bvars_3(const double q_, const double m_, 
-                               const double *w, const double *dxv,
+                               const double *w, const double *dxv, const double amax_in,
                                const double *Bmag, const double *BmagInv, const double *Gradpar, 
                                const double *BdriftX, const double *BdriftY, const double *Phi, 
                                const double *fl, const double *fr, double *outl, double *outr); 
 double EmGyrokineticSurf3x2vSer_Z_P2_Bvars_3(const double q_, const double m_, 
-                               const double *w, const double *dxv, 
-                               const double *Bmag, const double *BmagInv, const double *Gradpar, 
-                               const double *BdriftX, const double *BdriftY, const double *Phi, 
-                               const double *Apar, const double *dApardt, const double *dApardtPrev, 
-                               const double *fl, const double *fr, double *outl, double *outr, 
-                               double *ohmModL, double *ohmModR); 
+                               const double *w, const double *dxv, const double amax_in, 
+                               const double *Bmag, const double *BmagInv, const double *Gradpar, 
+                               const double *BdriftX, const double *BdriftY, const double *Phi, 
+                               const double *Apar, const double *dApardt,
+                               const double *fl, const double *fr, double *outl, double *outr); 
 double GyrokineticSurfPositivity3x2vSer_Z_P2_Bvars_3(const double q_, const double m_, 
-                               const double *w, const double *dxv, 
+                               const double *w, const double *dxv, const double amax_in, 
                                const double *Bmag, const double *BmagInv, const double *Gradpar, 
                                const double *BdriftX, const double *BdriftY, const double *Phi, 
                                const double dtApprox, const double *cflRateByDirL, const double *cflRateByDirR, 
                                const double *fl, const double *fr, double *outl, double *outr); 
 double EmGyrokineticSurfPositivity3x2vSer_Z_P2_Bvars_3(const double q_, const double m_, 
-                               const double *w, const double *dxv, 
-                               const double *Bmag, const double *BmagInv, const double *Gradpar, 
-                               const double *BdriftX, const double *BdriftY, const double *Phi, 
-                               const double *Apar, const double *dApardt, const double *dApardtPrev, 
-                               const double dtApprox, const double *cflRateByDirL, const double *cflRateByDirR, 
-                               const double *fl, const double *fr, double *outl, double *outr, 
-                               double *ohmModL, double *ohmModR); 
+                               const double *w, const double *dxv, const double amax_in, 
+                               const double *Bmag, const double *BmagInv, const double *Gradpar, 
+                               const double *BdriftX, const double *BdriftY, const double *Phi, 
+                               const double *Apar, const double *dApardt,
+                               const double dtApprox, const double *cflRateByDirL, const double *cflRateByDirR, 
+                               const double *fl, const double *fr, double *outl, double *outr); 
 double GyrokineticSurf3x2vSer_Vpar_P2_Bvars_3(const double q_, const double m_, 
-                               const double *w, const double *dxv,
+                               const double *w, const double *dxv, const double amax_in,
                                const double *Bmag, const double *BmagInv, const double *Gradpar, 
                                const double *BdriftX, const double *BdriftY, const double *Phi, 
                                const double *fl, const double *fr, double *outl, double *outr); 
 double EmGyrokineticSurf3x2vSer_Vpar_P2_Bvars_3(const double q_, const double m_, 
-                               const double *w, const double *dxv, 
-                               const double *Bmag, const double *BmagInv, const double *Gradpar, 
-                               const double *BdriftX, const double *BdriftY, const double *Phi, 
-                               const double *Apar, const double *dApardt, const double *dApardtPrev, 
-                               const double *fl, const double *fr, double *outl, double *outr, 
-                               double *ohmModL, double *ohmModR); 
+                               const double *w, const double *dxv, const double amax_in, 
+                               const double *Bmag, const double *BmagInv, const double *Gradpar, 
+                               const double *BdriftX, const double *BdriftY, const double *Phi, 
+                               const double *Apar, const double *dApardt,
+                               const double *fl, const double *fr, double *outl, double *outr); 
 double GyrokineticSurfPositivity3x2vSer_Vpar_P2_Bvars_3(const double q_, const double m_, 
-                               const double *w, const double *dxv, 
+                               const double *w, const double *dxv, const double amax_in, 
                                const double *Bmag, const double *BmagInv, const double *Gradpar, 
                                const double *BdriftX, const double *BdriftY, const double *Phi, 
                                const double dtApprox, const double *cflRateByDirL, const double *cflRateByDirR, 
                                const double *fl, const double *fr, double *outl, double *outr); 
 double EmGyrokineticSurfPositivity3x2vSer_Vpar_P2_Bvars_3(const double q_, const double m_, 
-                               const double *w, const double *dxv, 
-                               const double *Bmag, const double *BmagInv, const double *Gradpar, 
-                               const double *BdriftX, const double *BdriftY, const double *Phi, 
-                               const double *Apar, const double *dApardt, const double *dApardtPrev, 
-                               const double dtApprox, const double *cflRateByDirL, const double *cflRateByDirR, 
-                               const double *fl, const double *fr, double *outl, double *outr, 
-                               double *ohmModL, double *ohmModR); 
+                               const double *w, const double *dxv, const double amax_in, 
+                               const double *Bmag, const double *BmagInv, const double *Gradpar, 
+                               const double *BdriftX, const double *BdriftY, const double *Phi, 
+                               const double *Apar, const double *dApardt,
+                               const double dtApprox, const double *cflRateByDirL, const double *cflRateByDirR, 
+                               const double *fl, const double *fr, double *outl, double *outr); 
 
 double GyrokineticVol3x2vSer_P2_Bvars_1_3(const double q_, const double m_, const double *w, const double *dxv, 
                                const double *Bmag, const double *BmagInv, const double *Gradpar, 
@@ -2899,109 +2332,101 @@
                                const double *BdriftX, const double *BdriftY, const double *Phi, const double *Apar,
                                const double *f, double *outX, double *outV, double *cflRateByDir); 
 double GyrokineticSurf3x2vSer_X_P2_Bvars_1_3(const double q_, const double m_, 
-                               const double *w, const double *dxv,
+                               const double *w, const double *dxv, const double amax_in,
                                const double *Bmag, const double *BmagInv, const double *Gradpar, 
                                const double *BdriftX, const double *BdriftY, const double *Phi, 
                                const double *fl, const double *fr, double *outl, double *outr); 
 double EmGyrokineticSurf3x2vSer_X_P2_Bvars_1_3(const double q_, const double m_, 
-                               const double *w, const double *dxv, 
-                               const double *Bmag, const double *BmagInv, const double *Gradpar, 
-                               const double *BdriftX, const double *BdriftY, const double *Phi, 
-                               const double *Apar, const double *dApardt, const double *dApardtPrev, 
-                               const double *fl, const double *fr, double *outl, double *outr, 
-                               double *ohmModL, double *ohmModR); 
+                               const double *w, const double *dxv, const double amax_in, 
+                               const double *Bmag, const double *BmagInv, const double *Gradpar, 
+                               const double *BdriftX, const double *BdriftY, const double *Phi, 
+                               const double *Apar, const double *dApardt,
+                               const double *fl, const double *fr, double *outl, double *outr); 
 double GyrokineticSurfPositivity3x2vSer_X_P2_Bvars_1_3(const double q_, const double m_, 
-                               const double *w, const double *dxv, 
+                               const double *w, const double *dxv, const double amax_in, 
                                const double *Bmag, const double *BmagInv, const double *Gradpar, 
                                const double *BdriftX, const double *BdriftY, const double *Phi, 
                                const double dtApprox, const double *cflRateByDirL, const double *cflRateByDirR, 
                                const double *fl, const double *fr, double *outl, double *outr); 
 double EmGyrokineticSurfPositivity3x2vSer_X_P2_Bvars_1_3(const double q_, const double m_, 
-                               const double *w, const double *dxv, 
-                               const double *Bmag, const double *BmagInv, const double *Gradpar, 
-                               const double *BdriftX, const double *BdriftY, const double *Phi, 
-                               const double *Apar, const double *dApardt, const double *dApardtPrev, 
-                               const double dtApprox, const double *cflRateByDirL, const double *cflRateByDirR, 
-                               const double *fl, const double *fr, double *outl, double *outr, 
-                               double *ohmModL, double *ohmModR); 
+                               const double *w, const double *dxv, const double amax_in, 
+                               const double *Bmag, const double *BmagInv, const double *Gradpar, 
+                               const double *BdriftX, const double *BdriftY, const double *Phi, 
+                               const double *Apar, const double *dApardt,
+                               const double dtApprox, const double *cflRateByDirL, const double *cflRateByDirR, 
+                               const double *fl, const double *fr, double *outl, double *outr); 
 double GyrokineticSurf3x2vSer_Y_P2_Bvars_1_3(const double q_, const double m_, 
-                               const double *w, const double *dxv,
+                               const double *w, const double *dxv, const double amax_in,
                                const double *Bmag, const double *BmagInv, const double *Gradpar, 
                                const double *BdriftX, const double *BdriftY, const double *Phi, 
                                const double *fl, const double *fr, double *outl, double *outr); 
 double EmGyrokineticSurf3x2vSer_Y_P2_Bvars_1_3(const double q_, const double m_, 
-                               const double *w, const double *dxv, 
-                               const double *Bmag, const double *BmagInv, const double *Gradpar, 
-                               const double *BdriftX, const double *BdriftY, const double *Phi, 
-                               const double *Apar, const double *dApardt, const double *dApardtPrev, 
-                               const double *fl, const double *fr, double *outl, double *outr, 
-                               double *ohmModL, double *ohmModR); 
+                               const double *w, const double *dxv, const double amax_in, 
+                               const double *Bmag, const double *BmagInv, const double *Gradpar, 
+                               const double *BdriftX, const double *BdriftY, const double *Phi, 
+                               const double *Apar, const double *dApardt,
+                               const double *fl, const double *fr, double *outl, double *outr); 
 double GyrokineticSurfPositivity3x2vSer_Y_P2_Bvars_1_3(const double q_, const double m_, 
-                               const double *w, const double *dxv, 
+                               const double *w, const double *dxv, const double amax_in, 
                                const double *Bmag, const double *BmagInv, const double *Gradpar, 
                                const double *BdriftX, const double *BdriftY, const double *Phi, 
                                const double dtApprox, const double *cflRateByDirL, const double *cflRateByDirR, 
                                const double *fl, const double *fr, double *outl, double *outr); 
 double EmGyrokineticSurfPositivity3x2vSer_Y_P2_Bvars_1_3(const double q_, const double m_, 
-                               const double *w, const double *dxv, 
-                               const double *Bmag, const double *BmagInv, const double *Gradpar, 
-                               const double *BdriftX, const double *BdriftY, const double *Phi, 
-                               const double *Apar, const double *dApardt, const double *dApardtPrev, 
-                               const double dtApprox, const double *cflRateByDirL, const double *cflRateByDirR, 
-                               const double *fl, const double *fr, double *outl, double *outr, 
-                               double *ohmModL, double *ohmModR); 
+                               const double *w, const double *dxv, const double amax_in, 
+                               const double *Bmag, const double *BmagInv, const double *Gradpar, 
+                               const double *BdriftX, const double *BdriftY, const double *Phi, 
+                               const double *Apar, const double *dApardt,
+                               const double dtApprox, const double *cflRateByDirL, const double *cflRateByDirR, 
+                               const double *fl, const double *fr, double *outl, double *outr); 
 double GyrokineticSurf3x2vSer_Z_P2_Bvars_1_3(const double q_, const double m_, 
-                               const double *w, const double *dxv,
+                               const double *w, const double *dxv, const double amax_in,
                                const double *Bmag, const double *BmagInv, const double *Gradpar, 
                                const double *BdriftX, const double *BdriftY, const double *Phi, 
                                const double *fl, const double *fr, double *outl, double *outr); 
 double EmGyrokineticSurf3x2vSer_Z_P2_Bvars_1_3(const double q_, const double m_, 
-                               const double *w, const double *dxv, 
-                               const double *Bmag, const double *BmagInv, const double *Gradpar, 
-                               const double *BdriftX, const double *BdriftY, const double *Phi, 
-                               const double *Apar, const double *dApardt, const double *dApardtPrev, 
-                               const double *fl, const double *fr, double *outl, double *outr, 
-                               double *ohmModL, double *ohmModR); 
+                               const double *w, const double *dxv, const double amax_in, 
+                               const double *Bmag, const double *BmagInv, const double *Gradpar, 
+                               const double *BdriftX, const double *BdriftY, const double *Phi, 
+                               const double *Apar, const double *dApardt,
+                               const double *fl, const double *fr, double *outl, double *outr); 
 double GyrokineticSurfPositivity3x2vSer_Z_P2_Bvars_1_3(const double q_, const double m_, 
-                               const double *w, const double *dxv, 
+                               const double *w, const double *dxv, const double amax_in, 
                                const double *Bmag, const double *BmagInv, const double *Gradpar, 
                                const double *BdriftX, const double *BdriftY, const double *Phi, 
                                const double dtApprox, const double *cflRateByDirL, const double *cflRateByDirR, 
                                const double *fl, const double *fr, double *outl, double *outr); 
 double EmGyrokineticSurfPositivity3x2vSer_Z_P2_Bvars_1_3(const double q_, const double m_, 
-                               const double *w, const double *dxv, 
-                               const double *Bmag, const double *BmagInv, const double *Gradpar, 
-                               const double *BdriftX, const double *BdriftY, const double *Phi, 
-                               const double *Apar, const double *dApardt, const double *dApardtPrev, 
-                               const double dtApprox, const double *cflRateByDirL, const double *cflRateByDirR, 
-                               const double *fl, const double *fr, double *outl, double *outr, 
-                               double *ohmModL, double *ohmModR); 
+                               const double *w, const double *dxv, const double amax_in, 
+                               const double *Bmag, const double *BmagInv, const double *Gradpar, 
+                               const double *BdriftX, const double *BdriftY, const double *Phi, 
+                               const double *Apar, const double *dApardt,
+                               const double dtApprox, const double *cflRateByDirL, const double *cflRateByDirR, 
+                               const double *fl, const double *fr, double *outl, double *outr); 
 double GyrokineticSurf3x2vSer_Vpar_P2_Bvars_1_3(const double q_, const double m_, 
-                               const double *w, const double *dxv,
+                               const double *w, const double *dxv, const double amax_in,
                                const double *Bmag, const double *BmagInv, const double *Gradpar, 
                                const double *BdriftX, const double *BdriftY, const double *Phi, 
                                const double *fl, const double *fr, double *outl, double *outr); 
 double EmGyrokineticSurf3x2vSer_Vpar_P2_Bvars_1_3(const double q_, const double m_, 
-                               const double *w, const double *dxv, 
-                               const double *Bmag, const double *BmagInv, const double *Gradpar, 
-                               const double *BdriftX, const double *BdriftY, const double *Phi, 
-                               const double *Apar, const double *dApardt, const double *dApardtPrev, 
-                               const double *fl, const double *fr, double *outl, double *outr, 
-                               double *ohmModL, double *ohmModR); 
+                               const double *w, const double *dxv, const double amax_in, 
+                               const double *Bmag, const double *BmagInv, const double *Gradpar, 
+                               const double *BdriftX, const double *BdriftY, const double *Phi, 
+                               const double *Apar, const double *dApardt,
+                               const double *fl, const double *fr, double *outl, double *outr); 
 double GyrokineticSurfPositivity3x2vSer_Vpar_P2_Bvars_1_3(const double q_, const double m_, 
-                               const double *w, const double *dxv, 
+                               const double *w, const double *dxv, const double amax_in, 
                                const double *Bmag, const double *BmagInv, const double *Gradpar, 
                                const double *BdriftX, const double *BdriftY, const double *Phi, 
                                const double dtApprox, const double *cflRateByDirL, const double *cflRateByDirR, 
                                const double *fl, const double *fr, double *outl, double *outr); 
 double EmGyrokineticSurfPositivity3x2vSer_Vpar_P2_Bvars_1_3(const double q_, const double m_, 
-                               const double *w, const double *dxv, 
-                               const double *Bmag, const double *BmagInv, const double *Gradpar, 
-                               const double *BdriftX, const double *BdriftY, const double *Phi, 
-                               const double *Apar, const double *dApardt, const double *dApardtPrev, 
-                               const double dtApprox, const double *cflRateByDirL, const double *cflRateByDirR, 
-                               const double *fl, const double *fr, double *outl, double *outr, 
-                               double *ohmModL, double *ohmModR); 
+                               const double *w, const double *dxv, const double amax_in, 
+                               const double *Bmag, const double *BmagInv, const double *Gradpar, 
+                               const double *BdriftX, const double *BdriftY, const double *Phi, 
+                               const double *Apar, const double *dApardt,
+                               const double dtApprox, const double *cflRateByDirL, const double *cflRateByDirR, 
+                               const double *fl, const double *fr, double *outl, double *outr); 
 
 
 double calcSheathDeltaPhi3xSer_P2(const double *phi, const double *phiWall, const double zVal);
