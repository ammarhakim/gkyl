--- conflicted
+++ resolved
@@ -1,12 +1,8 @@
 #include <GyrokineticModDecl.h> 
-<<<<<<< HEAD
-double GyrokineticSurf2x0vSer_X_P1_Bvars_0(const double q_, const double m_, const double *cflRateByDirL, const double *cflRateByDirR, const double *w, const double *dxv, const double dtApprox, const double *Bmag, const double *BmagInv, const double *Gradpar, const double *BdriftX, const double *BdriftY, const double *Phi, const double *fl, const double *fr, double *outl, double *outr) 
-=======
 double GyrokineticSurf2x0vSer_X_P1_Bvars_0(const double q_, const double m_, const double *w, const double *dxv, 
                         const double *Bmag, const double *BmagInv, const double *Gradpar, 
                         const double *BdriftX, const double *BdriftY, const double *Phi, 
                         const double *fl, const double *fr, double *outl, double *outr) 
->>>>>>> 651bd3a2
 { 
 // w[NDIM]: Cell-center coordinates. dxv[NDIM]: Cell spacing. H/f: Input Hamiltonian/distribution function. out: Incremented output 
   double dfac_x = 2.0/dxv[0]; 
@@ -59,14 +55,10 @@
   outl[3] += incr[3]; 
   return std::abs(alpha0); 
 } 
-<<<<<<< HEAD
-double GyrokineticSurf2x0vSer_Y_P1_Bvars_0(const double q_, const double m_, const double *cflRateByDirL, const double *cflRateByDirR, const double *w, const double *dxv, const double dtApprox, const double *Bmag, const double *BmagInv, const double *Gradpar, const double *BdriftX, const double *BdriftY, const double *Phi, const double *fl, const double *fr, double *outl, double *outr) 
-=======
 double GyrokineticSurf2x0vSer_Y_P1_Bvars_0(const double q_, const double m_, const double *w, const double *dxv, 
                         const double *Bmag, const double *BmagInv, const double *Gradpar, 
                         const double *BdriftX, const double *BdriftY, const double *Phi, 
                         const double *fl, const double *fr, double *outl, double *outr) 
->>>>>>> 651bd3a2
 { 
 // w[NDIM]: Cell-center coordinates. dxv[NDIM]: Cell spacing. H/f: Input Hamiltonian/distribution function. out: Incremented output 
   double dfac_x = 2.0/dxv[0]; 
