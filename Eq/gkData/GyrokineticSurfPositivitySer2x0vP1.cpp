#include <GyrokineticModDecl.h> 
<<<<<<< HEAD
double GyrokineticSurfPositivity2x0vSer_X_P1_Bvars_0(const double q_, const double m_, const double *cflRateByDirL, const double *cflRateByDirR, const double *w, const double *dxv, const double dtApprox, const double *Bmag, const double *BmagInv, const double *Gradpar, const double *BdriftX, const double *BdriftY, const double *Phi, const double *fl, const double *fr, double *outl, double *outr) 
=======
double GyrokineticSurfPositivity2x0vSer_X_P1_Bvars_0(const double q_, const double m_, const double *w, const double *dxv, 
                        const double *Bmag, const double *BmagInv, const double *Gradpar, 
                        const double *BdriftX, const double *BdriftY, const double *Phi, 
                        const double dtApprox, const double *cflRateByDirL, const double *cflRateByDirR, 
                        const double *fl, const double *fr, double *outl, double *outr) 
>>>>>>> 651bd3a2
{ 
// w[NDIM]: Cell-center coordinates. dxv[NDIM]: Cell spacing. H/f: Input Hamiltonian/distribution function. out: Incremented output 
  double dfac_x = 2.0/dxv[0]; 
  double dfac_y = 2.0/dxv[1]; 
  double wx = w[0]; 
  double wy = w[1]; 
  double q2 = q_*q_; 
  double incr[4]; 
  // surface-averaged phase velocity in this direction 
  double alpha0 = -0.125*BmagInv[0]*(1.732050807568877*Phi[2]-3.0*Phi[3])*dfac_y; 

  double alpha[2]; 
  alpha[0] = -0.3535533905932737*BmagInv[0]*(1.732050807568877*Phi[2]-3.0*Phi[3])*dfac_y; 
  double rCtrlL[2], rCtrlR[2];  // rCtrl=f1/f0 at each control node in dimensions other than x 
  rCtrlL[0] = -(1.0*(1.732050807568877*fl[3]-3.0*fl[1]))/(1.732050807568877*(2.0*EPSILON+fl[0])-1.0*fl[2]); 
  rCtrlL[1] = (1.732050807568877*fl[3]+3.0*fl[1])/(1.732050807568877*(2.0*EPSILON+fl[0])+fl[2]); 
  rCtrlR[0] = -(1.0*(1.732050807568877*fr[3]-3.0*fr[1]))/(1.732050807568877*(2.0*EPSILON+fr[0])-1.0*fr[2]); 
  rCtrlR[1] = (1.732050807568877*fr[3]+3.0*fr[1])/(1.732050807568877*(2.0*EPSILON+fr[0])+fr[2]); 
  double fCtrlL[2], fCtrlR[2];  // fCtrl = anti-limited f evaluated at each control node on x surface 
  // control node [y] = [-1/3] 
  fCtrlL[0] = 0.2886751345948129*(1.732050807568877*fl[0]-1.0*fl[2])*limTheta(rCtrlL[0],1.0); 
  fCtrlR[0] = 0.2886751345948129*(1.732050807568877*fr[0]-1.0*fr[2])*limTheta(rCtrlR[0],-1.0); 
  // control node [y] = [1/3] 
  fCtrlL[1] = 0.2886751345948129*(fl[2]+1.732050807568877*fl[0])*limTheta(rCtrlL[1],1.0); 
  fCtrlR[1] = 0.2886751345948129*(fr[2]+1.732050807568877*fr[0])*limTheta(rCtrlR[1],-1.0); 
  double fL_AL[2], fR_AL[2];  // f_AL = mode coefficients of anti-limited f on surface 
  fL_AL[0] = 0.7071067811865475*(fCtrlL[1]+fCtrlL[0]); 
  fL_AL[1] = 1.224744871391589*(fCtrlL[1]-1.0*fCtrlL[0]); 
  fR_AL[0] = 0.7071067811865475*(fCtrlR[1]+fCtrlR[0]); 
  fR_AL[1] = 1.224744871391589*(fCtrlR[1]-1.0*fCtrlR[0]); 
  double alphaQuad; 
  // determine upwinding and enforce limiters at each surface quadrature node 
  double fhatALQuad[2], fhatAL[2]; 
  alphaQuad = 0.7071067811865475*alpha[0]; 
  if(alphaQuad > 0) {
  fhatALQuad[0] = -0.5*(1.414213562373095*fL_AL[1]-1.414213562373095*fL_AL[0]); 
  } else {
  fhatALQuad[0] = -0.5*(1.414213562373095*fR_AL[1]-1.414213562373095*fR_AL[0]); 
  } 
  alphaQuad = 0.7071067811865475*alpha[0]; 
  if(alphaQuad > 0) {
  fhatALQuad[1] = 0.7071067811865476*(fL_AL[1]+fL_AL[0]); 
  } else {
  fhatALQuad[1] = 0.7071067811865476*(fR_AL[1]+fR_AL[0]); 
  } 
  fhatAL[0] = 0.7071067811865475*(fhatALQuad[1]+fhatALQuad[0]); 
  fhatAL[1] = 0.7071067811865475*(fhatALQuad[1]-1.0*fhatALQuad[0]); 

  // begin surface update 
 
<<<<<<< HEAD
  double fluxFracL = 0.3333333333333333, fluxFracR = 0.3333333333333333, flim = 0.;
  double GhatCtrl[2];
  fluxFracL = cflRateByDirL[0] == 0. ? 0.3333333333333333 : cflRateByDirL[1]/cflRateByDirL[0]; 
  fluxFracR = cflRateByDirR[0] == 0. ? 0.3333333333333333 : cflRateByDirR[1]/cflRateByDirR[0]; 
  // control node [y] = [-1/3] 
  GhatCtrl[0] = alpha[0]*(0.5*fhatAL[0]-0.2886751345948129*fhatAL[1]); 
  if(GhatCtrl[0] > EPSILON) {
    flim = std::max(0., -0.1666666666666667*(fl[3]+1.732050807568877*(fl[2]-1.0*fl[1])-3.0*fl[0])); 
    GhatCtrl[0] = std::min(GhatCtrl[0], std::abs(fluxFracL*flim/dtApprox/dfac_x)); 
  } else if(GhatCtrl[0] < -EPSILON) {
    flim = std::max(0., -0.1666666666666667*((-1.0*fr[3])+1.732050807568877*(fr[2]+fr[1])-3.0*fr[0])); 
    GhatCtrl[0] = -std::min(-GhatCtrl[0], std::abs(fluxFracR*flim/dtApprox/dfac_x)); 
  } else GhatCtrl[0] = 0.; 
  // control node [y] = [1/3] 
  GhatCtrl[1] = alpha[0]*(0.2886751345948129*fhatAL[1]+0.5*fhatAL[0]); 
  if(GhatCtrl[1] > EPSILON) {
    flim = std::max(0., 0.1666666666666667*(fl[3]+1.732050807568877*(fl[2]+fl[1])+3.0*fl[0])); 
    GhatCtrl[1] = std::min(GhatCtrl[1], std::abs(fluxFracL*flim/dtApprox/dfac_x)); 
  } else if(GhatCtrl[1] < -EPSILON) {
    flim = std::max(0., 0.1666666666666667*((-1.0*fr[3])+1.732050807568877*(fr[2]-1.0*fr[1])+3.0*fr[0])); 
    GhatCtrl[1] = -std::min(-GhatCtrl[1], std::abs(fluxFracR*flim/dtApprox/dfac_x)); 
  } else GhatCtrl[1] = 0.; 
=======
  double fluxFracL, fluxFracR, limfac, flim = 0.;
  double GhatCtrl[2], GhatLimCtrl[2], ohmModCtrl[2];
  fluxFracL = cflRateByDirL[0] == 0. ? 0.5 : cflRateByDirL[1]/cflRateByDirL[0]; 
  fluxFracR = cflRateByDirR[0] == 0. ? 0.5 : cflRateByDirR[1]/cflRateByDirR[0]; 
  // control node [y] = [-1/3] 
  GhatCtrl[0] = alpha[0]*(0.5*fhatAL[0]-0.2886751345948129*fhatAL[1]); 
  GhatLimCtrl[0] = alpha[0]*(0.5*fhatAL[0]-0.2886751345948129*fhatAL[1]); 
  if(GhatCtrl[0] > EPSILON) {
    flim = std::max(0., -0.1666666666666667*(fl[3]+1.732050807568877*(fl[2]-1.0*fl[1])-3.0*fl[0])); 
    limfac = std::min(1., std::abs(fluxFracL*flim/GhatLimCtrl[0]/dtApprox/dfac_x)); 
  } else if(GhatCtrl[0] < -EPSILON) {
    flim = std::max(0., -0.1666666666666667*((-1.0*fr[3])+1.732050807568877*(fr[2]+fr[1])-3.0*fr[0])); 
    limfac = std::min(1., std::abs(fluxFracR*flim/GhatLimCtrl[0]/dtApprox/dfac_x)); 
  } else limfac = 0.; 
  GhatCtrl[0] *= limfac; 
  // control node [y] = [1/3] 
  GhatCtrl[1] = alpha[0]*(0.2886751345948129*fhatAL[1]+0.5*fhatAL[0]); 
  GhatLimCtrl[1] = alpha[0]*(0.2886751345948129*fhatAL[1]+0.5*fhatAL[0]); 
  if(GhatCtrl[1] > EPSILON) {
    flim = std::max(0., 0.1666666666666667*(fl[3]+1.732050807568877*(fl[2]+fl[1])+3.0*fl[0])); 
    limfac = std::min(1., std::abs(fluxFracL*flim/GhatLimCtrl[1]/dtApprox/dfac_x)); 
  } else if(GhatCtrl[1] < -EPSILON) {
    flim = std::max(0., 0.1666666666666667*((-1.0*fr[3])+1.732050807568877*(fr[2]-1.0*fr[1])+3.0*fr[0])); 
    limfac = std::min(1., std::abs(fluxFracR*flim/GhatLimCtrl[1]/dtApprox/dfac_x)); 
  } else limfac = 0.; 
  GhatCtrl[1] *= limfac; 
>>>>>>> 651bd3a2

  incr[0] = 0.5*(GhatCtrl[1]+GhatCtrl[0])*dfac_x; 
  incr[1] = -0.8660254037844386*(GhatCtrl[1]+GhatCtrl[0])*dfac_x; 
  incr[2] = 0.8660254037844386*(GhatCtrl[1]-1.0*GhatCtrl[0])*dfac_x; 
  incr[3] = -1.5*(GhatCtrl[1]-1.0*GhatCtrl[0])*dfac_x; 

  outr[0] += incr[0]; 
  outr[1] += incr[1]; 
  outr[2] += incr[2]; 
  outr[3] += incr[3]; 

  outl[0] += -1.0*incr[0]; 
  outl[1] += incr[1]; 
  outl[2] += -1.0*incr[2]; 
  outl[3] += incr[3]; 
  return std::abs(alpha0); 
} 
<<<<<<< HEAD
double GyrokineticSurfPositivity2x0vSer_Y_P1_Bvars_0(const double q_, const double m_, const double *cflRateByDirL, const double *cflRateByDirR, const double *w, const double *dxv, const double dtApprox, const double *Bmag, const double *BmagInv, const double *Gradpar, const double *BdriftX, const double *BdriftY, const double *Phi, const double *fl, const double *fr, double *outl, double *outr) 
=======
double GyrokineticSurfPositivity2x0vSer_Y_P1_Bvars_0(const double q_, const double m_, const double *w, const double *dxv, 
                        const double *Bmag, const double *BmagInv, const double *Gradpar, 
                        const double *BdriftX, const double *BdriftY, const double *Phi, 
                        const double dtApprox, const double *cflRateByDirL, const double *cflRateByDirR, 
                        const double *fl, const double *fr, double *outl, double *outr) 
>>>>>>> 651bd3a2
{ 
// w[NDIM]: Cell-center coordinates. dxv[NDIM]: Cell spacing. H/f: Input Hamiltonian/distribution function. out: Incremented output 
  double dfac_x = 2.0/dxv[0]; 
  double dfac_y = 2.0/dxv[1]; 
  double wx = w[0]; 
  double wy = w[1]; 
  double q2 = q_*q_; 
  double incr[4]; 
  // surface-averaged phase velocity in this direction 
  double alpha0 = 0.125*BmagInv[0]*(1.732050807568877*Phi[1]-3.0*Phi[3])*dfac_x; 

  double alpha[2]; 
  alpha[0] = 0.3535533905932737*BmagInv[0]*(1.732050807568877*Phi[1]-3.0*Phi[3])*dfac_x; 
  double rCtrlL[2], rCtrlR[2];  // rCtrl=f1/f0 at each control node in dimensions other than y 
  rCtrlL[0] = -(1.0*(1.732050807568877*fl[3]-3.0*fl[2]))/(1.732050807568877*(2.0*EPSILON+fl[0])-1.0*fl[1]); 
  rCtrlL[1] = (1.732050807568877*fl[3]+3.0*fl[2])/(1.732050807568877*(2.0*EPSILON+fl[0])+fl[1]); 
  rCtrlR[0] = -(1.0*(1.732050807568877*fr[3]-3.0*fr[2]))/(1.732050807568877*(2.0*EPSILON+fr[0])-1.0*fr[1]); 
  rCtrlR[1] = (1.732050807568877*fr[3]+3.0*fr[2])/(1.732050807568877*(2.0*EPSILON+fr[0])+fr[1]); 
  double fCtrlL[2], fCtrlR[2];  // fCtrl = anti-limited f evaluated at each control node on y surface 
  // control node [x] = [-1/3] 
  fCtrlL[0] = 0.2886751345948129*(1.732050807568877*fl[0]-1.0*fl[1])*limTheta(rCtrlL[0],1.0); 
  fCtrlR[0] = 0.2886751345948129*(1.732050807568877*fr[0]-1.0*fr[1])*limTheta(rCtrlR[0],-1.0); 
  // control node [x] = [1/3] 
  fCtrlL[1] = 0.2886751345948129*(fl[1]+1.732050807568877*fl[0])*limTheta(rCtrlL[1],1.0); 
  fCtrlR[1] = 0.2886751345948129*(fr[1]+1.732050807568877*fr[0])*limTheta(rCtrlR[1],-1.0); 
  double fL_AL[2], fR_AL[2];  // f_AL = mode coefficients of anti-limited f on surface 
  fL_AL[0] = 0.7071067811865475*(fCtrlL[1]+fCtrlL[0]); 
  fL_AL[1] = 1.224744871391589*(fCtrlL[1]-1.0*fCtrlL[0]); 
  fR_AL[0] = 0.7071067811865475*(fCtrlR[1]+fCtrlR[0]); 
  fR_AL[1] = 1.224744871391589*(fCtrlR[1]-1.0*fCtrlR[0]); 
  double alphaQuad; 
  // determine upwinding and enforce limiters at each surface quadrature node 
  double fhatALQuad[2], fhatAL[2]; 
  alphaQuad = 0.7071067811865475*alpha[0]; 
  if(alphaQuad > 0) {
  fhatALQuad[0] = -0.5*(1.414213562373095*fL_AL[1]-1.414213562373095*fL_AL[0]); 
  } else {
  fhatALQuad[0] = -0.5*(1.414213562373095*fR_AL[1]-1.414213562373095*fR_AL[0]); 
  } 
  alphaQuad = 0.7071067811865475*alpha[0]; 
  if(alphaQuad > 0) {
  fhatALQuad[1] = 0.7071067811865476*(fL_AL[1]+fL_AL[0]); 
  } else {
  fhatALQuad[1] = 0.7071067811865476*(fR_AL[1]+fR_AL[0]); 
  } 
  fhatAL[0] = 0.7071067811865475*(fhatALQuad[1]+fhatALQuad[0]); 
  fhatAL[1] = 0.7071067811865475*(fhatALQuad[1]-1.0*fhatALQuad[0]); 

  // begin surface update 
 
<<<<<<< HEAD
  double fluxFracL = 0.3333333333333333, fluxFracR = 0.3333333333333333, flim = 0.;
  double GhatCtrl[2];
  fluxFracL = cflRateByDirL[0] == 0. ? 0.3333333333333333 : cflRateByDirL[2]/cflRateByDirL[0]; 
  fluxFracR = cflRateByDirR[0] == 0. ? 0.3333333333333333 : cflRateByDirR[2]/cflRateByDirR[0]; 
  // control node [x] = [-1/3] 
  GhatCtrl[0] = alpha[0]*(0.5*fhatAL[0]-0.2886751345948129*fhatAL[1]); 
  if(GhatCtrl[0] > EPSILON) {
    flim = std::max(0., 0.1666666666666667*((-1.0*fl[3])+1.732050807568877*(fl[2]-1.0*fl[1])+3.0*fl[0])); 
    GhatCtrl[0] = std::min(GhatCtrl[0], std::abs(fluxFracL*flim/dtApprox/dfac_y)); 
  } else if(GhatCtrl[0] < -EPSILON) {
    flim = std::max(0., -0.1666666666666667*((-1.0*fr[3])+1.732050807568877*(fr[2]+fr[1])-3.0*fr[0])); 
    GhatCtrl[0] = -std::min(-GhatCtrl[0], std::abs(fluxFracR*flim/dtApprox/dfac_y)); 
  } else GhatCtrl[0] = 0.; 
  // control node [x] = [1/3] 
  GhatCtrl[1] = alpha[0]*(0.2886751345948129*fhatAL[1]+0.5*fhatAL[0]); 
  if(GhatCtrl[1] > EPSILON) {
    flim = std::max(0., 0.1666666666666667*(fl[3]+1.732050807568877*(fl[2]+fl[1])+3.0*fl[0])); 
    GhatCtrl[1] = std::min(GhatCtrl[1], std::abs(fluxFracL*flim/dtApprox/dfac_y)); 
  } else if(GhatCtrl[1] < -EPSILON) {
    flim = std::max(0., -0.1666666666666667*(fr[3]+1.732050807568877*(fr[2]-1.0*fr[1])-3.0*fr[0])); 
    GhatCtrl[1] = -std::min(-GhatCtrl[1], std::abs(fluxFracR*flim/dtApprox/dfac_y)); 
  } else GhatCtrl[1] = 0.; 
=======
  double fluxFracL, fluxFracR, limfac, flim = 0.;
  double GhatCtrl[2], GhatLimCtrl[2], ohmModCtrl[2];
  fluxFracL = cflRateByDirL[0] == 0. ? 0.5 : cflRateByDirL[2]/cflRateByDirL[0]; 
  fluxFracR = cflRateByDirR[0] == 0. ? 0.5 : cflRateByDirR[2]/cflRateByDirR[0]; 
  // control node [x] = [-1/3] 
  GhatCtrl[0] = alpha[0]*(0.5*fhatAL[0]-0.2886751345948129*fhatAL[1]); 
  GhatLimCtrl[0] = alpha[0]*(0.5*fhatAL[0]-0.2886751345948129*fhatAL[1]); 
  if(GhatCtrl[0] > EPSILON) {
    flim = std::max(0., 0.1666666666666667*((-1.0*fl[3])+1.732050807568877*(fl[2]-1.0*fl[1])+3.0*fl[0])); 
    limfac = std::min(1., std::abs(fluxFracL*flim/GhatLimCtrl[0]/dtApprox/dfac_y)); 
  } else if(GhatCtrl[0] < -EPSILON) {
    flim = std::max(0., -0.1666666666666667*((-1.0*fr[3])+1.732050807568877*(fr[2]+fr[1])-3.0*fr[0])); 
    limfac = std::min(1., std::abs(fluxFracR*flim/GhatLimCtrl[0]/dtApprox/dfac_y)); 
  } else limfac = 0.; 
  GhatCtrl[0] *= limfac; 
  // control node [x] = [1/3] 
  GhatCtrl[1] = alpha[0]*(0.2886751345948129*fhatAL[1]+0.5*fhatAL[0]); 
  GhatLimCtrl[1] = alpha[0]*(0.2886751345948129*fhatAL[1]+0.5*fhatAL[0]); 
  if(GhatCtrl[1] > EPSILON) {
    flim = std::max(0., 0.1666666666666667*(fl[3]+1.732050807568877*(fl[2]+fl[1])+3.0*fl[0])); 
    limfac = std::min(1., std::abs(fluxFracL*flim/GhatLimCtrl[1]/dtApprox/dfac_y)); 
  } else if(GhatCtrl[1] < -EPSILON) {
    flim = std::max(0., -0.1666666666666667*(fr[3]+1.732050807568877*(fr[2]-1.0*fr[1])-3.0*fr[0])); 
    limfac = std::min(1., std::abs(fluxFracR*flim/GhatLimCtrl[1]/dtApprox/dfac_y)); 
  } else limfac = 0.; 
  GhatCtrl[1] *= limfac; 
>>>>>>> 651bd3a2

  incr[0] = 0.5*(GhatCtrl[1]+GhatCtrl[0])*dfac_y; 
  incr[1] = 0.8660254037844386*(GhatCtrl[1]-1.0*GhatCtrl[0])*dfac_y; 
  incr[2] = -0.8660254037844386*(GhatCtrl[1]+GhatCtrl[0])*dfac_y; 
  incr[3] = -1.5*(GhatCtrl[1]-1.0*GhatCtrl[0])*dfac_y; 

  outr[0] += incr[0]; 
  outr[1] += incr[1]; 
  outr[2] += incr[2]; 
  outr[3] += incr[3]; 

  outl[0] += -1.0*incr[0]; 
  outl[1] += -1.0*incr[1]; 
  outl[2] += incr[2]; 
  outl[3] += incr[3]; 
  return std::abs(alpha0); 
} <|MERGE_RESOLUTION|>--- conflicted
+++ resolved
@@ -1,13 +1,9 @@
 #include <GyrokineticModDecl.h> 
-<<<<<<< HEAD
-double GyrokineticSurfPositivity2x0vSer_X_P1_Bvars_0(const double q_, const double m_, const double *cflRateByDirL, const double *cflRateByDirR, const double *w, const double *dxv, const double dtApprox, const double *Bmag, const double *BmagInv, const double *Gradpar, const double *BdriftX, const double *BdriftY, const double *Phi, const double *fl, const double *fr, double *outl, double *outr) 
-=======
 double GyrokineticSurfPositivity2x0vSer_X_P1_Bvars_0(const double q_, const double m_, const double *w, const double *dxv, 
                         const double *Bmag, const double *BmagInv, const double *Gradpar, 
                         const double *BdriftX, const double *BdriftY, const double *Phi, 
                         const double dtApprox, const double *cflRateByDirL, const double *cflRateByDirR, 
                         const double *fl, const double *fr, double *outl, double *outr) 
->>>>>>> 651bd3a2
 { 
 // w[NDIM]: Cell-center coordinates. dxv[NDIM]: Cell spacing. H/f: Input Hamiltonian/distribution function. out: Incremented output 
   double dfac_x = 2.0/dxv[0]; 
@@ -58,30 +54,6 @@
 
   // begin surface update 
  
-<<<<<<< HEAD
-  double fluxFracL = 0.3333333333333333, fluxFracR = 0.3333333333333333, flim = 0.;
-  double GhatCtrl[2];
-  fluxFracL = cflRateByDirL[0] == 0. ? 0.3333333333333333 : cflRateByDirL[1]/cflRateByDirL[0]; 
-  fluxFracR = cflRateByDirR[0] == 0. ? 0.3333333333333333 : cflRateByDirR[1]/cflRateByDirR[0]; 
-  // control node [y] = [-1/3] 
-  GhatCtrl[0] = alpha[0]*(0.5*fhatAL[0]-0.2886751345948129*fhatAL[1]); 
-  if(GhatCtrl[0] > EPSILON) {
-    flim = std::max(0., -0.1666666666666667*(fl[3]+1.732050807568877*(fl[2]-1.0*fl[1])-3.0*fl[0])); 
-    GhatCtrl[0] = std::min(GhatCtrl[0], std::abs(fluxFracL*flim/dtApprox/dfac_x)); 
-  } else if(GhatCtrl[0] < -EPSILON) {
-    flim = std::max(0., -0.1666666666666667*((-1.0*fr[3])+1.732050807568877*(fr[2]+fr[1])-3.0*fr[0])); 
-    GhatCtrl[0] = -std::min(-GhatCtrl[0], std::abs(fluxFracR*flim/dtApprox/dfac_x)); 
-  } else GhatCtrl[0] = 0.; 
-  // control node [y] = [1/3] 
-  GhatCtrl[1] = alpha[0]*(0.2886751345948129*fhatAL[1]+0.5*fhatAL[0]); 
-  if(GhatCtrl[1] > EPSILON) {
-    flim = std::max(0., 0.1666666666666667*(fl[3]+1.732050807568877*(fl[2]+fl[1])+3.0*fl[0])); 
-    GhatCtrl[1] = std::min(GhatCtrl[1], std::abs(fluxFracL*flim/dtApprox/dfac_x)); 
-  } else if(GhatCtrl[1] < -EPSILON) {
-    flim = std::max(0., 0.1666666666666667*((-1.0*fr[3])+1.732050807568877*(fr[2]-1.0*fr[1])+3.0*fr[0])); 
-    GhatCtrl[1] = -std::min(-GhatCtrl[1], std::abs(fluxFracR*flim/dtApprox/dfac_x)); 
-  } else GhatCtrl[1] = 0.; 
-=======
   double fluxFracL, fluxFracR, limfac, flim = 0.;
   double GhatCtrl[2], GhatLimCtrl[2], ohmModCtrl[2];
   fluxFracL = cflRateByDirL[0] == 0. ? 0.5 : cflRateByDirL[1]/cflRateByDirL[0]; 
@@ -108,7 +80,6 @@
     limfac = std::min(1., std::abs(fluxFracR*flim/GhatLimCtrl[1]/dtApprox/dfac_x)); 
   } else limfac = 0.; 
   GhatCtrl[1] *= limfac; 
->>>>>>> 651bd3a2
 
   incr[0] = 0.5*(GhatCtrl[1]+GhatCtrl[0])*dfac_x; 
   incr[1] = -0.8660254037844386*(GhatCtrl[1]+GhatCtrl[0])*dfac_x; 
@@ -126,15 +97,11 @@
   outl[3] += incr[3]; 
   return std::abs(alpha0); 
 } 
-<<<<<<< HEAD
-double GyrokineticSurfPositivity2x0vSer_Y_P1_Bvars_0(const double q_, const double m_, const double *cflRateByDirL, const double *cflRateByDirR, const double *w, const double *dxv, const double dtApprox, const double *Bmag, const double *BmagInv, const double *Gradpar, const double *BdriftX, const double *BdriftY, const double *Phi, const double *fl, const double *fr, double *outl, double *outr) 
-=======
 double GyrokineticSurfPositivity2x0vSer_Y_P1_Bvars_0(const double q_, const double m_, const double *w, const double *dxv, 
                         const double *Bmag, const double *BmagInv, const double *Gradpar, 
                         const double *BdriftX, const double *BdriftY, const double *Phi, 
                         const double dtApprox, const double *cflRateByDirL, const double *cflRateByDirR, 
                         const double *fl, const double *fr, double *outl, double *outr) 
->>>>>>> 651bd3a2
 { 
 // w[NDIM]: Cell-center coordinates. dxv[NDIM]: Cell spacing. H/f: Input Hamiltonian/distribution function. out: Incremented output 
   double dfac_x = 2.0/dxv[0]; 
@@ -185,30 +152,6 @@
 
   // begin surface update 
  
-<<<<<<< HEAD
-  double fluxFracL = 0.3333333333333333, fluxFracR = 0.3333333333333333, flim = 0.;
-  double GhatCtrl[2];
-  fluxFracL = cflRateByDirL[0] == 0. ? 0.3333333333333333 : cflRateByDirL[2]/cflRateByDirL[0]; 
-  fluxFracR = cflRateByDirR[0] == 0. ? 0.3333333333333333 : cflRateByDirR[2]/cflRateByDirR[0]; 
-  // control node [x] = [-1/3] 
-  GhatCtrl[0] = alpha[0]*(0.5*fhatAL[0]-0.2886751345948129*fhatAL[1]); 
-  if(GhatCtrl[0] > EPSILON) {
-    flim = std::max(0., 0.1666666666666667*((-1.0*fl[3])+1.732050807568877*(fl[2]-1.0*fl[1])+3.0*fl[0])); 
-    GhatCtrl[0] = std::min(GhatCtrl[0], std::abs(fluxFracL*flim/dtApprox/dfac_y)); 
-  } else if(GhatCtrl[0] < -EPSILON) {
-    flim = std::max(0., -0.1666666666666667*((-1.0*fr[3])+1.732050807568877*(fr[2]+fr[1])-3.0*fr[0])); 
-    GhatCtrl[0] = -std::min(-GhatCtrl[0], std::abs(fluxFracR*flim/dtApprox/dfac_y)); 
-  } else GhatCtrl[0] = 0.; 
-  // control node [x] = [1/3] 
-  GhatCtrl[1] = alpha[0]*(0.2886751345948129*fhatAL[1]+0.5*fhatAL[0]); 
-  if(GhatCtrl[1] > EPSILON) {
-    flim = std::max(0., 0.1666666666666667*(fl[3]+1.732050807568877*(fl[2]+fl[1])+3.0*fl[0])); 
-    GhatCtrl[1] = std::min(GhatCtrl[1], std::abs(fluxFracL*flim/dtApprox/dfac_y)); 
-  } else if(GhatCtrl[1] < -EPSILON) {
-    flim = std::max(0., -0.1666666666666667*(fr[3]+1.732050807568877*(fr[2]-1.0*fr[1])-3.0*fr[0])); 
-    GhatCtrl[1] = -std::min(-GhatCtrl[1], std::abs(fluxFracR*flim/dtApprox/dfac_y)); 
-  } else GhatCtrl[1] = 0.; 
-=======
   double fluxFracL, fluxFracR, limfac, flim = 0.;
   double GhatCtrl[2], GhatLimCtrl[2], ohmModCtrl[2];
   fluxFracL = cflRateByDirL[0] == 0. ? 0.5 : cflRateByDirL[2]/cflRateByDirL[0]; 
@@ -235,7 +178,6 @@
     limfac = std::min(1., std::abs(fluxFracR*flim/GhatLimCtrl[1]/dtApprox/dfac_y)); 
   } else limfac = 0.; 
   GhatCtrl[1] *= limfac; 
->>>>>>> 651bd3a2
 
   incr[0] = 0.5*(GhatCtrl[1]+GhatCtrl[0])*dfac_y; 
   incr[1] = 0.8660254037844386*(GhatCtrl[1]-1.0*GhatCtrl[0])*dfac_y; 
