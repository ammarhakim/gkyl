#include <GyrokineticModDecl.h> 
<<<<<<< HEAD
double GyrokineticSurfPositivity2x0vSer_X_P1_Bvars_0(const double q_, const double m_, const double cflL, const double cflR, const double *w, const double *dxv, const double amax_in, const double *Bmag, const double *BmagInv, const double *Gradpar, const double *BdriftX, const double *BdriftY, const double *Phi, const double *fl, const double *fr, double *outl, double *outr) 
=======
double GyrokineticSurfPositivity2x0vSer_X_P1_Bvars_0(const double q_, const double m_, const double cfl, const double *w, const double *dxv, const double amax_in, const double *Bmag, const double *BmagInv, const double *Gradpar, const double *geoX, const double *geoY, const double *geoZ, const double *Phi, const double *fl, const double *fr, double *outl, double *outr) 
>>>>>>> d9b4ec75
{ 
// w[NDIM]: Cell-center coordinates. dxv[NDIM]: Cell spacing. H/f: Input Hamiltonian/distribution function. out: Incremented output 
  double dfac_x = 2.0/dxv[0]; 
  double dfac_y = 2.0/dxv[1]; 
  double wx = w[0]; 
  double wy = w[1]; 
  double dfac_x2 = dfac_x*dfac_x; 
  double q2 = q_*q_; 
  double incr[4]; 
  // surface-averaged phase velocity in this direction 
<<<<<<< HEAD
  double alpha0 = -0.125*BmagInv[0]*(1.732050807568877*Phi[2]-3.0*Phi[3])*dfac_y; 

  double alpha[2]; 
  alpha[0] = -0.3535533905932737*BmagInv[0]*(1.732050807568877*Phi[2]-3.0*Phi[3])*dfac_y; 
  double f0Quad[2]; 
  double f1Quad[2]; 
  double limQuad[2]; 
  double alphaQuad; 
  // determine upwinding at each surface quadrature node 
  alphaQuad = 0.7071067811865475*alpha[0]; 
  f0Quad[0] = 0.25*((1.414213562373095*fr[2]-1.414213562373095*(fl[2]+fr[0])+1.414213562373095*fl[0])*sgn(alphaQuad)-1.414213562373095*(fr[2]+fl[2])+1.414213562373095*(fr[0]+fl[0])); 
  f1Quad[0] = 0.25*((1.414213562373095*(fr[3]+fl[3])-1.414213562373095*(fr[1]+fl[1]))*sgn(alphaQuad)-1.414213562373095*fr[3]+1.414213562373095*(fl[3]+fr[1])-1.414213562373095*fl[1]); 
  limQuad[0] = .5*(fl[0]/cflL+fr[0]/cflR + sgn(alphaQuad)*(fl[0]/cflL-fr[0]/cflR))*0.5; 
  alphaQuad = 0.7071067811865475*alpha[0]; 
  f0Quad[1] = -0.25*((1.414213562373095*fr[2]-1.414213562373095*fl[2]+1.414213562373095*fr[0]-1.414213562373095*fl[0])*sgn(alphaQuad)-1.414213562373095*(fr[2]+fl[2]+fr[0]+fl[0])); 
  f1Quad[1] = -0.25*(1.414213562373095*(fr[3]+fl[3]+fr[1]+fl[1])*sgn(alphaQuad)-1.414213562373095*fr[3]+1.414213562373095*fl[3]-1.414213562373095*fr[1]+1.414213562373095*fl[1]); 
  limQuad[1] = .5*(fl[0]/cflL+fr[0]/cflR + sgn(alphaQuad)*(fl[0]/cflL-fr[0]/cflR))*0.5; 
  double fhat[4]; // (volume) mode coefficients of fhat 
  fhat[0] = 0.7071067811865475*(f0Quad[1]+f0Quad[0]); 
  fhat[1] = 0.7071067811865475*(f1Quad[1]+f1Quad[0]); 
  fhat[2] = 0.7071067811865475*(f0Quad[1]-1.0*f0Quad[0]); 
  fhat[3] = 0.7071067811865475*(f1Quad[1]-1.0*f1Quad[0]); 
  double rCtrl[2];  // rCtrl=f1/f0 at each control node in dimensions other than x 
  rCtrl[0] = -(1.0*(1.732050807568877*fhat[3]-3.0*fhat[1]))/(1.732050807568877*(2.0*EPSILON+fhat[0])-1.0*fhat[2]); 
  rCtrl[1] = (1.732050807568877*fhat[3]+3.0*fhat[1])/(1.732050807568877*(2.0*EPSILON+fhat[0])+fhat[2]); 
  double fhatCtrl[2];  // fhatCtrl = anti-limited fhat evaluated at each control node on x surface 
  fhatCtrl[0] = 0.2886751345948129*(1.732050807568877*fhat[0]-1.0*fhat[2])*limTheta(rCtrl[0],-1.0); 
  fhatCtrl[1] = 0.2886751345948129*(fhat[2]+1.732050807568877*fhat[0])*limTheta(rCtrl[1],-1.0); 
  double fhatAL[2];  // fhatAL = mode coefficients of anti-limited f on surface 
  fhatAL[0] = 0.7071067811865475*(fhatCtrl[1]+fhatCtrl[0]); 
  fhatAL[1] = 1.224744871391589*(fhatCtrl[1]-1.0*fhatCtrl[0]); 
  // enforce limiters at surface quadrature nodes 
  double fhatALQuad[2]; 
  fhatALQuad[0] = std::max(0.0, std::min(0.5*(1.414213562373095*fhatAL[0]-1.414213562373095*fhatAL[1]), limQuad[0])); 
  fhatALQuad[1] = std::max(0.0, std::min(0.7071067811865476*(fhatAL[1]+fhatAL[0]), limQuad[1])); 
  fhatAL[0] = 0.7071067811865475*(fhatALQuad[1]+fhatALQuad[0]); 
  fhatAL[1] = 0.7071067811865475*(fhatALQuad[1]-1.0*fhatALQuad[0]); 

  // begin surface update 
 
  incr[0] = 0.5*alpha[0]*fhatAL[0]*dfac_x; 
  incr[1] = -0.8660254037844386*alpha[0]*fhatAL[0]*dfac_x; 
  incr[2] = 0.5*alpha[0]*fhatAL[1]*dfac_x; 
  incr[3] = -0.8660254037844386*alpha[0]*fhatAL[1]*dfac_x; 
=======
  double alpha0 = 0.125*geoZ[0]*(3.0*Phi[3]-1.732050807568877*Phi[2])*dfac_y; 

  double alpha[2]; 
  alpha[0] = 0.3535533905932737*geoZ[0]*(3.0*Phi[3]-1.732050807568877*Phi[2])*dfac_y; 
  if (alpha0>0) { 
  double rVal[2];  // rVal=f1/f0 at each node 
  rVal[0] = -(1.0*(1.732050807568877*fl[3]-3.0*fl[1]))/(3.464101615137754*EPSILON-1.0*fl[2]+1.732050807568877*fl[0]); 
  rVal[1] = (1.732050807568877*fl[3]+3.0*fl[1])/(3.464101615137754*EPSILON+fl[2]+1.732050807568877*fl[0]); 
  double fqVal[2];  // fqVal = anti-limited f evaluated at each node 
  fqVal[0] = -0.2886751345948129*(fl[2]-1.732050807568877*fl[0])*limTheta(rVal[0],1.0,cfl); 
  fqVal[1] = 0.2886751345948129*(fl[2]+1.732050807568877*fl[0])*limTheta(rVal[1],1.0,cfl); 
  double fhatALVal[2];  // fhatALVal = mode coefficients of anti-limited f 
  fhatALVal[0] = 0.7071067811865475*(fqVal[1]+fqVal[0]); 
  fhatALVal[1] = 1.224744871391589*(fqVal[1]-1.0*fqVal[0]); 
  incr[0] = 0.5*alpha[0]*fhatALVal[0]*dfac_x; 
  incr[1] = -0.8660254037844386*alpha[0]*fhatALVal[0]*dfac_x; 
  incr[2] = 0.5*alpha[0]*fhatALVal[1]*dfac_x; 
  incr[3] = -0.8660254037844386*alpha[0]*fhatALVal[1]*dfac_x; 

  outr[0] += incr[0]; 
  outr[1] += incr[1]; 
  outr[2] += incr[2]; 
  outr[3] += incr[3]; 

  outl[0] += -1.0*incr[0]; 
  outl[1] += incr[1]; 
  outl[2] += -1.0*incr[2]; 
  outl[3] += incr[3]; 
  } else { 
  double rVal[2];  // rVal=f1/f0 at each node 
  rVal[0] = -(1.0*(1.732050807568877*fr[3]-3.0*fr[1]))/(3.464101615137754*EPSILON-1.0*fr[2]+1.732050807568877*fr[0]); 
  rVal[1] = (1.732050807568877*fr[3]+3.0*fr[1])/(3.464101615137754*EPSILON+fr[2]+1.732050807568877*fr[0]); 
  double fqVal[2];  // fqVal = anti-limited f evaluated at each node 
  fqVal[0] = -0.2886751345948129*(fr[2]-1.732050807568877*fr[0])*limTheta(rVal[0],-1.0,cfl); 
  fqVal[1] = 0.2886751345948129*(fr[2]+1.732050807568877*fr[0])*limTheta(rVal[1],-1.0,cfl); 
  double fhatALVal[2];  // fhatALVal = mode coefficients of anti-limited f 
  fhatALVal[0] = 0.7071067811865475*(fqVal[1]+fqVal[0]); 
  fhatALVal[1] = 1.224744871391589*(fqVal[1]-1.0*fqVal[0]); 
  incr[0] = 0.5*alpha[0]*fhatALVal[0]*dfac_x; 
  incr[1] = -0.8660254037844386*alpha[0]*fhatALVal[0]*dfac_x; 
  incr[2] = 0.5*alpha[0]*fhatALVal[1]*dfac_x; 
  incr[3] = -0.8660254037844386*alpha[0]*fhatALVal[1]*dfac_x; 
>>>>>>> d9b4ec75

  outr[0] += incr[0]; 
  outr[1] += incr[1]; 
  outr[2] += incr[2]; 
  outr[3] += incr[3]; 

  outl[0] += -1.0*incr[0]; 
  outl[1] += incr[1]; 
  outl[2] += -1.0*incr[2]; 
  outl[3] += incr[3]; 
  return std::abs(alpha0); 
} 
<<<<<<< HEAD
double GyrokineticSurfPositivity2x0vSer_Y_P1_Bvars_0(const double q_, const double m_, const double cflL, const double cflR, const double *w, const double *dxv, const double amax_in, const double *Bmag, const double *BmagInv, const double *Gradpar, const double *BdriftX, const double *BdriftY, const double *Phi, const double *fl, const double *fr, double *outl, double *outr) 
=======
double GyrokineticSurfPositivity2x0vSer_Y_P1_Bvars_0(const double q_, const double m_, const double cfl, const double *w, const double *dxv, const double amax_in, const double *Bmag, const double *BmagInv, const double *Gradpar, const double *geoX, const double *geoY, const double *geoZ, const double *Phi, const double *fl, const double *fr, double *outl, double *outr) 
>>>>>>> d9b4ec75
{ 
// w[NDIM]: Cell-center coordinates. dxv[NDIM]: Cell spacing. H/f: Input Hamiltonian/distribution function. out: Incremented output 
  double dfac_x = 2.0/dxv[0]; 
  double dfac_y = 2.0/dxv[1]; 
  double wx = w[0]; 
  double wy = w[1]; 
  double dfac_x2 = dfac_x*dfac_x; 
  double q2 = q_*q_; 
  double incr[4]; 
  // surface-averaged phase velocity in this direction 
<<<<<<< HEAD
  double alpha0 = 0.125*BmagInv[0]*(1.732050807568877*Phi[1]-3.0*Phi[3])*dfac_x; 

  double alpha[2]; 
  alpha[0] = 0.3535533905932737*BmagInv[0]*(1.732050807568877*Phi[1]-3.0*Phi[3])*dfac_x; 
  double f0Quad[2]; 
  double f1Quad[2]; 
  double limQuad[2]; 
  double alphaQuad; 
  // determine upwinding at each surface quadrature node 
  alphaQuad = 0.7071067811865475*alpha[0]; 
  f0Quad[0] = 0.25*((1.414213562373095*fr[1]-1.414213562373095*(fl[1]+fr[0])+1.414213562373095*fl[0])*sgn(alphaQuad)-1.414213562373095*(fr[1]+fl[1])+1.414213562373095*(fr[0]+fl[0])); 
  f1Quad[0] = 0.25*((1.414213562373095*(fr[3]+fl[3])-1.414213562373095*(fr[2]+fl[2]))*sgn(alphaQuad)-1.414213562373095*fr[3]+1.414213562373095*(fl[3]+fr[2])-1.414213562373095*fl[2]); 
  limQuad[0] = .5*(fl[0]/cflL+fr[0]/cflR + sgn(alphaQuad)*(fl[0]/cflL-fr[0]/cflR))*0.5; 
  alphaQuad = 0.7071067811865475*alpha[0]; 
  f0Quad[1] = -0.25*((1.414213562373095*fr[1]-1.414213562373095*fl[1]+1.414213562373095*fr[0]-1.414213562373095*fl[0])*sgn(alphaQuad)-1.414213562373095*(fr[1]+fl[1]+fr[0]+fl[0])); 
  f1Quad[1] = -0.25*(1.414213562373095*(fr[3]+fl[3]+fr[2]+fl[2])*sgn(alphaQuad)-1.414213562373095*fr[3]+1.414213562373095*fl[3]-1.414213562373095*fr[2]+1.414213562373095*fl[2]); 
  limQuad[1] = .5*(fl[0]/cflL+fr[0]/cflR + sgn(alphaQuad)*(fl[0]/cflL-fr[0]/cflR))*0.5; 
  double fhat[4]; // (volume) mode coefficients of fhat 
  fhat[0] = 0.7071067811865475*(f0Quad[1]+f0Quad[0]); 
  fhat[1] = 0.7071067811865475*(f0Quad[1]-1.0*f0Quad[0]); 
  fhat[2] = 0.7071067811865475*(f1Quad[1]+f1Quad[0]); 
  fhat[3] = 0.7071067811865475*(f1Quad[1]-1.0*f1Quad[0]); 
  double rCtrl[2];  // rCtrl=f1/f0 at each control node in dimensions other than y 
  rCtrl[0] = -(1.0*(1.732050807568877*fhat[3]-3.0*fhat[2]))/(1.732050807568877*(2.0*EPSILON+fhat[0])-1.0*fhat[1]); 
  rCtrl[1] = (1.732050807568877*fhat[3]+3.0*fhat[2])/(1.732050807568877*(2.0*EPSILON+fhat[0])+fhat[1]); 
  double fhatCtrl[2];  // fhatCtrl = anti-limited fhat evaluated at each control node on y surface 
  fhatCtrl[0] = 0.2886751345948129*(1.732050807568877*fhat[0]-1.0*fhat[1])*limTheta(rCtrl[0],-1.0); 
  fhatCtrl[1] = 0.2886751345948129*(fhat[1]+1.732050807568877*fhat[0])*limTheta(rCtrl[1],-1.0); 
  double fhatAL[2];  // fhatAL = mode coefficients of anti-limited f on surface 
  fhatAL[0] = 0.7071067811865475*(fhatCtrl[1]+fhatCtrl[0]); 
  fhatAL[1] = 1.224744871391589*(fhatCtrl[1]-1.0*fhatCtrl[0]); 
  // enforce limiters at surface quadrature nodes 
  double fhatALQuad[2]; 
  fhatALQuad[0] = std::max(0.0, std::min(0.5*(1.414213562373095*fhatAL[0]-1.414213562373095*fhatAL[1]), limQuad[0])); 
  fhatALQuad[1] = std::max(0.0, std::min(0.7071067811865476*(fhatAL[1]+fhatAL[0]), limQuad[1])); 
  fhatAL[0] = 0.7071067811865475*(fhatALQuad[1]+fhatALQuad[0]); 
  fhatAL[1] = 0.7071067811865475*(fhatALQuad[1]-1.0*fhatALQuad[0]); 

  // begin surface update 
 
  incr[0] = 0.5*alpha[0]*fhatAL[0]*dfac_y; 
  incr[1] = 0.5*alpha[0]*fhatAL[1]*dfac_y; 
  incr[2] = -0.8660254037844386*alpha[0]*fhatAL[0]*dfac_y; 
  incr[3] = -0.8660254037844386*alpha[0]*fhatAL[1]*dfac_y; 
=======
  double alpha0 = -0.125*geoZ[0]*(3.0*Phi[3]-1.732050807568877*Phi[1])*dfac_x; 

  double alpha[2]; 
  alpha[0] = -0.3535533905932737*geoZ[0]*(3.0*Phi[3]-1.732050807568877*Phi[1])*dfac_x; 
  if (alpha0>0) { 
  double rVal[2];  // rVal=f1/f0 at each node 
  rVal[0] = -(1.0*(1.732050807568877*fl[3]-3.0*fl[2]))/(3.464101615137754*EPSILON-1.0*fl[1]+1.732050807568877*fl[0]); 
  rVal[1] = (1.732050807568877*fl[3]+3.0*fl[2])/(3.464101615137754*EPSILON+fl[1]+1.732050807568877*fl[0]); 
  double fqVal[2];  // fqVal = anti-limited f evaluated at each node 
  fqVal[0] = -0.2886751345948129*(fl[1]-1.732050807568877*fl[0])*limTheta(rVal[0],1.0,cfl); 
  fqVal[1] = 0.2886751345948129*(fl[1]+1.732050807568877*fl[0])*limTheta(rVal[1],1.0,cfl); 
  double fhatALVal[2];  // fhatALVal = mode coefficients of anti-limited f 
  fhatALVal[0] = 0.7071067811865475*(fqVal[1]+fqVal[0]); 
  fhatALVal[1] = 1.224744871391589*(fqVal[1]-1.0*fqVal[0]); 
  incr[0] = 0.5*alpha[0]*fhatALVal[0]*dfac_y; 
  incr[1] = 0.5*alpha[0]*fhatALVal[1]*dfac_y; 
  incr[2] = -0.8660254037844386*alpha[0]*fhatALVal[0]*dfac_y; 
  incr[3] = -0.8660254037844386*alpha[0]*fhatALVal[1]*dfac_y; 

  outr[0] += incr[0]; 
  outr[1] += incr[1]; 
  outr[2] += incr[2]; 
  outr[3] += incr[3]; 

  outl[0] += -1.0*incr[0]; 
  outl[1] += -1.0*incr[1]; 
  outl[2] += incr[2]; 
  outl[3] += incr[3]; 
  } else { 
  double rVal[2];  // rVal=f1/f0 at each node 
  rVal[0] = -(1.0*(1.732050807568877*fr[3]-3.0*fr[2]))/(3.464101615137754*EPSILON-1.0*fr[1]+1.732050807568877*fr[0]); 
  rVal[1] = (1.732050807568877*fr[3]+3.0*fr[2])/(3.464101615137754*EPSILON+fr[1]+1.732050807568877*fr[0]); 
  double fqVal[2];  // fqVal = anti-limited f evaluated at each node 
  fqVal[0] = -0.2886751345948129*(fr[1]-1.732050807568877*fr[0])*limTheta(rVal[0],-1.0,cfl); 
  fqVal[1] = 0.2886751345948129*(fr[1]+1.732050807568877*fr[0])*limTheta(rVal[1],-1.0,cfl); 
  double fhatALVal[2];  // fhatALVal = mode coefficients of anti-limited f 
  fhatALVal[0] = 0.7071067811865475*(fqVal[1]+fqVal[0]); 
  fhatALVal[1] = 1.224744871391589*(fqVal[1]-1.0*fqVal[0]); 
  incr[0] = 0.5*alpha[0]*fhatALVal[0]*dfac_y; 
  incr[1] = 0.5*alpha[0]*fhatALVal[1]*dfac_y; 
  incr[2] = -0.8660254037844386*alpha[0]*fhatALVal[0]*dfac_y; 
  incr[3] = -0.8660254037844386*alpha[0]*fhatALVal[1]*dfac_y; 
>>>>>>> d9b4ec75

  outr[0] += incr[0]; 
  outr[1] += incr[1]; 
  outr[2] += incr[2]; 
  outr[3] += incr[3]; 

  outl[0] += -1.0*incr[0]; 
  outl[1] += -1.0*incr[1]; 
  outl[2] += incr[2]; 
  outl[3] += incr[3]; 
  return std::abs(alpha0); 
} <|MERGE_RESOLUTION|>--- conflicted
+++ resolved
@@ -1,9 +1,5 @@
 #include <GyrokineticModDecl.h> 
-<<<<<<< HEAD
-double GyrokineticSurfPositivity2x0vSer_X_P1_Bvars_0(const double q_, const double m_, const double cflL, const double cflR, const double *w, const double *dxv, const double amax_in, const double *Bmag, const double *BmagInv, const double *Gradpar, const double *BdriftX, const double *BdriftY, const double *Phi, const double *fl, const double *fr, double *outl, double *outr) 
-=======
-double GyrokineticSurfPositivity2x0vSer_X_P1_Bvars_0(const double q_, const double m_, const double cfl, const double *w, const double *dxv, const double amax_in, const double *Bmag, const double *BmagInv, const double *Gradpar, const double *geoX, const double *geoY, const double *geoZ, const double *Phi, const double *fl, const double *fr, double *outl, double *outr) 
->>>>>>> d9b4ec75
+double GyrokineticSurfPositivity2x0vSer_X_P1_Bvars_0(const double q_, const double m_, const double cflL, const double cflR, const double *w, const double *dxv, const double amax_in, const double *Bmag, const double *BmagInv, const double *Gradpar, const double *geoX, const double *geoY, const double *geoZ, const double *Phi, const double *fl, const double *fr, double *outl, double *outr) 
 { 
 // w[NDIM]: Cell-center coordinates. dxv[NDIM]: Cell spacing. H/f: Input Hamiltonian/distribution function. out: Incremented output 
   double dfac_x = 2.0/dxv[0]; 
@@ -14,23 +10,22 @@
   double q2 = q_*q_; 
   double incr[4]; 
   // surface-averaged phase velocity in this direction 
-<<<<<<< HEAD
-  double alpha0 = -0.125*BmagInv[0]*(1.732050807568877*Phi[2]-3.0*Phi[3])*dfac_y; 
+  double alpha0 = -0.125*geoZ[0]*(1.732050807568877*Phi[2]-3.0*Phi[3])*dfac_y; 
 
   double alpha[2]; 
-  alpha[0] = -0.3535533905932737*BmagInv[0]*(1.732050807568877*Phi[2]-3.0*Phi[3])*dfac_y; 
+  alpha[0] = -0.3535533905932737*geoZ[0]*(1.732050807568877*Phi[2]-3.0*Phi[3])*dfac_y; 
   double f0Quad[2]; 
   double f1Quad[2]; 
   double limQuad[2]; 
   double alphaQuad; 
   // determine upwinding at each surface quadrature node 
   alphaQuad = 0.7071067811865475*alpha[0]; 
-  f0Quad[0] = 0.25*((1.414213562373095*fr[2]-1.414213562373095*(fl[2]+fr[0])+1.414213562373095*fl[0])*sgn(alphaQuad)-1.414213562373095*(fr[2]+fl[2])+1.414213562373095*(fr[0]+fl[0])); 
-  f1Quad[0] = 0.25*((1.414213562373095*(fr[3]+fl[3])-1.414213562373095*(fr[1]+fl[1]))*sgn(alphaQuad)-1.414213562373095*fr[3]+1.414213562373095*(fl[3]+fr[1])-1.414213562373095*fl[1]); 
+  f0Quad[0] = 0.3535533905932737*((fr[2]-1.0*(fl[2]+fr[0])+fl[0])*sgn(alphaQuad)-1.0*(fr[2]+fl[2])+fr[0]+fl[0]); 
+  f1Quad[0] = 0.3535533905932737*((fr[3]+fl[3]-1.0*(fr[1]+fl[1]))*sgn(alphaQuad)-1.0*fr[3]+fl[3]+fr[1]-1.0*fl[1]); 
   limQuad[0] = .5*(fl[0]/cflL+fr[0]/cflR + sgn(alphaQuad)*(fl[0]/cflL-fr[0]/cflR))*0.5; 
   alphaQuad = 0.7071067811865475*alpha[0]; 
-  f0Quad[1] = -0.25*((1.414213562373095*fr[2]-1.414213562373095*fl[2]+1.414213562373095*fr[0]-1.414213562373095*fl[0])*sgn(alphaQuad)-1.414213562373095*(fr[2]+fl[2]+fr[0]+fl[0])); 
-  f1Quad[1] = -0.25*(1.414213562373095*(fr[3]+fl[3]+fr[1]+fl[1])*sgn(alphaQuad)-1.414213562373095*fr[3]+1.414213562373095*fl[3]-1.414213562373095*fr[1]+1.414213562373095*fl[1]); 
+  f0Quad[1] = -0.3535533905932737*((fr[2]-1.0*fl[2]+fr[0]-1.0*fl[0])*sgn(alphaQuad)-1.0*(fr[2]+fl[2]+fr[0]+fl[0])); 
+  f1Quad[1] = -0.3535533905932737*((fr[3]+fl[3]+fr[1]+fl[1])*sgn(alphaQuad)-1.0*fr[3]+fl[3]-1.0*fr[1]+fl[1]); 
   limQuad[1] = .5*(fl[0]/cflL+fr[0]/cflR + sgn(alphaQuad)*(fl[0]/cflL-fr[0]/cflR))*0.5; 
   double fhat[4]; // (volume) mode coefficients of fhat 
   fhat[0] = 0.7071067811865475*(f0Quad[1]+f0Quad[0]); 
@@ -59,50 +54,6 @@
   incr[1] = -0.8660254037844386*alpha[0]*fhatAL[0]*dfac_x; 
   incr[2] = 0.5*alpha[0]*fhatAL[1]*dfac_x; 
   incr[3] = -0.8660254037844386*alpha[0]*fhatAL[1]*dfac_x; 
-=======
-  double alpha0 = 0.125*geoZ[0]*(3.0*Phi[3]-1.732050807568877*Phi[2])*dfac_y; 
-
-  double alpha[2]; 
-  alpha[0] = 0.3535533905932737*geoZ[0]*(3.0*Phi[3]-1.732050807568877*Phi[2])*dfac_y; 
-  if (alpha0>0) { 
-  double rVal[2];  // rVal=f1/f0 at each node 
-  rVal[0] = -(1.0*(1.732050807568877*fl[3]-3.0*fl[1]))/(3.464101615137754*EPSILON-1.0*fl[2]+1.732050807568877*fl[0]); 
-  rVal[1] = (1.732050807568877*fl[3]+3.0*fl[1])/(3.464101615137754*EPSILON+fl[2]+1.732050807568877*fl[0]); 
-  double fqVal[2];  // fqVal = anti-limited f evaluated at each node 
-  fqVal[0] = -0.2886751345948129*(fl[2]-1.732050807568877*fl[0])*limTheta(rVal[0],1.0,cfl); 
-  fqVal[1] = 0.2886751345948129*(fl[2]+1.732050807568877*fl[0])*limTheta(rVal[1],1.0,cfl); 
-  double fhatALVal[2];  // fhatALVal = mode coefficients of anti-limited f 
-  fhatALVal[0] = 0.7071067811865475*(fqVal[1]+fqVal[0]); 
-  fhatALVal[1] = 1.224744871391589*(fqVal[1]-1.0*fqVal[0]); 
-  incr[0] = 0.5*alpha[0]*fhatALVal[0]*dfac_x; 
-  incr[1] = -0.8660254037844386*alpha[0]*fhatALVal[0]*dfac_x; 
-  incr[2] = 0.5*alpha[0]*fhatALVal[1]*dfac_x; 
-  incr[3] = -0.8660254037844386*alpha[0]*fhatALVal[1]*dfac_x; 
-
-  outr[0] += incr[0]; 
-  outr[1] += incr[1]; 
-  outr[2] += incr[2]; 
-  outr[3] += incr[3]; 
-
-  outl[0] += -1.0*incr[0]; 
-  outl[1] += incr[1]; 
-  outl[2] += -1.0*incr[2]; 
-  outl[3] += incr[3]; 
-  } else { 
-  double rVal[2];  // rVal=f1/f0 at each node 
-  rVal[0] = -(1.0*(1.732050807568877*fr[3]-3.0*fr[1]))/(3.464101615137754*EPSILON-1.0*fr[2]+1.732050807568877*fr[0]); 
-  rVal[1] = (1.732050807568877*fr[3]+3.0*fr[1])/(3.464101615137754*EPSILON+fr[2]+1.732050807568877*fr[0]); 
-  double fqVal[2];  // fqVal = anti-limited f evaluated at each node 
-  fqVal[0] = -0.2886751345948129*(fr[2]-1.732050807568877*fr[0])*limTheta(rVal[0],-1.0,cfl); 
-  fqVal[1] = 0.2886751345948129*(fr[2]+1.732050807568877*fr[0])*limTheta(rVal[1],-1.0,cfl); 
-  double fhatALVal[2];  // fhatALVal = mode coefficients of anti-limited f 
-  fhatALVal[0] = 0.7071067811865475*(fqVal[1]+fqVal[0]); 
-  fhatALVal[1] = 1.224744871391589*(fqVal[1]-1.0*fqVal[0]); 
-  incr[0] = 0.5*alpha[0]*fhatALVal[0]*dfac_x; 
-  incr[1] = -0.8660254037844386*alpha[0]*fhatALVal[0]*dfac_x; 
-  incr[2] = 0.5*alpha[0]*fhatALVal[1]*dfac_x; 
-  incr[3] = -0.8660254037844386*alpha[0]*fhatALVal[1]*dfac_x; 
->>>>>>> d9b4ec75
 
   outr[0] += incr[0]; 
   outr[1] += incr[1]; 
@@ -115,11 +66,7 @@
   outl[3] += incr[3]; 
   return std::abs(alpha0); 
 } 
-<<<<<<< HEAD
-double GyrokineticSurfPositivity2x0vSer_Y_P1_Bvars_0(const double q_, const double m_, const double cflL, const double cflR, const double *w, const double *dxv, const double amax_in, const double *Bmag, const double *BmagInv, const double *Gradpar, const double *BdriftX, const double *BdriftY, const double *Phi, const double *fl, const double *fr, double *outl, double *outr) 
-=======
-double GyrokineticSurfPositivity2x0vSer_Y_P1_Bvars_0(const double q_, const double m_, const double cfl, const double *w, const double *dxv, const double amax_in, const double *Bmag, const double *BmagInv, const double *Gradpar, const double *geoX, const double *geoY, const double *geoZ, const double *Phi, const double *fl, const double *fr, double *outl, double *outr) 
->>>>>>> d9b4ec75
+double GyrokineticSurfPositivity2x0vSer_Y_P1_Bvars_0(const double q_, const double m_, const double cflL, const double cflR, const double *w, const double *dxv, const double amax_in, const double *Bmag, const double *BmagInv, const double *Gradpar, const double *geoX, const double *geoY, const double *geoZ, const double *Phi, const double *fl, const double *fr, double *outl, double *outr) 
 { 
 // w[NDIM]: Cell-center coordinates. dxv[NDIM]: Cell spacing. H/f: Input Hamiltonian/distribution function. out: Incremented output 
   double dfac_x = 2.0/dxv[0]; 
@@ -130,23 +77,22 @@
   double q2 = q_*q_; 
   double incr[4]; 
   // surface-averaged phase velocity in this direction 
-<<<<<<< HEAD
-  double alpha0 = 0.125*BmagInv[0]*(1.732050807568877*Phi[1]-3.0*Phi[3])*dfac_x; 
+  double alpha0 = 0.125*geoZ[0]*(1.732050807568877*Phi[1]-3.0*Phi[3])*dfac_x; 
 
   double alpha[2]; 
-  alpha[0] = 0.3535533905932737*BmagInv[0]*(1.732050807568877*Phi[1]-3.0*Phi[3])*dfac_x; 
+  alpha[0] = 0.3535533905932737*geoZ[0]*(1.732050807568877*Phi[1]-3.0*Phi[3])*dfac_x; 
   double f0Quad[2]; 
   double f1Quad[2]; 
   double limQuad[2]; 
   double alphaQuad; 
   // determine upwinding at each surface quadrature node 
   alphaQuad = 0.7071067811865475*alpha[0]; 
-  f0Quad[0] = 0.25*((1.414213562373095*fr[1]-1.414213562373095*(fl[1]+fr[0])+1.414213562373095*fl[0])*sgn(alphaQuad)-1.414213562373095*(fr[1]+fl[1])+1.414213562373095*(fr[0]+fl[0])); 
-  f1Quad[0] = 0.25*((1.414213562373095*(fr[3]+fl[3])-1.414213562373095*(fr[2]+fl[2]))*sgn(alphaQuad)-1.414213562373095*fr[3]+1.414213562373095*(fl[3]+fr[2])-1.414213562373095*fl[2]); 
+  f0Quad[0] = 0.3535533905932737*((fr[1]-1.0*(fl[1]+fr[0])+fl[0])*sgn(alphaQuad)-1.0*(fr[1]+fl[1])+fr[0]+fl[0]); 
+  f1Quad[0] = 0.3535533905932737*((fr[3]+fl[3]-1.0*(fr[2]+fl[2]))*sgn(alphaQuad)-1.0*fr[3]+fl[3]+fr[2]-1.0*fl[2]); 
   limQuad[0] = .5*(fl[0]/cflL+fr[0]/cflR + sgn(alphaQuad)*(fl[0]/cflL-fr[0]/cflR))*0.5; 
   alphaQuad = 0.7071067811865475*alpha[0]; 
-  f0Quad[1] = -0.25*((1.414213562373095*fr[1]-1.414213562373095*fl[1]+1.414213562373095*fr[0]-1.414213562373095*fl[0])*sgn(alphaQuad)-1.414213562373095*(fr[1]+fl[1]+fr[0]+fl[0])); 
-  f1Quad[1] = -0.25*(1.414213562373095*(fr[3]+fl[3]+fr[2]+fl[2])*sgn(alphaQuad)-1.414213562373095*fr[3]+1.414213562373095*fl[3]-1.414213562373095*fr[2]+1.414213562373095*fl[2]); 
+  f0Quad[1] = -0.3535533905932737*((fr[1]-1.0*fl[1]+fr[0]-1.0*fl[0])*sgn(alphaQuad)-1.0*(fr[1]+fl[1]+fr[0]+fl[0])); 
+  f1Quad[1] = -0.3535533905932737*((fr[3]+fl[3]+fr[2]+fl[2])*sgn(alphaQuad)-1.0*fr[3]+fl[3]-1.0*fr[2]+fl[2]); 
   limQuad[1] = .5*(fl[0]/cflL+fr[0]/cflR + sgn(alphaQuad)*(fl[0]/cflL-fr[0]/cflR))*0.5; 
   double fhat[4]; // (volume) mode coefficients of fhat 
   fhat[0] = 0.7071067811865475*(f0Quad[1]+f0Quad[0]); 
@@ -175,50 +121,6 @@
   incr[1] = 0.5*alpha[0]*fhatAL[1]*dfac_y; 
   incr[2] = -0.8660254037844386*alpha[0]*fhatAL[0]*dfac_y; 
   incr[3] = -0.8660254037844386*alpha[0]*fhatAL[1]*dfac_y; 
-=======
-  double alpha0 = -0.125*geoZ[0]*(3.0*Phi[3]-1.732050807568877*Phi[1])*dfac_x; 
-
-  double alpha[2]; 
-  alpha[0] = -0.3535533905932737*geoZ[0]*(3.0*Phi[3]-1.732050807568877*Phi[1])*dfac_x; 
-  if (alpha0>0) { 
-  double rVal[2];  // rVal=f1/f0 at each node 
-  rVal[0] = -(1.0*(1.732050807568877*fl[3]-3.0*fl[2]))/(3.464101615137754*EPSILON-1.0*fl[1]+1.732050807568877*fl[0]); 
-  rVal[1] = (1.732050807568877*fl[3]+3.0*fl[2])/(3.464101615137754*EPSILON+fl[1]+1.732050807568877*fl[0]); 
-  double fqVal[2];  // fqVal = anti-limited f evaluated at each node 
-  fqVal[0] = -0.2886751345948129*(fl[1]-1.732050807568877*fl[0])*limTheta(rVal[0],1.0,cfl); 
-  fqVal[1] = 0.2886751345948129*(fl[1]+1.732050807568877*fl[0])*limTheta(rVal[1],1.0,cfl); 
-  double fhatALVal[2];  // fhatALVal = mode coefficients of anti-limited f 
-  fhatALVal[0] = 0.7071067811865475*(fqVal[1]+fqVal[0]); 
-  fhatALVal[1] = 1.224744871391589*(fqVal[1]-1.0*fqVal[0]); 
-  incr[0] = 0.5*alpha[0]*fhatALVal[0]*dfac_y; 
-  incr[1] = 0.5*alpha[0]*fhatALVal[1]*dfac_y; 
-  incr[2] = -0.8660254037844386*alpha[0]*fhatALVal[0]*dfac_y; 
-  incr[3] = -0.8660254037844386*alpha[0]*fhatALVal[1]*dfac_y; 
-
-  outr[0] += incr[0]; 
-  outr[1] += incr[1]; 
-  outr[2] += incr[2]; 
-  outr[3] += incr[3]; 
-
-  outl[0] += -1.0*incr[0]; 
-  outl[1] += -1.0*incr[1]; 
-  outl[2] += incr[2]; 
-  outl[3] += incr[3]; 
-  } else { 
-  double rVal[2];  // rVal=f1/f0 at each node 
-  rVal[0] = -(1.0*(1.732050807568877*fr[3]-3.0*fr[2]))/(3.464101615137754*EPSILON-1.0*fr[1]+1.732050807568877*fr[0]); 
-  rVal[1] = (1.732050807568877*fr[3]+3.0*fr[2])/(3.464101615137754*EPSILON+fr[1]+1.732050807568877*fr[0]); 
-  double fqVal[2];  // fqVal = anti-limited f evaluated at each node 
-  fqVal[0] = -0.2886751345948129*(fr[1]-1.732050807568877*fr[0])*limTheta(rVal[0],-1.0,cfl); 
-  fqVal[1] = 0.2886751345948129*(fr[1]+1.732050807568877*fr[0])*limTheta(rVal[1],-1.0,cfl); 
-  double fhatALVal[2];  // fhatALVal = mode coefficients of anti-limited f 
-  fhatALVal[0] = 0.7071067811865475*(fqVal[1]+fqVal[0]); 
-  fhatALVal[1] = 1.224744871391589*(fqVal[1]-1.0*fqVal[0]); 
-  incr[0] = 0.5*alpha[0]*fhatALVal[0]*dfac_y; 
-  incr[1] = 0.5*alpha[0]*fhatALVal[1]*dfac_y; 
-  incr[2] = -0.8660254037844386*alpha[0]*fhatALVal[0]*dfac_y; 
-  incr[3] = -0.8660254037844386*alpha[0]*fhatALVal[1]*dfac_y; 
->>>>>>> d9b4ec75
 
   outr[0] += incr[0]; 
   outr[1] += incr[1]; 
