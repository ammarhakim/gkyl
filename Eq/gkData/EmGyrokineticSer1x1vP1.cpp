#include <GyrokineticModDecl.h> 
double EmGyrokineticVol1x1vSer_P1_Bvars_0(const double q_, const double m_, const double *w, const double *dxv, 
                        const double *Bmag, const double *BmagInv, const double *Gradpar, 
                        const double *BdriftX, const double *BdriftY, const double *Phi, const double *Apar, 
                        const double *f, double *out) 
{ 
// w[NDIM]: Cell-center coordinates. dxv[NDIM]: Cell spacing. H/f: Input Hamiltonian/distribution function. out: Incremented output 
  double dfac_x = 2.0/dxv[0]; 
  double dfac_v = 2.0/dxv[1]; 
  double wx = w[0]; 
  double wv = w[1]; 
  double wv2 = wv*wv; 
  double dfac_v2 = dfac_v*dfac_v; 
  double q2 = q_*q_; 
  double m2 = m_*m_; 
  double cflRate = 0.0; 
  double alphaL = 0.0; 
  double alphaR = 0.0; 
<<<<<<< HEAD
  double alphax[5]; 
=======
  double alphaCtrl;
  double alphax[4]; 
>>>>>>> 651bd3a2
  alphax[0] = 1.414213562373095*Gradpar[0]*dfac_x*wv; 
  alphax[2] = (0.8164965809277261*Gradpar[0]*dfac_x)/dfac_v; 
#if cflType == SURFAVG 
  // evaluate surface-averaged alpha on left 
  alphaL = 0.25*alphax[0]; 
  cflRate += -0.5*(alphaL-std::abs(alphaL)); 
  // evaluate surface-averaged alpha on right 
  alphaR = 0.25*alphax[0]; 
  cflRate += 0.5*(alphaR+std::abs(alphaR)); 
#elif cflType == QUAD 
  // evaluate alpha at left surface quadrature points 
<<<<<<< HEAD
  alphaL = 0.25*(0.5*alphax[0]-0.5*alphax[2]); 
  cflFreq += -0.5*(alphaL-std::abs(alphaL)); 
  alphaL = 0.125*(alphax[2]+alphax[0]); 
  cflFreq += -0.5*(alphaL-std::abs(alphaL)); 
  // evaluate alpha at right surface quadrature points 
  alphaR = 0.25*(0.5*alphax[0]-0.5*alphax[2]); 
  cflFreq += 0.5*(alphaR+std::abs(alphaR)); 
  alphaR = 0.125*(alphax[2]+alphax[0]); 
  cflFreq += 0.5*(alphaR+std::abs(alphaR)); 
#endif 

  double alphav[5]; 
=======
  alphaL = 0.125*alphax[0]; 
  cflRate += -0.5*(alphaL-std::abs(alphaL)); 
  alphaL = 0.125*alphax[0]; 
  cflRate += -0.5*(alphaL-std::abs(alphaL)); 
  // evaluate alpha at right surface quadrature points 
  alphaR = 0.125*alphax[0]; 
  cflRate += 0.5*(alphaR+std::abs(alphaR)); 
  alphaR = 0.125*alphax[0]; 
  cflRate += 0.5*(alphaR+std::abs(alphaR)); 
#endif 

  out[1] += 0.8660254037844386*alphax[0]*f[0]; 
  out[3] += 0.8660254037844386*alphax[0]*f[2]; 
  double alphav[4]; 
>>>>>>> 651bd3a2
  alphav[0] = -(1.732050807568877*Gradpar[0]*Phi[1]*dfac_v*dfac_x*q_)/m_; 
#if cflType == SURFAVG 
  // evaluate surface-averaged alpha on left 
  alphaL = 0.25*alphav[0]; 
  cflRate += -0.5*(alphaL-std::abs(alphaL)); 
  // evaluate surface-averaged alpha on right 
  alphaR = 0.25*alphav[0]; 
  cflRate += 0.5*(alphaR+std::abs(alphaR)); 
#elif cflType == QUAD 
  // evaluate alpha at left surface quadrature points 
  alphaL = 0.125*alphav[0]; 
  cflRate += -0.5*(alphaL-std::abs(alphaL)); 
  alphaL = 0.125*alphav[0]; 
  cflRate += -0.5*(alphaL-std::abs(alphaL)); 
  // evaluate alpha at right surface quadrature points 
  alphaR = 0.125*alphav[0]; 
  cflRate += 0.5*(alphaR+std::abs(alphaR)); 
  alphaR = 0.125*alphav[0]; 
  cflRate += 0.5*(alphaR+std::abs(alphaR)); 
#endif 

<<<<<<< HEAD
  out[1] += 0.8660254037844386*(alphax[2]*f[2]+alphax[0]*f[0]); 
  out[2] += 0.8660254037844386*alphav[0]*f[0]; 
  out[3] += 0.1732050807568877*(4.47213595499958*alphax[2]*f[4]+5.0*(alphax[0]*f[2]+f[0]*alphax[2]+alphav[0]*f[1])); 
  out[4] += 1.936491673103709*alphav[0]*f[2]; 
  return cflFreq; 
=======
  out[2] += 0.8660254037844386*alphav[0]*f[0]; 
  out[3] += 0.8660254037844386*alphav[0]*f[1]; 
  return cflRate; 
>>>>>>> 651bd3a2
} 
double EmGyrokineticStep2Vol1x1vSer_P1(const double q_, const double m_, const double *w, const double *dxv, 
                           const double *ohmMod, const double *dApardt, 
                           const double *f, double *out) 
{ 
  double dvInv = 1.0/dxv[1]; 
  double dfac_v = 2.0/dxv[1]; 
  out[2] += -(1.224744871391589*(dApardt[1]*f[1]+dApardt[0]*f[0])*dfac_v*q_)/m_; 
  out[3] += -(1.224744871391589*(dApardt[0]*f[1]+f[0]*dApardt[1])*dfac_v*q_)/m_; 
<<<<<<< HEAD
  out[4] += -(2.738612787525831*(dApardt[1]*f[3]+dApardt[0]*f[2])*dfac_v*q_)/m_; 
  double cflFreq = 0.0; 
=======
  out[0] += -(0.5*(1.414213562373095*dApardt[1]*ohmMod[1]+1.414213562373095*dApardt[0]*ohmMod[0])*q_)/m_; 
  out[1] += -(0.5*(1.414213562373095*dApardt[0]*ohmMod[1]+1.414213562373095*ohmMod[0]*dApardt[1])*q_)/m_; 
  out[2] += -(0.5*(1.414213562373095*dApardt[1]*ohmMod[3]+1.414213562373095*dApardt[0]*ohmMod[2])*q_)/m_; 
  out[3] += -(0.5*(1.414213562373095*dApardt[0]*ohmMod[3]+1.414213562373095*dApardt[1]*ohmMod[2])*q_)/m_; 
  double cflRate = 0.0; 
>>>>>>> 651bd3a2
  double alphaL = 0.0; 
  double alphaR = 0.0; 
#if cflType == SURFAVG 
  // evaluate surface-averaged alpha on left 
  alphaL = -(0.3535533905932737*dApardt[0]*dfac_v*q_)/m_; 
  cflRate += -0.5*(alphaL-std::abs(alphaL)); 
  // evaluate surface-averaged alpha on right 
  alphaR = -(0.3535533905932737*dApardt[0]*dfac_v*q_)/m_; 
  cflRate += 0.5*(alphaR+std::abs(alphaR)); 
#elif cflType == QUAD 
  // evaluate alpha at left surface quadrature points 
  alphaL = -(0.25*(0.7071067811865475*dApardt[0]-0.7071067811865475*dApardt[1])*dfac_v*q_)/m_; 
  cflRate += -0.5*(alphaL-std::abs(alphaL)); 
  alphaL = -(0.1767766952966369*(dApardt[1]+dApardt[0])*dfac_v*q_)/m_; 
  cflRate += -0.5*(alphaL-std::abs(alphaL)); 
  // evaluate alpha at right surface quadrature points 
  alphaR = -(0.25*(0.7071067811865475*dApardt[0]-0.7071067811865475*dApardt[1])*dfac_v*q_)/m_; 
  cflRate += 0.5*(alphaR+std::abs(alphaR)); 
  alphaR = -(0.1767766952966369*(dApardt[1]+dApardt[0])*dfac_v*q_)/m_; 
  cflRate += 0.5*(alphaR+std::abs(alphaR)); 
#endif 
return cflRate; 
} 
double EmGyrokineticVol1x1vSer_P1_Bvars_1(const double q_, const double m_, const double *w, const double *dxv, 
                        const double *Bmag, const double *BmagInv, const double *Gradpar, 
                        const double *BdriftX, const double *BdriftY, const double *Phi, const double *Apar, 
                        const double *f, double *out) 
{ 
// w[NDIM]: Cell-center coordinates. dxv[NDIM]: Cell spacing. H/f: Input Hamiltonian/distribution function. out: Incremented output 
  double dfac_x = 2.0/dxv[0]; 
  double dfac_v = 2.0/dxv[1]; 
  double wx = w[0]; 
  double wv = w[1]; 
  double wv2 = wv*wv; 
  double dfac_v2 = dfac_v*dfac_v; 
  double q2 = q_*q_; 
  double m2 = m_*m_; 
  double cflRate = 0.0; 
  double alphaL = 0.0; 
  double alphaR = 0.0; 
<<<<<<< HEAD
  double alphax[5]; 
=======
  double alphaCtrl;
  double alphax[4]; 
>>>>>>> 651bd3a2
  alphax[0] = 1.414213562373095*Gradpar[0]*dfac_x*wv; 
  alphax[1] = 1.414213562373095*Gradpar[1]*dfac_x*wv; 
  alphax[2] = (0.8164965809277261*Gradpar[0]*dfac_x)/dfac_v; 
  alphax[3] = (0.8164965809277261*Gradpar[1]*dfac_x)/dfac_v; 
#if cflType == SURFAVG 
  // evaluate surface-averaged alpha on left 
  alphaL = -0.25*(1.732050807568877*alphax[1]-1.0*alphax[0]); 
  cflRate += -0.5*(alphaL-std::abs(alphaL)); 
  // evaluate surface-averaged alpha on right 
  alphaR = 0.25*(1.732050807568877*alphax[1]+alphax[0]); 
  cflRate += 0.5*(alphaR+std::abs(alphaR)); 
#elif cflType == QUAD 
  // evaluate alpha at left surface quadrature points 
<<<<<<< HEAD
  alphaL = 0.25*(0.8660254037844386*alphax[3]-0.5*alphax[2]-0.8660254037844386*alphax[1]+0.5*alphax[0]); 
  cflFreq += -0.5*(alphaL-std::abs(alphaL)); 
  alphaL = 0.25*((-0.8660254037844386*alphax[3])+0.5*alphax[2]-0.8660254037844386*alphax[1]+0.5*alphax[0]); 
  cflFreq += -0.5*(alphaL-std::abs(alphaL)); 
  // evaluate alpha at right surface quadrature points 
  alphaR = 0.25*((-0.8660254037844386*alphax[3])-0.5*alphax[2]+0.8660254037844386*alphax[1]+0.5*alphax[0]); 
  cflFreq += 0.5*(alphaR+std::abs(alphaR)); 
  alphaR = 0.25*(0.8660254037844386*alphax[3]+0.5*alphax[2]+0.8660254037844386*alphax[1]+0.5*alphax[0]); 
  cflFreq += 0.5*(alphaR+std::abs(alphaR)); 
#endif 

  double alphav[5]; 
=======
  alphaL = 0.25*(0.5*alphax[0]-0.8660254037844386*alphax[1]); 
  cflRate += -0.5*(alphaL-std::abs(alphaL)); 
  alphaL = 0.25*(0.5*alphax[0]-0.8660254037844386*alphax[1]); 
  cflRate += -0.5*(alphaL-std::abs(alphaL)); 
  // evaluate alpha at right surface quadrature points 
  alphaR = 0.25*(0.8660254037844386*alphax[1]+0.5*alphax[0]); 
  cflRate += 0.5*(alphaR+std::abs(alphaR)); 
  alphaR = 0.25*(0.8660254037844386*alphax[1]+0.5*alphax[0]); 
  cflRate += 0.5*(alphaR+std::abs(alphaR)); 
#endif 

  out[1] += 0.8660254037844386*(alphax[1]*f[1]+alphax[0]*f[0]); 
  out[3] += 0.8660254037844386*(alphax[1]*f[3]+alphax[0]*f[2]); 
  double alphav[4]; 
>>>>>>> 651bd3a2
  alphav[0] = -(1.732050807568877*Gradpar[0]*Phi[1]*dfac_v*dfac_x*q_)/m_; 
  alphav[1] = -(1.732050807568877*Gradpar[1]*Phi[1]*dfac_v*dfac_x*q_)/m_; 
#if cflType == SURFAVG 
  // evaluate surface-averaged alpha on left 
  alphaL = 0.25*alphav[0]; 
  cflRate += -0.5*(alphaL-std::abs(alphaL)); 
  // evaluate surface-averaged alpha on right 
  alphaR = 0.25*alphav[0]; 
  cflRate += 0.5*(alphaR+std::abs(alphaR)); 
#elif cflType == QUAD 
  // evaluate alpha at left surface quadrature points 
  alphaL = 0.25*(0.5*alphav[0]-0.5*alphav[1]); 
  cflRate += -0.5*(alphaL-std::abs(alphaL)); 
  alphaL = 0.125*(alphav[1]+alphav[0]); 
  cflRate += -0.5*(alphaL-std::abs(alphaL)); 
  // evaluate alpha at right surface quadrature points 
  alphaR = 0.25*(0.5*alphav[0]-0.5*alphav[1]); 
  cflRate += 0.5*(alphaR+std::abs(alphaR)); 
  alphaR = 0.125*(alphav[1]+alphav[0]); 
  cflRate += 0.5*(alphaR+std::abs(alphaR)); 
#endif 

<<<<<<< HEAD
  out[1] += 0.8660254037844386*(alphax[3]*f[3]+alphax[2]*f[2]+alphax[1]*f[1]+alphax[0]*f[0]); 
  out[2] += 0.8660254037844386*(alphav[1]*f[1]+alphav[0]*f[0]); 
  out[3] += 0.1732050807568877*(4.47213595499958*alphax[2]*f[4]+5.0*(alphax[1]*f[3]+f[1]*alphax[3]+alphax[0]*f[2]+f[0]*alphax[2]+alphav[0]*f[1]+f[0]*alphav[1])); 
  out[4] += 1.936491673103709*(alphav[1]*f[3]+alphav[0]*f[2]); 
  return cflFreq; 
=======
  out[2] += 0.8660254037844386*(alphav[1]*f[1]+alphav[0]*f[0]); 
  out[3] += 0.8660254037844386*(alphav[0]*f[1]+f[0]*alphav[1]); 
  return cflRate; 
>>>>>>> 651bd3a2
} <|MERGE_RESOLUTION|>--- conflicted
+++ resolved
@@ -16,14 +16,9 @@
   double cflRate = 0.0; 
   double alphaL = 0.0; 
   double alphaR = 0.0; 
-<<<<<<< HEAD
-  double alphax[5]; 
-=======
   double alphaCtrl;
   double alphax[4]; 
->>>>>>> 651bd3a2
   alphax[0] = 1.414213562373095*Gradpar[0]*dfac_x*wv; 
-  alphax[2] = (0.8164965809277261*Gradpar[0]*dfac_x)/dfac_v; 
 #if cflType == SURFAVG 
   // evaluate surface-averaged alpha on left 
   alphaL = 0.25*alphax[0]; 
@@ -33,20 +28,6 @@
   cflRate += 0.5*(alphaR+std::abs(alphaR)); 
 #elif cflType == QUAD 
   // evaluate alpha at left surface quadrature points 
-<<<<<<< HEAD
-  alphaL = 0.25*(0.5*alphax[0]-0.5*alphax[2]); 
-  cflFreq += -0.5*(alphaL-std::abs(alphaL)); 
-  alphaL = 0.125*(alphax[2]+alphax[0]); 
-  cflFreq += -0.5*(alphaL-std::abs(alphaL)); 
-  // evaluate alpha at right surface quadrature points 
-  alphaR = 0.25*(0.5*alphax[0]-0.5*alphax[2]); 
-  cflFreq += 0.5*(alphaR+std::abs(alphaR)); 
-  alphaR = 0.125*(alphax[2]+alphax[0]); 
-  cflFreq += 0.5*(alphaR+std::abs(alphaR)); 
-#endif 
-
-  double alphav[5]; 
-=======
   alphaL = 0.125*alphax[0]; 
   cflRate += -0.5*(alphaL-std::abs(alphaL)); 
   alphaL = 0.125*alphax[0]; 
@@ -61,7 +42,6 @@
   out[1] += 0.8660254037844386*alphax[0]*f[0]; 
   out[3] += 0.8660254037844386*alphax[0]*f[2]; 
   double alphav[4]; 
->>>>>>> 651bd3a2
   alphav[0] = -(1.732050807568877*Gradpar[0]*Phi[1]*dfac_v*dfac_x*q_)/m_; 
 #if cflType == SURFAVG 
   // evaluate surface-averaged alpha on left 
@@ -83,36 +63,20 @@
   cflRate += 0.5*(alphaR+std::abs(alphaR)); 
 #endif 
 
-<<<<<<< HEAD
-  out[1] += 0.8660254037844386*(alphax[2]*f[2]+alphax[0]*f[0]); 
-  out[2] += 0.8660254037844386*alphav[0]*f[0]; 
-  out[3] += 0.1732050807568877*(4.47213595499958*alphax[2]*f[4]+5.0*(alphax[0]*f[2]+f[0]*alphax[2]+alphav[0]*f[1])); 
-  out[4] += 1.936491673103709*alphav[0]*f[2]; 
-  return cflFreq; 
-=======
   out[2] += 0.8660254037844386*alphav[0]*f[0]; 
   out[3] += 0.8660254037844386*alphav[0]*f[1]; 
   return cflRate; 
->>>>>>> 651bd3a2
 } 
 double EmGyrokineticStep2Vol1x1vSer_P1(const double q_, const double m_, const double *w, const double *dxv, 
-                           const double *ohmMod, const double *dApardt, 
+                           const double *dApardt, 
                            const double *f, double *out) 
 { 
   double dvInv = 1.0/dxv[1]; 
   double dfac_v = 2.0/dxv[1]; 
   out[2] += -(1.224744871391589*(dApardt[1]*f[1]+dApardt[0]*f[0])*dfac_v*q_)/m_; 
   out[3] += -(1.224744871391589*(dApardt[0]*f[1]+f[0]*dApardt[1])*dfac_v*q_)/m_; 
-<<<<<<< HEAD
   out[4] += -(2.738612787525831*(dApardt[1]*f[3]+dApardt[0]*f[2])*dfac_v*q_)/m_; 
-  double cflFreq = 0.0; 
-=======
-  out[0] += -(0.5*(1.414213562373095*dApardt[1]*ohmMod[1]+1.414213562373095*dApardt[0]*ohmMod[0])*q_)/m_; 
-  out[1] += -(0.5*(1.414213562373095*dApardt[0]*ohmMod[1]+1.414213562373095*ohmMod[0]*dApardt[1])*q_)/m_; 
-  out[2] += -(0.5*(1.414213562373095*dApardt[1]*ohmMod[3]+1.414213562373095*dApardt[0]*ohmMod[2])*q_)/m_; 
-  out[3] += -(0.5*(1.414213562373095*dApardt[0]*ohmMod[3]+1.414213562373095*dApardt[1]*ohmMod[2])*q_)/m_; 
   double cflRate = 0.0; 
->>>>>>> 651bd3a2
   double alphaL = 0.0; 
   double alphaR = 0.0; 
 #if cflType == SURFAVG 
@@ -153,16 +117,10 @@
   double cflRate = 0.0; 
   double alphaL = 0.0; 
   double alphaR = 0.0; 
-<<<<<<< HEAD
-  double alphax[5]; 
-=======
   double alphaCtrl;
   double alphax[4]; 
->>>>>>> 651bd3a2
   alphax[0] = 1.414213562373095*Gradpar[0]*dfac_x*wv; 
   alphax[1] = 1.414213562373095*Gradpar[1]*dfac_x*wv; 
-  alphax[2] = (0.8164965809277261*Gradpar[0]*dfac_x)/dfac_v; 
-  alphax[3] = (0.8164965809277261*Gradpar[1]*dfac_x)/dfac_v; 
 #if cflType == SURFAVG 
   // evaluate surface-averaged alpha on left 
   alphaL = -0.25*(1.732050807568877*alphax[1]-1.0*alphax[0]); 
@@ -172,20 +130,6 @@
   cflRate += 0.5*(alphaR+std::abs(alphaR)); 
 #elif cflType == QUAD 
   // evaluate alpha at left surface quadrature points 
-<<<<<<< HEAD
-  alphaL = 0.25*(0.8660254037844386*alphax[3]-0.5*alphax[2]-0.8660254037844386*alphax[1]+0.5*alphax[0]); 
-  cflFreq += -0.5*(alphaL-std::abs(alphaL)); 
-  alphaL = 0.25*((-0.8660254037844386*alphax[3])+0.5*alphax[2]-0.8660254037844386*alphax[1]+0.5*alphax[0]); 
-  cflFreq += -0.5*(alphaL-std::abs(alphaL)); 
-  // evaluate alpha at right surface quadrature points 
-  alphaR = 0.25*((-0.8660254037844386*alphax[3])-0.5*alphax[2]+0.8660254037844386*alphax[1]+0.5*alphax[0]); 
-  cflFreq += 0.5*(alphaR+std::abs(alphaR)); 
-  alphaR = 0.25*(0.8660254037844386*alphax[3]+0.5*alphax[2]+0.8660254037844386*alphax[1]+0.5*alphax[0]); 
-  cflFreq += 0.5*(alphaR+std::abs(alphaR)); 
-#endif 
-
-  double alphav[5]; 
-=======
   alphaL = 0.25*(0.5*alphax[0]-0.8660254037844386*alphax[1]); 
   cflRate += -0.5*(alphaL-std::abs(alphaL)); 
   alphaL = 0.25*(0.5*alphax[0]-0.8660254037844386*alphax[1]); 
@@ -200,7 +144,6 @@
   out[1] += 0.8660254037844386*(alphax[1]*f[1]+alphax[0]*f[0]); 
   out[3] += 0.8660254037844386*(alphax[1]*f[3]+alphax[0]*f[2]); 
   double alphav[4]; 
->>>>>>> 651bd3a2
   alphav[0] = -(1.732050807568877*Gradpar[0]*Phi[1]*dfac_v*dfac_x*q_)/m_; 
   alphav[1] = -(1.732050807568877*Gradpar[1]*Phi[1]*dfac_v*dfac_x*q_)/m_; 
 #if cflType == SURFAVG 
@@ -223,15 +166,7 @@
   cflRate += 0.5*(alphaR+std::abs(alphaR)); 
 #endif 
 
-<<<<<<< HEAD
-  out[1] += 0.8660254037844386*(alphax[3]*f[3]+alphax[2]*f[2]+alphax[1]*f[1]+alphax[0]*f[0]); 
-  out[2] += 0.8660254037844386*(alphav[1]*f[1]+alphav[0]*f[0]); 
-  out[3] += 0.1732050807568877*(4.47213595499958*alphax[2]*f[4]+5.0*(alphax[1]*f[3]+f[1]*alphax[3]+alphax[0]*f[2]+f[0]*alphax[2]+alphav[0]*f[1]+f[0]*alphav[1])); 
-  out[4] += 1.936491673103709*(alphav[1]*f[3]+alphav[0]*f[2]); 
-  return cflFreq; 
-=======
   out[2] += 0.8660254037844386*(alphav[1]*f[1]+alphav[0]*f[0]); 
   out[3] += 0.8660254037844386*(alphav[0]*f[1]+f[0]*alphav[1]); 
   return cflRate; 
->>>>>>> 651bd3a2
 } 