--- conflicted
+++ resolved
@@ -1,9 +1,5 @@
 #include <GyrokineticModDecl.h> 
-<<<<<<< HEAD
-double GyrokineticSurfPositivity1x1vSer_X_P1_Bvars_0(const double q_, const double m_, const double cflL, const double cflR, const double *w, const double *dxv, const double amax_in, const double *Bmag, const double *BmagInv, const double *Gradpar, const double *BdriftX, const double *BdriftY, const double *Phi, const double *fl, const double *fr, double *outl, double *outr) 
-=======
-double GyrokineticSurfPositivity1x1vSer_X_P1_Bvars_0(const double q_, const double m_, const double cfl, const double *w, const double *dxv, const double amax_in, const double *Bmag, const double *BmagInv, const double *Gradpar, const double *geoX, const double *geoY, const double *geoZ, const double *Phi, const double *fl, const double *fr, double *outl, double *outr) 
->>>>>>> d9b4ec75
+double GyrokineticSurfPositivity1x1vSer_X_P1_Bvars_0(const double q_, const double m_, const double cflL, const double cflR, const double *w, const double *dxv, const double amax_in, const double *Bmag, const double *BmagInv, const double *Gradpar, const double *geoX, const double *geoY, const double *geoZ, const double *Phi, const double *fl, const double *fr, double *outl, double *outr) 
 { 
 // w[NDIM]: Cell-center coordinates. dxv[NDIM]: Cell spacing. H/f: Input Hamiltonian/distribution function. out: Incremented output 
   double dfac_x = 2.0/dxv[0]; 
@@ -20,19 +16,18 @@
 
   double alpha[2]; 
   alpha[0] = Gradpar[0]*wv; 
-<<<<<<< HEAD
-  double f0Quad[2]; 
-  double f1Quad[2]; 
-  double limQuad[2]; 
-  double alphaQuad; 
-  // determine upwinding at each surface quadrature node 
-  alphaQuad = 0.7071067811865475*alpha[0]; 
-  f0Quad[0] = 0.25*((1.414213562373095*fr[2]-1.414213562373095*(fl[2]+fr[0])+1.414213562373095*fl[0])*sgn(alphaQuad)-1.414213562373095*(fr[2]+fl[2])+1.414213562373095*(fr[0]+fl[0])); 
-  f1Quad[0] = 0.25*((1.414213562373095*(fr[3]+fl[3])-1.414213562373095*(fr[1]+fl[1]))*sgn(alphaQuad)-1.414213562373095*fr[3]+1.414213562373095*(fl[3]+fr[1])-1.414213562373095*fl[1]); 
-  limQuad[0] = .5*(fl[0]/cflL+fr[0]/cflR + sgn(alphaQuad)*(fl[0]/cflL-fr[0]/cflR))*0.5; 
-  alphaQuad = 0.7071067811865475*alpha[0]; 
-  f0Quad[1] = -0.25*((1.414213562373095*fr[2]-1.414213562373095*fl[2]+1.414213562373095*fr[0]-1.414213562373095*fl[0])*sgn(alphaQuad)-1.414213562373095*(fr[2]+fl[2]+fr[0]+fl[0])); 
-  f1Quad[1] = -0.25*(1.414213562373095*(fr[3]+fl[3]+fr[1]+fl[1])*sgn(alphaQuad)-1.414213562373095*fr[3]+1.414213562373095*fl[3]-1.414213562373095*fr[1]+1.414213562373095*fl[1]); 
+  double f0Quad[2]; 
+  double f1Quad[2]; 
+  double limQuad[2]; 
+  double alphaQuad; 
+  // determine upwinding at each surface quadrature node 
+  alphaQuad = 0.7071067811865475*alpha[0]; 
+  f0Quad[0] = 0.3535533905932737*((fr[2]-1.0*(fl[2]+fr[0])+fl[0])*sgn(alphaQuad)-1.0*(fr[2]+fl[2])+fr[0]+fl[0]); 
+  f1Quad[0] = 0.3535533905932737*((fr[3]+fl[3]-1.0*(fr[1]+fl[1]))*sgn(alphaQuad)-1.0*fr[3]+fl[3]+fr[1]-1.0*fl[1]); 
+  limQuad[0] = .5*(fl[0]/cflL+fr[0]/cflR + sgn(alphaQuad)*(fl[0]/cflL-fr[0]/cflR))*0.5; 
+  alphaQuad = 0.7071067811865475*alpha[0]; 
+  f0Quad[1] = -0.3535533905932737*((fr[2]-1.0*fl[2]+fr[0]-1.0*fl[0])*sgn(alphaQuad)-1.0*(fr[2]+fl[2]+fr[0]+fl[0])); 
+  f1Quad[1] = -0.3535533905932737*((fr[3]+fl[3]+fr[1]+fl[1])*sgn(alphaQuad)-1.0*fr[3]+fl[3]-1.0*fr[1]+fl[1]); 
   limQuad[1] = .5*(fl[0]/cflL+fr[0]/cflR + sgn(alphaQuad)*(fl[0]/cflL-fr[0]/cflR))*0.5; 
   double fhat[4]; // (volume) mode coefficients of fhat 
   fhat[0] = 0.7071067811865475*(f0Quad[1]+f0Quad[0]); 
@@ -40,10 +35,10 @@
   fhat[2] = 0.7071067811865475*(f0Quad[1]-1.0*f0Quad[0]); 
   fhat[3] = 0.7071067811865475*(f1Quad[1]-1.0*f1Quad[0]); 
   double rCtrl[2];  // rCtrl=f1/f0 at each control node in dimensions other than x 
-  rCtrl[0] = -(1.0*(1.732050807568877*fhat[3]-3.0*fhat[1]))/(3.464101615137754*EPSILON-1.0*fhat[2]+1.732050807568877*fhat[0]); 
-  rCtrl[1] = (1.732050807568877*fhat[3]+3.0*fhat[1])/(3.464101615137754*EPSILON+fhat[2]+1.732050807568877*fhat[0]); 
+  rCtrl[0] = -(1.0*(1.732050807568877*fhat[3]-3.0*fhat[1]))/(1.732050807568877*(2.0*EPSILON+fhat[0])-1.0*fhat[2]); 
+  rCtrl[1] = (1.732050807568877*fhat[3]+3.0*fhat[1])/(1.732050807568877*(2.0*EPSILON+fhat[0])+fhat[2]); 
   double fhatCtrl[2];  // fhatCtrl = anti-limited fhat evaluated at each control node on x surface 
-  fhatCtrl[0] = -0.2886751345948129*(fhat[2]-1.732050807568877*fhat[0])*limTheta(rCtrl[0],-1.0); 
+  fhatCtrl[0] = 0.2886751345948129*(1.732050807568877*fhat[0]-1.0*fhat[2])*limTheta(rCtrl[0],-1.0); 
   fhatCtrl[1] = 0.2886751345948129*(fhat[2]+1.732050807568877*fhat[0])*limTheta(rCtrl[1],-1.0); 
   double fhatAL[2];  // fhatAL = mode coefficients of anti-limited f on surface 
   fhatAL[0] = 0.7071067811865475*(fhatCtrl[1]+fhatCtrl[0]); 
@@ -61,21 +56,6 @@
   incr[1] = -0.8660254037844386*alpha[0]*fhatAL[0]*dfac_x; 
   incr[2] = 0.5*alpha[0]*fhatAL[1]*dfac_x; 
   incr[3] = -0.8660254037844386*alpha[0]*fhatAL[1]*dfac_x; 
-=======
-  if (alpha0>0) { 
-  double rVal[2];  // rVal=f1/f0 at each node 
-  rVal[0] = -(1.0*(1.732050807568877*fl[3]-3.0*fl[1]))/(3.464101615137754*EPSILON-1.0*fl[2]+1.732050807568877*fl[0]); 
-  rVal[1] = (1.732050807568877*fl[3]+3.0*fl[1])/(3.464101615137754*EPSILON+fl[2]+1.732050807568877*fl[0]); 
-  double fqVal[2];  // fqVal = anti-limited f evaluated at each node 
-  fqVal[0] = -0.2886751345948129*(fl[2]-1.732050807568877*fl[0])*limTheta(rVal[0],1.0,cfl); 
-  fqVal[1] = 0.2886751345948129*(fl[2]+1.732050807568877*fl[0])*limTheta(rVal[1],1.0,cfl); 
-  double fhatALVal[2];  // fhatALVal = mode coefficients of anti-limited f 
-  fhatALVal[0] = 0.7071067811865475*(fqVal[1]+fqVal[0]); 
-  fhatALVal[1] = 1.224744871391589*(fqVal[1]-1.0*fqVal[0]); 
-  incr[0] = 0.5*alpha[0]*fhatALVal[0]*dfac_x; 
-  incr[1] = -0.8660254037844386*alpha[0]*fhatALVal[0]*dfac_x; 
-  incr[2] = 0.5*alpha[0]*fhatALVal[1]*dfac_x; 
-  incr[3] = -0.8660254037844386*alpha[0]*fhatALVal[1]*dfac_x; 
 
   outr[0] += incr[0]; 
   outr[1] += incr[1]; 
@@ -86,38 +66,9 @@
   outl[1] += incr[1]; 
   outl[2] += -1.0*incr[2]; 
   outl[3] += incr[3]; 
-  } else { 
-  double rVal[2];  // rVal=f1/f0 at each node 
-  rVal[0] = -(1.0*(1.732050807568877*fr[3]-3.0*fr[1]))/(3.464101615137754*EPSILON-1.0*fr[2]+1.732050807568877*fr[0]); 
-  rVal[1] = (1.732050807568877*fr[3]+3.0*fr[1])/(3.464101615137754*EPSILON+fr[2]+1.732050807568877*fr[0]); 
-  double fqVal[2];  // fqVal = anti-limited f evaluated at each node 
-  fqVal[0] = -0.2886751345948129*(fr[2]-1.732050807568877*fr[0])*limTheta(rVal[0],-1.0,cfl); 
-  fqVal[1] = 0.2886751345948129*(fr[2]+1.732050807568877*fr[0])*limTheta(rVal[1],-1.0,cfl); 
-  double fhatALVal[2];  // fhatALVal = mode coefficients of anti-limited f 
-  fhatALVal[0] = 0.7071067811865475*(fqVal[1]+fqVal[0]); 
-  fhatALVal[1] = 1.224744871391589*(fqVal[1]-1.0*fqVal[0]); 
-  incr[0] = 0.5*alpha[0]*fhatALVal[0]*dfac_x; 
-  incr[1] = -0.8660254037844386*alpha[0]*fhatALVal[0]*dfac_x; 
-  incr[2] = 0.5*alpha[0]*fhatALVal[1]*dfac_x; 
-  incr[3] = -0.8660254037844386*alpha[0]*fhatALVal[1]*dfac_x; 
->>>>>>> d9b4ec75
-
-  outr[0] += incr[0]; 
-  outr[1] += incr[1]; 
-  outr[2] += incr[2]; 
-  outr[3] += incr[3]; 
-
-  outl[0] += -1.0*incr[0]; 
-  outl[1] += incr[1]; 
-  outl[2] += -1.0*incr[2]; 
-  outl[3] += incr[3]; 
   return std::abs(alpha0); 
 } 
-<<<<<<< HEAD
-double GyrokineticSurfPositivity1x1vSer_Vpar_P1_Bvars_0(const double q_, const double m_, const double cflL, const double cflR, const double *w, const double *dxv, const double amax_in, const double *Bmag, const double *BmagInv, const double *Gradpar, const double *BdriftX, const double *BdriftY, const double *Phi, const double *fl, const double *fr, double *outl, double *outr) 
-=======
-double GyrokineticSurfPositivity1x1vSer_Vpar_P1_Bvars_0(const double q_, const double m_, const double cfl, const double *w, const double *dxv, const double amax_in, const double *Bmag, const double *BmagInv, const double *Gradpar, const double *geoX, const double *geoY, const double *geoZ, const double *Phi, const double *fl, const double *fr, double *outl, double *outr) 
->>>>>>> d9b4ec75
+double GyrokineticSurfPositivity1x1vSer_Vpar_P1_Bvars_0(const double q_, const double m_, const double cflL, const double cflR, const double *w, const double *dxv, const double amax_in, const double *Bmag, const double *BmagInv, const double *Gradpar, const double *geoX, const double *geoY, const double *geoZ, const double *Phi, const double *fl, const double *fr, double *outl, double *outr) 
 { 
 // w[NDIM]: Cell-center coordinates. dxv[NDIM]: Cell spacing. H/f: Input Hamiltonian/distribution function. out: Incremented output 
   double dfac_x = 2.0/dxv[0]; 
@@ -134,19 +85,18 @@
 
   double alpha[2]; 
   alpha[0] = -(1.224744871391589*Gradpar[0]*Phi[1]*dfac_x*q_)/m_; 
-<<<<<<< HEAD
-  double f0Quad[2]; 
-  double f1Quad[2]; 
-  double limQuad[2]; 
-  double alphaQuad; 
-  // determine upwinding at each surface quadrature node 
-  alphaQuad = 0.7071067811865475*alpha[0]; 
-  f0Quad[0] = 0.25*((1.414213562373095*fr[1]-1.414213562373095*(fl[1]+fr[0])+1.414213562373095*fl[0])*sgn(alphaQuad)-1.414213562373095*(fr[1]+fl[1])+1.414213562373095*(fr[0]+fl[0])); 
-  f1Quad[0] = 0.25*((1.414213562373095*(fr[3]+fl[3])-1.414213562373095*(fr[2]+fl[2]))*sgn(alphaQuad)-1.414213562373095*fr[3]+1.414213562373095*(fl[3]+fr[2])-1.414213562373095*fl[2]); 
-  limQuad[0] = .5*(fl[0]/cflL+fr[0]/cflR + sgn(alphaQuad)*(fl[0]/cflL-fr[0]/cflR))*0.5; 
-  alphaQuad = 0.7071067811865475*alpha[0]; 
-  f0Quad[1] = -0.25*((1.414213562373095*fr[1]-1.414213562373095*fl[1]+1.414213562373095*fr[0]-1.414213562373095*fl[0])*sgn(alphaQuad)-1.414213562373095*(fr[1]+fl[1]+fr[0]+fl[0])); 
-  f1Quad[1] = -0.25*(1.414213562373095*(fr[3]+fl[3]+fr[2]+fl[2])*sgn(alphaQuad)-1.414213562373095*fr[3]+1.414213562373095*fl[3]-1.414213562373095*fr[2]+1.414213562373095*fl[2]); 
+  double f0Quad[2]; 
+  double f1Quad[2]; 
+  double limQuad[2]; 
+  double alphaQuad; 
+  // determine upwinding at each surface quadrature node 
+  alphaQuad = 0.7071067811865475*alpha[0]; 
+  f0Quad[0] = 0.3535533905932737*((fr[1]-1.0*(fl[1]+fr[0])+fl[0])*sgn(alphaQuad)-1.0*(fr[1]+fl[1])+fr[0]+fl[0]); 
+  f1Quad[0] = 0.3535533905932737*((fr[3]+fl[3]-1.0*(fr[2]+fl[2]))*sgn(alphaQuad)-1.0*fr[3]+fl[3]+fr[2]-1.0*fl[2]); 
+  limQuad[0] = .5*(fl[0]/cflL+fr[0]/cflR + sgn(alphaQuad)*(fl[0]/cflL-fr[0]/cflR))*0.5; 
+  alphaQuad = 0.7071067811865475*alpha[0]; 
+  f0Quad[1] = -0.3535533905932737*((fr[1]-1.0*fl[1]+fr[0]-1.0*fl[0])*sgn(alphaQuad)-1.0*(fr[1]+fl[1]+fr[0]+fl[0])); 
+  f1Quad[1] = -0.3535533905932737*((fr[3]+fl[3]+fr[2]+fl[2])*sgn(alphaQuad)-1.0*fr[3]+fl[3]-1.0*fr[2]+fl[2]); 
   limQuad[1] = .5*(fl[0]/cflL+fr[0]/cflR + sgn(alphaQuad)*(fl[0]/cflL-fr[0]/cflR))*0.5; 
   double fhat[4]; // (volume) mode coefficients of fhat 
   fhat[0] = 0.7071067811865475*(f0Quad[1]+f0Quad[0]); 
@@ -154,10 +104,10 @@
   fhat[2] = 0.7071067811865475*(f1Quad[1]+f1Quad[0]); 
   fhat[3] = 0.7071067811865475*(f1Quad[1]-1.0*f1Quad[0]); 
   double rCtrl[2];  // rCtrl=f1/f0 at each control node in dimensions other than vx 
-  rCtrl[0] = -(1.0*(1.732050807568877*fhat[3]-3.0*fhat[2]))/(3.464101615137754*EPSILON-1.0*fhat[1]+1.732050807568877*fhat[0]); 
-  rCtrl[1] = (1.732050807568877*fhat[3]+3.0*fhat[2])/(3.464101615137754*EPSILON+fhat[1]+1.732050807568877*fhat[0]); 
+  rCtrl[0] = -(1.0*(1.732050807568877*fhat[3]-3.0*fhat[2]))/(1.732050807568877*(2.0*EPSILON+fhat[0])-1.0*fhat[1]); 
+  rCtrl[1] = (1.732050807568877*fhat[3]+3.0*fhat[2])/(1.732050807568877*(2.0*EPSILON+fhat[0])+fhat[1]); 
   double fhatCtrl[2];  // fhatCtrl = anti-limited fhat evaluated at each control node on vx surface 
-  fhatCtrl[0] = -0.2886751345948129*(fhat[1]-1.732050807568877*fhat[0])*limTheta(rCtrl[0],-1.0); 
+  fhatCtrl[0] = 0.2886751345948129*(1.732050807568877*fhat[0]-1.0*fhat[1])*limTheta(rCtrl[0],-1.0); 
   fhatCtrl[1] = 0.2886751345948129*(fhat[1]+1.732050807568877*fhat[0])*limTheta(rCtrl[1],-1.0); 
   double fhatAL[2];  // fhatAL = mode coefficients of anti-limited f on surface 
   fhatAL[0] = 0.7071067811865475*(fhatCtrl[1]+fhatCtrl[0]); 
@@ -175,21 +125,6 @@
   incr[1] = 0.5*alpha[0]*fhatAL[1]*dfac_v; 
   incr[2] = -0.8660254037844386*alpha[0]*fhatAL[0]*dfac_v; 
   incr[3] = -0.8660254037844386*alpha[0]*fhatAL[1]*dfac_v; 
-=======
-  if (alpha0>0) { 
-  double rVal[2];  // rVal=f1/f0 at each node 
-  rVal[0] = -(1.0*(1.732050807568877*fl[3]-3.0*fl[2]))/(3.464101615137754*EPSILON-1.0*fl[1]+1.732050807568877*fl[0]); 
-  rVal[1] = (1.732050807568877*fl[3]+3.0*fl[2])/(3.464101615137754*EPSILON+fl[1]+1.732050807568877*fl[0]); 
-  double fqVal[2];  // fqVal = anti-limited f evaluated at each node 
-  fqVal[0] = -0.2886751345948129*(fl[1]-1.732050807568877*fl[0])*limTheta(rVal[0],1.0,cfl); 
-  fqVal[1] = 0.2886751345948129*(fl[1]+1.732050807568877*fl[0])*limTheta(rVal[1],1.0,cfl); 
-  double fhatALVal[2];  // fhatALVal = mode coefficients of anti-limited f 
-  fhatALVal[0] = 0.7071067811865475*(fqVal[1]+fqVal[0]); 
-  fhatALVal[1] = 1.224744871391589*(fqVal[1]-1.0*fqVal[0]); 
-  incr[0] = 0.5*alpha[0]*fhatALVal[0]*dfac_v; 
-  incr[1] = 0.5*alpha[0]*fhatALVal[1]*dfac_v; 
-  incr[2] = -0.8660254037844386*alpha[0]*fhatALVal[0]*dfac_v; 
-  incr[3] = -0.8660254037844386*alpha[0]*fhatALVal[1]*dfac_v; 
 
   outr[0] += incr[0]; 
   outr[1] += incr[1]; 
@@ -200,67 +135,38 @@
   outl[1] += -1.0*incr[1]; 
   outl[2] += incr[2]; 
   outl[3] += incr[3]; 
-  } else { 
-  double rVal[2];  // rVal=f1/f0 at each node 
-  rVal[0] = -(1.0*(1.732050807568877*fr[3]-3.0*fr[2]))/(3.464101615137754*EPSILON-1.0*fr[1]+1.732050807568877*fr[0]); 
-  rVal[1] = (1.732050807568877*fr[3]+3.0*fr[2])/(3.464101615137754*EPSILON+fr[1]+1.732050807568877*fr[0]); 
-  double fqVal[2];  // fqVal = anti-limited f evaluated at each node 
-  fqVal[0] = -0.2886751345948129*(fr[1]-1.732050807568877*fr[0])*limTheta(rVal[0],-1.0,cfl); 
-  fqVal[1] = 0.2886751345948129*(fr[1]+1.732050807568877*fr[0])*limTheta(rVal[1],-1.0,cfl); 
-  double fhatALVal[2];  // fhatALVal = mode coefficients of anti-limited f 
-  fhatALVal[0] = 0.7071067811865475*(fqVal[1]+fqVal[0]); 
-  fhatALVal[1] = 1.224744871391589*(fqVal[1]-1.0*fqVal[0]); 
-  incr[0] = 0.5*alpha[0]*fhatALVal[0]*dfac_v; 
-  incr[1] = 0.5*alpha[0]*fhatALVal[1]*dfac_v; 
-  incr[2] = -0.8660254037844386*alpha[0]*fhatALVal[0]*dfac_v; 
-  incr[3] = -0.8660254037844386*alpha[0]*fhatALVal[1]*dfac_v; 
->>>>>>> d9b4ec75
-
-  outr[0] += incr[0]; 
-  outr[1] += incr[1]; 
-  outr[2] += incr[2]; 
-  outr[3] += incr[3]; 
-
-  outl[0] += -1.0*incr[0]; 
-  outl[1] += -1.0*incr[1]; 
-  outl[2] += incr[2]; 
-  outl[3] += incr[3]; 
   return std::abs(alpha0); 
 } 
-<<<<<<< HEAD
-double GyrokineticSurfPositivity1x1vSer_X_P1_Bvars_1(const double q_, const double m_, const double cflL, const double cflR, const double *w, const double *dxv, const double amax_in, const double *Bmag, const double *BmagInv, const double *Gradpar, const double *BdriftX, const double *BdriftY, const double *Phi, const double *fl, const double *fr, double *outl, double *outr) 
-=======
-double GyrokineticSurfPositivity1x1vSer_X_P1_Bvars_1(const double q_, const double m_, const double cfl, const double *w, const double *dxv, const double amax_in, const double *Bmag, const double *BmagInv, const double *Gradpar, const double *geoX, const double *geoY, const double *geoZ, const double *Phi, const double *fl, const double *fr, double *outl, double *outr) 
->>>>>>> d9b4ec75
-{ 
-// w[NDIM]: Cell-center coordinates. dxv[NDIM]: Cell spacing. H/f: Input Hamiltonian/distribution function. out: Incremented output 
-  double dfac_x = 2.0/dxv[0]; 
-  double dfac_v = 2.0/dxv[1]; 
-  double wx = w[0]; 
-  double wv = w[1]; 
-  double dfac_x2 = dfac_x*dfac_x; 
-  double wv2 = wv*wv; 
-  double dfac_v2 = dfac_v*dfac_v; 
-  double q2 = q_*q_; 
-  double incr[4]; 
-  // surface-averaged phase velocity in this direction 
-<<<<<<< HEAD
-  double alpha0 = -0.3535533905932737*(1.732050807568877*Gradpar[1]-1.0*Gradpar[0])*wv; 
-
-  double alpha[2]; 
-  alpha[0] = (Gradpar[0]-1.732050807568877*Gradpar[1])*wv; 
-  double f0Quad[2]; 
-  double f1Quad[2]; 
-  double limQuad[2]; 
-  double alphaQuad; 
-  // determine upwinding at each surface quadrature node 
-  alphaQuad = 0.7071067811865475*alpha[0]; 
-  f0Quad[0] = 0.25*((1.414213562373095*fr[2]-1.414213562373095*(fl[2]+fr[0])+1.414213562373095*fl[0])*sgn(alphaQuad)-1.414213562373095*(fr[2]+fl[2])+1.414213562373095*(fr[0]+fl[0])); 
-  f1Quad[0] = 0.25*((1.414213562373095*(fr[3]+fl[3])-1.414213562373095*(fr[1]+fl[1]))*sgn(alphaQuad)-1.414213562373095*fr[3]+1.414213562373095*(fl[3]+fr[1])-1.414213562373095*fl[1]); 
-  limQuad[0] = .5*(fl[0]/cflL+fr[0]/cflR + sgn(alphaQuad)*(fl[0]/cflL-fr[0]/cflR))*0.5; 
-  alphaQuad = 0.7071067811865475*alpha[0]; 
-  f0Quad[1] = -0.25*((1.414213562373095*fr[2]-1.414213562373095*fl[2]+1.414213562373095*fr[0]-1.414213562373095*fl[0])*sgn(alphaQuad)-1.414213562373095*(fr[2]+fl[2]+fr[0]+fl[0])); 
-  f1Quad[1] = -0.25*(1.414213562373095*(fr[3]+fl[3]+fr[1]+fl[1])*sgn(alphaQuad)-1.414213562373095*fr[3]+1.414213562373095*fl[3]-1.414213562373095*fr[1]+1.414213562373095*fl[1]); 
+double GyrokineticSurfPositivity1x1vSer_X_P1_Bvars_1(const double q_, const double m_, const double cflL, const double cflR, const double *w, const double *dxv, const double amax_in, const double *Bmag, const double *BmagInv, const double *Gradpar, const double *geoX, const double *geoY, const double *geoZ, const double *Phi, const double *fl, const double *fr, double *outl, double *outr) 
+{ 
+// w[NDIM]: Cell-center coordinates. dxv[NDIM]: Cell spacing. H/f: Input Hamiltonian/distribution function. out: Incremented output 
+  double dfac_x = 2.0/dxv[0]; 
+  double dfac_v = 2.0/dxv[1]; 
+  double wx = w[0]; 
+  double wv = w[1]; 
+  double dfac_x2 = dfac_x*dfac_x; 
+  double wv2 = wv*wv; 
+  double dfac_v2 = dfac_v*dfac_v; 
+  double q2 = q_*q_; 
+  double incr[4]; 
+  // surface-averaged phase velocity in this direction 
+  double alpha0 = -(0.1767766952966368*wv*(1.732050807568877*(Bmag[1]*(3.0*BmagInv[1]*geoY[1]+BmagInv[0]*geoY[0])*dfac_x*m_*wv+2.0*Gradpar[1]*q_)-1.0*(3.0*Bmag[1]*(BmagInv[0]*geoY[1]+geoY[0]*BmagInv[1])*dfac_x*m_*wv+2.0*Gradpar[0]*q_)))/q_; 
+
+  double alpha[2]; 
+  alpha[0] = -(0.5*(1.732050807568877*(Bmag[1]*(3.0*BmagInv[1]*geoY[1]+BmagInv[0]*geoY[0])*dfac_x*m_*wv2+2.0*Gradpar[1]*q_*wv)-3.0*Bmag[1]*(BmagInv[0]*geoY[1]+geoY[0]*BmagInv[1])*dfac_x*m_*wv2-2.0*Gradpar[0]*q_*wv))/q_; 
+  alpha[1] = (0.5*Bmag[1]*(1.732050807568877*(BmagInv[0]*geoY[1]+geoY[0]*BmagInv[1])-3.0*BmagInv[1]*geoY[1]-1.0*BmagInv[0]*geoY[0])*dfac_x*m_*wv)/(dfac_v*q_); 
+  double f0Quad[2]; 
+  double f1Quad[2]; 
+  double limQuad[2]; 
+  double alphaQuad; 
+  // determine upwinding at each surface quadrature node 
+  alphaQuad = 0.7071067811865475*alpha[0]-0.7071067811865475*alpha[1]; 
+  f0Quad[0] = 0.3535533905932737*((fr[2]-1.0*(fl[2]+fr[0])+fl[0])*sgn(alphaQuad)-1.0*(fr[2]+fl[2])+fr[0]+fl[0]); 
+  f1Quad[0] = 0.3535533905932737*((fr[3]+fl[3]-1.0*(fr[1]+fl[1]))*sgn(alphaQuad)-1.0*fr[3]+fl[3]+fr[1]-1.0*fl[1]); 
+  limQuad[0] = .5*(fl[0]/cflL+fr[0]/cflR + sgn(alphaQuad)*(fl[0]/cflL-fr[0]/cflR))*0.5; 
+  alphaQuad = 0.7071067811865475*(alpha[1]+alpha[0]); 
+  f0Quad[1] = -0.3535533905932737*((fr[2]-1.0*fl[2]+fr[0]-1.0*fl[0])*sgn(alphaQuad)-1.0*(fr[2]+fl[2]+fr[0]+fl[0])); 
+  f1Quad[1] = -0.3535533905932737*((fr[3]+fl[3]+fr[1]+fl[1])*sgn(alphaQuad)-1.0*fr[3]+fl[3]-1.0*fr[1]+fl[1]); 
   limQuad[1] = .5*(fl[0]/cflL+fr[0]/cflR + sgn(alphaQuad)*(fl[0]/cflL-fr[0]/cflR))*0.5; 
   double fhat[4]; // (volume) mode coefficients of fhat 
   fhat[0] = 0.7071067811865475*(f0Quad[1]+f0Quad[0]); 
@@ -268,10 +174,10 @@
   fhat[2] = 0.7071067811865475*(f0Quad[1]-1.0*f0Quad[0]); 
   fhat[3] = 0.7071067811865475*(f1Quad[1]-1.0*f1Quad[0]); 
   double rCtrl[2];  // rCtrl=f1/f0 at each control node in dimensions other than x 
-  rCtrl[0] = -(1.0*(1.732050807568877*fhat[3]-3.0*fhat[1]))/(3.464101615137754*EPSILON-1.0*fhat[2]+1.732050807568877*fhat[0]); 
-  rCtrl[1] = (1.732050807568877*fhat[3]+3.0*fhat[1])/(3.464101615137754*EPSILON+fhat[2]+1.732050807568877*fhat[0]); 
+  rCtrl[0] = -(1.0*(1.732050807568877*fhat[3]-3.0*fhat[1]))/(1.732050807568877*(2.0*EPSILON+fhat[0])-1.0*fhat[2]); 
+  rCtrl[1] = (1.732050807568877*fhat[3]+3.0*fhat[1])/(1.732050807568877*(2.0*EPSILON+fhat[0])+fhat[2]); 
   double fhatCtrl[2];  // fhatCtrl = anti-limited fhat evaluated at each control node on x surface 
-  fhatCtrl[0] = -0.2886751345948129*(fhat[2]-1.732050807568877*fhat[0])*limTheta(rCtrl[0],-1.0); 
+  fhatCtrl[0] = 0.2886751345948129*(1.732050807568877*fhat[0]-1.0*fhat[2])*limTheta(rCtrl[0],-1.0); 
   fhatCtrl[1] = 0.2886751345948129*(fhat[2]+1.732050807568877*fhat[0])*limTheta(rCtrl[1],-1.0); 
   double fhatAL[2];  // fhatAL = mode coefficients of anti-limited f on surface 
   fhatAL[0] = 0.7071067811865475*(fhatCtrl[1]+fhatCtrl[0]); 
@@ -285,30 +191,10 @@
 
   // begin surface update 
  
-  incr[0] = 0.5*alpha[0]*fhatAL[0]*dfac_x; 
-  incr[1] = -0.8660254037844386*alpha[0]*fhatAL[0]*dfac_x; 
-  incr[2] = 0.5*alpha[0]*fhatAL[1]*dfac_x; 
-  incr[3] = -0.8660254037844386*alpha[0]*fhatAL[1]*dfac_x; 
-=======
-  double alpha0 = -(0.1767766952966368*wv*(Bmag[1]*((5.196152422706631*BmagInv[1]-3.0*BmagInv[0])*geoY[1]+geoY[0]*(1.732050807568877*BmagInv[0]-3.0*BmagInv[1]))*dfac_x*m_*wv+2.0*(1.732050807568877*Gradpar[1]-1.0*Gradpar[0])*q_))/q_; 
-
-  double alpha[2]; 
-  alpha[0] = -(0.5*(Bmag[1]*((5.196152422706631*BmagInv[1]-3.0*BmagInv[0])*geoY[1]+geoY[0]*(1.732050807568877*BmagInv[0]-3.0*BmagInv[1]))*dfac_x*m_*wv2+(3.464101615137754*Gradpar[1]-2.0*Gradpar[0])*q_*wv))/q_; 
-  alpha[1] = -(0.5*Bmag[1]*((3.0*BmagInv[1]-1.732050807568877*BmagInv[0])*geoY[1]+geoY[0]*(BmagInv[0]-1.732050807568877*BmagInv[1]))*dfac_x*m_*wv)/(dfac_v*q_); 
-  if (alpha0>0) { 
-  double rVal[2];  // rVal=f1/f0 at each node 
-  rVal[0] = -(1.0*(1.732050807568877*fl[3]-3.0*fl[1]))/(3.464101615137754*EPSILON-1.0*fl[2]+1.732050807568877*fl[0]); 
-  rVal[1] = (1.732050807568877*fl[3]+3.0*fl[1])/(3.464101615137754*EPSILON+fl[2]+1.732050807568877*fl[0]); 
-  double fqVal[2];  // fqVal = anti-limited f evaluated at each node 
-  fqVal[0] = -0.2886751345948129*(fl[2]-1.732050807568877*fl[0])*limTheta(rVal[0],1.0,cfl); 
-  fqVal[1] = 0.2886751345948129*(fl[2]+1.732050807568877*fl[0])*limTheta(rVal[1],1.0,cfl); 
-  double fhatALVal[2];  // fhatALVal = mode coefficients of anti-limited f 
-  fhatALVal[0] = 0.7071067811865475*(fqVal[1]+fqVal[0]); 
-  fhatALVal[1] = 1.224744871391589*(fqVal[1]-1.0*fqVal[0]); 
-  incr[0] = 0.5*(alpha[1]*fhatALVal[1]+alpha[0]*fhatALVal[0])*dfac_x; 
-  incr[1] = -0.8660254037844386*(alpha[1]*fhatALVal[1]+alpha[0]*fhatALVal[0])*dfac_x; 
-  incr[2] = 0.5*(alpha[0]*fhatALVal[1]+fhatALVal[0]*alpha[1])*dfac_x; 
-  incr[3] = -0.8660254037844386*(alpha[0]*fhatALVal[1]+fhatALVal[0]*alpha[1])*dfac_x; 
+  incr[0] = 0.5*(alpha[1]*fhatAL[1]+alpha[0]*fhatAL[0])*dfac_x; 
+  incr[1] = -0.8660254037844386*(alpha[1]*fhatAL[1]+alpha[0]*fhatAL[0])*dfac_x; 
+  incr[2] = 0.5*(alpha[0]*fhatAL[1]+fhatAL[0]*alpha[1])*dfac_x; 
+  incr[3] = -0.8660254037844386*(alpha[0]*fhatAL[1]+fhatAL[0]*alpha[1])*dfac_x; 
 
   outr[0] += incr[0]; 
   outr[1] += incr[1]; 
@@ -319,68 +205,38 @@
   outl[1] += incr[1]; 
   outl[2] += -1.0*incr[2]; 
   outl[3] += incr[3]; 
-  } else { 
-  double rVal[2];  // rVal=f1/f0 at each node 
-  rVal[0] = -(1.0*(1.732050807568877*fr[3]-3.0*fr[1]))/(3.464101615137754*EPSILON-1.0*fr[2]+1.732050807568877*fr[0]); 
-  rVal[1] = (1.732050807568877*fr[3]+3.0*fr[1])/(3.464101615137754*EPSILON+fr[2]+1.732050807568877*fr[0]); 
-  double fqVal[2];  // fqVal = anti-limited f evaluated at each node 
-  fqVal[0] = -0.2886751345948129*(fr[2]-1.732050807568877*fr[0])*limTheta(rVal[0],-1.0,cfl); 
-  fqVal[1] = 0.2886751345948129*(fr[2]+1.732050807568877*fr[0])*limTheta(rVal[1],-1.0,cfl); 
-  double fhatALVal[2];  // fhatALVal = mode coefficients of anti-limited f 
-  fhatALVal[0] = 0.7071067811865475*(fqVal[1]+fqVal[0]); 
-  fhatALVal[1] = 1.224744871391589*(fqVal[1]-1.0*fqVal[0]); 
-  incr[0] = 0.5*(alpha[1]*fhatALVal[1]+alpha[0]*fhatALVal[0])*dfac_x; 
-  incr[1] = -0.8660254037844386*(alpha[1]*fhatALVal[1]+alpha[0]*fhatALVal[0])*dfac_x; 
-  incr[2] = 0.5*(alpha[0]*fhatALVal[1]+fhatALVal[0]*alpha[1])*dfac_x; 
-  incr[3] = -0.8660254037844386*(alpha[0]*fhatALVal[1]+fhatALVal[0]*alpha[1])*dfac_x; 
->>>>>>> d9b4ec75
-
-  outr[0] += incr[0]; 
-  outr[1] += incr[1]; 
-  outr[2] += incr[2]; 
-  outr[3] += incr[3]; 
-
-  outl[0] += -1.0*incr[0]; 
-  outl[1] += incr[1]; 
-  outl[2] += -1.0*incr[2]; 
-  outl[3] += incr[3]; 
   return std::abs(alpha0); 
 } 
-<<<<<<< HEAD
-double GyrokineticSurfPositivity1x1vSer_Vpar_P1_Bvars_1(const double q_, const double m_, const double cflL, const double cflR, const double *w, const double *dxv, const double amax_in, const double *Bmag, const double *BmagInv, const double *Gradpar, const double *BdriftX, const double *BdriftY, const double *Phi, const double *fl, const double *fr, double *outl, double *outr) 
-=======
-double GyrokineticSurfPositivity1x1vSer_Vpar_P1_Bvars_1(const double q_, const double m_, const double cfl, const double *w, const double *dxv, const double amax_in, const double *Bmag, const double *BmagInv, const double *Gradpar, const double *geoX, const double *geoY, const double *geoZ, const double *Phi, const double *fl, const double *fr, double *outl, double *outr) 
->>>>>>> d9b4ec75
-{ 
-// w[NDIM]: Cell-center coordinates. dxv[NDIM]: Cell spacing. H/f: Input Hamiltonian/distribution function. out: Incremented output 
-  double dfac_x = 2.0/dxv[0]; 
-  double dfac_v = 2.0/dxv[1]; 
-  double wx = w[0]; 
-  double wv = w[1]; 
-  double dfac_x2 = dfac_x*dfac_x; 
-  double wv2 = wv*wv; 
-  double dfac_v2 = dfac_v*dfac_v; 
-  double q2 = q_*q_; 
-  double incr[4]; 
-  // surface-averaged phase velocity in this direction 
-<<<<<<< HEAD
-  double alpha0 = -(0.4330127018922193*Gradpar[0]*Phi[1]*dfac_x*q_)/m_; 
-
-  double alpha[2]; 
-  alpha[0] = -(1.224744871391589*Gradpar[0]*Phi[1]*dfac_x*q_)/m_; 
-  alpha[1] = -(1.224744871391589*Gradpar[1]*Phi[1]*dfac_x*q_)/m_; 
+double GyrokineticSurfPositivity1x1vSer_Vpar_P1_Bvars_1(const double q_, const double m_, const double cflL, const double cflR, const double *w, const double *dxv, const double amax_in, const double *Bmag, const double *BmagInv, const double *Gradpar, const double *geoX, const double *geoY, const double *geoZ, const double *Phi, const double *fl, const double *fr, double *outl, double *outr) 
+{ 
+// w[NDIM]: Cell-center coordinates. dxv[NDIM]: Cell spacing. H/f: Input Hamiltonian/distribution function. out: Incremented output 
+  double dfac_x = 2.0/dxv[0]; 
+  double dfac_v = 2.0/dxv[1]; 
+  double wx = w[0]; 
+  double wv = w[1]; 
+  double dfac_x2 = dfac_x*dfac_x; 
+  double wv2 = wv*wv; 
+  double dfac_v2 = dfac_v*dfac_v; 
+  double q2 = q_*q_; 
+  double incr[4]; 
+  // surface-averaged phase velocity in this direction 
+  double alpha0 = (0.125*Phi[1]*dfac_x*(3.0*Bmag[1]*(BmagInv[1]*geoY[1]+BmagInv[0]*geoY[0])*dfac_v*dfac_x*m_*wv-1.0*(3.464101615137754*Gradpar[0]*dfac_v*q_+3.0*Bmag[1]*(BmagInv[1]*geoY[1]+BmagInv[0]*geoY[0])*dfac_x*m_)))/(dfac_v*m_); 
+
+  double alpha[2]; 
+  alpha[0] = -(0.25*Phi[1]*(1.414213562373095*Bmag[1]*(BmagInv[1]*geoY[1]+BmagInv[0]*geoY[0])*dfac_x2*m_*(3.0-3.0*dfac_v*wv)+4.898979485566357*Gradpar[0]*dfac_v*dfac_x*q_))/(dfac_v*m_); 
+  alpha[1] = -(0.25*Phi[1]*(1.414213562373095*Bmag[1]*(BmagInv[0]*geoY[1]+geoY[0]*BmagInv[1])*dfac_x2*m_*(3.0-3.0*dfac_v*wv)+4.898979485566357*Gradpar[1]*dfac_v*dfac_x*q_))/(dfac_v*m_); 
   double f0Quad[2]; 
   double f1Quad[2]; 
   double limQuad[2]; 
   double alphaQuad; 
   // determine upwinding at each surface quadrature node 
   alphaQuad = 0.7071067811865475*alpha[0]-0.7071067811865475*alpha[1]; 
-  f0Quad[0] = 0.25*((1.414213562373095*fr[1]-1.414213562373095*(fl[1]+fr[0])+1.414213562373095*fl[0])*sgn(alphaQuad)-1.414213562373095*(fr[1]+fl[1])+1.414213562373095*(fr[0]+fl[0])); 
-  f1Quad[0] = 0.25*((1.414213562373095*(fr[3]+fl[3])-1.414213562373095*(fr[2]+fl[2]))*sgn(alphaQuad)-1.414213562373095*fr[3]+1.414213562373095*(fl[3]+fr[2])-1.414213562373095*fl[2]); 
+  f0Quad[0] = 0.3535533905932737*((fr[1]-1.0*(fl[1]+fr[0])+fl[0])*sgn(alphaQuad)-1.0*(fr[1]+fl[1])+fr[0]+fl[0]); 
+  f1Quad[0] = 0.3535533905932737*((fr[3]+fl[3]-1.0*(fr[2]+fl[2]))*sgn(alphaQuad)-1.0*fr[3]+fl[3]+fr[2]-1.0*fl[2]); 
   limQuad[0] = .5*(fl[0]/cflL+fr[0]/cflR + sgn(alphaQuad)*(fl[0]/cflL-fr[0]/cflR))*0.5; 
   alphaQuad = 0.7071067811865475*(alpha[1]+alpha[0]); 
-  f0Quad[1] = -0.25*((1.414213562373095*fr[1]-1.414213562373095*fl[1]+1.414213562373095*fr[0]-1.414213562373095*fl[0])*sgn(alphaQuad)-1.414213562373095*(fr[1]+fl[1]+fr[0]+fl[0])); 
-  f1Quad[1] = -0.25*(1.414213562373095*(fr[3]+fl[3]+fr[2]+fl[2])*sgn(alphaQuad)-1.414213562373095*fr[3]+1.414213562373095*fl[3]-1.414213562373095*fr[2]+1.414213562373095*fl[2]); 
+  f0Quad[1] = -0.3535533905932737*((fr[1]-1.0*fl[1]+fr[0]-1.0*fl[0])*sgn(alphaQuad)-1.0*(fr[1]+fl[1]+fr[0]+fl[0])); 
+  f1Quad[1] = -0.3535533905932737*((fr[3]+fl[3]+fr[2]+fl[2])*sgn(alphaQuad)-1.0*fr[3]+fl[3]-1.0*fr[2]+fl[2]); 
   limQuad[1] = .5*(fl[0]/cflL+fr[0]/cflR + sgn(alphaQuad)*(fl[0]/cflL-fr[0]/cflR))*0.5; 
   double fhat[4]; // (volume) mode coefficients of fhat 
   fhat[0] = 0.7071067811865475*(f0Quad[1]+f0Quad[0]); 
@@ -388,10 +244,10 @@
   fhat[2] = 0.7071067811865475*(f1Quad[1]+f1Quad[0]); 
   fhat[3] = 0.7071067811865475*(f1Quad[1]-1.0*f1Quad[0]); 
   double rCtrl[2];  // rCtrl=f1/f0 at each control node in dimensions other than vx 
-  rCtrl[0] = -(1.0*(1.732050807568877*fhat[3]-3.0*fhat[2]))/(3.464101615137754*EPSILON-1.0*fhat[1]+1.732050807568877*fhat[0]); 
-  rCtrl[1] = (1.732050807568877*fhat[3]+3.0*fhat[2])/(3.464101615137754*EPSILON+fhat[1]+1.732050807568877*fhat[0]); 
+  rCtrl[0] = -(1.0*(1.732050807568877*fhat[3]-3.0*fhat[2]))/(1.732050807568877*(2.0*EPSILON+fhat[0])-1.0*fhat[1]); 
+  rCtrl[1] = (1.732050807568877*fhat[3]+3.0*fhat[2])/(1.732050807568877*(2.0*EPSILON+fhat[0])+fhat[1]); 
   double fhatCtrl[2];  // fhatCtrl = anti-limited fhat evaluated at each control node on vx surface 
-  fhatCtrl[0] = -0.2886751345948129*(fhat[1]-1.732050807568877*fhat[0])*limTheta(rCtrl[0],-1.0); 
+  fhatCtrl[0] = 0.2886751345948129*(1.732050807568877*fhat[0]-1.0*fhat[1])*limTheta(rCtrl[0],-1.0); 
   fhatCtrl[1] = 0.2886751345948129*(fhat[1]+1.732050807568877*fhat[0])*limTheta(rCtrl[1],-1.0); 
   double fhatAL[2];  // fhatAL = mode coefficients of anti-limited f on surface 
   fhatAL[0] = 0.7071067811865475*(fhatCtrl[1]+fhatCtrl[0]); 
@@ -409,26 +265,6 @@
   incr[1] = 0.5*(alpha[0]*fhatAL[1]+fhatAL[0]*alpha[1])*dfac_v; 
   incr[2] = -0.8660254037844386*(alpha[1]*fhatAL[1]+alpha[0]*fhatAL[0])*dfac_v; 
   incr[3] = -0.8660254037844386*(alpha[0]*fhatAL[1]+fhatAL[0]*alpha[1])*dfac_v; 
-=======
-  double alpha0 = (0.125*Phi[1]*dfac_x*(3.0*Bmag[1]*(BmagInv[1]*geoY[1]+BmagInv[0]*geoY[0])*dfac_v*dfac_x*m_*wv-1.0*(3.464101615137754*Gradpar[0]*dfac_v*q_+3.0*Bmag[1]*(BmagInv[1]*geoY[1]+BmagInv[0]*geoY[0])*dfac_x*m_)))/(dfac_v*m_); 
-
-  double alpha[2]; 
-  alpha[0] = (0.25*Phi[1]*(dfac_v*(4.242640687119286*Bmag[1]*(BmagInv[1]*geoY[1]+BmagInv[0]*geoY[0])*dfac_x2*m_*wv-4.898979485566357*Gradpar[0]*dfac_x*q_)-4.242640687119286*Bmag[1]*(BmagInv[1]*geoY[1]+BmagInv[0]*geoY[0])*dfac_x2*m_))/(dfac_v*m_); 
-  alpha[1] = (0.25*Phi[1]*(dfac_v*(4.242640687119286*Bmag[1]*(BmagInv[0]*geoY[1]+geoY[0]*BmagInv[1])*dfac_x2*m_*wv-4.898979485566357*Gradpar[1]*dfac_x*q_)-4.242640687119286*Bmag[1]*(BmagInv[0]*geoY[1]+geoY[0]*BmagInv[1])*dfac_x2*m_))/(dfac_v*m_); 
-  if (alpha0>0) { 
-  double rVal[2];  // rVal=f1/f0 at each node 
-  rVal[0] = -(1.0*(1.732050807568877*fl[3]-3.0*fl[2]))/(3.464101615137754*EPSILON-1.0*fl[1]+1.732050807568877*fl[0]); 
-  rVal[1] = (1.732050807568877*fl[3]+3.0*fl[2])/(3.464101615137754*EPSILON+fl[1]+1.732050807568877*fl[0]); 
-  double fqVal[2];  // fqVal = anti-limited f evaluated at each node 
-  fqVal[0] = -0.2886751345948129*(fl[1]-1.732050807568877*fl[0])*limTheta(rVal[0],1.0,cfl); 
-  fqVal[1] = 0.2886751345948129*(fl[1]+1.732050807568877*fl[0])*limTheta(rVal[1],1.0,cfl); 
-  double fhatALVal[2];  // fhatALVal = mode coefficients of anti-limited f 
-  fhatALVal[0] = 0.7071067811865475*(fqVal[1]+fqVal[0]); 
-  fhatALVal[1] = 1.224744871391589*(fqVal[1]-1.0*fqVal[0]); 
-  incr[0] = 0.5*(alpha[1]*fhatALVal[1]+alpha[0]*fhatALVal[0])*dfac_v; 
-  incr[1] = 0.5*(alpha[0]*fhatALVal[1]+fhatALVal[0]*alpha[1])*dfac_v; 
-  incr[2] = -0.8660254037844386*(alpha[1]*fhatALVal[1]+alpha[0]*fhatALVal[0])*dfac_v; 
-  incr[3] = -0.8660254037844386*(alpha[0]*fhatALVal[1]+fhatALVal[0]*alpha[1])*dfac_v; 
 
   outr[0] += incr[0]; 
   outr[1] += incr[1]; 
@@ -439,30 +275,5 @@
   outl[1] += -1.0*incr[1]; 
   outl[2] += incr[2]; 
   outl[3] += incr[3]; 
-  } else { 
-  double rVal[2];  // rVal=f1/f0 at each node 
-  rVal[0] = -(1.0*(1.732050807568877*fr[3]-3.0*fr[2]))/(3.464101615137754*EPSILON-1.0*fr[1]+1.732050807568877*fr[0]); 
-  rVal[1] = (1.732050807568877*fr[3]+3.0*fr[2])/(3.464101615137754*EPSILON+fr[1]+1.732050807568877*fr[0]); 
-  double fqVal[2];  // fqVal = anti-limited f evaluated at each node 
-  fqVal[0] = -0.2886751345948129*(fr[1]-1.732050807568877*fr[0])*limTheta(rVal[0],-1.0,cfl); 
-  fqVal[1] = 0.2886751345948129*(fr[1]+1.732050807568877*fr[0])*limTheta(rVal[1],-1.0,cfl); 
-  double fhatALVal[2];  // fhatALVal = mode coefficients of anti-limited f 
-  fhatALVal[0] = 0.7071067811865475*(fqVal[1]+fqVal[0]); 
-  fhatALVal[1] = 1.224744871391589*(fqVal[1]-1.0*fqVal[0]); 
-  incr[0] = 0.5*(alpha[1]*fhatALVal[1]+alpha[0]*fhatALVal[0])*dfac_v; 
-  incr[1] = 0.5*(alpha[0]*fhatALVal[1]+fhatALVal[0]*alpha[1])*dfac_v; 
-  incr[2] = -0.8660254037844386*(alpha[1]*fhatALVal[1]+alpha[0]*fhatALVal[0])*dfac_v; 
-  incr[3] = -0.8660254037844386*(alpha[0]*fhatALVal[1]+fhatALVal[0]*alpha[1])*dfac_v; 
->>>>>>> d9b4ec75
-
-  outr[0] += incr[0]; 
-  outr[1] += incr[1]; 
-  outr[2] += incr[2]; 
-  outr[3] += incr[3]; 
-
-  outl[0] += -1.0*incr[0]; 
-  outl[1] += -1.0*incr[1]; 
-  outl[2] += incr[2]; 
-  outl[3] += incr[3]; 
   return std::abs(alpha0); 
 } 