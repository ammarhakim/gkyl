-- Gkyl ------------------------------------------------------------------------
--
-- Gyrokinetic Lenard-Bernstein operator equation on a rectangular mesh.
--    _______     ___
-- + 6 @ |||| # P ||| +
--------------------------------------------------------------------------------

-- System libraries.
local Lin          = require "Lib.Linalg"
local Proto        = require "Lib.Proto"
local GkLBOModDecl = require "Eq.lboData.GkLBOModDecl"
local ffi          = require "ffi"
local xsys         = require "xsys"
local EqBase       = require "Eq.EqBase"
local DataStruct   = require "DataStruct"
local Updater      = require "Updater"

-- For incrementing in updater.
ffi.cdef [[ void vlasovIncr(unsigned n, const double *aIn, double a, double *aOut); ]]

-- Gyrokinetic Lenard-Bernstein equation on a rectangular mesh.
local GkLBO = Proto(EqBase)

-- ctor.
function GkLBO:init(tbl)

   self._grid          = assert(tbl.onGrid, 
      "Eq.GkLBO: Must specify the grid using 'onGrid'.")
   self._phaseBasis    = assert(tbl.phaseBasis, 
      "Eq.GkLBO: Must specify phase-space basis functions to use using 'phaseBasis'.")
   self._confBasis     = assert(tbl.confBasis, 
      "Eq.GkLBO: Must specify configuration-space basis functions to use using 'confBasis'.")
   
   self._vParMax       = assert(tbl.vParUpper, 
      "Eq.GkLBO: Must specify maximum velocity of vPar grid in 'vParUpper'.")
   self._vParMaxSq     = self._vParMax^2
   local varNuIn       = tbl.varyingNu    -- Specify if collisionality varies spatially.
   local cellConstNuIn = tbl.useCellAverageNu    -- Specify whether to use cell-wise constant collisionality.

   assert(tbl.mass, "Eq.GkLBO: Must pass mass using 'mass'.")
   self._inMass = tbl.mass

   self._positivity = xsys.pickBool(tbl.positivity,false)   -- Positivity preserving option.

   self._pdim = self._phaseBasis:ndim()
   self._cdim = self._confBasis:ndim()
   self._vdim = self._pdim-self._cdim

   -- The default is spatially constant collisionality.
   if varNuIn==nil then
      self._varNu       = false
      self._cellConstNu = true
   else
      self._varNu       = varNuIn
      if cellConstNuIn==nil then
         self._cellConstNu = true
      else
         self._cellConstNu = cellConstNuIn
      end
   end

   if self._varNu then
      self._nuSumPtr, self._nuSumIdxr = nil, nil
   end
   if self._cellConstNu then    -- Not varying within the cell.
      self._inNuSum = Lin.Vec(1)
   end

   -- To obtain the cell average, multiply the zeroth coefficient by this factor.
   self._cellAvFac = 1.0/math.sqrt(2.0^self._cdim)

   -- Functions to perform LBO updates.
   if self._cellConstNu then
      self._volUpdate          = GkLBOModDecl.selectConstNuVol(self._phaseBasis:id(), self._cdim, self._vdim, self._phaseBasis:polyOrder())
      self._surfUpdate         = GkLBOModDecl.selectConstNuSurf(self._phaseBasis:id(), self._cdim, self._vdim, self._phaseBasis:polyOrder(), self._positivity)
      self._boundarySurfUpdate = GkLBOModDecl.selectConstNuBoundarySurf(self._phaseBasis:id(), self._cdim, self._vdim, self._phaseBasis:polyOrder(), self._positivity)
   else
      self._volUpdate          = GkLBOModDecl.selectVol(self._phaseBasis:id(), self._cdim, self._vdim, self._phaseBasis:polyOrder())
      self._surfUpdate         = GkLBOModDecl.selectSurf(self._phaseBasis:id(), self._cdim, self._vdim, self._phaseBasis:polyOrder(), self._positivity)
      self._boundarySurfUpdate = GkLBOModDecl.selectBoundarySurf(self._phaseBasis:id(), self._cdim, self._vdim, self._phaseBasis:polyOrder(), self._positivity)
   end

   -- Collisionality and inverse magnetic field amplitude passed as auxiliary fields.
   self._nuSum     = nil
   self._BmagInv   = nil
   -- Bulk velocity field object and pointers to cell values.
   self._nuUSum    = nil
   -- Thermal speed squared field object and pointers to cell values.
   self._nuVtSqSum = nil
   -- (these will be set on the first call to setAuxFields() method).
   self._BmagInvPtr, self._BmagInvIdxr     = nil, nil
   self._nuUSumPtr, self._nuUSumIdxr       = nil, nil
   self._nuVtSqSumPtr, self._nuVtSqSumIdxr = nil, nil

   -- Flag to indicate if we are being called for first time.
   self._isFirst = true

   self.primMomCrossLimit = 0.0

   if self._positivity then
      self.fRhsVol = DataStruct.Field {
         onGrid        = self._grid,
         numComponents = self._phaseBasis:numBasis(),
         ghost         = {1, 1}
      }
      self.fRhsVol_ptr = self.fRhsVol:get(1)

      self.fRhsSurf = DataStruct.Field {
         onGrid        = self._grid,
         numComponents = self._phaseBasis:numBasis(),
         ghost         = {1, 1}
      }
      self.fRhsSurf_L_ptr = self.fRhsSurf:get(1)
      self.fRhsSurf_R_ptr = self.fRhsSurf:get(1)
      self.fRhsIdxr = self.fRhsVol:genIndexer()

      self.posRescaler = Updater.PositivityRescale {
         onGrid = self._grid,
         basis  = self._phaseBasis,
      }

      self.volTermScaleFac = DataStruct.Field {
         onGrid        = self._grid,
         numComponents = 1,   -- Only need one number per cell.
         ghost         = {1, 1}
      }
      self.volTermScaleFac_ptr = self.volTermScaleFac:get(1)
      self.volTermScaleFacIdxr = self.volTermScaleFac:genIndexer()
   end

   self.positivityWeightByDir = DataStruct.Field {
      onGrid        = self._grid,
      numComponents = self._vdim + 1,
      ghost         = {1, 1},
   }
   self.positivityWeightByDirIdxr  = self.positivityWeightByDir:genIndexer()
   self.positivityWeightByDir_ptr  = self.positivityWeightByDir:get(1)
   self.positivityWeightByDirL_ptr = self.positivityWeightByDir:get(1)
   self.positivityWeightByDirR_ptr = self.positivityWeightByDir:get(1)
end

-- Methods.
function GkLBO:numEquations() return 1 end
function GkLBO:numWaves() return 1 end
function GkLBO:isPositive(q)
   if q[1] > 0.0 then
      return true
   else
      return false
   end
end

-- flux in direction dir.
function GkLBO:flux(dir, qIn, fOut)
   assert(false, "GkLBO:flux: NYI!")
end

-- Riemann problem for Gk LBO equation.
function GkLBO:rp(dir, delta, ql, qr, waves, s)
   assert(false, "GkLBO:rp: NYI!")
end

-- Compute q-fluctuations.
function GkLBO:qFluctuations(dir, ql, qr, waves, s, amdq, apdq)
   assert(false, "GkLBO:qFluctuations: NYI!")
end

-- Maximum wave speed.
function GkLBO:maxSpeed(dir, w, dx, q)
   assert(false, "GkLBO:maxSpeed: NYI!")
   return 0.0
end

-- Volume integral term for use in DG scheme.
function GkLBO:volTerm(w, dx, idx, f_ptr, out_ptr)
   self._BmagInv:fill(self._BmagInvIdxr(idx), self._BmagInvPtr)          -- Get pointer to BmagInv field.
   self._nuUSum:fill(self._nuUSumIdxr(idx), self._nuUSumPtr)             -- Get pointer to sum(nu*u) field.
   self._nuVtSqSum:fill(self._nuVtSqSumIdxr(idx), self._nuVtSqSumPtr)    -- Get pointer to sum(nu*vtSq) field.

   self.positivityWeightByDir:fill(self.positivityWeightByDirIdxr(idx), self.positivityWeightByDir_ptr)
   if self._positivity then
      -- Positivity algorithms write to a volume term cartField stored in GkLBO.
      self.fRhsVol:fill(self.fRhsIdxr(idx), self.fRhsVol_ptr)
   else
      self.fRhsVol_ptr = out_ptr
   end

   if self._cellConstNu then
      if self._varNu then
         self._nuSum:fill(self._nuSumIdxr(idx), self._nuSumPtr)          -- Get pointer to sum(nu) field.
         self._inNuSum = self._nuSumPtr[1]*self._cellAvFac
      end
      -- If mean flow and thermal speeds are too high or if thermal
      -- speed is negative turn the LBO off (do not call kernels).
      -- Cell average values of uPar and vtSq (mind normalization).
      local nuUParSum0 = self._nuUSumPtr[1]*self._cellAvFac
      local nuVtSqSum0 = self._nuVtSqSumPtr[1]*self._cellAvFac
      if ((math.abs(nuUParSum0)<(self._vParMax*self._inNuSum)) and
          (nuVtSqSum0>0) and (nuVtSqSum0<(self._vParMaxSq*self._inNuSum))) then
<<<<<<< HEAD
         cflRate = self._volUpdate(self._inMass, w:data(), dx:data(), self.positivityWeightByDir_ptr:data(), self._BmagInvPtr:data(), self._inNuSum, self._nuUSumPtr:data(), self._nuVtSqSumPtr:data(), f_ptr:data(), self.fRhsVol_ptr:data())
         -- if using positivity, the volume term will be repeated in step 2, and we will use the cflFreq from there
         -- to avoid double counting, set cflFreq = 0 here
         if self._positivity then cflRate = 0.0 end
=======
         cflFreq = self._volUpdate(self._inMass, w:data(), dx:data(), self.cflRateByDir_ptr:data(), self._BmagInvPtr:data(), self._inNuSum, self._nuUSumPtr:data(), self._nuVtSqSumPtr:data(), f_ptr:data(), self.fRhsVol_ptr:data())
         -- if using positivity, the volume term will be repeated in step 2, and we will use the cflFreq from there
         -- to avoid double counting, set cflFreq = 0 here
         if self._positivity then cflFreq = 0.0 end
>>>>>>> 17f15afc
      else
         cflRate = 0.0
         self.primMomCrossLimit = self.primMomCrossLimit+1
      end
   else
      self._nuSum:fill(self._nuSumIdxr(idx), self._nuSumPtr)             -- Get pointer to sum(nu) field.
      cflRate = self._volUpdate(self._inMass, w:data(), dx:data(), self.positivityWeightByDir_ptr:data(), self._BmagInvPtr:data(), self._nuSumPtr:data(), self._nuUSumPtr:data(), self._nuVtSqSumPtr:data(), f_ptr:data(), self.fRhsVol_ptr:data())
   end
   return cflRate
end

-- Surface integral term for use in DG scheme.
function GkLBO:surfTerm(dir, dtApprox, wl, wr, dxl, dxr, maxs, idxl, idxr, fL_ptr, fR_ptr, outL_ptr, outR_ptr)
   local vMuMidMax = 0.0
   if dir > self._cdim then
      -- Set pointer to BmagInv, sum(nu*u) and sum(nu*vtSq) fields.
      self._BmagInv:fill(self._BmagInvIdxr(idxl), self._BmagInvPtr)          -- Get pointer to BmagInv field.
      self._nuUSum:fill(self._nuUSumIdxr(idxl), self._nuUSumPtr)             -- Get pointer to sum(u) field.
      self._nuVtSqSum:fill(self._nuVtSqSumIdxr(idxl), self._nuVtSqSumPtr)    -- Get pointer to sum(nu*vtSq) field.

      self.positivityWeightByDir:fill(self.positivityWeightByDirIdxr(idxl), self.positivityWeightByDirL_ptr)
      self.positivityWeightByDir:fill(self.positivityWeightByDirIdxr(idxr), self.positivityWeightByDirR_ptr)

      if self._positivity then
         -- Positivity algorithms write to a surface term cartField stored in GkLBO.
         self.fRhsSurf:fill(self.fRhsIdxr(idxl), self.fRhsSurf_L_ptr)
         self.fRhsSurf:fill(self.fRhsIdxr(idxr), self.fRhsSurf_R_ptr)
      else
         self.fRhsSurf_L_ptr = outL_ptr
         self.fRhsSurf_R_ptr = outR_ptr
      end

      if self._cellConstNu then
         if self._varNu then
            self._nuSum:fill(self._nuSumIdxr(idxl), self._nuSumPtr)       -- Get pointer to sum(nu) field.
            self._inNuSum = self._nuSumPtr[1]*self._cellAvFac
         end
         -- If mean flow and thermal speeds are too high or if thermal
         -- speed is negative turn the LBO off (do not call kernels).
         -- Cell average values of uPar and vtSq (mind normalization).
         local nuUParSum0 = self._nuUSumPtr[1]*self._cellAvFac
         local nuVtSqSum0 = self._nuVtSqSumPtr[1]*self._cellAvFac
         if ((math.abs(nuUParSum0)<(self._vParMax*self._inNuSum)) and
             (nuVtSqSum0>0) and (nuVtSqSum0<(self._vParMaxSq*self._inNuSum))) then
            vMuMidMax = self._surfUpdate[dir-self._cdim](
               self._inMass, self.positivityWeightByDirL_ptr:data(), self.positivityWeightByDirR_ptr:data(), wl:data(), wr:data(), dxl:data(), dxr:data(), dtApprox, self._BmagInvPtr:data(), self._inNuSum, dtApprox, self._nuUSumPtr:data(), self._nuVtSqSumPtr:data(), fL_ptr:data(), fR_ptr:data(), self.fRhsSurf_L_ptr:data(), self.fRhsSurf_R_ptr:data())
         end
      else
         self._nuSum:fill(self._nuSumIdxr(idxl), self._nuSumPtr)          -- Get pointer to sum(nu) field.
         vMuMidMax = self._surfUpdate[dir-self._cdim](
            self._inMass, self.positivityWeightByDirL_ptr:data(), self.positivityWeightByDirR_ptr:data(), wl:data(), wr:data(), dxl:data(), dxr:data(), self._BmagInvPtr:data(), self._nuSumPtr:data(), dtApprox, self._nuUSumPtr:data(), self._nuVtSqSumPtr:data(), fL_ptr:data(), fR_ptr:data(), self.fRhsSurf_L_ptr:data(), self.fRhsSurf_R_ptr:data())
      end
   end
   return vMuMidMax
end

-- Contribution from surface integral term at the boundaries for use in DG scheme.
function GkLBO:boundarySurfTerm(dir, wl, wr, dxl, dxr, maxs, idxl, idxr, ql, qr, outL_ptr, outR_ptr)
   local vMuMidMax = 0.0
   -- Set pointer to BmagInv, sum(nu*u) and sum(nu*vtSq) fields.
   self._BmagInv:fill(self._BmagInvIdxr(idxl), self._BmagInvPtr)          -- Get pointer to BmagInv field.
   self._nuUSum:fill(self._nuUSumIdxr(idxl), self._nuUSumPtr)             -- Get pointer to sum(nu*u) field.
   self._nuVtSqSum:fill(self._nuVtSqSumIdxr(idxl), self._nuVtSqSumPtr)    -- Get pointer to sum(nu*vtSq) field.
   if dir > self._cdim then
      if self._positivity then
         -- Positivity algorithms write to a surface term cartField stored in GkLBO.
         self.fRhsSurf:fill(self.fRhsIdxr(idxl), self.fRhsSurf_L_ptr)
         self.fRhsSurf:fill(self.fRhsIdxr(idxr), self.fRhsSurf_R_ptr)
      else
         self.fRhsSurf_L_ptr = outL_ptr
         self.fRhsSurf_R_ptr = outR_ptr
      end

      if self._cellConstNu then
         if self._varNu then
            self._nuSum:fill(self._nuSumIdxr(idxl), self._nuSumPtr)    -- Get pointer to sum(nu) field.
            self._inNuSum = self._nuSumPtr[1]*self._cellAvFac
         end

         -- If mean flow and thermal speeds are too high or if thermal
         -- speed is negative turn the LBO off (do not call kernels).
         -- Cell average values of uPar and vtSq (mind normalization).
         local nuUParSum0 = self._nuUSumPtr[1]*self._cellAvFac
         local nuVtSqSum0 = self._nuVtSqSumPtr[1]*self._cellAvFac
         if ((math.abs(nuUParSum0)<(self._vParMax*self._inNuSum)) and
             (nuVtSqSum0>0) and (nuVtSqSum0<(self._vParMaxSq*self._inNuSum))) then
            vMuMidMax = self._boundarySurfUpdate[dir-self._cdim](
               self._inMass, wl:data(), wr:data(), dxl:data(), dxr:data(), idxl:data(), idxr:data(), self._BmagInvPtr:data(), self._inNuSum, maxs, self._nuUSumPtr:data(), self._nuVtSqSumPtr:data(), ql:data(), qr:data(), self.fRhsSurf_L_ptr:data(), self.fRhsSurf_R_ptr:data())
         end
      else
         self._nuSum:fill(self._nuSumIdxr(idxl), self._nuSumPtr)    -- Get pointer to sum(nu) field.
         vMuMidMax = self._boundarySurfUpdate[dir-self._cdim](
            self._inMass, wl:data(), wr:data(), dxl:data(), dxr:data(), idxl:data(), idxr:data(), self._BmagInvPtr:data(), self._nuSumPtr:data(), maxs, self._nuUSumPtr:data(), self._nuVtSqSumPtr:data(), ql:data(), qr:data(), self.fRhsSurf_L_ptr:data(), self.fRhsSurf_R_ptr:data())
      end
   end
   return vMuMidMax
end

function GkLBO:clearRhsTerms()
   if self._positivity then
      self.fRhsVol:clear(0.0)
      self.fRhsSurf:clear(0.0)
      self.volTermScaleFac:clear(0.0)
   end
end

-- When using positivity-preserving algorithm we:
--   1) Compute the flux-limited surface terms (in surfTerm), and compute the volume terms (in volTerm).
--   2) Compute the scaling factor of the volume term (in getPositivity), but don't necessarily scale the volume term.
--   3) Compute self-prim moments again (in GkSpecies advanceStep2) with slightly different weak problem.
--   4) Compute the volume term again and apply it with new uPar and vtSq (in volTermStep2).
--   5) Rescale volume term with scaling factor from (2).
function GkLBO:getPositivityRhs(tCurr, dtApprox, fIn, fRhs)
   weightDirs = {}
   for d = 1, self._vdim do
      weightDirs[d] = d
   end
   -- fIn + fac*dt*fVol + dt*fSurf > 0.
   -- Compute the scaling factor for volume term, fac = self.volTermScaleFac, but don't do the scaling yet.
   if dtApprox > 0 and tCurr > 0 then self.posRescaler:calcVolTermRescale(tCurr, dtApprox, fIn, self.positivityWeightByDir, weightDirs, self.fRhsSurf, self.fRhsVol, self.volTermScaleFac) end
end

-- Step 2 volume integral term for use in positivity-LBO scheme.
function GkLBO:volTermStep2(w, dx, idx, f_ptr, out_ptr)
   self._BmagInv:fill(self._BmagInvIdxr(idx), self._BmagInvPtr)          -- Get pointer to BmagInv field.
   self._nuUSum:fill(self._nuUSumIdxr(idx), self._nuUSumPtr)             -- Get pointer to sum(nu*u) field.
   self._nuVtSqSum:fill(self._nuVtSqSumIdxr(idx), self._nuVtSqSumPtr)    -- Get pointer to sum(nu*vtSq) field.

   self.positivityWeightByDir:fill(self.positivityWeightByDirIdxr(idx), self.positivityWeightByDir_ptr)

   -- Positivity algorithms write to a volume term cartField stored in GkLBO.
   self.fRhsVol:fill(self.fRhsIdxr(idx), self.fRhsVol_ptr)

   if self._cellConstNu then
      if self._varNu then
         self._nuSum:fill(self._nuSumIdxr(idx), self._nuSumPtr)          -- Get pointer to sum(nu) field.
         self._inNuSum = self._nuSumPtr[1]*self._cellAvFac
      end
      -- If mean flow and thermal speeds are too high or if thermal
      -- speed is negative turn the LBO off (do not call kernels).
      -- Cell average values of uPar and vtSq (mind normalization).
      local nuUParSum0 = self._nuUSumPtr[1]*self._cellAvFac
      local nuVtSqSum0 = self._nuVtSqSumPtr[1]*self._cellAvFac
      if ((math.abs(nuUParSum0)<(self._vParMax*self._inNuSum)) and
          (nuVtSqSum0>0) and (nuVtSqSum0<(self._vParMaxSq*self._inNuSum))) then
         cflRate = self._volUpdate(self._inMass, w:data(), dx:data(), self.positivityWeightByDir_ptr:data(), self._BmagInvPtr:data(), self._inNuSum, self._nuUSumPtr:data(), self._nuVtSqSumPtr:data(), f_ptr:data(), self.fRhsVol_ptr:data())
      else
         cflRate = 0.0
         self.primMomCrossLimit = self.primMomCrossLimit+1
      end
   else
      self._nuSum:fill(self._nuSumIdxr(idx), self._nuSumPtr)             -- Get pointer to sum(nu) field.
      cflRate = self._volUpdate(self._inMass, w:data(), dx:data(), self.positivityWeightByDir_ptr:data(), self._BmagInvPtr:data(), self._nuSumPtr:data(), self._nuUSumPtr:data(), self._nuVtSqSumPtr:data(), f_ptr:data(), self.fRhsVol_ptr:data())
   end

   return cflRate
end

-- Step 2 surface integral term for use in positivity-LBO scheme.
function GkLBO:surfTermStep2(dir, dtApprox, wl, wr, dxl, dxr, maxs, idxl, idxr, fL_ptr, fR_ptr, outL_ptr, outR_ptr)
   local vMuMidMax = 0.0
   return vMuMidMax
end

function GkLBO:getPositivityRhsStep2(tCurr, dtApprox, fIn, fRhs)
   self.fRhsVol:scaleByCell(self.volTermScaleFac)

   fRhs:accumulate(1.0, self.fRhsSurf, 1.0, self.fRhsVol)
end

function GkLBO:setPositivityWeights(cflRateByCell)
   -- set total weight = positivityWeightByDir[0] = cflRateByCell in each cell
   -- other elements will be overwritten in kernels
   self.positivityWeightByDir:clear(1.0)
   self.positivityWeightByDir:scaleByCell(cflRateByCell)
end

function GkLBO:setAuxFields(auxFields)
   -- Single aux field that has the full BmagInv, sum(nu*u), sum(nu*vtSq) and sum(nu) fields.
   self._BmagInv   = auxFields[1]
   self._nuUSum    = auxFields[2]
   self._nuVtSqSum = auxFields[3]
   self._nuSum     = auxFields[4]

   if self._isFirst then
      -- Allocate pointers to field object.
      self._BmagInvPtr  = self._BmagInv:get(1)
      self._BmagInvIdxr = self._BmagInv:genIndexer()
      
      self._nuUSumPtr  = self._nuUSum:get(1)
      self._nuUSumIdxr = self._nuUSum:genIndexer()

      self._nuVtSqSumPtr  = self._nuVtSqSum:get(1)
      self._nuVtSqSumIdxr = self._nuVtSqSum:genIndexer()

      if self._varNu then
         self._nuSumPtr  = self._nuSum:get(1)
         self._nuSumIdxr = self._nuSum:genIndexer()
      else
         self._inNuSum   = self._nuSum
      end

      self._isFirst = false -- No longer first time.
   end
end

function GkLBO:pdim() return self._pdim end
function GkLBO:cdim() return self._cdim end
function GkLBO:vdim() return self._vdim end
function GkLBO:qbym() return self._qbym end

function GkLBO:volUpdate()
   return self._volUpdate
end
function GkLBO:surfUpdate()
   return self._surfUpdate
end
function GkLBO:boundarySurfUpdate()
   return self._boundarySurfUpdate
end

return GkLBO<|MERGE_RESOLUTION|>--- conflicted
+++ resolved
@@ -197,17 +197,14 @@
       local nuVtSqSum0 = self._nuVtSqSumPtr[1]*self._cellAvFac
       if ((math.abs(nuUParSum0)<(self._vParMax*self._inNuSum)) and
           (nuVtSqSum0>0) and (nuVtSqSum0<(self._vParMaxSq*self._inNuSum))) then
-<<<<<<< HEAD
          cflRate = self._volUpdate(self._inMass, w:data(), dx:data(), self.positivityWeightByDir_ptr:data(), self._BmagInvPtr:data(), self._inNuSum, self._nuUSumPtr:data(), self._nuVtSqSumPtr:data(), f_ptr:data(), self.fRhsVol_ptr:data())
          -- if using positivity, the volume term will be repeated in step 2, and we will use the cflFreq from there
          -- to avoid double counting, set cflFreq = 0 here
          if self._positivity then cflRate = 0.0 end
-=======
          cflFreq = self._volUpdate(self._inMass, w:data(), dx:data(), self.cflRateByDir_ptr:data(), self._BmagInvPtr:data(), self._inNuSum, self._nuUSumPtr:data(), self._nuVtSqSumPtr:data(), f_ptr:data(), self.fRhsVol_ptr:data())
          -- if using positivity, the volume term will be repeated in step 2, and we will use the cflFreq from there
          -- to avoid double counting, set cflFreq = 0 here
          if self._positivity then cflFreq = 0.0 end
->>>>>>> 17f15afc
       else
          cflRate = 0.0
          self.primMomCrossLimit = self.primMomCrossLimit+1
