-- Gkyl ------------------------------------------------------------------------
--
-- Gyrokinetic Lenard-Bernstein operator equation on a rectangular mesh.
--    _______     ___
-- + 6 @ |||| # P ||| +
--------------------------------------------------------------------------------

-- System libraries.
local Lin          = require "Lib.Linalg"
local Proto        = require "Lib.Proto"
local GkLBOModDecl = require "Eq.lboData.GkLBOModDecl"
local ffi          = require "ffi"
local xsys         = require "xsys"
local EqBase       = require "Eq.EqBase"

-- For incrementing in updater.
ffi.cdef [[ void vlasovIncr(unsigned n, const double *aIn, double a, double *aOut); ]]

-- Gyrokinetic Lenard-Bernstein equation on a rectangular mesh.
local GkLBO = Proto(EqBase)

function GkLBO:init(tbl)

   self._phaseBasis = assert(
      tbl.phaseBasis, "Eq.GkLBO: Must specify phase-space basis functions to use using 'phaseBasis'")
   self._confBasis  = assert(
      tbl.confBasis, "Eq.GkLBO: Must specify configuration-space basis functions to use using 'confBasis'")
   
   self._vParMax   = assert(tbl.vParUpper, "Eq.GkLBO: Must specify maximum velocity of vPar grid in 'vParUpper'")
   self._vParMaxSq = self._vParMax^2

   assert(tbl.nu, "Eq.GkLBO: Must specify collision freq using 'nu'")
   self._inNu = tbl.nu

   assert(tbl.mass, "Eq.GkLBO: Must pass mass using 'mass'")
   self._inMass = tbl.mass

   self._pdim = self._phaseBasis:ndim()
   self._cdim = self._confBasis:ndim()
   self._vdim = self._pdim-self._cdim

<<<<<<< HEAD
   -- Functions to perform LBO updates.
=======
   self.cellAvFacDnu = 1.0/(self._inNu*math.sqrt(2.0^self._cdim))

   -- functions to perform LBO updates.
>>>>>>> eb8360b5
   if self._inNu then
      self._volUpdate  = GkLBOModDecl.selectConstNuVol(self._phaseBasis:id(), self._cdim, self._vdim, self._phaseBasis:polyOrder())
      self._surfUpdate = GkLBOModDecl.selectConstNuSurf(self._phaseBasis:id(), self._cdim, self._vdim, self._phaseBasis:polyOrder())
      self._boundarySurfUpdate = GkLBOModDecl.selectConstNuBoundarySurf(self._phaseBasis:id(), self._cdim, self._vdim, self._phaseBasis:polyOrder())
   else
      self._volUpdate  = GkLBOModDecl.selectVol(self._phaseBasis:id(), self._cdim, self._vdim, self._phaseBasis:polyOrder())
      self._surfUpdate = GkLBOModDecl.selectSurf(self._phaseBasis:id(), self._cdim, self._vdim, self._phaseBasis:polyOrder())
      self._boundarySurfUpdate = GkLBOModDecl.selectBoundarySurf(self._phaseBasis:id(), self._cdim, self._vdim, self._phaseBasis:polyOrder())
   end

   -- Bulk velocity times collisionality field object and pointers to cell values.
   self._uNu = nil
   -- Thermal speed squared times collisionality field object and pointers to cell values.
   self._vthSqNu = nil
   -- (these will be set on the first call to setAuxFields() method).
   self._BmagInvPtr, self._BmagInvIdxr = nil, nil
   self._uNuPtr, self._uNuIdxr         = nil, nil
   self._vthSqNuPtr, self._vthSqNuIdxr = nil, nil

   if not self._inNu then
     self._nu = nil
     self._nuPtr, self._nuIdxr = nil, nil
   end

   -- flag to indicate if we are being called for first time.
   self._isFirst = true
end

-- Methods.
function GkLBO:numEquations() return 1 end
function GkLBO:numWaves() return 1 end
function GkLBO:isPositive(q)
   if q[1] > 0.0 then
      return true
   else
      return false
   end
end

-- flux in direction dir.
function GkLBO:flux(dir, qIn, fOut)
   assert(false, "GkLBO:flux: NYI!")
end

-- Riemann problem for Gk LBO equation.
function GkLBO:rp(dir, delta, ql, qr, waves, s)
   assert(false, "GkLBO:rp: NYI!")
end

-- Compute q-fluctuations.
function GkLBO:qFluctuations(dir, ql, qr, waves, s, amdq, apdq)
   assert(false, "GkLBO:qFluctuations: NYI!")
end

-- Maximum wave speed.
function GkLBO:maxSpeed(dir, w, dx, q)
   assert(false, "GkLBO:maxSpeed: NYI!")
   return 0.0
end

-- Volume integral term for use in DG scheme.
function GkLBO:volTerm(w, dx, idx, q, out)
   self._BmagInv:fill(self._BmagInvIdxr(idx), self._BmagInvPtr) -- Get pointer to BmagInv field.
   self._uNu:fill(self._uNuIdxr(idx), self._uNuPtr)             -- Get pointer to uNu field.
   self._vthSqNu:fill(self._vthSqNuIdxr(idx), self._vthSqNuPtr) -- Get pointer to vthSqNu field.
   if self._inNu then
      -- If mean flow and thermal speeds are too high or if thermal
      -- speed is negative turn the LBO off (do not call kernels).
      -- Cell average values of uPar and vthSq (mind normalization).
      local uPar0   = self._uNuPtr[1]*self.cellAvFacDnu
      local vthSq0  = self._vthSqNuPtr[1]*self.cellAvFacDnu
      if ((math.abs(uPar0)<self._vParMax) and
          (vthSq0>0) and (vthSq0<self._vParMaxSq)) then
         cflFreq = self._volUpdate(self._inMass, w:data(), dx:data(), self._BmagInvPtr:data(), self._inNu, self._uNuPtr:data(), self._vthSqNuPtr:data(), q:data(), out:data())
      end
   else
     self._nu:fill(self._nuIdxr(idx), self._nuPtr) -- Get pointer to nu field.
     cflFreq = self._volUpdate(self._inMass, w:data(), dx:data(), self._BmagInvPtr:data(), self._nuPtr:data(), self._uNuPtr:data(), self._vthSqNuPtr:data(), q:data(), out:data())
   end
   return cflFreq
end

-- Surface integral term for use in DG scheme.
function GkLBO:surfTerm(dir, cfl, wl, wr, dxl, dxr, maxs, idxl, idxr, ql, qr, outl, outr)
   local vMuMidMax = 0.0
   -- set pointer to uNu and vthSqNu fields.
   self._BmagInv:fill(self._BmagInvIdxr(idxl), self._BmagInvPtr) -- Get pointer to BmagInv field.
   self._uNu:fill(self._uNuIdxr(idxl), self._uNuPtr) -- Get pointer to uNu field.
   self._vthSqNu:fill(self._vthSqNuIdxr(idxl), self._vthSqNuPtr) -- Get pointer to vthSqNu field.
   if dir > self._cdim then
      if self._inNu then
         -- If mean flow and thermal speeds are too high or if thermal
         -- speed is negative turn the LBO off (do not call kernels).
         -- Cell average values of uPar and vthSq (mind normalization).
         local uPar0   = self._uNuPtr[1]*self.cellAvFacDnu
         local vthSq0  = self._vthSqNuPtr[1]*self.cellAvFacDnu
         if ((math.abs(uPar0)<self._vParMax) and
             (vthSq0>0) and (vthSq0<self._vParMaxSq)) then
            vMuMidMax = self._surfUpdate[dir-self._cdim](
               self._inMass, wl:data(), wr:data(), dxl:data(), dxr:data(), self._BmagInvPtr:data(), self._inNu, maxs, self._uNuPtr:data(), self._vthSqNuPtr:data(), ql:data(), qr:data(), outl:data(), outr:data())
         end
      else
         self._nu:fill(self._nuIdxr(idxl), self._nuPtr) -- Get pointer to nu field.
         vMuMidMax = self._surfUpdate[dir-self._cdim](
            self._inMass, wl:data(), wr:data(), dxl:data(), dxr:data(), self._BmagInvPtr:data(), self._nuPtr:data(), maxs, self._uNuPtr:data(), self._vthSqNuPtr:data(), ql:data(), qr:data(), outl:data(), outr:data())
      end
   end
   return vMuMidMax
end

-- Contribution from surface integral term at the boundaries for use in DG scheme.
function GkLBO:boundarySurfTerm(dir, wl, wr, dxl, dxr, maxs, idxl, idxr, ql, qr, outl, outr)
   local vMuMidMax = 0.0
   -- set pointer to uNu and vthSqNu fields.
   self._BmagInv:fill(self._BmagInvIdxr(idxl), self._BmagInvPtr) -- Get pointer to BmagInv field.
   self._uNu:fill(self._uNuIdxr(idxl), self._uNuPtr)             -- Get pointer to uNu field.
   self._vthSqNu:fill(self._vthSqNuIdxr(idxl), self._vthSqNuPtr) -- Get pointer to vthSqNu field.
   if dir > self._cdim then
      if self._inNu then
         -- If mean flow and thermal speeds are too high or if thermal
         -- speed is negative turn the LBO off (do not call kernels).
         -- Cell average values of uPar and vthSq (mind normalization).
         local uPar0   = self._uNuPtr[1]*self.cellAvFacDnu
         local vthSq0  = self._vthSqNuPtr[1]*self.cellAvFacDnu
         if ((math.abs(uPar0)<self._vParMax) and
             (vthSq0>0) and (vthSq0<self._vParMaxSq)) then
            vMuMidMax = self._boundarySurfUpdate[dir-self._cdim](
               self._inMass, wl:data(), wr:data(), dxl:data(), dxr:data(), idxl:data(), idxr:data(), self._BmagInvPtr:data(), self._inNu, maxs, self._uNuPtr:data(), self._vthSqNuPtr:data(), ql:data(), qr:data(), outl:data(), outr:data())
         end
      else
         self._nu:fill(self._nuIdxr(idxl), self._nuPtr) -- get pointer to nu field.
         vMuMidMax = self._boundarySurfUpdate[dir-self._cdim](
            self._inMass, wl:data(), wr:data(), dxl:data(), dxr:data(), idxl:data(), idxr:data(), self._BmagInvPtr:data(), self._nuPtr:data(), maxs, self._uNuPtr:data(), self._vthSqNuPtr:data(), ql:data(), qr:data(), outl:data(), outr:data())
      end
   end
   return vMuMidMax
end

function GkLBO:setAuxFields(auxFields)
   -- single aux field that has the full uNu field.
   self._BmagInv = auxFields[1]
   self._uNu     = auxFields[2]
   self._vthSqNu = auxFields[3]
   if not self._inNu then
     self._nu  = auxFields[4]
   end

   if self._isFirst then
      -- allocate pointers to field object.
      self._BmagInvPtr  = self._BmagInv:get(1)
      self._BmagInvIdxr = self._BmagInv:genIndexer()
      
      self._uNuPtr  = self._uNu:get(1)
      self._uNuIdxr = self._uNu:genIndexer()

      self._vthSqNuPtr  = self._vthSqNu:get(1)
      self._vthSqNuIdxr = self._vthSqNu:genIndexer()

      if not self._inNu then
         self._nuPtr     = self._nu:get(1)
         self._nuIdxr    = self._nu:genIndexer()
      end

      self._isFirst    = false -- no longer first time.
   end
end

function GkLBO:pdim() return self._pdim end
function GkLBO:cdim() return self._cdim end
function GkLBO:vdim() return self._vdim end
function GkLBO:qbym() return self._qbym end

function GkLBO:volUpdate()
   return self._volUpdate
end
function GkLBO:surfUpdate()
   return self._surfUpdate
end
function GkLBO:boundarySurfUpdate()
   return self._boundarySurfUpdate
end

return GkLBO<|MERGE_RESOLUTION|>--- conflicted
+++ resolved
@@ -5,7 +5,7 @@
 -- + 6 @ |||| # P ||| +
 --------------------------------------------------------------------------------
 
--- System libraries.
+-- system libraries.
 local Lin          = require "Lib.Linalg"
 local Proto        = require "Lib.Proto"
 local GkLBOModDecl = require "Eq.lboData.GkLBOModDecl"
@@ -13,12 +13,13 @@
 local xsys         = require "xsys"
 local EqBase       = require "Eq.EqBase"
 
--- For incrementing in updater.
+-- for incrementing in updater.
 ffi.cdef [[ void vlasovIncr(unsigned n, const double *aIn, double a, double *aOut); ]]
 
 -- Gyrokinetic Lenard-Bernstein equation on a rectangular mesh.
 local GkLBO = Proto(EqBase)
 
+-- ctor
 function GkLBO:init(tbl)
 
    self._phaseBasis = assert(
@@ -39,13 +40,9 @@
    self._cdim = self._confBasis:ndim()
    self._vdim = self._pdim-self._cdim
 
-<<<<<<< HEAD
-   -- Functions to perform LBO updates.
-=======
    self.cellAvFacDnu = 1.0/(self._inNu*math.sqrt(2.0^self._cdim))
 
    -- functions to perform LBO updates.
->>>>>>> eb8360b5
    if self._inNu then
       self._volUpdate  = GkLBOModDecl.selectConstNuVol(self._phaseBasis:id(), self._cdim, self._vdim, self._phaseBasis:polyOrder())
       self._surfUpdate = GkLBOModDecl.selectConstNuSurf(self._phaseBasis:id(), self._cdim, self._vdim, self._phaseBasis:polyOrder())
@@ -56,9 +53,9 @@
       self._boundarySurfUpdate = GkLBOModDecl.selectBoundarySurf(self._phaseBasis:id(), self._cdim, self._vdim, self._phaseBasis:polyOrder())
    end
 
-   -- Bulk velocity times collisionality field object and pointers to cell values.
+   -- bulk velocity times collisionality field object and pointers to cell values.
    self._uNu = nil
-   -- Thermal speed squared times collisionality field object and pointers to cell values.
+   -- thermal speed squared times collisionality field object and pointers to cell values.
    self._vthSqNu = nil
    -- (these will be set on the first call to setAuxFields() method).
    self._BmagInvPtr, self._BmagInvIdxr = nil, nil
