--- conflicted
+++ resolved
@@ -134,17 +134,10 @@
       break
    end
 
-<<<<<<< HEAD
    local grid     = field:grid()
-   local dataComm = grid:commSet().comm
+   local dataComm = Mpi.getComm(field:grid():commSet().host)
 
    self.ad_io = self.ad_io or Adios.declare_io(GKYL_ADIOS2_MPI, fName)
-=======
-   local dataComm = Mpi.getComm(field:grid():commSet().host)
-   -- (the extra getComm() is needed as Lua has no concept of
-   -- pointers and hence we don't know before hand if comm is a
-   -- pointer or an object)
->>>>>>> 823235f4
 
    -- No need to do anything if communicator is not valid.
    if not Mpi.Is_comm_valid(dataComm) then return end
@@ -290,15 +283,8 @@
       break
    end
 
-<<<<<<< HEAD
    local grid = field:grid()
-   local comm = grid:commSet().comm
-=======
    local comm = Mpi.getComm(field:grid():commSet().host)
-   -- (the extra getComm() is needed as Lua has no concept of
-   -- pointers and hence we don't know before hand if comm is a
-   -- pointer or an object)
->>>>>>> 823235f4
 
    self.ad_io = self.ad_io or Adios.declare_io(GKYL_ADIOS2_MPI, fName)
 
