--- conflicted
+++ resolved
@@ -457,11 +457,7 @@
 -- WAY TO DO THINGS)
 local function get_relative_numeric(expected, actual, maxVal)
    if maxVal < GKYL_MIN_DOUBLE then
-<<<<<<< HEAD
-      return math.max(expected-actual)
-=======
       return math.abs(expected-actual)
->>>>>>> d8e26981
    else
       return math.abs(expected-actual)/maxVal
    end
