--- conflicted
+++ resolved
@@ -94,31 +94,6 @@
    },
 
    -- Neutral species with a bump in the tail.
-<<<<<<< HEAD
-   --bump = Plasma.Species {
-   --   charge = 1.0, mass = 1.0,
-   --   -- Velocity space grid.
-   --   lower      = {-8.0*vt},
-   --   upper      = { 8.0*vt},
-   --   cells      = {32},
-   --   -- Initial conditions.
-   --   init = function (t, xn)
-   --      local x, v = xn[1], xn[2]
-   --      return bumpMaxwell(x,v,n0,u0,vt,ab,ub,sb,vtb)
-   --   end,
-
-   --   evolve              = true,    -- Evolve this species.
-   --   evolveCollisionless = false,   -- Don't evolve collisionless terms for this test.
-   --   positivity          = true,    -- Enforce positivity.
-   --   positivityDiffuse   = true,    -- Add intra-cell diffusion to reduce negativity errors.
-
-   --   diagnosticMoments = { "GkM0", "GkM1", "GkM2" },
-   --   coll = Plasma.LBOCollisions {
-   --      collideWith = {'bump'},
-   --      frequencies = {nu, },
-   --   },
-   --},
-=======
    bump = Plasma.Species {
       charge = 1.0, mass = 1.0,
       -- Velocity space grid.
@@ -142,7 +117,6 @@
          frequencies = {nu/2, },
       },
    },
->>>>>>> 17f15afc
 
    -- Field solver.
    field = Plasma.Field {
