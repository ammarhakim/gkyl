--- conflicted
+++ resolved
@@ -11,7 +11,6 @@
 #include <GkylMpiMacros.h>
 
 extern "C" {
-<<<<<<< HEAD
   // Sizes of various objects
   DECL_GET_MPI_OBJ_SIZE(MPI_Status);
   DECL_GET_MPI_OBJ_SIZE(MPI_Request);
@@ -29,6 +28,7 @@
   DECL_INT_OBJECT(MPI_PROC_NULL);
 
   // Datatypes
+  DECL_GET_MPI_OBJECT(Datatype, MPI_C_BOOL);
   DECL_GET_MPI_OBJECT(Datatype, MPI_CHAR);
   DECL_GET_MPI_OBJECT(Datatype, MPI_BYTE);
   DECL_GET_MPI_OBJECT(Datatype, MPI_SHORT);
@@ -106,71 +106,6 @@
   // statuses).
   int gkyl_mpi_get_status_count(const MPI_Status *instat, MPI_Datatype datatype, int *count, int off);
 
-=======
-    // Sizes of various objects
-    DECL_GET_MPI_OBJ_SIZE(MPI_Status);
-    
-    // Pre-defined objects and constants
-    DECL_GET_MPI_OBJECT(Comm, MPI_COMM_WORLD);
-    DECL_GET_MPI_OBJECT(Comm, MPI_COMM_NULL);
-    DECL_GET_MPI_OBJECT(Comm, MPI_COMM_SELF);
-    DECL_GET_MPI_OBJECT(Info, MPI_INFO_NULL);
-    
-    DECL_GET_MPI_OBJECT(Request, MPI_REQUEST_NULL);
-    DECL_GET_MPI_OBJECT_PTR(Status, MPI_STATUS_IGNORE);
-    DECL_INT_OBJECT(MPI_PROC_NULL);
-
-    // Datatypes
-    DECL_GET_MPI_OBJECT(Datatype, MPI_C_BOOL);
-    DECL_GET_MPI_OBJECT(Datatype, MPI_CHAR);
-    DECL_GET_MPI_OBJECT(Datatype, MPI_BYTE);
-    DECL_GET_MPI_OBJECT(Datatype, MPI_SHORT);
-    DECL_GET_MPI_OBJECT(Datatype, MPI_INT);
-    DECL_GET_MPI_OBJECT(Datatype, MPI_LONG);
-    DECL_GET_MPI_OBJECT(Datatype, MPI_FLOAT);
-    DECL_GET_MPI_OBJECT(Datatype, MPI_DOUBLE);
-    DECL_GET_MPI_OBJECT(Datatype, MPI_UNSIGNED_CHAR);
-    DECL_GET_MPI_OBJECT(Datatype, MPI_UNSIGNED_SHORT);
-    DECL_GET_MPI_OBJECT(Datatype, MPI_UNSIGNED);
-    DECL_GET_MPI_OBJECT(Datatype, MPI_UNSIGNED_LONG);
-    DECL_GET_MPI_OBJECT(Datatype, MPI_LONG_DOUBLE);
-    DECL_GET_MPI_OBJECT(Datatype, MPI_LONG_LONG_INT);
-    DECL_GET_MPI_OBJECT(Datatype, MPI_FLOAT_INT);
-    DECL_GET_MPI_OBJECT(Datatype, MPI_LONG_INT);
-    DECL_GET_MPI_OBJECT(Datatype, MPI_DOUBLE_INT);
-    DECL_GET_MPI_OBJECT(Datatype, MPI_SHORT_INT);
-    DECL_GET_MPI_OBJECT(Datatype, MPI_2INT);
-    DECL_GET_MPI_OBJECT(Datatype, MPI_LONG_DOUBLE_INT);
-    DECL_GET_MPI_OBJECT(Datatype, MPI_PACKED);
-
-    // Ops
-    DECL_GET_MPI_OBJECT(Op, MPI_MAX);
-    DECL_GET_MPI_OBJECT(Op, MPI_MIN);
-    DECL_GET_MPI_OBJECT(Op, MPI_SUM);
-    DECL_GET_MPI_OBJECT(Op, MPI_PROD);
-    DECL_GET_MPI_OBJECT(Op, MPI_LAND);
-    DECL_GET_MPI_OBJECT(Op, MPI_BAND);
-    DECL_GET_MPI_OBJECT(Op, MPI_LOR);
-    DECL_GET_MPI_OBJECT(Op, MPI_BOR);
-    DECL_GET_MPI_OBJECT(Op, MPI_LXOR);
-    DECL_GET_MPI_OBJECT(Op, MPI_BXOR);
-    DECL_GET_MPI_OBJECT(Op, MPI_MINLOC);
-    DECL_GET_MPI_OBJECT(Op, MPI_MAXLOC);
-
-    // error codes
-    DECL_INT_OBJECT(MPI_SUCCESS);
-
-    // Constants
-    DECL_INT_OBJECT(MPI_COMM_TYPE_SHARED);
-    DECL_INT_OBJECT(MPI_UNDEFINED);
-    DECL_INT_OBJECT(MPI_ORDER_C);
-    DECL_INT_OBJECT(MPI_ORDER_FORTRAN);
-
-    // Some utility functions to allow accessing non-opaque MPI types
-
-    /* Fill the outStatus with MPI_Status public data */
-    void GkMPI_fillStatus(const MPI_Status* inStatus, int *outStatus);
->>>>>>> 45a020e0
 }
 
 #endif // GK_MPI_FUNCS_H